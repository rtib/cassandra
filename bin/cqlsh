--- conflicted
+++ resolved
@@ -32,11 +32,7 @@
 from __future__ import with_statement
 
 description = "CQL Shell for Apache Cassandra"
-<<<<<<< HEAD
 version = "4.0.0"
-=======
-version = "3.1.1"
->>>>>>> 46273c4d
 
 from StringIO import StringIO
 from itertools import groupby
