/*
 * Licensed to the Apache Software Foundation (ASF) under one
 * or more contributor license agreements.  See the NOTICE file
 * distributed with this work for additional information
 * regarding copyright ownership.  The ASF licenses this file
 * to you under the Apache License, Version 2.0 (the
 * "License"); you may not use this file except in compliance
 * with the License.  You may obtain a copy of the License at
 *
 *     http://www.apache.org/licenses/LICENSE-2.0
 *
 * Unless required by applicable law or agreed to in writing, software
 * distributed under the License is distributed on an "AS IS" BASIS,
 * WITHOUT WARRANTIES OR CONDITIONS OF ANY KIND, either express or implied.
 * See the License for the specific language governing permissions and
 * limitations under the License.
 */

package org.apache.cassandra.distributed.test.sai;

import java.io.IOException;
import java.util.Iterator;

import org.junit.AfterClass;
import org.junit.BeforeClass;
import org.junit.Test;

import org.apache.cassandra.distributed.Cluster;
import org.apache.cassandra.distributed.api.ConsistencyLevel;
import org.apache.cassandra.distributed.shared.AssertUtils;
import org.apache.cassandra.distributed.test.TestBaseImpl;

import static org.apache.cassandra.distributed.api.Feature.GOSSIP;
import static org.apache.cassandra.distributed.api.Feature.NETWORK;
import static org.apache.cassandra.distributed.shared.AssertUtils.assertRows;
import static org.apache.cassandra.distributed.shared.AssertUtils.row;

/**
 * This class contains a small set of hand-crafted tests that document corner cases around how SAI handles
 * resolving partial updates, unrepaired data, and post-index filtering.
 * 
 * @see <a href="https://issues.apache.org/jira/browse/CASSANDRA-19018">CASSANDRA-19018</a>
 */
public class StrictFilteringTest extends TestBaseImpl
{
    private static Cluster CLUSTER;

    @BeforeClass
    public static void setUpCluster() throws IOException
    {
        CLUSTER = init(Cluster.build(2).withConfig(config -> config.set("hinted_handoff_enabled", false).with(GOSSIP).with(NETWORK)).start());
    }

    @Test
<<<<<<< HEAD
    public void shouldPostFilterNonStrictIN()
=======
    public void shouldDegradeToUnionOnSingleStatic()
    {
        CLUSTER.schemaChange(withKeyspace("CREATE TABLE %s.single_static (pk0 int, ck0 int, ck1 int, s0 int static, v0 int, PRIMARY KEY (pk0, ck0, ck1)) " +
                                          "WITH read_repair = 'NONE' AND CLUSTERING ORDER BY (ck0 ASC, ck1 DESC)"));
        CLUSTER.schemaChange(withKeyspace("CREATE INDEX ON %s.single_static(ck0) USING 'sai'"));
        CLUSTER.schemaChange(withKeyspace("CREATE INDEX ON %s.single_static(s0) USING 'sai'"));
        SAIUtil.waitForIndexQueryable(CLUSTER, KEYSPACE);

        // To present the coordinator with enough data to find a row match, both replicas must degrade to OR at query
        // time. The static column match from node 2 and the clustering key match from node 1 must be merged.
        CLUSTER.get(2).executeInternal(withKeyspace("INSERT INTO %s.single_static (pk0, ck0, ck1, s0, v0) VALUES (0, 1, 2, 3, 4)"));
        CLUSTER.get(1).executeInternal(withKeyspace("UPDATE %s.single_static SET v0 = 5 WHERE pk0 = 0 AND ck0 = 6 AND ck1 = 7"));

        // A static column predicate and ANY other predicate makes strict filtering impossible, as the static match
        // applies to the entire partition.
        String select = withKeyspace("SELECT * FROM %s.single_static WHERE s0 = 3 AND ck0 = 6");
        assertRows(CLUSTER.coordinator(1).execute(select, ConsistencyLevel.ALL), row(0, 6, 7, 3, 5));
    }

    @Test
    public void shouldRejectNonStrictIN()
>>>>>>> 953ab6cf
    {
        CLUSTER.schemaChange(withKeyspace("CREATE TABLE %s.reject_in (k int PRIMARY KEY, a int, b int) WITH read_repair = 'NONE'"));
        CLUSTER.schemaChange(withKeyspace("CREATE INDEX ON %s.reject_in(a) USING 'sai'"));
        SAIUtil.waitForIndexQueryable(CLUSTER, KEYSPACE);

        // insert an unrepaired row
        CLUSTER.get(1).executeInternal(withKeyspace("INSERT INTO %s.reject_in(k, a) VALUES (0, 1)"));
        CLUSTER.get(2).executeInternal(withKeyspace("INSERT INTO %s.reject_in(k, b) VALUES (0, 2)"));

        String select = withKeyspace("SELECT * FROM %s.reject_in WHERE a = 1 AND b IN (2, 3) ALLOW FILTERING");

        assertRows(CLUSTER.coordinator(1).execute(select, ConsistencyLevel.ALL), row(0,1,2));

        // Repair fixes the split row, although we still only allow the query when reconciliation is not required:
        CLUSTER.get(1).nodetoolResult("repair", KEYSPACE).asserts().success();
        assertRows(CLUSTER.coordinator(1).execute(select, ConsistencyLevel.ONE), row(0, 1, 2));
    }

    @Test
    public void testPartialUpdates()
    {
        CLUSTER.schemaChange(withKeyspace("CREATE TABLE %s.partial_updates (k int PRIMARY KEY, a int, b int) WITH read_repair = 'NONE'"));
        CLUSTER.schemaChange(withKeyspace("CREATE INDEX ON %s.partial_updates(a) USING 'sai'"));
        CLUSTER.schemaChange(withKeyspace("CREATE INDEX ON %s.partial_updates(b) USING 'sai'"));
        SAIUtil.waitForIndexQueryable(CLUSTER, KEYSPACE);

        // insert a split row
        CLUSTER.get(1).executeInternal(withKeyspace("INSERT INTO %s.partial_updates(k, a) VALUES (0, 1) USING TIMESTAMP 1"));
        CLUSTER.get(2).executeInternal(withKeyspace("INSERT INTO %s.partial_updates(k, b) VALUES (0, 2) USING TIMESTAMP 2"));

        String select = withKeyspace("SELECT * FROM %s.partial_updates WHERE a = 1 AND b = 2");
        Object[][] initialRows = CLUSTER.coordinator(1).execute(select, ConsistencyLevel.ALL);
        assertRows(initialRows, row(0, 1, 2));
    }

    @Test
    public void testPartialUpdatesOnNonIndexedColumnsAfterRepair()
    {
        CLUSTER.schemaChange(withKeyspace("CREATE TABLE %s.partial_updates_non_indexed_columns (k int PRIMARY KEY, a int, b int, c int) WITH read_repair = 'NONE'"));
        CLUSTER.schemaChange(withKeyspace("CREATE INDEX ON %s.partial_updates_non_indexed_columns(a) USING 'sai'"));
        SAIUtil.waitForIndexQueryable(CLUSTER, KEYSPACE);

        CLUSTER.coordinator(1).execute(withKeyspace("INSERT INTO %s.partial_updates_non_indexed_columns(k, a) VALUES (0, 1) USING TIMESTAMP 1"), ConsistencyLevel.ALL);
        CLUSTER.get(1).nodetoolResult("repair", KEYSPACE).asserts().success();
        
        // insert a split row
        CLUSTER.get(1).executeInternal(withKeyspace("INSERT INTO %s.partial_updates_non_indexed_columns(k, b) VALUES (0, 2) USING TIMESTAMP 2"));
        CLUSTER.get(2).executeInternal(withKeyspace("INSERT INTO %s.partial_updates_non_indexed_columns(k, c) VALUES (0, 3) USING TIMESTAMP 3"));

        String select = withKeyspace("SELECT * FROM %s.partial_updates_non_indexed_columns WHERE a = 1 AND b = 2 AND c = 3 ALLOW FILTERING");
        Object[][] initialRows = CLUSTER.coordinator(1).execute(select, ConsistencyLevel.ALL);
        assertRows(initialRows, row(0, 1, 2, 3));
    }

    @Test
    public void testPartialUpdateOnNonIndexedColumnAfterRepair()
    {
        CLUSTER.schemaChange(withKeyspace("CREATE TABLE %s.partial_updates_non_indexed_column (k int PRIMARY KEY, a int, b int) WITH read_repair = 'NONE'"));
        CLUSTER.schemaChange(withKeyspace("CREATE INDEX ON %s.partial_updates_non_indexed_column(a) USING 'sai'"));
        SAIUtil.waitForIndexQueryable(CLUSTER, KEYSPACE);

        CLUSTER.coordinator(1).execute(withKeyspace("INSERT INTO %s.partial_updates_non_indexed_column(k, a) VALUES (0, 1) USING TIMESTAMP 1"), ConsistencyLevel.ALL);
        CLUSTER.get(1).nodetoolResult("repair", KEYSPACE).asserts().success();

        // insert a split row
        CLUSTER.get(1).executeInternal(withKeyspace("INSERT INTO %s.partial_updates_non_indexed_column(k, b) VALUES (0, 2) USING TIMESTAMP 2"));

        String select = withKeyspace("SELECT * FROM %s.partial_updates_non_indexed_column WHERE a = 1 AND b = 2 ALLOW FILTERING");
        Object[][] initialRows = CLUSTER.coordinator(1).execute(select, ConsistencyLevel.ALL);
        assertRows(initialRows, row(0, 1, 2));
    }

    @Test
    public void testPartialUpdatesWithDeleteBetween()
    {
        CLUSTER.schemaChange(withKeyspace("CREATE TABLE %s.partial_updates_delete_between (k int, c int, a int, b int, x int, y int, PRIMARY KEY (k, c)) WITH read_repair = 'NONE'"));
        CLUSTER.schemaChange(withKeyspace("CREATE INDEX ON %s.partial_updates_delete_between(a) USING 'sai'"));
        CLUSTER.schemaChange(withKeyspace("CREATE INDEX ON %s.partial_updates_delete_between(b) USING 'sai'"));
        SAIUtil.waitForIndexQueryable(CLUSTER, KEYSPACE);

        // insert a split row w/ a range tombstone sandwiched in the middle 
        CLUSTER.get(1).executeInternal(withKeyspace("INSERT INTO %s.partial_updates_delete_between(k, c, a, x) VALUES (0, 1, 1, 100) USING TIMESTAMP 1"));
        CLUSTER.get(2).executeInternal(withKeyspace("DELETE FROM %s.partial_updates_delete_between USING TIMESTAMP 2 WHERE k = 0 AND c > 0"));
        CLUSTER.get(2).executeInternal(withKeyspace("INSERT INTO %s.partial_updates_delete_between(k, c, b, y) VALUES (0, 1, 2, 200) USING TIMESTAMP 3"));

        String select = withKeyspace("SELECT * FROM %s.partial_updates_delete_between WHERE a = 1 AND b = 2");
        Object[][] initialRows = CLUSTER.coordinator(1).execute(select, ConsistencyLevel.ALL);
        assertRows(initialRows);
    }

    @Test
    public void testDanglingUnfilteredColumnWithDeleteBetween()
    {
        CLUSTER.schemaChange(withKeyspace("CREATE TABLE %s.dangling_unfiltered_delete_between (k int, c int, a int, b int, x int, PRIMARY KEY (k, c)) WITH read_repair = 'NONE'"));
        CLUSTER.schemaChange(withKeyspace("CREATE INDEX ON %s.dangling_unfiltered_delete_between(a) USING 'sai'"));
        CLUSTER.schemaChange(withKeyspace("CREATE INDEX ON %s.dangling_unfiltered_delete_between(b) USING 'sai'"));
        SAIUtil.waitForIndexQueryable(CLUSTER, KEYSPACE);

        // insert a split row w/ a range tombstone sandwiched in the middle 
        CLUSTER.get(1).executeInternal(withKeyspace("INSERT INTO %s.dangling_unfiltered_delete_between(k, c, a, b, x) VALUES (0, 1, 1, 2, 100) USING TIMESTAMP 1"));
        CLUSTER.get(2).executeInternal(withKeyspace("DELETE FROM %s.dangling_unfiltered_delete_between USING TIMESTAMP 2 WHERE k = 0 AND c > 0"));
        CLUSTER.get(2).executeInternal(withKeyspace("INSERT INTO %s.dangling_unfiltered_delete_between(k, c, a, b) VALUES (0, 1, 1, 2) USING TIMESTAMP 3"));

        String select = withKeyspace("SELECT * FROM %s.dangling_unfiltered_delete_between WHERE a = 1 AND b = 2");
        Object[][] initialRows = CLUSTER.coordinator(1).execute(select, ConsistencyLevel.ALL);
        assertRows(initialRows, row(0, 1, 1, 2, null));
    }

    @Test
    public void testPartialUpdatesStaticOnly()
    {
        CLUSTER.schemaChange(withKeyspace("CREATE TABLE %s.partial_updates_statics (k int, c int, s int static, b int, PRIMARY KEY (k, c)) WITH read_repair = 'NONE'"));
        CLUSTER.schemaChange(withKeyspace("CREATE INDEX ON %s.partial_updates_statics(s) USING 'sai'"));
        SAIUtil.waitForIndexQueryable(CLUSTER, KEYSPACE);

        // insert a split row
        CLUSTER.get(1).executeInternal(withKeyspace("INSERT INTO %s.partial_updates_statics(k, s) VALUES (0, 2) USING TIMESTAMP 100"));
        CLUSTER.get(2).executeInternal(withKeyspace("INSERT INTO %s.partial_updates_statics(k, c, s, b) VALUES (0, 0, 1, 2) USING TIMESTAMP 10"));

        String select = withKeyspace("SELECT * FROM %s.partial_updates_statics WHERE s = 2");
        Object[][] initialRows = CLUSTER.coordinator(1).execute(select, ConsistencyLevel.ALL);
        assertRows(initialRows, row(0, 0, 2, 2));
    }

    @Test
    public void testShortReadWithRegularColumns()
    {
        CLUSTER.schemaChange(withKeyspace("CREATE TABLE %s.partial_updates_short_read (k int PRIMARY KEY, a int, b int) WITH read_repair = 'NONE'"));
        CLUSTER.schemaChange(withKeyspace("CREATE INDEX ON %s.partial_updates_short_read(a) USING 'sai'"));
        CLUSTER.schemaChange(withKeyspace("CREATE INDEX ON %s.partial_updates_short_read(b) USING 'sai'"));
        SAIUtil.waitForIndexQueryable(CLUSTER, KEYSPACE);

        // insert a split row
        CLUSTER.get(1).executeInternal(withKeyspace("INSERT INTO %s.partial_updates_short_read(k, a) VALUES (0, 1) USING TIMESTAMP 1"));
        CLUSTER.get(2).executeInternal(withKeyspace("INSERT INTO %s.partial_updates_short_read(k, b) VALUES (0, 2) USING TIMESTAMP 2"));

        CLUSTER.get(1).executeInternal(withKeyspace("INSERT INTO %s.partial_updates_short_read(k, a, b) VALUES (1, 4, 2) USING TIMESTAMP 3"));
        CLUSTER.get(2).executeInternal(withKeyspace("INSERT INTO %s.partial_updates_short_read(k, a, b) VALUES (1, 1, 4) USING TIMESTAMP 4"));

        String select = withKeyspace("SELECT * FROM %s.partial_updates_short_read WHERE a = 1 AND b = 2 LIMIT 1");
        Iterator<Object[]> initialRows = CLUSTER.coordinator(1).executeWithPaging(select, ConsistencyLevel.ALL, 2);
        assertRows(initialRows, row(0, 1, 2));
    }

    @Test
    public void testShortReadWithStaticColumn()
    {
        CLUSTER.schemaChange(withKeyspace("CREATE TABLE %s.partial_updates_short_read_static (k int, c int, a int, b int static, PRIMARY KEY(k, c)) WITH read_repair = 'NONE'"));
        CLUSTER.schemaChange(withKeyspace("CREATE INDEX ON %s.partial_updates_short_read_static(a) USING 'sai'"));
        CLUSTER.schemaChange(withKeyspace("CREATE INDEX ON %s.partial_updates_short_read_static(b) USING 'sai'"));
        SAIUtil.waitForIndexQueryable(CLUSTER, KEYSPACE);

        // insert a split row
        CLUSTER.get(1).executeInternal(withKeyspace("INSERT INTO %s.partial_updates_short_read_static(k, c, a) VALUES (0, 0, 1) USING TIMESTAMP 1"));
        CLUSTER.get(2).executeInternal(withKeyspace("INSERT INTO %s.partial_updates_short_read_static(k, c, b) VALUES (0, 0, 2) USING TIMESTAMP 2"));

        CLUSTER.get(1).executeInternal(withKeyspace("INSERT INTO %s.partial_updates_short_read_static(k, c, a, b) VALUES (1, 1, 4, 2) USING TIMESTAMP 3"));
        CLUSTER.get(2).executeInternal(withKeyspace("INSERT INTO %s.partial_updates_short_read_static(k, c, a, b) VALUES (1, 1, 1, 4) USING TIMESTAMP 4"));

        String select = withKeyspace("SELECT k, a, b FROM %s.partial_updates_short_read_static WHERE a = 1 AND b = 2 LIMIT 1");
        Object[][] rows = CLUSTER.coordinator(1).execute(select, ConsistencyLevel.ALL);
        assertRows(rows, row(0, 1, 2));
    }

    @Test
    public void testTimestampCollision()
    {
        CLUSTER.schemaChange(withKeyspace("CREATE TABLE %s.timestamp_collision (k int PRIMARY KEY, a int, b int) WITH read_repair = 'NONE'"));
        CLUSTER.schemaChange(withKeyspace("CREATE INDEX ON %s.timestamp_collision(a) USING 'sai'"));
        CLUSTER.schemaChange(withKeyspace("CREATE INDEX ON %s.timestamp_collision(b) USING 'sai'"));
        SAIUtil.waitForIndexQueryable(CLUSTER, KEYSPACE);

        // insert a split row
        CLUSTER.get(1).executeInternal(withKeyspace("INSERT INTO %s.timestamp_collision(k, a, b) VALUES (0, 1, 2) USING TIMESTAMP 1"));
        CLUSTER.get(2).executeInternal(withKeyspace("INSERT INTO %s.timestamp_collision(k, a, b) VALUES (0, 2, 1) USING TIMESTAMP 1"));
        
        String select = withKeyspace("SELECT * FROM %s.timestamp_collision WHERE a = 2 AND b = 2");
        Object[][] initialRows = CLUSTER.coordinator(1).execute(select, ConsistencyLevel.ALL);
        assertRows(initialRows, AssertUtils.row(0, 2, 2));
    }

    @Test
    public void testPartialUpdateOnOneColumn()
    {
        CLUSTER.schemaChange(withKeyspace("CREATE TABLE %s.one_column (k int PRIMARY KEY, a int) WITH read_repair = 'NONE'"));
        CLUSTER.schemaChange(withKeyspace("CREATE INDEX ON %s.one_column(a) USING 'sai'"));
        SAIUtil.waitForIndexQueryable(CLUSTER, KEYSPACE);

        CLUSTER.get(1).executeInternal(withKeyspace("INSERT INTO %s.one_column(k, a) VALUES (0, 1) USING TIMESTAMP 1"));
        CLUSTER.get(2).executeInternal(withKeyspace("INSERT INTO %s.one_column(k, a) VALUES (0, 100) USING TIMESTAMP 1"));
        
        // resolved via replica filtering protection
        Object[][] initialRows = CLUSTER.coordinator(1).execute(withKeyspace("SELECT * FROM %s.one_column WHERE a = 1"), ConsistencyLevel.ALL);
        assertRows(initialRows);
    }

    @AfterClass
    public static void shutDownCluster()
    {
        if (CLUSTER != null)
            CLUSTER.close();
    }
}<|MERGE_RESOLUTION|>--- conflicted
+++ resolved
@@ -52,9 +52,6 @@
     }
 
     @Test
-<<<<<<< HEAD
-    public void shouldPostFilterNonStrictIN()
-=======
     public void shouldDegradeToUnionOnSingleStatic()
     {
         CLUSTER.schemaChange(withKeyspace("CREATE TABLE %s.single_static (pk0 int, ck0 int, ck1 int, s0 int static, v0 int, PRIMARY KEY (pk0, ck0, ck1)) " +
@@ -75,8 +72,7 @@
     }
 
     @Test
-    public void shouldRejectNonStrictIN()
->>>>>>> 953ab6cf
+    public void shouldPostFilterNonStrictIN()
     {
         CLUSTER.schemaChange(withKeyspace("CREATE TABLE %s.reject_in (k int PRIMARY KEY, a int, b int) WITH read_repair = 'NONE'"));
         CLUSTER.schemaChange(withKeyspace("CREATE INDEX ON %s.reject_in(a) USING 'sai'"));
