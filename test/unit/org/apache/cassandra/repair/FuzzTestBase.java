--- conflicted
+++ resolved
@@ -50,10 +50,6 @@
 
 import com.google.common.collect.Iterables;
 import com.google.common.collect.Maps;
-<<<<<<< HEAD
-=======
-import org.junit.Before;
->>>>>>> ca0b77d7
 import org.junit.BeforeClass;
 
 import accord.utils.DefaultRandom;
@@ -122,7 +118,6 @@
 import org.apache.cassandra.schema.TableMetadata;
 import org.apache.cassandra.schema.Tables;
 import org.apache.cassandra.service.ActiveRepairService;
-import org.apache.cassandra.service.PendingRangeCalculatorService;
 import org.apache.cassandra.service.StorageService;
 import org.apache.cassandra.service.paxos.cleanup.PaxosCleanupComplete;
 import org.apache.cassandra.service.paxos.cleanup.PaxosCleanupHistory;
@@ -1315,12 +1310,6 @@
             }
 
             @Override
-            public PendingRangeCalculatorService pendingRangeCalculator()
-            {
-                return PendingRangeCalculatorService.instance;
-            }
-
-            @Override
             public PaxosRepairState paxosRepairState()
             {
                 return paxosRepairState;
@@ -1412,25 +1401,20 @@
                         next = it.next();
                     }
                     if (FuzzTestBase.class.getName().equals(next.getClassName())) return Access.MAIN_THREAD_ONLY;
-<<<<<<< HEAD
-                    if (next.getClassName().startsWith("org.apache.cassandra.db.") ||
-                        next.getClassName().startsWith("org.apache.cassandra.gms.") ||
-                        next.getClassName().startsWith("org.apache.cassandra.cql3.") ||
-                        next.getClassName().startsWith("org.apache.cassandra.metrics.") ||
-                        next.getClassName().startsWith("org.apache.cassandra.utils.concurrent.") ||
-                        next.getClassName().startsWith("org.apache.cassandra.tcm") ||
-                        next.getClassName().startsWith("org.apache.cassandra.utils.TimeUUID") ||
-                        next.getClassName().startsWith("org.apache.cassandra.schema") ||
-                        next.getClassName().startsWith(PendingAntiCompaction.class.getName()))
-=======
+
                     // this is non-deterministic... but since the scope of the work is testing repair and not paxos... this is unblocked for now...
                     if (("org.apache.cassandra.service.paxos.Paxos".equals(next.getClassName()) && "newBallot".equals(next.getMethodName()))
                         || ("org.apache.cassandra.service.paxos.uncommitted.PaxosBallotTracker".equals(next.getClassName()) && "updateLowBound".equals(next.getMethodName())))
                         return Access.MAIN_THREAD_ONLY;
-                    if (next.getClassName().startsWith("org.apache.cassandra.db.") || next.getClassName().startsWith("org.apache.cassandra.gms.") || next.getClassName().startsWith("org.apache.cassandra.cql3.") || next.getClassName().startsWith("org.apache.cassandra.metrics.") || next.getClassName().startsWith("org.apache.cassandra.utils.concurrent.")
+                    if (next.getClassName().startsWith("org.apache.cassandra.db.")
+                        || next.getClassName().startsWith("org.apache.cassandra.gms.")
+                        || next.getClassName().startsWith("org.apache.cassandra.cql3.")
+                        || next.getClassName().startsWith("org.apache.cassandra.metrics.")
+                        || next.getClassName().startsWith("org.apache.cassandra.utils.concurrent.")
+                        || next.getClassName().startsWith("org.apache.cassandra.tcm")
                         || next.getClassName().startsWith("org.apache.cassandra.utils.TimeUUID") // this would be good to solve
+                        || next.getClassName().startsWith("org.apache.cassandra.schema")
                         || next.getClassName().startsWith(PendingAntiCompaction.class.getName()))
->>>>>>> ca0b77d7
                         return Access.IGNORE;
                     if (next.getClassName().startsWith("org.apache.cassandra.repair") || ActiveRepairService.class.getName().startsWith(next.getClassName()))
                         return Access.REJECT;
