/*
 * Licensed to the Apache Software Foundation (ASF) under one
 * or more contributor license agreements.  See the NOTICE file
 * distributed with this work for additional information
 * regarding copyright ownership.  The ASF licenses this file
 * to you under the Apache License, Version 2.0 (the
 * "License"); you may not use this file except in compliance
 * with the License.  You may obtain a copy of the License at
 *
 *     http://www.apache.org/licenses/LICENSE-2.0
 *
 * Unless required by applicable law or agreed to in writing, software
 * distributed under the License is distributed on an "AS IS" BASIS,
 * WITHOUT WARRANTIES OR CONDITIONS OF ANY KIND, either express or implied.
 * See the License for the specific language governing permissions and
 * limitations under the License.
 */
package org.apache.cassandra.cql3.validation.operations;

import java.math.BigDecimal;
import java.math.BigInteger;
import java.math.RoundingMode;
import java.nio.ByteBuffer;
import java.text.SimpleDateFormat;
import java.util.Arrays;
import java.util.Calendar;
import java.util.Collections;
import java.util.Date;
import java.util.Locale;
import java.util.TimeZone;
import java.util.concurrent.ThreadLocalRandom;

import org.apache.commons.lang3.time.DateUtils;

import org.junit.Test;

import org.slf4j.Logger;
import org.slf4j.LoggerFactory;

import ch.qos.logback.classic.LoggerContext;
import ch.qos.logback.classic.joran.ReconfigureOnChangeTask;
import ch.qos.logback.classic.spi.TurboFilterList;
import ch.qos.logback.classic.turbo.ReconfigureOnChangeFilter;
import ch.qos.logback.classic.turbo.TurboFilter;
import org.apache.cassandra.schema.SchemaConstants;
import org.apache.cassandra.cql3.CQLTester;
import org.apache.cassandra.cql3.QueryProcessor;
import org.apache.cassandra.cql3.UntypedResultSet;
import org.apache.cassandra.cql3.UntypedResultSet.Row;
import org.apache.cassandra.db.marshal.AbstractType;
import org.apache.cassandra.db.marshal.TypeParser;
import org.apache.cassandra.exceptions.FunctionExecutionException;
import org.apache.cassandra.exceptions.InvalidRequestException;
import org.apache.cassandra.service.ClientState;
import org.apache.cassandra.transport.Event;
import org.apache.cassandra.transport.ProtocolVersion;
import org.apache.cassandra.transport.messages.ResultMessage;

import static ch.qos.logback.core.CoreConstants.RECONFIGURE_ON_CHANGE_TASK;
import static org.junit.Assert.assertEquals;
import static org.junit.Assert.assertNotNull;
import static org.junit.Assert.assertNull;
import static org.junit.Assert.assertTrue;

public class AggregationTest extends CQLTester
{
    @Test
    public void testNonExistingOnes() throws Throwable
    {
        assertInvalidThrowMessage(String.format("Aggregate '%s.aggr_does_not_exist' doesn't exist", KEYSPACE),
                                  InvalidRequestException.class,
                                  "DROP AGGREGATE " + KEYSPACE + ".aggr_does_not_exist");

        assertInvalidThrowMessage(String.format("Aggregate '%s.aggr_does_not_exist(int, text)' doesn't exist", KEYSPACE),
                                  InvalidRequestException.class,
                                  "DROP AGGREGATE " + KEYSPACE + ".aggr_does_not_exist(int,text)");

        assertInvalidThrowMessage("Aggregate 'keyspace_does_not_exist.aggr_does_not_exist' doesn't exist",
                                  InvalidRequestException.class,
                                  "DROP AGGREGATE keyspace_does_not_exist.aggr_does_not_exist");

        assertInvalidThrowMessage("Aggregate 'keyspace_does_not_exist.aggr_does_not_exist(int, text)' doesn't exist",
                                  InvalidRequestException.class,
                                  "DROP AGGREGATE keyspace_does_not_exist.aggr_does_not_exist(int,text)");

        execute("DROP AGGREGATE IF EXISTS " + KEYSPACE + ".aggr_does_not_exist");
        execute("DROP AGGREGATE IF EXISTS " + KEYSPACE + ".aggr_does_not_exist(int,text)");
        execute("DROP AGGREGATE IF EXISTS keyspace_does_not_exist.aggr_does_not_exist");
        execute("DROP AGGREGATE IF EXISTS keyspace_does_not_exist.aggr_does_not_exist(int,text)");
    }

    @Test
    public void testFunctions() throws Throwable
    {
        createTable("CREATE TABLE %s (a int, b int, c double, d decimal, e smallint, f tinyint, primary key (a, b))");

        // Test with empty table
        assertColumnNames(execute("SELECT COUNT(*) FROM %s"), "count");
        assertRows(execute("SELECT COUNT(*) FROM %s"), row(0L));
        assertColumnNames(execute("SELECT max(b), min(b), sum(b), avg(b)," +
                                  "max(c), sum(c), avg(c)," +
                                  "sum(d), avg(d)," +
                                  "max(e), min(e), sum(e), avg(e)," +
                                  "max(f), min(f), sum(f), avg(f) FROM %s"),
                          "system.max(b)", "system.min(b)", "system.sum(b)", "system.avg(b)",
                          "system.max(c)", "system.sum(c)", "system.avg(c)",
                          "system.sum(d)", "system.avg(d)",
                          "system.max(e)", "system.min(e)", "system.sum(e)", "system.avg(e)",
                          "system.max(f)", "system.min(f)", "system.sum(f)", "system.avg(f)");
        assertRows(execute("SELECT max(b), min(b), sum(b), avg(b)," +
                           "max(c), sum(c), avg(c)," +
                           "sum(d), avg(d)," +
                           "max(e), min(e), sum(e), avg(e)," +
                           "max(f), min(f), sum(f), avg(f) FROM %s"),
                   row(null, null, 0, 0, null, 0.0, 0.0, new BigDecimal("0"), new BigDecimal("0"),
                       null, null, (short)0, (short)0,
                       null, null, (byte)0, (byte)0));

        execute("INSERT INTO %s (a, b, c, d, e, f) VALUES (1, 1, 11.5, 11.5, 1, 1)");
        execute("INSERT INTO %s (a, b, c, d, e, f) VALUES (1, 2, 9.5, 1.5, 2, 2)");
        execute("INSERT INTO %s (a, b, c, d, e, f) VALUES (1, 3, 9.0, 2.0, 3, 3)");

        assertRows(execute("SELECT max(b), min(b), sum(b), avg(b) , max(c), sum(c), avg(c), sum(d), avg(d)," +
                           "max(e), min(e), sum(e), avg(e)," +
                           "max(f), min(f), sum(f), avg(f)" +
                           " FROM %s"),
                   row(3, 1, 6, 2, 11.5, 30.0, 10.0, new BigDecimal("15.0"), new BigDecimal("5.0"),
                       (short)3, (short)1, (short)6, (short)2,
                       (byte)3, (byte)1, (byte)6, (byte)2));

        execute("INSERT INTO %s (a, b, d) VALUES (1, 5, 1.0)");
        assertRows(execute("SELECT COUNT(*) FROM %s"), row(4L));
        assertRows(execute("SELECT COUNT(1) FROM %s"), row(4L));
        assertRows(execute("SELECT COUNT(b), count(c), count(e), count(f) FROM %s"), row(4L, 3L, 3L, 3L));
        // Makes sure that LIMIT does not affect the result of aggregates
        assertRows(execute("SELECT COUNT(b), count(c), count(e), count(f) FROM %s LIMIT 2"), row(4L, 3L, 3L, 3L));
        assertRows(execute("SELECT COUNT(b), count(c), count(e), count(f) FROM %s WHERE a = 1 LIMIT 2"),
                   row(4L, 3L, 3L, 3L));
        assertRows(execute("SELECT AVG(CAST(b AS double)) FROM %s"), row(11.0/4));
    }

    @Test
    public void testCountStarFunction() throws Throwable
    {
        createTable("CREATE TABLE %s (a int, b int, c double, primary key (a, b))");

        // Test with empty table
        assertColumnNames(execute("SELECT COUNT(*) FROM %s"), "count");
        assertRows(execute("SELECT COUNT(*) FROM %s"), row(0L));
        assertColumnNames(execute("SELECT COUNT(1) FROM %s"), "count");
        assertRows(execute("SELECT COUNT(1) FROM %s"), row(0L));
        assertColumnNames(execute("SELECT COUNT(*), COUNT(*) FROM %s"), "count", "count");
        assertRows(execute("SELECT COUNT(*), COUNT(*) FROM %s"), row(0L, 0L));

        // Test with alias
        assertColumnNames(execute("SELECT COUNT(*) as myCount FROM %s"), "mycount");
        assertRows(execute("SELECT COUNT(*) as myCount FROM %s"), row(0L));
        assertColumnNames(execute("SELECT COUNT(1) as myCount FROM %s"), "mycount");
        assertRows(execute("SELECT COUNT(1) as myCount FROM %s"), row(0L));

        // Test with other aggregates
        assertColumnNames(execute("SELECT COUNT(*), max(b), b FROM %s"), "count", "system.max(b)", "b");
        assertRows(execute("SELECT COUNT(*), max(b), b  FROM %s"), row(0L, null, null));
        assertColumnNames(execute("SELECT COUNT(1), max(b), b FROM %s"), "count", "system.max(b)", "b");
        assertRows(execute("SELECT COUNT(1), max(b), b  FROM %s"), row(0L, null, null));

        execute("INSERT INTO %s (a, b, c) VALUES (1, 1, 11.5)");
        execute("INSERT INTO %s (a, b, c) VALUES (1, 2, 9.5)");
        execute("INSERT INTO %s (a, b, c) VALUES (1, 3, 9.0)");
        execute("INSERT INTO %s (a, b, c) VALUES (1, 5, 1.0)");

        assertRows(execute("SELECT COUNT(*) FROM %s"), row(4L));
        assertRows(execute("SELECT COUNT(1) FROM %s"), row(4L));
        assertRows(execute("SELECT max(b), b, COUNT(*) FROM %s"), row(5, 1, 4L));
        assertRows(execute("SELECT max(b), COUNT(1), b FROM %s"), row(5, 4L, 1));
        // Makes sure that LIMIT does not affect the result of aggregates
        assertRows(execute("SELECT max(b), COUNT(1), b FROM %s LIMIT 2"), row(5, 4L, 1));
        assertRows(execute("SELECT max(b), COUNT(1), b FROM %s WHERE a = 1 LIMIT 2"), row(5, 4L, 1));
    }

    @Test
    public void testAggregateWithColumns() throws Throwable
    {
        createTable("CREATE TABLE %s (a int, b int, c int, primary key (a, b))");

        // Test with empty table
        assertColumnNames(execute("SELECT count(b), max(b) as max, b, c as first FROM %s"),
                          "system.count(b)", "max", "b", "first");
        assertRows(execute("SELECT count(b), max(b) as max, b, c as first FROM %s"),
                           row(0L, null, null, null));

        execute("INSERT INTO %s (a, b, c) VALUES (1, 2, null)");
        execute("INSERT INTO %s (a, b, c) VALUES (2, 4, 6)");
        execute("INSERT INTO %s (a, b, c) VALUES (4, 8, 12)");

        assertRows(execute("SELECT count(b), max(b) as max, b, c as first FROM %s"),
                   row(3L, 8, 2, null));
    }

    @Test
    public void testAggregateOnCounters() throws Throwable
    {
        createTable("CREATE TABLE %s (a int, b counter, primary key (a))");

        // Test with empty table
        assertColumnNames(execute("SELECT count(b), max(b) as max, b FROM %s"),
                          "system.count(b)", "max", "b");
        assertRows(execute("SELECT count(b), max(b) as max, b FROM %s"),
                   row(0L, null, null));

        execute("UPDATE %s SET b = b + 1 WHERE a = 1");
        execute("UPDATE %s SET b = b + 1 WHERE a = 1");

        assertRows(execute("SELECT count(b), max(b) as max, min(b) as min, avg(b) as avg, sum(b) as sum FROM %s"),
                   row(1L, 2L, 2L, 2L, 2L));
        flush();
        assertRows(execute("SELECT count(b), max(b) as max, min(b) as min, avg(b) as avg, sum(b) as sum FROM %s"),
                   row(1L, 2L, 2L, 2L, 2L));

        execute("UPDATE %s SET b = b + 2 WHERE a = 1");

        assertRows(execute("SELECT count(b), max(b) as max, min(b) as min, avg(b) as avg, sum(b) as sum FROM %s"),
                   row(1L, 4L, 4L, 4L, 4L));

        execute("UPDATE %s SET b = b - 2 WHERE a = 1");

        assertRows(execute("SELECT count(b), max(b) as max, min(b) as min, avg(b) as avg, sum(b) as sum FROM %s"),
                   row(1L, 2L, 2L, 2L, 2L));
        flush();
        assertRows(execute("SELECT count(b), max(b) as max, min(b) as min, avg(b) as avg, sum(b) as sum FROM %s"),
                   row(1L, 2L, 2L, 2L, 2L));

        execute("UPDATE %s SET b = b + 1 WHERE a = 2");
        execute("UPDATE %s SET b = b + 1 WHERE a = 2");
        execute("UPDATE %s SET b = b + 2 WHERE a = 2");

        assertRows(execute("SELECT count(b), max(b) as max, min(b) as min, avg(b) as avg, sum(b) as sum FROM %s"),
                   row(2L, 4L, 2L, 3L, 6L));
    }

    @Test
    public void testAggregateWithUdtFields() throws Throwable
    {
        String myType = createType("CREATE TYPE %s (x int)");
        createTable("CREATE TABLE %s (a int primary key, b frozen<" + myType + ">, c frozen<" + myType + ">)");

        // Test with empty table
        assertColumnNames(execute("SELECT count(b.x), max(b.x) as max, b.x, c.x as first FROM %s"),
                          "system.count(b.x)", "max", "b.x", "first");
        assertRows(execute("SELECT count(b.x), max(b.x) as max, b.x, c.x as first FROM %s"),
                           row(0L, null, null, null));

        execute("INSERT INTO %s (a, b, c) VALUES (1, {x:2}, null)");
        execute("INSERT INTO %s (a, b, c) VALUES (2, {x:4}, {x:6})");
        execute("INSERT INTO %s (a, b, c) VALUES (4, {x:8}, {x:12})");

        assertRows(execute("SELECT count(b.x), max(b.x) as max, b.x, c.x as first FROM %s"),
                   row(3L, 8, 2, null));

        assertInvalidMessage("Invalid field selection: system.max(b) of type blob is not a user type",
                             "SELECT max(b).x as max FROM %s");
    }

    @Test
    public void testAggregateWithFunctions() throws Throwable
    {
        createTable("CREATE TABLE %s (a int, b double, c double, primary key(a, b))");

        String copySign = createFunction(KEYSPACE,
                                         "double, double",
                                         "CREATE OR REPLACE FUNCTION %s(magnitude double, sign double) " +
                                         "RETURNS NULL ON NULL INPUT " +
                                         "RETURNS double " +
                                         "LANGUAGE JAVA " +
                                         "AS 'return Double.valueOf(Math.copySign(magnitude, sign));';");

        // Test with empty table
        assertColumnNames(execute("SELECT count(b), max(b) as max, " + copySign + "(b, c), " + copySign + "(c, b) as first FROM %s"),
                          "system.count(b)", "max", copySign + "(b, c)", "first");
        assertRows(execute("SELECT count(b), max(b) as max, " + copySign + "(b, c), " + copySign + "(c, b) as first FROM %s"),
                           row(0L, null, null, null));

        execute("INSERT INTO %s (a, b, c) VALUES (0, -1.2, 2.1)");
        execute("INSERT INTO %s (a, b, c) VALUES (0, 1.3, -3.4)");
        execute("INSERT INTO %s (a, b, c) VALUES (0, 1.4, 1.2)");

        assertRows(execute("SELECT count(b), max(b) as max, " + copySign + "(b, c), " + copySign + "(c, b) as first FROM %s"),
                   row(3L, 1.4, 1.2, -2.1));

        execute("INSERT INTO %s (a, b, c) VALUES (1, -1.2, null)");
        execute("INSERT INTO %s (a, b, c) VALUES (1, 1.3, -3.4)");
        execute("INSERT INTO %s (a, b, c) VALUES (1, 1.4, 1.2)");
        assertRows(execute("SELECT count(b), max(b) as max, " + copySign + "(b, c), " + copySign + "(c, b) as first FROM %s WHERE a = 1"),
                   row(3L, 1.4, null, null));
    }

    @Test
    public void testAggregateWithWriteTimeOrTTL() throws Throwable
    {
        createTable("CREATE TABLE %s (a int primary key, b int, c int)");

        // Test with empty table
        assertColumnNames(execute("SELECT count(writetime(b)), min(ttl(b)) as min, writetime(b), ttl(c) as first FROM %s"),
                          "system.count(writetime(b))", "min", "writetime(b)", "first");
        assertRows(execute("SELECT count(writetime(b)), min(ttl(b)) as min, writetime(b), ttl(c) as first FROM %s"),
                           row(0L, null, null, null));

        long today = System.currentTimeMillis() * 1000;
        long yesterday = today - (DateUtils.MILLIS_PER_DAY * 1000);

        final int secondsPerMinute = 60;
        execute("INSERT INTO %s (a, b, c) VALUES (1, 2, null) USING TTL " + (20 * secondsPerMinute));
        execute("INSERT INTO %s (a, b, c) VALUES (2, 4, 6) USING TTL " + (10 * secondsPerMinute));
        execute("INSERT INTO %s (a, b, c) VALUES (4, 8, 12) USING TIMESTAMP " + yesterday );

        assertRows(execute("SELECT count(writetime(b)), count(ttl(b)) FROM %s"),
                   row(3L, 2L));

        UntypedResultSet resultSet = execute("SELECT min(ttl(b)), ttl(b) FROM %s");
        assertEquals(1, resultSet.size());
        Row row = resultSet.one();
        assertTrue(row.getInt("ttl(b)") > (10 * secondsPerMinute));
        assertTrue(row.getInt("system.min(ttl(b))") <= (10 * secondsPerMinute));

        resultSet = execute("SELECT min(writetime(b)), writetime(b) FROM %s");
        assertEquals(1, resultSet.size());
        row = resultSet.one();

        assertTrue(row.getLong("writetime(b)") >= today);
        assertTrue(row.getLong("system.min(writetime(b))") == yesterday);
    }

    @Test
    public void testInvalidCalls() throws Throwable
    {
        createTable("CREATE TABLE %s (a int, b int, c int, primary key (a, b))");
        execute("INSERT INTO %s (a, b, c) VALUES (1, 1, 10)");
        execute("INSERT INTO %s (a, b, c) VALUES (1, 2, 9)");
        execute("INSERT INTO %s (a, b, c) VALUES (1, 3, 8)");

        assertInvalidSyntax("SELECT max(b), max(c) FROM %s WHERE max(a) = 1");
        assertInvalidMessage("aggregate functions cannot be used as arguments of aggregate functions", "SELECT max(sum(c)) FROM %s");
    }

    @Test
    public void testReversedType() throws Throwable
    {
        createTable("CREATE TABLE %s (a int, b int, c int, primary key (a, b)) WITH CLUSTERING ORDER BY (b DESC)");
        execute("INSERT INTO %s (a, b, c) VALUES (1, 1, 10)");
        execute("INSERT INTO %s (a, b, c) VALUES (1, 2, 9)");
        execute("INSERT INTO %s (a, b, c) VALUES (1, 3, 8)");
        execute("INSERT INTO %s (a, b, c) VALUES (1, 4, 7)");

        assertRows(execute("SELECT max(c), min(c), avg(c) FROM %s WHERE a = 1 AND b > 1"), row(9, 7, 8));
    }

    @Test
    public void testNestedFunctions() throws Throwable
    {
        createTable("CREATE TABLE %s (a int primary key, b timeuuid, c double, d double)");

        String copySign = createFunction(KEYSPACE,
                                         "double, double",
                                         "CREATE OR REPLACE FUNCTION %s(magnitude double, sign double) " +
                                         "RETURNS NULL ON NULL INPUT " +
                                         "RETURNS double " +
                                         "LANGUAGE JAVA " +
                                         "AS 'return Double.valueOf(Math.copySign(magnitude, sign));';");

        assertColumnNames(execute("SELECT max(a), max(toUnixTimestamp(b)) FROM %s"), "system.max(a)", "system.max(system.tounixtimestamp(b))");
        assertRows(execute("SELECT max(a), max(toUnixTimestamp(b)) FROM %s"), row(null, null));
        assertColumnNames(execute("SELECT max(a), toUnixTimestamp(max(b)) FROM %s"), "system.max(a)", "system.tounixtimestamp(system.max(b))");
        assertRows(execute("SELECT max(a), toUnixTimestamp(max(b)) FROM %s"), row(null, null));

        assertColumnNames(execute("SELECT max(" + copySign + "(c, d)) FROM %s"), "system.max(" + copySign + "(c, d))");
        assertRows(execute("SELECT max(" + copySign + "(c, d)) FROM %s"), row((Object) null));

        execute("INSERT INTO %s (a, b, c, d) VALUES (1, maxTimeuuid('2011-02-03 04:05:00+0000'), -1.2, 2.1)");
        execute("INSERT INTO %s (a, b, c, d) VALUES (2, maxTimeuuid('2011-02-03 04:06:00+0000'), 1.3, -3.4)");
        execute("INSERT INTO %s (a, b, c, d) VALUES (3, maxTimeuuid('2011-02-03 04:10:00+0000'), 1.4, 1.2)");

        SimpleDateFormat format = new SimpleDateFormat("yyyy-MM-dd hh:mm:ss");
        format.setTimeZone(TimeZone.getTimeZone("GMT"));
        Date date = format.parse("2011-02-03 04:10:00");
        date = DateUtils.truncate(date, Calendar.MILLISECOND);

        assertRows(execute("SELECT max(a), max(toUnixTimestamp(b)) FROM %s"), row(3, date.getTime()));
        assertRows(execute("SELECT max(a), toUnixTimestamp(max(b)) FROM %s"), row(3, date.getTime()));

        assertRows(execute("SELECT " + copySign + "(max(c), min(c)) FROM %s"), row(-1.4));
        assertRows(execute("SELECT " + copySign + "(c, d) FROM %s"), row(1.2), row(-1.3), row(1.4));
        assertRows(execute("SELECT max(" + copySign + "(c, d)) FROM %s"), row(1.4));
        assertRows(execute("SELECT " + copySign + "(c, max(c)) FROM %s"), row(1.2));
        assertRows(execute("SELECT " + copySign + "(max(c), c) FROM %s"), row(-1.4));;
    }

    @Test
    public void testSchemaChange() throws Throwable
    {
        String f = createFunction(KEYSPACE,
                                  "double, double",
                                  "CREATE OR REPLACE FUNCTION %s(state double, val double) " +
                                  "RETURNS NULL ON NULL INPUT " +
                                  "RETURNS double " +
                                  "LANGUAGE javascript " +
                                  "AS '\"string\";';");

        createFunctionOverload(f,
                               "double, double",
                               "CREATE OR REPLACE FUNCTION %s(state int, val int) " +
                               "RETURNS NULL ON NULL INPUT " +
                               "RETURNS int " +
                               "LANGUAGE javascript " +
                               "AS '\"string\";';");

        String a = createAggregate(KEYSPACE,
                                   "double",
                                   "CREATE OR REPLACE AGGREGATE %s(double) " +
                                   "SFUNC " + shortFunctionName(f) + " " +
                                   "STYPE double " +
                                   "INITCOND 0");

        assertLastSchemaChange(Event.SchemaChange.Change.CREATED, Event.SchemaChange.Target.AGGREGATE,
                               KEYSPACE, parseFunctionName(a).name,
                               "double");

        schemaChange("CREATE OR REPLACE AGGREGATE " + a + "(double) " +
                     "SFUNC " + shortFunctionName(f) + " " +
                     "STYPE double " +
                     "INITCOND 1");

        assertLastSchemaChange(Event.SchemaChange.Change.UPDATED, Event.SchemaChange.Target.AGGREGATE,
                               KEYSPACE, parseFunctionName(a).name,
                               "double");

        createAggregateOverload(a,
                                "int",
                                "CREATE OR REPLACE AGGREGATE %s(int) " +
                                "SFUNC " + shortFunctionName(f) + " " +
                                "STYPE int " +
                                "INITCOND 0");

        assertLastSchemaChange(Event.SchemaChange.Change.CREATED, Event.SchemaChange.Target.AGGREGATE,
                               KEYSPACE, parseFunctionName(a).name,
                               "int");

        schemaChange("DROP AGGREGATE " + a + "(double)");

        assertLastSchemaChange(Event.SchemaChange.Change.DROPPED, Event.SchemaChange.Target.AGGREGATE,
                               KEYSPACE, parseFunctionName(a).name,
                               "double");

        // The aggregate with nested tuple should be created without throwing InvalidRequestException. See CASSANDRA-15857
        String f1 = createFunction(KEYSPACE,
                                   "double, double",
                                   "CREATE OR REPLACE FUNCTION %s(state double, val list<tuple<int, int>>) " +
                                   "RETURNS NULL ON NULL INPUT " +
                                   "RETURNS double " +
                                   "LANGUAGE javascript " +
                                   "AS '\"string\";';");

        String a1 = createAggregate(KEYSPACE,
                                    "list<tuple<int, int>>",
                                    "CREATE OR REPLACE AGGREGATE %s(list<tuple<int, int>>) " +
                                    "SFUNC " + shortFunctionName(f1) + " " +
                                    "STYPE double " +
                                    "INITCOND 0");

        assertLastSchemaChange(Event.SchemaChange.Change.CREATED, Event.SchemaChange.Target.AGGREGATE,
                               KEYSPACE, parseFunctionName(a1).name,
                               "list<frozen<tuple<int, int>>>"); // CASSANDRA-14825: remove frozen from param
    }

    @Test
    public void testDropStatements() throws Throwable
    {
        String f = createFunction(KEYSPACE,
                                  "double, double",
                                  "CREATE OR REPLACE FUNCTION %s(state double, val double) " +
                                  "RETURNS NULL ON NULL INPUT " +
                                  "RETURNS double " +
                                  "LANGUAGE javascript " +
                                  "AS '\"string\";';");

        createFunctionOverload(f,
                               "double, double",
                               "CREATE OR REPLACE FUNCTION %s(state int, val int) " +
                               "RETURNS NULL ON NULL INPUT " +
                               "RETURNS int " +
                               "LANGUAGE javascript " +
                               "AS '\"string\";';");

        // DROP AGGREGATE must not succeed against a scalar
        assertInvalidMessage("matches multiple function definitions", "DROP AGGREGATE " + f);
        assertInvalidMessage("doesn't exist", "DROP AGGREGATE " + f + "(double, double)");

        String a = createAggregate(KEYSPACE,
                                   "double",
                                   "CREATE OR REPLACE AGGREGATE %s(double) " +
                                   "SFUNC " + shortFunctionName(f) + " " +
                                   "STYPE double " +
                                   "INITCOND 0");
        createAggregateOverload(a,
                                "int",
                                "CREATE OR REPLACE AGGREGATE %s(int) " +
                                "SFUNC " + shortFunctionName(f) + " " +
                                "STYPE int " +
                                "INITCOND 0");

        // DROP FUNCTION must not succeed against an aggregate
        assertInvalidMessage("matches multiple function definitions", "DROP FUNCTION " + a);
        assertInvalidMessage("doesn't exist", "DROP FUNCTION " + a + "(double)");

        // ambigious
        assertInvalidMessage("matches multiple function definitions", "DROP AGGREGATE " + a);
        assertInvalidMessage("matches multiple function definitions", "DROP AGGREGATE IF EXISTS " + a);

        execute("DROP AGGREGATE IF EXISTS " + KEYSPACE + ".non_existing");
        execute("DROP AGGREGATE IF EXISTS " + a + "(int, text)");

        execute("DROP AGGREGATE " + a + "(double)");

        execute("DROP AGGREGATE IF EXISTS " + a + "(double)");
    }

    @Test
    public void testDropReferenced() throws Throwable
    {
        String f = createFunction(KEYSPACE,
                                  "double, double",
                                  "CREATE OR REPLACE FUNCTION %s(state double, val double) " +
                                  "RETURNS NULL ON NULL INPUT " +
                                  "RETURNS double " +
                                  "LANGUAGE javascript " +
                                  "AS '\"string\";';");

        String a = createAggregate(KEYSPACE,
                                   "double",
                                   "CREATE OR REPLACE AGGREGATE %s(double) " +
                                   "SFUNC " + shortFunctionName(f) + " " +
                                   "STYPE double " +
                                   "INITCOND 0");

        // DROP FUNCTION must not succeed because the function is still referenced by the aggregate
        assertInvalidMessage("still referenced by", "DROP FUNCTION " + f);

        execute("DROP AGGREGATE " + a + "(double)");
    }

    @Test
    public void testJavaAggregateNoInit() throws Throwable
    {
        createTable("CREATE TABLE %s (a int primary key, b int)");
        execute("INSERT INTO %s (a, b) VALUES (1, 1)");
        execute("INSERT INTO %s (a, b) VALUES (2, 2)");
        execute("INSERT INTO %s (a, b) VALUES (3, 3)");

        String fState = createFunction(KEYSPACE,
                                       "int, int",
                                       "CREATE FUNCTION %s(a int, b int) " +
                                       "CALLED ON NULL INPUT " +
                                       "RETURNS int " +
                                       "LANGUAGE java " +
                                       "AS 'return Integer.valueOf((a!=null?a.intValue():0) + b.intValue());'");

        String fFinal = createFunction(KEYSPACE,
                                       "int",
                                       "CREATE FUNCTION %s(a int) " +
                                       "CALLED ON NULL INPUT " +
                                       "RETURNS text " +
                                       "LANGUAGE java " +
                                       "AS 'return a.toString();'");

        String a = createAggregate(KEYSPACE,
                                   "int",
                                   "CREATE AGGREGATE %s(int) " +
                                   "SFUNC " + shortFunctionName(fState) + " " +
                                   "STYPE int " +
                                   "FINALFUNC " + shortFunctionName(fFinal));

        // 1 + 2 + 3 = 6
        assertRows(execute("SELECT " + a + "(b) FROM %s"), row("6"));

        execute("DROP AGGREGATE " + a + "(int)");

        assertInvalidMessage("Unknown function", "SELECT " + a + "(b) FROM %s");
    }

    @Test
    public void testJavaAggregateNullInitcond() throws Throwable
    {
        createTable("CREATE TABLE %s (a int primary key, b int)");
        execute("INSERT INTO %s (a, b) VALUES (1, 1)");
        execute("INSERT INTO %s (a, b) VALUES (2, 2)");
        execute("INSERT INTO %s (a, b) VALUES (3, 3)");

        String fState = createFunction(KEYSPACE,
                                       "int, int",
                                       "CREATE FUNCTION %s(a int, b int) " +
                                       "CALLED ON NULL INPUT " +
                                       "RETURNS int " +
                                       "LANGUAGE java " +
                                       "AS 'return Integer.valueOf((a!=null?a.intValue():0) + b.intValue());'");

        String fFinal = createFunction(KEYSPACE,
                                       "int",
                                       "CREATE FUNCTION %s(a int) " +
                                       "CALLED ON NULL INPUT " +
                                       "RETURNS text " +
                                       "LANGUAGE java " +
                                       "AS 'return a.toString();'");

        String a = createAggregate(KEYSPACE,
                                   "int",
                                   "CREATE AGGREGATE %s(int) " +
                                   "SFUNC " + shortFunctionName(fState) + " " +
                                   "STYPE int " +
                                   "FINALFUNC " + shortFunctionName(fFinal) + " " +
                                   "INITCOND null");

        // 1 + 2 + 3 = 6
        assertRows(execute("SELECT " + a + "(b) FROM %s"), row("6"));

        execute("DROP AGGREGATE " + a + "(int)");

        assertInvalidMessage("Unknown function", "SELECT " + a + "(b) FROM %s");
    }

    @Test
    public void testJavaAggregateInvalidInitcond() throws Throwable
    {
        String fState = createFunction(KEYSPACE,
                                       "int, int",
                                       "CREATE FUNCTION %s(a int, b int) " +
                                       "CALLED ON NULL INPUT " +
                                       "RETURNS int " +
                                       "LANGUAGE java " +
                                       "AS 'return Integer.valueOf((a!=null?a.intValue():0) + b.intValue());'");

        String fFinal = createFunction(KEYSPACE,
                                       "int",
                                       "CREATE FUNCTION %s(a int) " +
                                       "CALLED ON NULL INPUT " +
                                       "RETURNS text " +
                                       "LANGUAGE java " +
                                       "AS 'return a.toString();'");

        assertInvalidMessage("Invalid STRING constant (foobar)",
                             "CREATE AGGREGATE " + KEYSPACE + ".aggrInvalid(int)" +
                             "SFUNC " + shortFunctionName(fState) + " " +
                             "STYPE int " +
                             "FINALFUNC " + shortFunctionName(fFinal) + " " +
                             "INITCOND 'foobar'");
    }

    @Test
    public void testJavaAggregateIncompatibleTypes() throws Throwable
    {
        String fState = createFunction(KEYSPACE,
                                       "int, int",
                                       "CREATE FUNCTION %s(a int, b int) " +
                                       "CALLED ON NULL INPUT " +
                                       "RETURNS int " +
                                       "LANGUAGE java " +
                                       "AS 'return Integer.valueOf((a!=null?a.intValue():0) + b.intValue());'");

        String fFinal = createFunction(KEYSPACE,
                                       "int",
                                       "CREATE FUNCTION %s(a int) " +
                                       "CALLED ON NULL INPUT " +
                                       "RETURNS text " +
                                       "LANGUAGE java " +
                                       "AS 'return a.toString();'");

        String fState2 = createFunction(KEYSPACE,
                                        "int, int",
                                        "CREATE FUNCTION %s(a double, b double) " +
                                        "CALLED ON NULL INPUT " +
                                        "RETURNS double " +
                                        "LANGUAGE java " +
                                        "AS 'return Double.valueOf((a!=null?a.doubleValue():0d) + b.doubleValue());'");

        String fFinal2 = createFunction(KEYSPACE,
                                        "int",
                                        "CREATE FUNCTION %s(a double) " +
                                        "CALLED ON NULL INPUT " +
                                        "RETURNS text " +
                                        "LANGUAGE java " +
                                        "AS 'return a.toString();'");

        assertInvalidMessage("doesn't exist",
                             "CREATE AGGREGATE " + KEYSPACE + ".aggrInvalid(double)" +
                             "SFUNC " + shortFunctionName(fState) + " " +
                             "STYPE double " +
                             "FINALFUNC " + shortFunctionName(fFinal));
        assertInvalidMessage("doesn't exist",
                             "CREATE AGGREGATE " + KEYSPACE + ".aggrInvalid(int)" +
                             "SFUNC " + shortFunctionName(fState) + " " +
                             "STYPE double " +
                             "FINALFUNC " + shortFunctionName(fFinal));
        assertInvalidMessage("doesn't exist",
                             "CREATE AGGREGATE " + KEYSPACE + ".aggrInvalid(double)" +
                             "SFUNC " + shortFunctionName(fState) + " " +
                             "STYPE int " +
                             "FINALFUNC " + shortFunctionName(fFinal));
        assertInvalidMessage("doesn't exist",
                             "CREATE AGGREGATE " + KEYSPACE + ".aggrInvalid(double)" +
                             "SFUNC " + shortFunctionName(fState) + " " +
                             "STYPE int");
        assertInvalidMessage("doesn't exist",
                             "CREATE AGGREGATE " + KEYSPACE + ".aggrInvalid(int)" +
                             "SFUNC " + shortFunctionName(fState) + " " +
                             "STYPE double");

        assertInvalidMessage("doesn't exist",
                             "CREATE AGGREGATE " + KEYSPACE + ".aggrInvalid(double)" +
                             "SFUNC " + shortFunctionName(fState2) + " " +
                             "STYPE double " +
                             "FINALFUNC " + shortFunctionName(fFinal));

        assertInvalidMessage("doesn't exist",
                             "CREATE AGGREGATE " + KEYSPACE + ".aggrInvalid(double)" +
                             "SFUNC " + shortFunctionName(fState) + " " +
                             "STYPE double " +
                             "FINALFUNC " + shortFunctionName(fFinal2));
    }

    @Test
    public void testJavaAggregateNonExistingFuncs() throws Throwable
    {
        String fState = createFunction(KEYSPACE,
                                       "int, int",
                                       "CREATE FUNCTION %s(a int, b int) " +
                                       "CALLED ON NULL INPUT " +
                                       "RETURNS int " +
                                       "LANGUAGE java " +
                                       "AS 'return Integer.valueOf((a!=null?a.intValue():0) + b.intValue());'");

        String fFinal = createFunction(KEYSPACE,
                                       "int",
                                       "CREATE FUNCTION %s(a int) " +
                                       "CALLED ON NULL INPUT " +
                                       "RETURNS text " +
                                       "LANGUAGE java " +
                                       "AS 'return a.toString();'");

        assertInvalidMessage("doesn't exist",
                             "CREATE AGGREGATE " + KEYSPACE + ".aggrInvalid(int)" +
                             "SFUNC " + shortFunctionName(fState) + "_not_there " +
                             "STYPE int " +
                             "FINALFUNC " + shortFunctionName(fFinal));

        assertInvalidMessage("doesn't exist",
                             "CREATE AGGREGATE " + KEYSPACE + ".aggrInvalid(int)" +
                             "SFUNC " + shortFunctionName(fState) + " " +
                             "STYPE int " +
                             "FINALFUNC " + shortFunctionName(fFinal) + "_not_there");

        execute("CREATE AGGREGATE " + KEYSPACE + ".aggrInvalid(int)" +
                "SFUNC " + shortFunctionName(fState) + " " +
                "STYPE int " +
                "FINALFUNC " + shortFunctionName(fFinal));
        execute("DROP AGGREGATE " + KEYSPACE + ".aggrInvalid(int)");
    }

    @Test
    public void testJavaAggregateFailingFuncs() throws Throwable
    {
        createTable("CREATE TABLE %s (a int primary key, b int)");
        execute("INSERT INTO %s (a, b) VALUES (1, 1)");
        execute("INSERT INTO %s (a, b) VALUES (2, 2)");
        execute("INSERT INTO %s (a, b) VALUES (3, 3)");

        String fState = createFunction(KEYSPACE,
                                       "int, int",
                                       "CREATE FUNCTION %s(a int, b int) " +
                                       "CALLED ON NULL INPUT " +
                                       "RETURNS int " +
                                       "LANGUAGE java " +
                                       "AS 'throw new RuntimeException(\"thrown to unit test - not a bug\");'");

        String fStateOK = createFunction(KEYSPACE,
                                       "int, int",
                                       "CREATE FUNCTION %s(a int, b int) " +
                                       "CALLED ON NULL INPUT " +
                                       "RETURNS int " +
                                       "LANGUAGE java " +
                                       "AS 'return Integer.valueOf(42);'");

        String fFinal = createFunction(KEYSPACE,
                                       "int",
                                       "CREATE FUNCTION %s(a int) " +
                                       "CALLED ON NULL INPUT " +
                                       "RETURNS text " +
                                       "LANGUAGE java " +
                                       "AS 'throw new RuntimeException(\"thrown to unit test - not a bug\");'");

        String fFinalOK = createFunction(KEYSPACE,
                                       "int",
                                       "CREATE FUNCTION %s(a int) " +
                                       "CALLED ON NULL INPUT " +
                                       "RETURNS text " +
                                       "LANGUAGE java " +
                                       "AS 'return \"foobar\";'");

        String a0 = createAggregate(KEYSPACE,
                                    "int",
                                    "CREATE AGGREGATE %s(int) " +
                                    "SFUNC " + shortFunctionName(fState) + " " +
                                    "STYPE int " +
                                    "FINALFUNC " + shortFunctionName(fFinal) + " " +
                                    "INITCOND null");
        String a1 = createAggregate(KEYSPACE,
                                    "int",
                                    "CREATE AGGREGATE %s(int) " +
                                    "SFUNC " + shortFunctionName(fStateOK) + " " +
                                    "STYPE int " +
                                    "FINALFUNC " + shortFunctionName(fFinal) + " " +
                                    "INITCOND null");
        String a2 = createAggregate(KEYSPACE,
                                    "int",
                                    "CREATE AGGREGATE %s(int) " +
                                    "SFUNC " + shortFunctionName(fStateOK) + " " +
                                    "STYPE int " +
                                    "FINALFUNC " + shortFunctionName(fFinalOK) + " " +
                                    "INITCOND null");

        assertInvalidThrowMessage("java.lang.RuntimeException", FunctionExecutionException.class, "SELECT " + a0 + "(b) FROM %s");
        assertInvalidThrowMessage("java.lang.RuntimeException", FunctionExecutionException.class, "SELECT " + a1 + "(b) FROM %s");
        assertRows(execute("SELECT " + a2 + "(b) FROM %s"), row("foobar"));
    }

    @Test
    public void testJavaAggregateWithoutStateOrFinal() throws Throwable
    {
        assertInvalidMessage("doesn't exist",
                             "CREATE AGGREGATE " + KEYSPACE + ".jSumFooNE1(int) " +
                             "SFUNC jSumFooNEstate " +
                             "STYPE int");

        String f = createFunction(KEYSPACE,
                                  "int, int",
                                  "CREATE FUNCTION %s(a int, b int) " +
                                  "RETURNS NULL ON NULL INPUT " +
                                  "RETURNS int " +
                                  "LANGUAGE java " +
                                  "AS 'return Integer.valueOf(a + b);'");

        assertInvalidMessage("doesn't exist",
                             "CREATE AGGREGATE " + KEYSPACE + ".jSumFooNE2(int) " +
                             "SFUNC " + shortFunctionName(f) + " " +
                             "STYPE int " +
                             "FINALFUNC jSumFooNEfinal");

        execute("DROP FUNCTION " + f + "(int, int)");
    }

    @Test
    public void testJavaAggregate() throws Throwable
    {
        createTable("CREATE TABLE %s (a int primary key, b int)");
        execute("INSERT INTO %s (a, b) VALUES (1, 1)");
        execute("INSERT INTO %s (a, b) VALUES (2, 2)");
        execute("INSERT INTO %s (a, b) VALUES (3, 3)");

        String fState = createFunction(KEYSPACE,
                                       "int, int",
                                       "CREATE FUNCTION %s(a int, b int) " +
                                       "CALLED ON NULL INPUT " +
                                       "RETURNS int " +
                                       "LANGUAGE java " +
                                       "AS 'return Integer.valueOf((a!=null?a.intValue():0) + b.intValue());'");

        String fFinal = createFunction(KEYSPACE,
                                       "int",
                                       "CREATE FUNCTION %s(a int) " +
                                       "CALLED ON NULL INPUT " +
                                       "RETURNS text " +
                                       "LANGUAGE java " +
                                       "AS 'return a.toString();'");

        String a = createAggregate(KEYSPACE,
                                   "int",
                                   "CREATE AGGREGATE %s(int) " +
                                   "SFUNC " + shortFunctionName(fState) + " " +
                                   "STYPE int " +
                                   "FINALFUNC " + shortFunctionName(fFinal) + " " +
                                   "INITCOND 42");

        assertRows(execute("SELECT initcond FROM system_schema.aggregates WHERE keyspace_name=? AND aggregate_name=?", KEYSPACE, shortFunctionName(a)),
                   row("42"));

        // 42 + 1 + 2 + 3 = 48
        assertRows(execute("SELECT " + a + "(b) FROM %s"), row("48"));

        execute("DROP AGGREGATE " + a + "(int)");

        execute("DROP FUNCTION " + fFinal + "(int)");
        execute("DROP FUNCTION " + fState + "(int, int)");

        assertInvalidMessage("Unknown function", "SELECT " + a + "(b) FROM %s");
    }

    @Test
    public void testJavaAggregateSimple() throws Throwable
    {
        createTable("CREATE TABLE %s (a int primary key, b int)");
        execute("INSERT INTO %s (a, b) VALUES (1, 1)");
        execute("INSERT INTO %s (a, b) VALUES (2, 2)");
        execute("INSERT INTO %s (a, b) VALUES (3, 3)");

        String fState = createFunction(KEYSPACE,
                                       "int, int",
                                       "CREATE FUNCTION %s(a int, b int) " +
                                       "CALLED ON NULL INPUT " +
                                       "RETURNS int " +
                                       "LANGUAGE java " +
                                       "AS 'return Integer.valueOf((a!=null?a.intValue():0) + b.intValue());'");

        String a = createAggregate(KEYSPACE,
                                   "int, int",
                                   "CREATE AGGREGATE %s(int) " +
                                   "SFUNC " + shortFunctionName(fState) + " " +
                                   "STYPE int");

        // 1 + 2 + 3 = 6
        assertRows(execute("SELECT " + a + "(b) FROM %s"), row(6));

        execute("DROP AGGREGATE " + a + "(int)");

        execute("DROP FUNCTION " + fState + "(int, int)");

        assertInvalidMessage("Unknown function", "SELECT " + a + "(b) FROM %s");
    }

    @Test
    public void testJavaAggregateEmpty() throws Throwable
    {
        createTable("CREATE TABLE %s (a int primary key, b int)");

        String fState = createFunction(KEYSPACE,
                                       "int, int",
                                       "CREATE FUNCTION %s(a int, b int) " +
                                       "CALLED ON NULL INPUT " +
                                       "RETURNS int " +
                                       "LANGUAGE java " +
                                       "AS 'return Integer.valueOf((a!=null?a.intValue():0) + b.intValue());'");

        String a = createAggregate(KEYSPACE,
                                   "int, int",
                                   "CREATE AGGREGATE %s(int) " +
                                   "SFUNC " + shortFunctionName(fState) + " " +
                                   "STYPE int");

        assertRows(execute("SELECT " + a + "(b) FROM %s"), row(new Object[]{null}));
    }

    @Test
    public void testJavaAggregateStateEmpty() throws Throwable
    {
        createTable("CREATE TABLE %s (a int primary key, b uuid)");

        String fState = createFunction(KEYSPACE,
                                       "int, int",
                                       "CREATE FUNCTION %s(state map<uuid, int>, type uuid) " +
                                       "RETURNS NULL ON NULL INPUT " +
                                       "RETURNS map<uuid, int> " +
                                       "LANGUAGE java " +
                                       "AS 'return state;'");

        String a = createAggregate(KEYSPACE,
                                   "int, int",
                                   "CREATE AGGREGATE %s(uuid) " +
                                   "SFUNC " + shortFunctionName(fState) + " " +
                                   "STYPE map<uuid, int> " +
                                   "INITCOND {}");

        assertRows(execute("SELECT " + a + "(b) FROM %s"), row(Collections.emptyMap()));
    }

    @Test
    public void testJavaAggregateComplex() throws Throwable
    {
        createTable("CREATE TABLE %s (a int primary key, b int)");
        execute("INSERT INTO %s (a, b) VALUES (1, 1)");
        execute("INSERT INTO %s (a, b) VALUES (2, 2)");
        execute("INSERT INTO %s (a, b) VALUES (3, 3)");

        // build an average aggregation function using
        // tuple<bigint,int> as state
        // double as finaltype

        String fState = createFunction(KEYSPACE,
                                       "tuple<bigint, int>, int",
                                       "CREATE FUNCTION %s(a tuple<bigint, int>, b int) " +
                                       "CALLED ON NULL INPUT " +
                                       "RETURNS tuple<bigint, int> " +
                                       "LANGUAGE java " +
                                       "AS '" +
                                       "a.setLong(0, a.getLong(0) + b.intValue());" +
                                       "a.setInt(1, a.getInt(1) + 1);" +
                                       "return a;" +
                                       "'");

        String fFinal = createFunction(KEYSPACE,
                                       "tuple<bigint, int>",
                                       "CREATE FUNCTION %s(a tuple<bigint, int>) " +
                                       "RETURNS NULL ON NULL INPUT " +
                                       "RETURNS double " +
                                       "LANGUAGE java " +
                                       "AS '" +
                                       "double r = a.getLong(0);" +
                                       "r /= a.getInt(1);" +
                                       "return Double.valueOf(r);" +
                                       "'");

        String a = createAggregate(KEYSPACE,
                                   "int",
                                   "CREATE AGGREGATE %s(int) " +
                                   "SFUNC " + shortFunctionName(fState) + " " +
                                   "STYPE tuple<bigint, int> "+
                                   "FINALFUNC " + shortFunctionName(fFinal) + " " +
                                   "INITCOND (0, 0)");

        assertRows(execute("SELECT initcond FROM system_schema.aggregates WHERE keyspace_name=? AND aggregate_name=?", KEYSPACE, shortFunctionName(a)),
                   row("(0, 0)"));

        // 1 + 2 + 3 = 6 / 3 = 2
        assertRows(execute("SELECT " + a + "(b) FROM %s"), row(2d));

    }

    @Test
    public void testJavascriptAggregate() throws Throwable
    {
        createTable("CREATE TABLE %s (a int primary key, b int)");
        execute("INSERT INTO %s (a, b) VALUES (1, 1)");
        execute("INSERT INTO %s (a, b) VALUES (2, 2)");
        execute("INSERT INTO %s (a, b) VALUES (3, 3)");

        String fState = createFunction(KEYSPACE,
                                       "int, int",
                                       "CREATE FUNCTION %s(a int, b int) " +
                                       "RETURNS NULL ON NULL INPUT " +
                                       "RETURNS int " +
                                       "LANGUAGE javascript " +
                                       "AS 'a + b;'");

        String fFinal = createFunction(KEYSPACE,
                                       "int",
                                       "CREATE FUNCTION %s(a int) " +
                                       "RETURNS NULL ON NULL INPUT " +
                                       "RETURNS text " +
                                       "LANGUAGE javascript " +
                                       "AS '\"\"+a'");

        String a = createFunction(KEYSPACE,
                                  "int",
                                  "CREATE AGGREGATE %s(int) " +
                                  "SFUNC " + shortFunctionName(fState) + " " +
                                  "STYPE int " +
                                  "FINALFUNC " + shortFunctionName(fFinal) + " " +
                                  "INITCOND 42");

        // 42 + 1 + 2 + 3 = 48
        assertRows(execute("SELECT " + a + "(b) FROM %s"), row("48"));

        execute("DROP AGGREGATE " + a + "(int)");

        execute("DROP FUNCTION " + fFinal + "(int)");
        execute("DROP FUNCTION " + fState + "(int, int)");

        assertInvalidMessage("Unknown function", "SELECT " + a + "(b) FROM %s");
    }

    @Test
    public void testJavascriptAggregateSimple() throws Throwable
    {
        createTable("CREATE TABLE %s (a int primary key, b int)");
        execute("INSERT INTO %s (a, b) VALUES (1, 1)");
        execute("INSERT INTO %s (a, b) VALUES (2, 2)");
        execute("INSERT INTO %s (a, b) VALUES (3, 3)");

        String fState = createFunction(KEYSPACE,
                                       "int, int",
                                       "CREATE FUNCTION %s(a int, b int) " +
                                       "CALLED ON NULL INPUT " +
                                       "RETURNS int " +
                                       "LANGUAGE javascript " +
                                       "AS 'a + b;'");

        String a = createAggregate(KEYSPACE,
                                   "int, int",
                                   "CREATE AGGREGATE %s(int) " +
                                   "SFUNC " + shortFunctionName(fState) + " " +
                                   "STYPE int ");

        // 1 + 2 + 3 = 6
        assertRows(execute("SELECT " + a + "(b) FROM %s"), row(6));

        execute("DROP AGGREGATE " + a + "(int)");

        execute("DROP FUNCTION " + fState + "(int, int)");

        assertInvalidMessage("Unknown function", "SELECT " + a + "(b) FROM %s");
    }

    @Test
    public void testFunctionDropPreparedStatement() throws Throwable
    {
        String otherKS = "cqltest_foo";

        execute("CREATE KEYSPACE IF NOT EXISTS " + otherKS + " WITH replication = {'class': 'SimpleStrategy', 'replication_factor': 3};");
        try
        {
            execute("CREATE TABLE " + otherKS + ".jsdp (a int primary key, b int)");

            String fState = createFunction(otherKS,
                                           "int, int",
                                           "CREATE FUNCTION %s(a int, b int) " +
                                           "CALLED ON NULL INPUT " +
                                           "RETURNS int " +
                                           "LANGUAGE javascript " +
                                           "AS 'a + b;'");

            String a = createAggregate(otherKS,
                                       "int",
                                       "CREATE AGGREGATE %s(int) " +
                                       "SFUNC " + shortFunctionName(fState) + " " +
                                       "STYPE int");

            ResultMessage.Prepared prepared = QueryProcessor.prepare("SELECT " + a + "(b) FROM " + otherKS + ".jsdp", ClientState.forInternalCalls());
            assertNotNull(QueryProcessor.instance.getPrepared(prepared.statementId));

            execute("DROP AGGREGATE " + a + "(int)");
            assertNull(QueryProcessor.instance.getPrepared(prepared.statementId));

            //

            execute("CREATE AGGREGATE " + a + "(int) " +
                    "SFUNC " + shortFunctionName(fState) + " " +
                    "STYPE int");

            prepared = QueryProcessor.prepare("SELECT " + a + "(b) FROM " + otherKS + ".jsdp", ClientState.forInternalCalls());
            assertNotNull(QueryProcessor.instance.getPrepared(prepared.statementId));

            execute("DROP KEYSPACE " + otherKS + ";");

            assertNull(QueryProcessor.instance.getPrepared(prepared.statementId));
        }
        finally
        {
            execute("DROP KEYSPACE IF EXISTS " + otherKS + ";");
        }
    }

    @Test
    public void testAggregatesReferencedInAggregates() throws Throwable
    {

        String fState = createFunction(KEYSPACE,
                                       "int, int",
                                       "CREATE FUNCTION %s(a int, b int) " +
                                       "CALLED ON NULL INPUT " +
                                       "RETURNS int " +
                                       "LANGUAGE javascript " +
                                       "AS 'a + b;'");

        String a = createAggregate(KEYSPACE,
                                   "int",
                                   "CREATE AGGREGATE %s(int) " +
                                   "SFUNC " + shortFunctionName(fState) + " " +
                                   "STYPE int ");

        assertInvalidMessage("doesn't exist",
                             "CREATE AGGREGATE " + KEYSPACE + ".aggInv(int) " +
                             "SFUNC " + shortFunctionName(a) + " " +
                             "STYPE int ");

        assertInvalidMessage("isn't a scalar function",
                             "CREATE AGGREGATE " + KEYSPACE + ".aggInv(int) " +
                             "SFUNC " + shortFunctionName(fState) + " " +
                             "STYPE int " +
                             "FINALFUNC " + shortFunctionName(a));
    }

    @Test
    public void testCalledOnNullInput() throws Throwable
    {
        String fStateNonNull = createFunction(KEYSPACE,
                                              "int, int",
                                              "CREATE OR REPLACE FUNCTION %s(state int, val int) " +
                                              "RETURNS NULL ON NULL INPUT " +
                                              "RETURNS int " +
                                              "LANGUAGE java\n" +
                                              "AS 'return Integer.valueOf(state + val);';");
        String fStateNull = createFunction(KEYSPACE,
                                           "int, int",
                                           "CREATE OR REPLACE FUNCTION %s(state int, val int) " +
                                           "CALLED ON NULL INPUT " +
                                           "RETURNS int " +
                                           "LANGUAGE java\n" +
                                           "AS 'return Integer.valueOf(" +
                                           "   (state != null ? state.intValue() : 0) " +
                                           "   + (val != null ? val.intValue() : 0));';");
        String fStateAlwaysNull = createFunction(KEYSPACE,
                                           "int, int",
                                           "CREATE OR REPLACE FUNCTION %s(state int, val int) " +
                                           "CALLED ON NULL INPUT " +
                                           "RETURNS int " +
                                           "LANGUAGE java\n" +
                                           "AS 'return null;';");
        String fFinalNonNull = createFunction(KEYSPACE,
                                              "int",
                                              "CREATE OR REPLACE FUNCTION %s(state int) " +
                                              "RETURNS NULL ON NULL INPUT " +
                                              "RETURNS int " +
                                              "LANGUAGE java\n" +
                                              "AS 'return Integer.valueOf(state);';");
        String fFinalNull = createFunction(KEYSPACE,
                                           "int",
                                           "CREATE OR REPLACE FUNCTION %s(state int) " +
                                           "CALLED ON NULL INPUT " +
                                           "RETURNS int " +
                                           "LANGUAGE java\n" +
                                           "AS 'return state;';");

        assertInvalid("CREATE AGGREGATE " + KEYSPACE + ".invAggr(int) " +
                      "SFUNC " + shortFunctionName(fStateNonNull) + " " +
                      "STYPE int");
        assertInvalid("CREATE AGGREGATE " + KEYSPACE + ".invAggr(int) " +
                      "SFUNC " + shortFunctionName(fStateNonNull) + " " +
                      "STYPE int " +
                      "FINALFUNC " + shortFunctionName(fFinalNonNull));

        String aStateNull = createAggregate(KEYSPACE,
                                               "int",
                                               "CREATE AGGREGATE %s(int) " +
                                               "SFUNC " + shortFunctionName(fStateNull) + " " +
                                               "STYPE int");
        String aStateNullFinalNull = createAggregate(KEYSPACE,
                                                        "int",
                                                        "CREATE AGGREGATE %s(int) " +
                                                        "SFUNC " + shortFunctionName(fStateNull) + " " +
                                                        "STYPE int " +
                                                        "FINALFUNC " + shortFunctionName(fFinalNull));
        String aStateNullFinalNonNull = createAggregate(KEYSPACE,
                                                        "int",
                                                        "CREATE AGGREGATE %s(int) " +
                                                        "SFUNC " + shortFunctionName(fStateNull) + " " +
                                                        "STYPE int " +
                                                        "FINALFUNC " + shortFunctionName(fFinalNonNull));
        String aStateNonNull = createAggregate(KEYSPACE,
                                               "int",
                                               "CREATE AGGREGATE %s(int) " +
                                               "SFUNC " + shortFunctionName(fStateNonNull) + " " +
                                               "STYPE int " +
                                               "INITCOND 0");
        String aStateNonNullFinalNull = createAggregate(KEYSPACE,
                                                        "int",
                                                        "CREATE AGGREGATE %s(int) " +
                                                        "SFUNC " + shortFunctionName(fStateNonNull) + " " +
                                                        "STYPE int " +
                                                        "FINALFUNC " + shortFunctionName(fFinalNull) + " " +
                                                        "INITCOND 0");
        String aStateNonNullFinalNonNull = createAggregate(KEYSPACE,
                                                           "int",
                                                           "CREATE AGGREGATE %s(int) " +
                                                           "SFUNC " + shortFunctionName(fStateNonNull) + " " +
                                                           "STYPE int " +
                                                           "FINALFUNC " + shortFunctionName(fFinalNonNull) + " " +
                                                           "INITCOND 0");
        String aStateAlwaysNullFinalNull = createAggregate(KEYSPACE,
                                                           "int",
                                                           "CREATE AGGREGATE %s(int) " +
                                                           "SFUNC " + shortFunctionName(fStateAlwaysNull) + " " +
                                                           "STYPE int " +
                                                           "FINALFUNC " + shortFunctionName(fFinalNull));
        String aStateAlwaysNullFinalNonNull = createAggregate(KEYSPACE,
                                                           "int",
                                                           "CREATE AGGREGATE %s(int) " +
                                                           "SFUNC " + shortFunctionName(fStateAlwaysNull) + " " +
                                                           "STYPE int " +
                                                           "FINALFUNC " + shortFunctionName(fFinalNonNull));

        createTable("CREATE TABLE %s (key int PRIMARY KEY, i int)");

        execute("INSERT INTO %s (key, i) VALUES (0, null)");
        execute("INSERT INTO %s (key, i) VALUES (1, 1)");
        execute("INSERT INTO %s (key, i) VALUES (2, 2)");
        execute("INSERT INTO %s (key, i) VALUES (3, 3)");

        assertRows(execute("SELECT " + aStateNull + "(i) FROM %s WHERE key = 0"), row(0));
        assertRows(execute("SELECT " + aStateNullFinalNull + "(i) FROM %s WHERE key = 0"), row(0));
        assertRows(execute("SELECT " + aStateNullFinalNonNull + "(i) FROM %s WHERE key = 0"), row(0));
        assertRows(execute("SELECT " + aStateNonNull + "(i) FROM %s WHERE key = 0"), row(0));
        assertRows(execute("SELECT " + aStateNonNullFinalNull + "(i) FROM %s WHERE key = 0"), row(0));
        assertRows(execute("SELECT " + aStateNonNullFinalNonNull + "(i) FROM %s WHERE key = 0"), row(0));
        assertRows(execute("SELECT " + aStateAlwaysNullFinalNull + "(i) FROM %s WHERE key = 0"), row(new Object[]{null}));
        assertRows(execute("SELECT " + aStateAlwaysNullFinalNonNull + "(i) FROM %s WHERE key = 0"), row(new Object[]{null}));

        assertRows(execute("SELECT " + aStateNull + "(i) FROM %s WHERE key = 1"), row(1));
        assertRows(execute("SELECT " + aStateNullFinalNull + "(i) FROM %s WHERE key = 1"), row(1));
        assertRows(execute("SELECT " + aStateNullFinalNonNull + "(i) FROM %s WHERE key = 1"), row(1));
        assertRows(execute("SELECT " + aStateNonNull + "(i) FROM %s WHERE key = 1"), row(1));
        assertRows(execute("SELECT " + aStateNonNullFinalNull + "(i) FROM %s WHERE key = 1"), row(1));
        assertRows(execute("SELECT " + aStateNonNullFinalNonNull + "(i) FROM %s WHERE key = 1"), row(1));
        assertRows(execute("SELECT " + aStateAlwaysNullFinalNull + "(i) FROM %s WHERE key = 1"), row(new Object[]{null}));
        assertRows(execute("SELECT " + aStateAlwaysNullFinalNonNull + "(i) FROM %s WHERE key = 1"), row(new Object[]{null}));

        assertRows(execute("SELECT " + aStateNull + "(i) FROM %s WHERE key IN (1, 2, 3)"), row(6));
        assertRows(execute("SELECT " + aStateNullFinalNull + "(i) FROM %s WHERE key IN (1, 2, 3)"), row(6));
        assertRows(execute("SELECT " + aStateNullFinalNonNull + "(i) FROM %s WHERE key IN (1, 2, 3)"), row(6));
        assertRows(execute("SELECT " + aStateNonNull + "(i) FROM %s WHERE key IN (1, 2, 3)"), row(6));
        assertRows(execute("SELECT " + aStateNonNullFinalNull + "(i) FROM %s WHERE key IN (1, 2, 3)"), row(6));
        assertRows(execute("SELECT " + aStateNonNullFinalNonNull + "(i) FROM %s WHERE key IN (1, 2, 3)"), row(6));
        assertRows(execute("SELECT " + aStateAlwaysNullFinalNull + "(i) FROM %s WHERE key IN (1, 2, 3)"), row(new Object[]{null}));
        assertRows(execute("SELECT " + aStateAlwaysNullFinalNonNull + "(i) FROM %s WHERE key IN (1, 2, 3)"), row(new Object[]{null}));
    }

    @Test
    public void testWrongStateType() throws Throwable
    {
        createTable("CREATE TABLE %s (key int primary key, val int)");
        execute("INSERT INTO %s (key, val) VALUES (?, ?)", 1, 1);

        String fState = createFunction(KEYSPACE,
                                       "int, int",
                                       "CREATE FUNCTION %s(a int, b int) " +
                                       "CALLED ON NULL INPUT " +
                                       "RETURNS double " +
                                       "LANGUAGE java " +
                                       "AS 'return Double.valueOf(1.0);'");

        String fFinal = createFunction(KEYSPACE,
                                       "int",
                                       "CREATE FUNCTION %s(a int) " +
                                       "CALLED ON NULL INPUT " +
                                       "RETURNS int " +
                                       "LANGUAGE java " +
                                       "AS 'return Integer.valueOf(1);';");

        assertInvalidMessage("return type must be the same as the first argument type - check STYPE, argument and return types",
                             "CREATE AGGREGATE %s(int) " +
                             "SFUNC " + shortFunctionName(fState) + ' ' +
                             "STYPE int " +
                             "FINALFUNC " + shortFunctionName(fFinal) + ' ' +
                             "INITCOND 1");
    }

    @Test
    public void testWrongKeyspace() throws Throwable
    {
        String typeName = createType("CREATE TYPE %s (txt text, i int)");
        String type = KEYSPACE + '.' + typeName;

        String fState = createFunction(KEYSPACE_PER_TEST,
                                       "int, int",
                                       "CREATE FUNCTION %s(a int, b int) " +
                                       "CALLED ON NULL INPUT " +
                                       "RETURNS double " +
                                       "LANGUAGE java " +
                                       "AS 'return Double.valueOf(1.0);'");

        String fFinal = createFunction(KEYSPACE_PER_TEST,
                                       "int",
                                       "CREATE FUNCTION %s(a int) " +
                                       "CALLED ON NULL INPUT " +
                                       "RETURNS int " +
                                       "LANGUAGE java " +
                                       "AS 'return Integer.valueOf(1);';");

        String fStateWrong = createFunction(KEYSPACE,
                                       "int, int",
                                       "CREATE FUNCTION %s(a int, b int) " +
                                       "CALLED ON NULL INPUT " +
                                       "RETURNS double " +
                                       "LANGUAGE java " +
                                       "AS 'return Double.valueOf(1.0);'");

        String fFinalWrong = createFunction(KEYSPACE,
                                       "int",
                                       "CREATE FUNCTION %s(a int) " +
                                       "CALLED ON NULL INPUT " +
                                       "RETURNS int " +
                                       "LANGUAGE java " +
                                       "AS 'return Integer.valueOf(1);';");

        assertInvalidMessage(String.format("Statement on keyspace %s cannot refer to a user type in keyspace %s; user types can only be used in the keyspace they are defined in",
                                           KEYSPACE_PER_TEST, KEYSPACE),
                             "CREATE AGGREGATE " + KEYSPACE_PER_TEST + ".test_wrong_ks(int) " +
                             "SFUNC " + shortFunctionName(fState) + ' ' +
                             "STYPE " + type + " " +
                             "FINALFUNC " + shortFunctionName(fFinal) + ' ' +
                             "INITCOND 1");

        assertInvalidMessage("mismatched input", // specifying a function using "keyspace.functionname" is a syntax error
                             "CREATE AGGREGATE " + KEYSPACE_PER_TEST + ".test_wrong_ks(int) " +
                             "SFUNC " + fStateWrong + ' ' +
                             "STYPE " + type + " " +
                             "FINALFUNC " + shortFunctionName(fFinal) + ' ' +
                             "INITCOND 1");

        assertInvalidMessage("expecting EOF", // specifying a function using "keyspace.functionname" is a syntax error
                             "CREATE AGGREGATE " + KEYSPACE_PER_TEST + ".test_wrong_ks(int) " +
                             "SFUNC " + shortFunctionName(fState) + ' ' +
                             "STYPE " + type + " " +
                             "FINALFUNC " + fFinalWrong + ' ' +
                             "INITCOND 1");

        assertInvalidMessage("expecting EOF", // specifying a function using "keyspace.functionname" is a syntax error
                             "CREATE AGGREGATE " + KEYSPACE_PER_TEST + ".test_wrong_ks(int) " +
                             "SFUNC " + shortFunctionName(fState) + ' ' +
                             "STYPE " + type + ' ' +
                             "FINALFUNC " + SchemaConstants.SYSTEM_KEYSPACE_NAME + ".min " +
                             "INITCOND 1");
    }

    @Test
    public void testFunctionWithFrozenSetType() throws Throwable
    {
        createTable("CREATE TABLE %s (a int PRIMARY KEY, b frozen<set<int>>)");
        createIndex("CREATE INDEX ON %s (FULL(b))");

        execute("INSERT INTO %s (a, b) VALUES (?, ?)", 0, set());
        execute("INSERT INTO %s (a, b) VALUES (?, ?)", 1, set(1, 2, 3));
        execute("INSERT INTO %s (a, b) VALUES (?, ?)", 2, set(4, 5, 6));
        execute("INSERT INTO %s (a, b) VALUES (?, ?)", 3, set(7, 8, 9));

        String fState = createFunction(KEYSPACE,
                                       "set<int>",
                                       "CREATE FUNCTION %s (state set<int>, values set<int>) " +
                                       "CALLED ON NULL INPUT " +
                                       "RETURNS set<int> " +
                                       "LANGUAGE java\n" +
                                       "AS 'return values;';");

        String fFinal = createFunction(KEYSPACE,
                                       "set<int>",
                                       "CREATE FUNCTION %s(state set<int>) " +
                                       "CALLED ON NULL INPUT " +
                                       "RETURNS set<int> " +
                                       "LANGUAGE java " +
                                       "AS 'return state;'");

        assertInvalidMessage("cannot be frozen",
                             "CREATE AGGREGATE %s(set<int>) " +
                             "SFUNC " + parseFunctionName(fState).name + ' ' +
                             "STYPE frozen<set<int>> " +
                             "FINALFUNC " + parseFunctionName(fFinal).name + ' ' +
                             "INITCOND null");

        String aggregation = createAggregate(KEYSPACE,
                                             "set<int>",
                                             "CREATE AGGREGATE %s(set<int>) " +
                                             "SFUNC " + parseFunctionName(fState).name + ' ' +
                                             "STYPE set<int> " +
                                             "FINALFUNC " + parseFunctionName(fFinal).name + ' ' +
                                             "INITCOND null");

        assertRows(execute("SELECT initcond FROM system_schema.aggregates WHERE keyspace_name=? AND aggregate_name=?", KEYSPACE, shortFunctionName(aggregation)),
                   row((Object) null));

        assertRows(execute("SELECT " + aggregation + "(b) FROM %s"),
                   row(set(7, 8, 9)));

        assertInvalidMessage("Argument 'frozen<set<int>>' cannot be frozen; remove frozen<> modifier from 'frozen<set<int>>'",
                             "DROP AGGREGATE %s (frozen<set<int>>);");
    }

    @Test
    public void testFunctionWithFrozenListType() throws Throwable
    {
        createTable("CREATE TABLE %s (a int PRIMARY KEY, b frozen<list<int>>)");
        createIndex("CREATE INDEX ON %s (FULL(b))");

        execute("INSERT INTO %s (a, b) VALUES (?, ?)", 0, list());
        execute("INSERT INTO %s (a, b) VALUES (?, ?)", 1, list(1, 2, 3));
        execute("INSERT INTO %s (a, b) VALUES (?, ?)", 2, list(4, 5, 6));
        execute("INSERT INTO %s (a, b) VALUES (?, ?)", 3, list(7, 8, 9));

        String fState = createFunction(KEYSPACE,
                                       "list<int>",
                                       "CREATE FUNCTION %s (state list<int>, values list<int>) " +
                                       "CALLED ON NULL INPUT " +
                                       "RETURNS list<int> " +
                                       "LANGUAGE java\n" +
                                       "AS 'return values;';");

        String fFinal = createFunction(KEYSPACE,
                                       "list<int>",
                                       "CREATE FUNCTION %s(state list<int>) " +
                                       "CALLED ON NULL INPUT " +
                                       "RETURNS list<int> " +
                                       "LANGUAGE java " +
                                       "AS 'return state;'");

        assertInvalidMessage("cannot be frozen",
                             "CREATE AGGREGATE %s(list<int>) " +
                             "SFUNC " + parseFunctionName(fState).name + ' ' +
                             "STYPE frozen<list<int>> " +
                             "FINALFUNC " + parseFunctionName(fFinal).name + " " +
                             "INITCOND null");

        String aggregation = createAggregate(KEYSPACE,
                                             "list<int>",
                                             "CREATE AGGREGATE %s(list<int>) " +
                                             "SFUNC " + parseFunctionName(fState).name + ' ' +
                                             "STYPE list<int> " +
                                             "FINALFUNC " + parseFunctionName(fFinal).name + ' ' +
                                             "INITCOND null");

        assertRows(execute("SELECT " + aggregation + "(b) FROM %s"),
                   row(list(7, 8, 9)));

        assertInvalidMessage("Argument 'frozen<list<int>>' cannot be frozen; remove frozen<> modifier from 'frozen<list<int>>'",
                             "DROP AGGREGATE %s (frozen<list<int>>);");
    }

    @Test
    public void testFunctionWithFrozenMapType() throws Throwable
    {
        createTable("CREATE TABLE %s (a int PRIMARY KEY, b frozen<map<int, int>>)");
        createIndex("CREATE INDEX ON %s (FULL(b))");

        execute("INSERT INTO %s (a, b) VALUES (?, ?)", 0, map());
        execute("INSERT INTO %s (a, b) VALUES (?, ?)", 1, map(1, 2, 3, 4));
        execute("INSERT INTO %s (a, b) VALUES (?, ?)", 2, map(4, 5, 6, 7));
        execute("INSERT INTO %s (a, b) VALUES (?, ?)", 3, map(7, 8, 9, 10));

        String fState = createFunction(KEYSPACE,
                                       "map<int, int>",
                                       "CREATE FUNCTION %s (state map<int, int>, values map<int, int>) " +
                                       "CALLED ON NULL INPUT " +
                                       "RETURNS map<int, int> " +
                                       "LANGUAGE java\n" +
                                       "AS 'return values;';");

        String fFinal = createFunction(KEYSPACE,
                                       "map<int, int>",
                                       "CREATE FUNCTION %s(state map<int, int>) " +
                                       "CALLED ON NULL INPUT " +
                                       "RETURNS map<int, int> " +
                                       "LANGUAGE java " +
                                       "AS 'return state;'");

        assertInvalidMessage("cannot be frozen",
                             "CREATE AGGREGATE %s(map<int, int>) " +
                             "SFUNC " + parseFunctionName(fState).name + ' ' +
                             "STYPE frozen<map<int, int>> " +
                             "FINALFUNC " + parseFunctionName(fFinal).name + ' ' +
                             "INITCOND null");

        String aggregation = createAggregate(KEYSPACE,
                                             "map<int, int>",
                                             "CREATE AGGREGATE %s(map<int, int>) " +
                                             "SFUNC " + parseFunctionName(fState).name + ' ' +
                                             "STYPE map<int, int> " +
                                             "FINALFUNC " + parseFunctionName(fFinal).name + ' ' +
                                             "INITCOND null");

        assertRows(execute("SELECT " + aggregation + "(b) FROM %s"),
                   row(map(7, 8, 9, 10)));

        assertInvalidMessage("Argument 'frozen<map<int, int>>' cannot be frozen; remove frozen<> modifier from 'frozen<map<int, int>>'",
                             "DROP AGGREGATE %s (frozen<map<int, int>>);");
    }

    @Test
    public void testFunctionWithFrozenTupleType() throws Throwable
    {
        createTable("CREATE TABLE %s (a int PRIMARY KEY, b frozen<tuple<int, int>>)");
        createIndex("CREATE INDEX ON %s (b)");

        execute("INSERT INTO %s (a, b) VALUES (?, ?)", 0, tuple());
        execute("INSERT INTO %s (a, b) VALUES (?, ?)", 1, tuple(1, 2));
        execute("INSERT INTO %s (a, b) VALUES (?, ?)", 2, tuple(4, 5));
        execute("INSERT INTO %s (a, b) VALUES (?, ?)", 3, tuple(7, 8));

        String fState = createFunction(KEYSPACE,
                                       "tuple<int, int>",
                                       "CREATE FUNCTION %s (state tuple<int, int>, values tuple<int, int>) " +
                                       "CALLED ON NULL INPUT " +
                                       "RETURNS tuple<int, int> " +
                                       "LANGUAGE java\n" +
                                       "AS 'return values;';");

        String fFinal = createFunction(KEYSPACE,
                                       "tuple<int, int>",
                                       "CREATE FUNCTION %s(state tuple<int, int>) " +
                                       "CALLED ON NULL INPUT " +
                                       "RETURNS tuple<int, int> " +
                                       "LANGUAGE java " +
                                       "AS 'return state;'");

<<<<<<< HEAD
        assertInvalidMessage("cannot be frozen",
                             "CREATE AGGREGATE %s(tuple<int, int>) " +
                             "SFUNC " + parseFunctionName(fState).name + ' ' +
                             "STYPE frozen<tuple<int, int>> " +
                             "FINALFUNC " + parseFunctionName(fFinal).name + ' ' +
                             "INITCOND null");
=======
        // Tuples are always frozen. Both 'tuple' and 'frozen tuple' have the same effect.
        // So allows to create aggregate with explicit frozen tuples as argument and state types.
        String toDrop = createAggregate(KEYSPACE,
                                        "frozen<tuple<int, int>>",
                                        "CREATE AGGREGATE %s(frozen<tuple<int, int>>) " +
                                        "SFUNC " + parseFunctionName(fState).name + ' ' +
                                        "STYPE frozen<tuple<int, int>> " +
                                        "FINALFUNC " + parseFunctionName(fFinal).name + ' ' +
                                        "INITCOND null");
        // Same as above, dropping a function with explicity frozen tuple should be allowed.
        schemaChange("DROP AGGREGATE " + toDrop + "(frozen<tuple<int, int>>);");
        assertLastSchemaChange(Event.SchemaChange.Change.DROPPED, Event.SchemaChange.Target.AGGREGATE,
                               KEYSPACE, shortFunctionName(toDrop),
                               "frozen<tuple<int, int>>");
>>>>>>> d51c18f8

        String aggregation = createAggregate(KEYSPACE,
                                             "tuple<int, int>",
                                             "CREATE AGGREGATE %s(tuple<int, int>) " +
                                             "SFUNC " + parseFunctionName(fState).name + ' ' +
                                             "STYPE tuple<int, int> " +
                                             "FINALFUNC " + parseFunctionName(fFinal).name + ' ' +
                                             "INITCOND null");

        assertRows(execute("SELECT " + aggregation + "(b) FROM %s"),
                   row(tuple(7, 8)));

<<<<<<< HEAD
        assertInvalidMessage("Argument 'tuple<int, int>' cannot be frozen; remove frozen<> modifier from 'tuple<int, int>'",
                             "DROP AGGREGATE %s (frozen<tuple<int, int>>);");
=======
        schemaChange("DROP AGGREGATE " + aggregation + "(frozen<tuple<int, int>>);");
        assertLastSchemaChange(Event.SchemaChange.Change.DROPPED, Event.SchemaChange.Target.AGGREGATE,
                               KEYSPACE, shortFunctionName(aggregation),
                               "frozen<tuple<int, int>>");
>>>>>>> d51c18f8
    }

    @Test
    public void testFunctionWithFrozenUDFType() throws Throwable
    {
        String myType = createType("CREATE TYPE %s (f int)");
        createTable("CREATE TABLE %s (a int PRIMARY KEY, b frozen<" + myType + ">)");
        createIndex("CREATE INDEX ON %s (b)");

        execute("INSERT INTO %s (a, b) VALUES (?, {f : ?})", 0, 1);
        execute("INSERT INTO %s (a, b) VALUES (?, {f : ?})", 1, 2);
        execute("INSERT INTO %s (a, b) VALUES (?, {f : ?})", 2, 4);
        execute("INSERT INTO %s (a, b) VALUES (?, {f : ?})", 3, 7);

        String fState = createFunction(KEYSPACE,
                                       myType + ',' + myType,
                                       "CREATE FUNCTION %s (state " + myType + ", values " + myType + ") " +
                                       "CALLED ON NULL INPUT " +
                                       "RETURNS " + myType + " " +
                                       "LANGUAGE java\n" +
                                       "AS 'return values;';");

        String fFinal = createFunction(KEYSPACE,
                                       myType,
                                       "CREATE FUNCTION %s(state " + myType + ") " +
                                       "CALLED ON NULL INPUT " +
                                       "RETURNS " + myType + " " +
                                       "LANGUAGE java " +
                                       "AS 'return state;'");

        assertInvalidMessage("cannot be frozen",
                             "CREATE AGGREGATE %s(" + myType + ") " +
                             "SFUNC " + parseFunctionName(fState).name + ' ' +
                             "STYPE frozen<" + myType + "> " +
                             "FINALFUNC " + parseFunctionName(fFinal).name + ' ' +
                             "INITCOND null");

        String aggregation = createAggregate(KEYSPACE,
                                             myType,
                                             "CREATE AGGREGATE %s(" + myType + ") " +
                                             "SFUNC " + parseFunctionName(fState).name + ' ' +
                                             "STYPE " + myType + ' ' +
                                             "FINALFUNC " + parseFunctionName(fFinal).name + ' ' +
                                             "INITCOND null");

        assertRows(execute("SELECT " + aggregation + "(b).f FROM %s"),
                   row(7));

        assertInvalidMessage(String.format("Argument 'frozen<%s>' cannot be frozen; remove frozen<> modifier from 'frozen<%s>'", myType, myType),
                             "DROP AGGREGATE %s (frozen<" + myType + ">);");
    }

    @Test
    public void testEmptyValues() throws Throwable
    {
        createTable("CREATE TABLE %s (a int primary key, b text)");
        execute("INSERT INTO %s (a, b) VALUES (1, '')");
        execute("INSERT INTO %s (a, b) VALUES (2, '')");
        execute("INSERT INTO %s (a, b) VALUES (3, '')");

        String fCON = createFunction(KEYSPACE,
                                     "text, text",
                                     "CREATE FUNCTION %s(a text, b text) " +
                                     "CALLED ON NULL INPUT " +
                                     "RETURNS text " +
                                     "LANGUAGE java " +
                                     "AS 'return a + \"x\" + b + \"y\";'");

        String fCONf = createFunction(KEYSPACE,
                                     "text",
                                     "CREATE FUNCTION %s(a text) " +
                                     "CALLED ON NULL INPUT " +
                                     "RETURNS text " +
                                     "LANGUAGE java " +
                                     "AS 'return \"fin\" + a;'");

        String aCON = createAggregate(KEYSPACE,
                                      "text",
                                      "CREATE AGGREGATE %s(text) " +
                                      "SFUNC " + shortFunctionName(fCON) + ' ' +
                                      "STYPE text " +
                                      "FINALFUNC " + shortFunctionName(fCONf) + ' ' +
                                      "INITCOND ''");

        assertRows(execute("SELECT initcond FROM system_schema.aggregates WHERE keyspace_name=? AND aggregate_name=?", KEYSPACE, shortFunctionName(aCON)),
                   row("''"));

        String fRNON = createFunction(KEYSPACE,
                                      "text, text",
                                      "CREATE FUNCTION %s(a text, b text) " +
                                      "RETURNS NULL ON NULL INPUT " +
                                      "RETURNS text " +
                                      "LANGUAGE java " +
                                      "AS 'return a + \"x\" + b + \"y\";'");

        String fRNONf = createFunction(KEYSPACE,
                                      "text",
                                      "CREATE FUNCTION %s(a text) " +
                                      "RETURNS NULL ON NULL INPUT " +
                                      "RETURNS text " +
                                      "LANGUAGE java " +
                                      "AS 'return \"fin\" + a;'");

        String aRNON = createAggregate(KEYSPACE,
                                      "text",
                                      "CREATE AGGREGATE %s(text) " +
                                      "SFUNC " + shortFunctionName(fRNON) + ' ' +
                                      "STYPE text " +
                                      "FINALFUNC " + shortFunctionName(fRNONf) + ' ' +
                                      "INITCOND ''");

        assertRows(execute("SELECT " + aCON + "(b) FROM %s"), row("finxyxyxy"));
        assertRows(execute("SELECT " + aRNON + "(b) FROM %s"), row("finxyxyxy"));

        createTable("CREATE TABLE %s (a int primary key, b text)");
        execute("INSERT INTO %s (a, b) VALUES (1, null)");
        execute("INSERT INTO %s (a, b) VALUES (2, null)");
        execute("INSERT INTO %s (a, b) VALUES (3, null)");

        assertRows(execute("SELECT " + aCON + "(b) FROM %s"), row("finxnullyxnullyxnully"));
        assertRows(execute("SELECT " + aRNON + "(b) FROM %s"), row("fin"));

    }

    @Test
    public void testEmptyListAndNullInitcond() throws Throwable
    {
        String f = createFunction(KEYSPACE,
                                      "list, int",
                                      "CREATE FUNCTION %s(s list<text>, i int) " +
                                      "CALLED ON NULL INPUT " +
                                      "RETURNS list<text> " +
                                      "LANGUAGE java " +
                                      "AS 'if (i != null) s.add(String.valueOf(i)); return s;'");

        String a = createAggregate(KEYSPACE,
                                       "int",
                                       "CREATE AGGREGATE %s(int) " +
                                       "SFUNC " + shortFunctionName(f) + ' ' +
                                       "STYPE list<text> " +
                                       "INITCOND [  ]");

        assertRows(execute("SELECT initcond FROM system_schema.aggregates WHERE keyspace_name=? AND aggregate_name=?", KEYSPACE, shortFunctionName(a)),
                   row("[]"));

        createTable("CREATE TABLE %s (a int primary key, b int)");
        execute("INSERT INTO %s (a, b) VALUES (1, 1)");
        execute("INSERT INTO %s (a, b) VALUES (2, null)");
        execute("INSERT INTO %s (a, b) VALUES (3, 2)");
        assertRows(execute("SELECT " + a + "(b) FROM %s"), row(Arrays.asList("1", "2")));
    }

    @Test
    public void testLogbackReload() throws Throwable
    {
        // see https://issues.apache.org/jira/browse/CASSANDRA-11033

        // make logback's scan interval 1ms - boilerplate, but necessary for this test
        configureLogbackScanPeriod(1L);
        try
        {

            createTable("CREATE TABLE %s (" +
                        "   year int PRIMARY KEY," +
                        "   country text," +
                        "   title text)");

            String[] countries = Locale.getISOCountries();
            ThreadLocalRandom rand = ThreadLocalRandom.current();
            for (int i = 0; i < 10000; i++)
            {
                execute("INSERT INTO %s (year, country, title) VALUES (1980,?,?)",
                        countries[rand.nextInt(countries.length)],
                        "title-" + i);
            }

            String albumCountByCountry = createFunction(KEYSPACE,
                                                        "map<text,bigint>,text,text",
                                                        "CREATE FUNCTION IF NOT EXISTS %s(state map<text,bigint>,country text, album_title text)\n" +
                                                        " RETURNS NULL ON NULL INPUT\n" +
                                                        " RETURNS map<text,bigint>\n" +
                                                        " LANGUAGE java\n" +
                                                        " AS $$\n" +
                                                        "   if(state.containsKey(country)) {\n" +
                                                        "       Long newCount = (Long)state.get(country) + 1;\n" +
                                                        "       state.put(country, newCount);\n" +
                                                        "   } else {\n" +
                                                        "       state.put(country, 1L);\n" +
                                                        "   }\n" +
                                                        "   return state;\n" +
                                                        " $$;");

            String releasesByCountry = createAggregate(KEYSPACE,
                                                       "text, text",
                                                       " CREATE AGGREGATE IF NOT EXISTS %s(text, text)\n" +
                                                       " SFUNC " + shortFunctionName(albumCountByCountry) + '\n' +
                                                       " STYPE map<text,bigint>\n" +
                                                       " INITCOND { };");

            long tEnd = System.currentTimeMillis() + 150;
            while (System.currentTimeMillis() < tEnd)
            {
                execute("SELECT " + releasesByCountry + "(country,title) FROM %s WHERE year=1980");
            }
        }
        finally
        {
            configureLogbackScanPeriod(60000L);
        }
    }

    private static void configureLogbackScanPeriod(long millis)
    {
        Logger l = LoggerFactory.getLogger(AggregationTest.class);
        ch.qos.logback.classic.Logger logbackLogger = (ch.qos.logback.classic.Logger) l;
        LoggerContext ctx = logbackLogger.getLoggerContext();
        TurboFilterList turboFilterList = ctx.getTurboFilterList();
        boolean done = false;
        for (TurboFilter turboFilter : turboFilterList)
        {
            if (turboFilter instanceof ReconfigureOnChangeFilter)
            {
                ReconfigureOnChangeFilter reconfigureFilter = (ReconfigureOnChangeFilter) turboFilter;
                reconfigureFilter.setContext(ctx);
                reconfigureFilter.setRefreshPeriod(millis);
                reconfigureFilter.stop();
                reconfigureFilter.start(); // start() sets the next check timestammp
                done = true;
                break;
            }
        }

        ReconfigureOnChangeTask roct = (ReconfigureOnChangeTask) ctx.getObject(RECONFIGURE_ON_CHANGE_TASK);
        if (roct != null)
        {
            // New functionality in logback - they replaced ReconfigureOnChangeFilter (which runs in the logging code)
            // with an async ReconfigureOnChangeTask - i.e. in a thread that does not become sandboxed.
            // Let the test run anyway, just we cannot reconfigure it (and it is pointless to reconfigure).
            return;
        }

        assertTrue("ReconfigureOnChangeFilter not in logback's turbo-filter list - do that by adding scan=\"true\" to logback-test.xml's configuration element", done);
    }

    @Test
    public void testOrReplaceOptionals() throws Throwable
    {
        String fState = createFunction(KEYSPACE,
                                       "list<text>, int",
                                       "CREATE FUNCTION %s(s list<text>, i int) " +
                                       "CALLED ON NULL INPUT " +
                                       "RETURNS list<text> " +
                                       "LANGUAGE java " +
                                       "AS 'if (i != null) s.add(String.valueOf(i)); return s;'");

        String fFinal = shortFunctionName(createFunction(KEYSPACE,
                                                         "list<text>",
                                                         "CREATE FUNCTION %s(s list<text>) " +
                                                         "CALLED ON NULL INPUT " +
                                                         "RETURNS list<text> " +
                                                         "LANGUAGE java " +
                                                         "AS 'return s;'"));

        String a = createAggregate(KEYSPACE,
                                   "int",
                                   "CREATE AGGREGATE %s(int) " +
                                   "SFUNC " + shortFunctionName(fState) + ' ' +
                                   "STYPE list<text> ");

        checkOptionals(a, null, null);

        String ddlPrefix = "CREATE OR REPLACE AGGREGATE " + a + "(int) " +
                           "SFUNC " + shortFunctionName(fState) + ' ' +
                           "STYPE list<text> ";

        // Test replacing INITCOND
        execute(ddlPrefix + "INITCOND [  ] ");
        checkOptionals(a, null, "[]");

        execute(ddlPrefix);
        checkOptionals(a, null, null);

        execute(ddlPrefix + "INITCOND [  ] ");
        checkOptionals(a, null, "[]");

        execute(ddlPrefix + "INITCOND null");
        checkOptionals(a, null, null);

        // Test replacing FINALFUNC
        execute(ddlPrefix + "FINALFUNC " + shortFunctionName(fFinal) + ' ');
        checkOptionals(a, shortFunctionName(fFinal), null);

        execute(ddlPrefix);
        checkOptionals(a, null, null);
    }

    private void checkOptionals(String aggregateName, String finalFunc, String initCond) throws Throwable
    {
        assertRows(execute("SELECT final_func, initcond FROM system_schema.aggregates WHERE keyspace_name=? AND aggregate_name=?", KEYSPACE, shortFunctionName(aggregateName)),
                   row(finalFunc, initCond));
    }

    @Test
    public void testCustomTypeInitcond() throws Throwable
    {
        try
        {
            String type = "DynamicCompositeType(s => UTF8Type, i => Int32Type)";

            executeNet(ProtocolVersion.CURRENT,
                       "CREATE FUNCTION " + KEYSPACE + ".f11064(i 'DynamicCompositeType(s => UTF8Type, i => Int32Type)')\n" +
                       "RETURNS NULL ON NULL INPUT\n" +
                       "RETURNS '" + type + "'\n" +
                       "LANGUAGE java\n" +
                       "AS 'return i;'");

            // create aggregate using the 'composite syntax' for composite types
            executeNet(ProtocolVersion.CURRENT,
                       "CREATE AGGREGATE " + KEYSPACE + ".a11064()\n" +
                       "SFUNC f11064 " +
                       "STYPE '" + type + "'\n" +
                       "INITCOND 's@foo:i@32'");

            AbstractType<?> compositeType = TypeParser.parse(type);
            ByteBuffer compositeTypeValue = compositeType.fromString("s@foo:i@32");
            String compositeTypeString = compositeType.asCQL3Type().toCQLLiteral(compositeTypeValue, ProtocolVersion.CURRENT);
            // ensure that the composite type is serialized using the 'blob syntax'
            assertTrue(compositeTypeString.startsWith("0x"));

            // ensure that the composite type is 'serialized' using the 'blob syntax' in the schema
            assertRows(execute("SELECT initcond FROM system_schema.aggregates WHERE keyspace_name=? AND aggregate_name=?", KEYSPACE, "a11064"),
                       row(compositeTypeString));

            // create aggregate using the 'blob syntax' for composite types
            executeNet(ProtocolVersion.CURRENT,
                       "CREATE AGGREGATE " + KEYSPACE + ".a11064_2()\n" +
                       "SFUNC f11064 " +
                       "STYPE '" + type + "'\n" +
                       "INITCOND " + compositeTypeString);

            // ensure that the composite type is 'serialized' using the 'blob syntax' in the schema
            assertRows(execute("SELECT initcond FROM system_schema.aggregates WHERE keyspace_name=? AND aggregate_name=?", KEYSPACE, "a11064_2"),
                       row(compositeTypeString));
        }
        finally
        {
            try
            {
                execute("DROP AGGREGATE " + KEYSPACE + ".a11064_2");
            }
            catch (Exception ignore)
            {
            }
            try
            {
                execute("DROP AGGREGATE " + KEYSPACE + ".a11064");
            }
            catch (Exception ignore)
            {
            }
            try
            {
                execute("DROP FUNCTION " + KEYSPACE + ".f11064");
            }
            catch (Exception ignore)
            {
            }
        }
    }

    @Test
    public void testArithmeticCorrectness() throws Throwable
    {
        createTable("create table %s (bucket int primary key, val decimal)");
        execute("insert into %s (bucket, val) values (1, 0.25)");
        execute("insert into %s (bucket, val) values (2, 0.25)");
        execute("insert into %s (bucket, val) values (3, 0.5);");

        BigDecimal a = new BigDecimal("0.25");
        a = a.add(new BigDecimal("0.25"));
        a = a.add(new BigDecimal("0.5"));
        a = a.divide(new BigDecimal(3), RoundingMode.HALF_EVEN);

        assertRows(execute("select avg(val) from %s where bucket in (1, 2, 3);"),
                   row(a));
    }

    @Test
    public void testAggregatesWithoutOverflow() throws Throwable
    {
        createTable("create table %s (bucket int primary key, v1 tinyint, v2 smallint, v3 int, v4 bigint, v5 varint)");
        for (int i = 1; i <= 3; i++)
            execute("insert into %s (bucket, v1, v2, v3, v4, v5) values (?, ?, ?, ?, ?, ?)", i,
                    (byte) ((Byte.MAX_VALUE / 3) + i), (short) ((Short.MAX_VALUE / 3) + i), (Integer.MAX_VALUE / 3) + i, (Long.MAX_VALUE / 3) + i,
                    BigInteger.valueOf(Long.MAX_VALUE).add(BigInteger.valueOf(i)));

        assertRows(execute("select avg(v1), avg(v2), avg(v3), avg(v4), avg(v5) from %s where bucket in (1, 2, 3);"),
                   row((byte) ((Byte.MAX_VALUE / 3) + 2), (short) ((Short.MAX_VALUE / 3) + 2), (Integer.MAX_VALUE / 3) + 2, (Long.MAX_VALUE / 3) + 2,
                       BigInteger.valueOf(Long.MAX_VALUE).add(BigInteger.valueOf(2))));

        for (int i = 1; i <= 3; i++)
            execute("insert into %s (bucket, v1, v2, v3, v4, v5) values (?, ?, ?, ?, ?, ?)", i + 3,
                    (byte) (100 + i), (short) (100 + i), 100 + i, 100L + i, BigInteger.valueOf(100 + i));

        assertRows(execute("select avg(v1), avg(v2), avg(v3), avg(v4), avg(v5) from %s where bucket in (4, 5, 6);"),
                   row((byte) 102, (short) 102, 102, 102L, BigInteger.valueOf(102)));
    }

    @Test
    public void testAggregateOverflow() throws Throwable
    {
        createTable("create table %s (bucket int primary key, v1 tinyint, v2 smallint, v3 int, v4 bigint, v5 varint)");
        for (int i = 1; i <= 3; i++)
            execute("insert into %s (bucket, v1, v2, v3, v4, v5) values (?, ?, ?, ?, ?, ?)", i,
                    Byte.MAX_VALUE, Short.MAX_VALUE, Integer.MAX_VALUE, Long.MAX_VALUE, BigInteger.valueOf(Long.MAX_VALUE).multiply(BigInteger.valueOf(2)));

        assertRows(execute("select avg(v1), avg(v2), avg(v3), avg(v4), avg(v5) from %s where bucket in (1, 2, 3);"),
                   row(Byte.MAX_VALUE, Short.MAX_VALUE, Integer.MAX_VALUE, Long.MAX_VALUE, BigInteger.valueOf(Long.MAX_VALUE).multiply(BigInteger.valueOf(2))));

        execute("truncate %s");

        for (int i = 1; i <= 3; i++)
            execute("insert into %s (bucket, v1, v2, v3, v4, v5) values (?, ?, ?, ?, ?, ?)", i,
                    Byte.MIN_VALUE, Short.MIN_VALUE, Integer.MIN_VALUE, Long.MIN_VALUE, BigInteger.valueOf(Long.MIN_VALUE).multiply(BigInteger.valueOf(2)));

        assertRows(execute("select avg(v1), avg(v2), avg(v3), avg(v4), avg(v5) from %s where bucket in (1, 2, 3);"),
                   row(Byte.MIN_VALUE, Short.MIN_VALUE, Integer.MIN_VALUE, Long.MIN_VALUE, BigInteger.valueOf(Long.MIN_VALUE).multiply(BigInteger.valueOf(2))));

    }

    @Test
    public void testDoubleAggregatesPrecision() throws Throwable
    {
        createTable("create table %s (bucket int primary key, v1 float, v2 double, v3 decimal)");

        for (int i = 1; i <= 3; i++)
            execute("insert into %s (bucket, v1, v2, v3) values (?, ?, ?, ?)", i,
                    Float.MAX_VALUE, Double.MAX_VALUE, BigDecimal.valueOf(Double.MAX_VALUE).add(BigDecimal.valueOf(2)));

        assertRows(execute("select avg(v1), avg(v2), avg(v3) from %s where bucket in (1, 2, 3);"),
                   row(Float.MAX_VALUE, Double.MAX_VALUE, BigDecimal.valueOf(Double.MAX_VALUE).add(BigDecimal.valueOf(2))));

        execute("insert into %s (bucket, v1, v2, v3) values (?, ?, ?, ?)", 4, (float) 100.10, 100.10, BigDecimal.valueOf(100.10));
        execute("insert into %s (bucket, v1, v2, v3) values (?, ?, ?, ?)", 5, (float) 110.11, 110.11, BigDecimal.valueOf(110.11));
        execute("insert into %s (bucket, v1, v2, v3) values (?, ?, ?, ?)", 6, (float) 120.12, 120.12, BigDecimal.valueOf(120.12));

        assertRows(execute("select avg(v1), avg(v2), avg(v3) from %s where bucket in (4, 5, 6);"),
                   row((float) 110.11, 110.11, BigDecimal.valueOf(110.11)));
    }

    @Test
    public void testNan() throws Throwable
    {
        createTable("create table %s (bucket int primary key, v1 float, v2 double)");

        for (int i = 1; i <= 10; i++)
            if (i != 5)
                execute("insert into %s (bucket, v1, v2) values (?, ?, ?)", i, (float) i, (double) i);

        execute("insert into %s (bucket, v1, v2) values (?, ?, ?)", 5, Float.NaN, Double.NaN);

        assertRows(execute("select avg(v1), avg(v2) from %s where bucket in (1, 2, 3, 4, 5, 6, 7, 8, 9, 10);"),
                   row(Float.NaN, Double.NaN));
        assertRows(execute("select sum(v1), sum(v2) from %s where bucket in (1, 2, 3, 4, 5, 6, 7, 8, 9, 10);"),
                   row(Float.NaN, Double.NaN));
    }

    @Test
    public void testInfinity() throws Throwable
    {
        createTable("create table %s (bucket int primary key, v1 float, v2 double)");
        for (boolean positive: new boolean[] { true, false})
        {
            final float FLOAT_INFINITY = positive ? Float.POSITIVE_INFINITY : Float.NEGATIVE_INFINITY;
            final double DOUBLE_INFINITY = positive ? Double.POSITIVE_INFINITY : Double.NEGATIVE_INFINITY;

            for (int i = 1; i <= 10; i++)
                if (i != 5)
                    execute("insert into %s (bucket, v1, v2) values (?, ?, ?)", i, (float) i, (double) i);

            execute("insert into %s (bucket, v1, v2) values (?, ?, ?)", 5, FLOAT_INFINITY, DOUBLE_INFINITY);

            assertRows(execute("select avg(v1), avg(v2) from %s where bucket in (1, 2, 3, 4, 5, 6, 7, 8, 9, 10);"),
                       row(FLOAT_INFINITY, DOUBLE_INFINITY));
            assertRows(execute("select sum(v1), avg(v2) from %s where bucket in (1, 2, 3, 4, 5, 6, 7, 8, 9, 10);"),
                       row(FLOAT_INFINITY, DOUBLE_INFINITY));

            execute("truncate %s");
        }
    }

    @Test
    public void testSumPrecision() throws Throwable
    {
        createTable("create table %s (bucket int primary key, v1 float, v2 double, v3 decimal)");

        for (int i = 1; i <= 17; i++)
            execute("insert into %s (bucket, v1, v2, v3) values (?, ?, ?, ?)", i, (float) (i / 10.0), i / 10.0, BigDecimal.valueOf(i / 10.0));

        assertRows(execute("select sum(v1), sum(v2), sum(v3) from %s;"),
                   row((float) 15.3, 15.3, BigDecimal.valueOf(15.3)));
    }
}<|MERGE_RESOLUTION|>--- conflicted
+++ resolved
@@ -468,7 +468,7 @@
 
         assertLastSchemaChange(Event.SchemaChange.Change.CREATED, Event.SchemaChange.Target.AGGREGATE,
                                KEYSPACE, parseFunctionName(a1).name,
-                               "list<frozen<tuple<int, int>>>"); // CASSANDRA-14825: remove frozen from param
+                               "list<tuple<int, int>>");
     }
 
     @Test
@@ -1593,14 +1593,6 @@
                                        "LANGUAGE java " +
                                        "AS 'return state;'");
 
-<<<<<<< HEAD
-        assertInvalidMessage("cannot be frozen",
-                             "CREATE AGGREGATE %s(tuple<int, int>) " +
-                             "SFUNC " + parseFunctionName(fState).name + ' ' +
-                             "STYPE frozen<tuple<int, int>> " +
-                             "FINALFUNC " + parseFunctionName(fFinal).name + ' ' +
-                             "INITCOND null");
-=======
         // Tuples are always frozen. Both 'tuple' and 'frozen tuple' have the same effect.
         // So allows to create aggregate with explicit frozen tuples as argument and state types.
         String toDrop = createAggregate(KEYSPACE,
@@ -1615,7 +1607,6 @@
         assertLastSchemaChange(Event.SchemaChange.Change.DROPPED, Event.SchemaChange.Target.AGGREGATE,
                                KEYSPACE, shortFunctionName(toDrop),
                                "frozen<tuple<int, int>>");
->>>>>>> d51c18f8
 
         String aggregation = createAggregate(KEYSPACE,
                                              "tuple<int, int>",
@@ -1628,15 +1619,10 @@
         assertRows(execute("SELECT " + aggregation + "(b) FROM %s"),
                    row(tuple(7, 8)));
 
-<<<<<<< HEAD
-        assertInvalidMessage("Argument 'tuple<int, int>' cannot be frozen; remove frozen<> modifier from 'tuple<int, int>'",
-                             "DROP AGGREGATE %s (frozen<tuple<int, int>>);");
-=======
         schemaChange("DROP AGGREGATE " + aggregation + "(frozen<tuple<int, int>>);");
         assertLastSchemaChange(Event.SchemaChange.Change.DROPPED, Event.SchemaChange.Target.AGGREGATE,
                                KEYSPACE, shortFunctionName(aggregation),
                                "frozen<tuple<int, int>>");
->>>>>>> d51c18f8
     }
 
     @Test
