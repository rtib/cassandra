/*
 * Licensed to the Apache Software Foundation (ASF) under one
 * or more contributor license agreements.  See the NOTICE file
 * distributed with this work for additional information
 * regarding copyright ownership.  The ASF licenses this file
 * to you under the Apache License, Version 2.0 (the
 * "License"); you may not use this file except in compliance
 * with the License.  You may obtain a copy of the License at
 *
 *     http://www.apache.org/licenses/LICENSE-2.0
 *
 * Unless required by applicable law or agreed to in writing, software
 * distributed under the License is distributed on an "AS IS" BASIS,
 * WITHOUT WARRANTIES OR CONDITIONS OF ANY KIND, either express or implied.
 * See the License for the specific language governing permissions and
 * limitations under the License.
 */

package org.apache.cassandra.tools.nodetool.stats;

import java.io.ByteArrayOutputStream;
import java.io.PrintStream;
import java.util.ArrayList;
import java.util.List;
import java.util.Map;
import java.util.regex.Pattern;

import org.junit.Test;

import org.apache.cassandra.utils.JsonUtils;
import org.assertj.core.api.Assertions;

import static org.junit.Assert.assertEquals;
import static org.junit.Assert.assertNull;

public class TableStatsPrinterTest extends TableStatsTestBase
{
    public static final String expectedDefaultTable1Output =
        "\tTable: %s\n" +
        "\tSSTable count: 60000\n" +
        "\tOld SSTable count: 0\n" +
        "\tMax SSTable size: 0\n" +
        "\tSpace used (live): 0\n" +
        "\tSpace used (total): 9001\n" +
        "\tSpace used by snapshots (total): 1111\n" +
        "\tSSTable Compression Ratio: 0.680\n" +
        "\tNumber of partitions (estimate): 111111\n" +
        "\tMemtable cell count: 111\n" +
        "\tMemtable data size: 0\n" +
        "\tMemtable switch count: 1\n" +
        "\tSpeculative retries: 0\n" +
        "\tLocal read count: 0\n" +
        "\tLocal read latency: 2.000 ms\n" +
        "\tLocal write count: 5\n" +
        "\tLocal write latency: 0.050 ms\n" +
        "\tLocal read/write ratio: 0.000\n" +
        "\tPending flushes: 11111\n" +
        "\tPercent repaired: 100.0\n" +
        "\tBytes repaired: 0\n" +
        "\tBytes unrepaired: 0\n" +
        "\tBytes pending repair: 0\n" +
        "\tBloom filter false positives: 30\n" +
        "\tBloom filter false ratio: 0.400\n" +
        "\tBloom filter space used: 789\n" +
        "\tCompacted partition minimum bytes: 2\n" +
        "\tCompacted partition maximum bytes: 60\n" +
        "\tCompacted partition mean bytes: 6\n" +
        "\tAverage live cells per slice (last five minutes): 6.00\n" +
        "\tMaximum live cells per slice (last five minutes): 6\n" +
        "\tAverage tombstones per slice (last five minutes): 5.00\n" +
        "\tMaximum tombstones per slice (last five minutes): 1\n" +
        "\tDroppable tombstone ratio: 0.000\n" +
        "\n";

    public static final String expectedDefaultHumanReadableTable1Output =
        "\tTable: %s\n" +
        "\tSSTable count: 60000\n" +
        "\tOld SSTable count: 0\n" +
        "\tMax SSTable size: 0 bytes\n" +
        "\tSpace used (live): 0\n" +
        "\tSpace used (total): 9001\n" +
        "\tSpace used by snapshots (total): 1111\n" +
        "\tSSTable Compression Ratio: 0.680\n" +
        "\tNumber of partitions (estimate): 111111\n" +
        "\tMemtable cell count: 111\n" +
        "\tMemtable data size: 0\n" +
        "\tMemtable switch count: 1\n" +
        "\tSpeculative retries: 0\n" +
        "\tLocal read count: 0\n" +
        "\tLocal read latency: 2.000 ms\n" +
        "\tLocal write count: 5\n" +
        "\tLocal write latency: 0.050 ms\n" +
        "\tLocal read/write ratio: 0.000\n" +
        "\tPending flushes: 11111\n" +
        "\tPercent repaired: 100.0\n" +
        "\tBytes repaired: 0 bytes\n" +
        "\tBytes unrepaired: 0 bytes\n" +
        "\tBytes pending repair: 0 bytes\n" +
        "\tBloom filter false positives: 30\n" +
        "\tBloom filter false ratio: 0.400\n" +
        "\tBloom filter space used: 789\n" +
        "\tCompacted partition minimum bytes: 2 bytes\n" +
        "\tCompacted partition maximum bytes: 60 bytes\n" +
        "\tCompacted partition mean bytes: 6 bytes\n" +
        "\tAverage live cells per slice (last five minutes): 6.00\n" +
        "\tMaximum live cells per slice (last five minutes): 6\n" +
        "\tAverage tombstones per slice (last five minutes): 5.00\n" +
        "\tMaximum tombstones per slice (last five minutes): 1\n" +
        "\tDroppable tombstone ratio: 0.000\n" +
        "\n";

    public static final String expectedDefaultTable2Output =
        "\tTable: %s\n" +
        "\tSSTable count: 3000\n" +
        "\tOld SSTable count: 0\n" +
        "\tMax SSTable size: 0\n" +
        "\tSpace used (live): 22\n" +
        "\tSpace used (total): 1024\n" +
        "\tSpace used by snapshots (total): 222\n" +
        "\tOff heap memory used (total): 314159367\n" +
        "\tSSTable Compression Ratio: 0.680\n" +
        "\tNumber of partitions (estimate): 22222\n" +
        "\tMemtable cell count: 22\n" +
        "\tMemtable data size: 900\n" +
        "\tMemtable off heap memory used: 314159265\n" +
        "\tMemtable switch count: 22222\n" +
        "\tSpeculative retries: 0\n" +
        "\tLocal read count: 1\n" +
        "\tLocal read latency: 3.000 ms\n" +
        "\tLocal write count: 4\n" +
        "\tLocal write latency: 0.000 ms\n" +
        "\tLocal read/write ratio: 0.000\n" +
        "\tPending flushes: 222222\n" +
        "\tPercent repaired: 99.9\n" +
        "\tBytes repaired: 0\n" +
        "\tBytes unrepaired: 0\n" +
        "\tBytes pending repair: 0\n" +
        "\tBloom filter false positives: 600\n" +
        "\tBloom filter false ratio: 0.010\n" +
        "\tBloom filter space used: 161718\n" +
        "\tBloom filter off heap memory used: 98\n" +
        "\tIndex summary off heap memory used: 1\n" +
        "\tCompression metadata off heap memory used: 3\n" +
        "\tCompacted partition minimum bytes: 4\n" +
        "\tCompacted partition maximum bytes: 30\n" +
        "\tCompacted partition mean bytes: 4\n" +
        "\tAverage live cells per slice (last five minutes): 4.01\n" +
        "\tMaximum live cells per slice (last five minutes): 5\n" +
        "\tAverage tombstones per slice (last five minutes): 4.00\n" +
        "\tMaximum tombstones per slice (last five minutes): 2\n" +
        "\tDroppable tombstone ratio: 0.222\n" +
        "\n";

    public static final String expectedDefaultHumanReadableTable2Output =
        "\tTable: %s\n" +
        "\tSSTable count: 3000\n" +
        "\tOld SSTable count: 0\n" +
        "\tMax SSTable size: 0 bytes\n" +
        "\tSpace used (live): 22\n" +
        "\tSpace used (total): 1024\n" +
        "\tSpace used by snapshots (total): 222\n" +
        "\tOff heap memory used (total): 314159367\n" +
        "\tSSTable Compression Ratio: 0.680\n" +
        "\tNumber of partitions (estimate): 22222\n" +
        "\tMemtable cell count: 22\n" +
        "\tMemtable data size: 900\n" +
        "\tMemtable off heap memory used: 314159265\n" +
        "\tMemtable switch count: 22222\n" +
        "\tSpeculative retries: 0\n" +
        "\tLocal read count: 1\n" +
        "\tLocal read latency: 3.000 ms\n" +
        "\tLocal write count: 4\n" +
        "\tLocal write latency: 0.000 ms\n" +
        "\tLocal read/write ratio: 0.000\n" +
        "\tPending flushes: 222222\n" +
        "\tPercent repaired: 99.9\n" +
        "\tBytes repaired: 0 bytes\n" +
        "\tBytes unrepaired: 0 bytes\n" +
        "\tBytes pending repair: 0 bytes\n" +
        "\tBloom filter false positives: 600\n" +
        "\tBloom filter false ratio: 0.010\n" +
        "\tBloom filter space used: 161718\n" +
        "\tBloom filter off heap memory used: 98\n" +
        "\tIndex summary off heap memory used: 1\n" +
        "\tCompression metadata off heap memory used: 3\n" +
        "\tCompacted partition minimum bytes: 4 bytes\n" +
        "\tCompacted partition maximum bytes: 30 bytes\n" +
        "\tCompacted partition mean bytes: 4 bytes\n" +
        "\tAverage live cells per slice (last five minutes): 4.01\n" +
        "\tMaximum live cells per slice (last five minutes): 5\n" +
        "\tAverage tombstones per slice (last five minutes): 4.00\n" +
        "\tMaximum tombstones per slice (last five minutes): 2\n" +
        "\tDroppable tombstone ratio: 0.222\n" +
        "\n";

    public static final String expectedDefaultTable3Output =
        "\tTable: %s\n" +
        "\tSSTable count: 50000\n" +
        "\tOld SSTable count: 0\n" +
        "\tMax SSTable size: 0\n" +
        "\tSpace used (live): 0\n" +
        "\tSpace used (total): 512\n" +
        "\tSpace used by snapshots (total): 0\n" +
        "\tSSTable Compression Ratio: 0.320\n" +
        "\tNumber of partitions (estimate): 3333\n" +
        "\tMemtable cell count: 333333\n" +
        "\tMemtable data size: 1999\n" +
        "\tMemtable switch count: 3333\n" +
        "\tSpeculative retries: 0\n" +
        "\tLocal read count: 2\n" +
        "\tLocal read latency: 4.000 ms\n" +
        "\tLocal write count: 3\n" +
        "\tLocal write latency: NaN ms\n" +
        "\tLocal read/write ratio: 0.000\n" +
        "\tPending flushes: 333\n" +
        "\tPercent repaired: 99.8\n" +
        "\tBytes repaired: 0\n" +
        "\tBytes unrepaired: 0\n" +
        "\tBytes pending repair: 0\n" +
        "\tBloom filter false positives: 20\n" +
        "\tBloom filter false ratio: 0.500\n" +
        "\tBloom filter space used: 456\n" +
        "\tCompacted partition minimum bytes: 2\n" +
        "\tCompacted partition maximum bytes: 50\n" +
        "\tCompacted partition mean bytes: 5\n" +
        "\tAverage live cells per slice (last five minutes): 0.00\n" +
        "\tMaximum live cells per slice (last five minutes): 5\n" +
        "\tAverage tombstones per slice (last five minutes): NaN\n" +
        "\tMaximum tombstones per slice (last five minutes): 3\n" +
        "\tDroppable tombstone ratio: 0.333\n" +
        "\n";

    public static final String expectedDefaultHumanReadableTable3Output =
        "\tTable: %s\n" +
        "\tSSTable count: 50000\n" +
        "\tOld SSTable count: 0\n" +
        "\tMax SSTable size: 0 bytes\n" +
        "\tSpace used (live): 0\n" +
        "\tSpace used (total): 512\n" +
        "\tSpace used by snapshots (total): 0\n" +
        "\tSSTable Compression Ratio: 0.320\n" +
        "\tNumber of partitions (estimate): 3333\n" +
        "\tMemtable cell count: 333333\n" +
        "\tMemtable data size: 1999\n" +
        "\tMemtable switch count: 3333\n" +
        "\tSpeculative retries: 0\n" +
        "\tLocal read count: 2\n" +
        "\tLocal read latency: 4.000 ms\n" +
        "\tLocal write count: 3\n" +
        "\tLocal write latency: NaN ms\n" +
        "\tLocal read/write ratio: 0.000\n" +
        "\tPending flushes: 333\n" +
        "\tPercent repaired: 99.8\n" +
        "\tBytes repaired: 0 bytes\n" +
        "\tBytes unrepaired: 0 bytes\n" +
        "\tBytes pending repair: 0 bytes\n" +
        "\tBloom filter false positives: 20\n" +
        "\tBloom filter false ratio: 0.500\n" +
        "\tBloom filter space used: 456\n" +
        "\tCompacted partition minimum bytes: 2 bytes\n" +
        "\tCompacted partition maximum bytes: 50 bytes\n" +
        "\tCompacted partition mean bytes: 5 bytes\n" +
        "\tAverage live cells per slice (last five minutes): 0.00\n" +
        "\tMaximum live cells per slice (last five minutes): 5\n" +
        "\tAverage tombstones per slice (last five minutes): NaN\n" +
        "\tMaximum tombstones per slice (last five minutes): 3\n" +
        "\tDroppable tombstone ratio: 0.333\n" +
        "\n";

    public static final String expectedDefaultTable4Output =
        "\tTable: %s\n" +
        "\tSSTable count: 2000\n" +
        "\tOld SSTable count: 0\n" +
        "\tMax SSTable size: 0\n" +
        "\tSpace used (live): 4444\n" +
        "\tSpace used (total): 256\n" +
        "\tSpace used by snapshots (total): 44\n" +
        "\tOff heap memory used (total): 441213818\n" +
        "\tSSTable Compression Ratio: 0.950\n" +
        "\tNumber of partitions (estimate): 444\n" +
        "\tMemtable cell count: 4\n" +
        "\tMemtable data size: 3000\n" +
        "\tMemtable off heap memory used: 141421356\n" +
        "\tMemtable switch count: 444444\n" +
        "\tSpeculative retries: 0\n" +
        "\tLocal read count: 3\n" +
        "\tLocal read latency: NaN ms\n" +
        "\tLocal write count: 2\n" +
        "\tLocal write latency: 2.000 ms\n" +
        "\tLocal read/write ratio: 0.000\n" +
        "\tPending flushes: 4444\n" +
        "\tPercent repaired: 50.0\n" +
        "\tBytes repaired: 0\n" +
        "\tBytes unrepaired: 0\n" +
        "\tBytes pending repair: 0\n" +
        "\tBloom filter false positives: 500\n" +
        "\tBloom filter false ratio: 0.020\n" +
        "\tBloom filter space used: 131415\n" +
        "\tBloom filter off heap memory used: 299792458\n" +
        "\tIndex summary off heap memory used: 2\n" +
        "\tCompression metadata off heap memory used: 2\n" +
        "\tCompacted partition minimum bytes: 5\n" +
        "\tCompacted partition maximum bytes: 20\n" +
        "\tCompacted partition mean bytes: 4\n" +
        "\tAverage live cells per slice (last five minutes): NaN\n" +
        "\tMaximum live cells per slice (last five minutes): 3\n" +
        "\tAverage tombstones per slice (last five minutes): 0.00\n" +
        "\tMaximum tombstones per slice (last five minutes): 3\n" +
        "\tDroppable tombstone ratio: 0.444\n" +
        "\n";

    public static final String expectedDefaultHumanReadableTable4Output =
        "\tTable: %s\n" +
        "\tSSTable count: 2000\n" +
        "\tOld SSTable count: 0\n" +
        "\tMax SSTable size: 0 bytes\n" +
        "\tSpace used (live): 4444\n" +
        "\tSpace used (total): 256\n" +
        "\tSpace used by snapshots (total): 44\n" +
        "\tOff heap memory used (total): 441213818\n" +
        "\tSSTable Compression Ratio: 0.950\n" +
        "\tNumber of partitions (estimate): 444\n" +
        "\tMemtable cell count: 4\n" +
        "\tMemtable data size: 3000\n" +
        "\tMemtable off heap memory used: 141421356\n" +
        "\tMemtable switch count: 444444\n" +
        "\tSpeculative retries: 0\n" +
        "\tLocal read count: 3\n" +
        "\tLocal read latency: NaN ms\n" +
        "\tLocal write count: 2\n" +
        "\tLocal write latency: 2.000 ms\n" +
        "\tLocal read/write ratio: 0.000\n" +
        "\tPending flushes: 4444\n" +
        "\tPercent repaired: 50.0\n" +
        "\tBytes repaired: 0 bytes\n" +
        "\tBytes unrepaired: 0 bytes\n" +
        "\tBytes pending repair: 0 bytes\n" +
        "\tBloom filter false positives: 500\n" +
        "\tBloom filter false ratio: 0.020\n" +
        "\tBloom filter space used: 131415\n" +
        "\tBloom filter off heap memory used: 299792458\n" +
        "\tIndex summary off heap memory used: 2\n" +
        "\tCompression metadata off heap memory used: 2\n" +
        "\tCompacted partition minimum bytes: 5 bytes\n" +
        "\tCompacted partition maximum bytes: 20 bytes\n" +
        "\tCompacted partition mean bytes: 4 bytes\n" +
        "\tAverage live cells per slice (last five minutes): NaN\n" +
        "\tMaximum live cells per slice (last five minutes): 3\n" +
        "\tAverage tombstones per slice (last five minutes): 0.00\n" +
        "\tMaximum tombstones per slice (last five minutes): 3\n" +
        "\tDroppable tombstone ratio: 0.444\n" +
        "\n";

    public static final String expectedDefaultTable5Output =
        "\tTable: %s\n" +
        "\tSSTable count: 40000\n" +
        "\tOld SSTable count: 0\n" +
        "\tMax SSTable size: 0\n" +
        "\tSpace used (live): 55555\n" +
        "\tSpace used (total): 64\n" +
        "\tSpace used by snapshots (total): 55555\n" +
        "\tSSTable Compression Ratio: 0.990\n" +
        "\tNumber of partitions (estimate): 55\n" +
        "\tMemtable cell count: 55555\n" +
        "\tMemtable data size: 20000\n" +
        "\tMemtable switch count: 5\n" +
        "\tSpeculative retries: 0\n" +
        "\tLocal read count: 4\n" +
        "\tLocal read latency: 0.000 ms\n" +
        "\tLocal write count: 1\n" +
        "\tLocal write latency: 1.000 ms\n" +
        "\tLocal read/write ratio: 0.000\n" +
        "\tPending flushes: 5\n" +
        "\tPercent repaired: 93.0\n" +
        "\tBytes repaired: 0\n" +
        "\tBytes unrepaired: 0\n" +
        "\tBytes pending repair: 0\n" +
        "\tBloom filter false positives: 10\n" +
        "\tBloom filter false ratio: 0.600\n" +
        "\tBloom filter space used: 123\n" +
        "\tCompacted partition minimum bytes: 3\n" +
        "\tCompacted partition maximum bytes: 40\n" +
        "\tCompacted partition mean bytes: 4\n" +
        "\tAverage live cells per slice (last five minutes): 4.00\n" +
        "\tMaximum live cells per slice (last five minutes): 3\n" +
        "\tAverage tombstones per slice (last five minutes): 4.01\n" +
        "\tMaximum tombstones per slice (last five minutes): 5\n" +
        "\tDroppable tombstone ratio: 0.556\n" +
        "\n";

    public static final String expectedDefaultHumanReadableTable5Output =
        "\tTable: %s\n" +
        "\tSSTable count: 40000\n" +
        "\tOld SSTable count: 0\n" +
        "\tMax SSTable size: 0 bytes\n" +
        "\tSpace used (live): 55555\n" +
        "\tSpace used (total): 64\n" +
        "\tSpace used by snapshots (total): 55555\n" +
        "\tSSTable Compression Ratio: 0.990\n" +
        "\tNumber of partitions (estimate): 55\n" +
        "\tMemtable cell count: 55555\n" +
        "\tMemtable data size: 20000\n" +
        "\tMemtable switch count: 5\n" +
        "\tSpeculative retries: 0\n" +
        "\tLocal read count: 4\n" +
        "\tLocal read latency: 0.000 ms\n" +
        "\tLocal write count: 1\n" +
        "\tLocal write latency: 1.000 ms\n" +
        "\tLocal read/write ratio: 0.000\n" +
        "\tPending flushes: 5\n" +
        "\tPercent repaired: 93.0\n" +
        "\tBytes repaired: 0 bytes\n" +
        "\tBytes unrepaired: 0 bytes\n" +
        "\tBytes pending repair: 0 bytes\n" +
        "\tBloom filter false positives: 10\n" +
        "\tBloom filter false ratio: 0.600\n" +
        "\tBloom filter space used: 123\n" +
        "\tCompacted partition minimum bytes: 3 bytes\n" +
        "\tCompacted partition maximum bytes: 40 bytes\n" +
        "\tCompacted partition mean bytes: 4 bytes\n" +
        "\tAverage live cells per slice (last five minutes): 4.00\n" +
        "\tMaximum live cells per slice (last five minutes): 3\n" +
        "\tAverage tombstones per slice (last five minutes): 4.01\n" +
        "\tMaximum tombstones per slice (last five minutes): 5\n" +
<<<<<<< HEAD
        "\tDroppable tombstone ratio: 0.556\n" +
=======
        "\tDroppable tombstone ratio: 0.55556\n" +
        "\tSAI local query latency (mean): 10.000 ms\n" +
        "\tSAI post-filtering latency (mean): 1.000 ms\n" +
        "\tSAI space used (bytes): 40 bytes\n" +
        "\tSAI sstable indexes hit per query (mean): 3.5\n" +
        "\tSAI index segments hit per query (mean): 4.0\n" +
        "\tSAI rows filtered per query (mean): 55.0\n" +
        "\tSAI local query timeouts: 4\n" +
        "\tSAI queryable/total indexes: 5/5\n" +
>>>>>>> 79630fb4
        "\n";

    public static final String expectedDefaultTable6Output =
        "\tTable: %s\n" +
        "\tSSTable count: 1000\n" +
        "\tOld SSTable count: 0\n" +
        "\tMax SSTable size: 0\n" +
        "\tSpace used (live): 666666\n" +
        "\tSpace used (total): 0\n" +
        "\tSpace used by snapshots (total): 0\n" +
        "\tOff heap memory used (total): 162470810\n" +
        "\tSSTable Compression Ratio: 0.680\n" +
        "\tNumber of partitions (estimate): 6\n" +
        "\tMemtable cell count: 6666\n" +
        "\tMemtable data size: 1000000\n" +
        "\tMemtable off heap memory used: 161803398\n" +
        "\tMemtable switch count: 6\n" +
        "\tSpeculative retries: 0\n" +
        "\tLocal read count: 5\n" +
        "\tLocal read latency: 1.000 ms\n" +
        "\tLocal write count: 0\n" +
        "\tLocal write latency: 0.500 ms\n" +
        "\tLocal read/write ratio: 0.000\n" +
        "\tPending flushes: 66\n" +
        "\tPercent repaired: 0.0\n" +
        "\tBytes repaired: 0\n" +
        "\tBytes unrepaired: 0\n" +
        "\tBytes pending repair: 0\n" +
        "\tBloom filter false positives: 400\n" +
        "\tBloom filter false ratio: 0.030\n" +
        "\tBloom filter space used: 101112\n" +
        "\tBloom filter off heap memory used: 667408\n" +
        "\tIndex summary off heap memory used: 3\n" +
        "\tCompression metadata off heap memory used: 1\n" +
        "\tCompacted partition minimum bytes: 6\n" +
        "\tCompacted partition maximum bytes: 20\n" +
        "\tCompacted partition mean bytes: 3\n" +
        "\tAverage live cells per slice (last five minutes): 5.00\n" +
        "\tMaximum live cells per slice (last five minutes): 2\n" +
        "\tAverage tombstones per slice (last five minutes): 6.00\n" +
        "\tMaximum tombstones per slice (last five minutes): 6\n" +
        "\tDroppable tombstone ratio: 0.667\n" +
        "\n";

    public static final String expectedDefaultHumanReadableTable6Output =
        "\tTable: %s\n" +
        "\tSSTable count: 1000\n" +
        "\tOld SSTable count: 0\n" +
        "\tMax SSTable size: 0 bytes\n" +
        "\tSpace used (live): 666666\n" +
        "\tSpace used (total): 0\n" +
        "\tSpace used by snapshots (total): 0\n" +
        "\tOff heap memory used (total): 162470810\n" +
        "\tSSTable Compression Ratio: 0.680\n" +
        "\tNumber of partitions (estimate): 6\n" +
        "\tMemtable cell count: 6666\n" +
        "\tMemtable data size: 1000000\n" +
        "\tMemtable off heap memory used: 161803398\n" +
        "\tMemtable switch count: 6\n" +
        "\tSpeculative retries: 0\n" +
        "\tLocal read count: 5\n" +
        "\tLocal read latency: 1.000 ms\n" +
        "\tLocal write count: 0\n" +
        "\tLocal write latency: 0.500 ms\n" +
        "\tLocal read/write ratio: 0.000\n" +
        "\tPending flushes: 66\n" +
        "\tPercent repaired: 0.0\n" +
        "\tBytes repaired: 0 bytes\n" +
        "\tBytes unrepaired: 0 bytes\n" +
        "\tBytes pending repair: 0 bytes\n" +
        "\tBloom filter false positives: 400\n" +
        "\tBloom filter false ratio: 0.030\n" +
        "\tBloom filter space used: 101112\n" +
        "\tBloom filter off heap memory used: 667408\n" +
        "\tIndex summary off heap memory used: 3\n" +
        "\tCompression metadata off heap memory used: 1\n" +
        "\tCompacted partition minimum bytes: 6 bytes\n" +
        "\tCompacted partition maximum bytes: 20 bytes\n" +
        "\tCompacted partition mean bytes: 3 bytes\n" +
        "\tAverage live cells per slice (last five minutes): 5.00\n" +
        "\tMaximum live cells per slice (last five minutes): 2\n" +
        "\tAverage tombstones per slice (last five minutes): 6.00\n" +
        "\tMaximum tombstones per slice (last five minutes): 6\n" +
        "\tDroppable tombstone ratio: 0.667\n" +
        "\n";

    /**
     * Expected output of TableStatsPrinter DefaultPrinter for this dataset.
     * Total number of tables is zero because it's non-trivial to simulate that metric
     * without leaking test implementation into the TableStatsHolder implementation.
     */
    public static final String expectedDefaultPrinterOutput =
        "Total number of tables: 6\n" +
        "----------------\n" +
        "Keyspace: keyspace1\n" +
        "\tRead Count: 3\n" +
        "\tRead Latency: 0.000 ms\n" +
        "\tWrite Count: 12\n" +
        "\tWrite Latency: 0.000 ms\n" +
        "\tPending Flushes: 233666\n" +
        "\tSpace used (live): 0\n" +
        "\tSpace used (total): 0\n" +
        String.format(duplicateTabs(expectedDefaultTable1Output), "table1") +
        String.format(duplicateTabs(expectedDefaultTable2Output), "table2") +
        String.format(duplicateTabs(expectedDefaultTable3Output), "table3") +
        "----------------\n" +
        "Keyspace: keyspace2\n" +
        "\tRead Count: 7\n" +
        "\tRead Latency: 0.000 ms\n" +
        "\tWrite Count: 3\n" +
        "\tWrite Latency: 0.000 ms\n" +
        "\tPending Flushes: 4449\n" +
        "\tSpace used (live): 0\n" +
        "\tSpace used (total): 0\n" +
        String.format(duplicateTabs(expectedDefaultTable4Output), "table4") +
        String.format(duplicateTabs(expectedDefaultTable5Output), "table5") +
        "----------------\n" +
        "Keyspace: keyspace3\n" +
        "\tRead Count: 5\n" +
        "\tRead Latency: 0.000 ms\n" +
        "\tWrite Count: 0\n" +
        "\tWrite Latency: NaN ms\n" +
        "\tPending Flushes: 66\n" +
        "\tSpace used (live): 0\n" +
        "\tSpace used (total): 0\n" +
        String.format(duplicateTabs(expectedDefaultTable6Output), "table6") +
        "----------------\n";

    /**
     * Expected output of TableStatsPrinter DefaultPrinter (human-readble) for this dataset.
     * Total number of tables is zero because it's non-trivial to simulate that metric
     * without leaking test implementation into the TableStatsHolder implementation.
     */
    public static final String expectedDefaultHumanReadablePrinterOutput =
        "Total number of tables: 6\n" +
        "----------------\n" +
        "Keyspace: keyspace1\n" +
        "\tRead Count: 3\n" +
        "\tRead Latency: 0.000 ms\n" +
        "\tWrite Count: 12\n" +
        "\tWrite Latency: 0.000 ms\n" +
        "\tPending Flushes: 233666\n" +
        "\tSpace used (live): 0 bytes\n" +
        "\tSpace used (total): 0 bytes\n" +
        String.format(duplicateTabs(expectedDefaultHumanReadableTable1Output), "table1") +
        String.format(duplicateTabs(expectedDefaultHumanReadableTable2Output), "table2") +
        String.format(duplicateTabs(expectedDefaultHumanReadableTable3Output), "table3") +
        "----------------\n" +
        "Keyspace: keyspace2\n" +
        "\tRead Count: 7\n" +
        "\tRead Latency: 0.000 ms\n" +
        "\tWrite Count: 3\n" +
        "\tWrite Latency: 0.000 ms\n" +
        "\tPending Flushes: 4449\n" +
        "\tSpace used (live): 0 bytes\n" +
        "\tSpace used (total): 0 bytes\n" +
        String.format(duplicateTabs(expectedDefaultHumanReadableTable4Output), "table4") +
        String.format(duplicateTabs(expectedDefaultHumanReadableTable5Output), "table5") +
        "----------------\n" +
        "Keyspace: keyspace3\n" +
        "\tRead Count: 5\n" +
        "\tRead Latency: 0.000 ms\n" +
        "\tWrite Count: 0\n" +
        "\tWrite Latency: NaN ms\n" +
        "\tPending Flushes: 66\n" +
        "\tSpace used (live): 0 bytes\n" +
        "\tSpace used (total): 0 bytes\n" +
        String.format(duplicateTabs(expectedDefaultHumanReadableTable6Output), "table6") +
        "----------------\n";

    /**
     * Expected output from SortedDefaultPrinter for data sorted by reads in this test.
     */
    private static final String expectedSortedDefaultPrinterOutput =
        "Total number of tables: 0\n" +
        "----------------\n" +
        String.format(expectedDefaultTable6Output, "keyspace3.table6") +
        String.format(expectedDefaultTable5Output, "keyspace2.table5") +
        String.format(expectedDefaultTable4Output, "keyspace2.table4") +
        String.format(expectedDefaultTable3Output, "keyspace1.table3") +
        String.format(expectedDefaultTable2Output, "keyspace1.table2") +
        String.format(expectedDefaultTable1Output, "keyspace1.table1") +
        "----------------\n";

    /**
     * Expected output from SortedDefaultPrinter for data sorted by reads and limited to the top 4 tables.
     */
    private static final String expectedSortedDefaultPrinterTopOutput =
        "Total number of tables: 0 (showing top 0 by %s)\n" +
        "----------------\n" +
        String.format(expectedDefaultTable6Output, "keyspace3.table6") +
        String.format(expectedDefaultTable5Output, "keyspace2.table5") +
        String.format(expectedDefaultTable4Output, "keyspace2.table4") +
        String.format(expectedDefaultTable3Output, "keyspace1.table3") +
        "----------------\n";

    /**
     * Expected output from SortedDefaultPrinter for data sorted by reads and limited to the top 10 tables.
     */
    private static final String expectedSortedDefaultPrinterLargeTopOutput =
        "Total number of tables: 0 (showing top 0 by %s)\n" +
        "----------------\n" +
        String.format(expectedDefaultTable6Output, "keyspace3.table6") +
        String.format(expectedDefaultTable5Output, "keyspace2.table5") +
        String.format(expectedDefaultTable4Output, "keyspace2.table4") +
        String.format(expectedDefaultTable3Output, "keyspace1.table3") +
        String.format(expectedDefaultTable2Output, "keyspace1.table2") +
        String.format(expectedDefaultTable1Output, "keyspace1.table1") +
        "----------------\n";

    private static String duplicateTabs(String s)
    {
        return Pattern.compile("\t").matcher(s).replaceAll("\t\t");
    }

    @Test
    public void testDefaultPrinter() throws Exception
    {
        TestTableStatsHolder holder = new TestTableStatsHolder(testKeyspaces, "", 0);
        holder.numberOfTables = testKeyspaces.stream().map(ks -> ks.tables.size()).mapToInt(Integer::intValue).sum();
        StatsPrinter<StatsHolder> printer = TableStatsPrinter.from("", false);
        try (ByteArrayOutputStream byteStream = new ByteArrayOutputStream())
        {
            printer.print(holder, new PrintStream(byteStream));
            assertEquals("StatsTablePrinter.DefaultPrinter does not print test vector as expected", expectedDefaultPrinterOutput, byteStream.toString());
        }
    }

    @Test
    public void testDefaultHumanReadablePrinter() throws Exception
    {
        TestTableStatsHolder holder = new TestTableStatsHolder(testKeyspaces, "", 0, true);
        holder.numberOfTables = testKeyspaces.stream().map(ks -> ks.tables.size()).mapToInt(Integer::intValue).sum();
        StatsPrinter<StatsHolder> printer = TableStatsPrinter.from("", false);
        try (ByteArrayOutputStream byteStream = new ByteArrayOutputStream())
        {
            printer.print(holder, new PrintStream(byteStream));
            assertEquals("StatsTablePrinter.DefaultPrinter (human-readable) does not print test vector as expected",
                         expectedDefaultHumanReadablePrinterOutput,
                         byteStream.toString());
        }
    }

    @Test
    public void testSortedDefaultPrinter() throws Exception
    {
        // test sorting
        StatsHolder holder = new TestTableStatsHolder(testKeyspaces, "reads", 0);
        StatsPrinter<StatsHolder> printer = TableStatsPrinter.from("reads", true);
        try (ByteArrayOutputStream byteStream = new ByteArrayOutputStream())
        {
            printer.print(holder, new PrintStream(byteStream));
            assertEquals("StatsTablePrinter.SortedDefaultPrinter does not print sorted tables as expected",
                         expectedSortedDefaultPrinterOutput, byteStream.toString());
            byteStream.reset();
            // test sorting and filtering top k, where k < total number of tables
            String sortKey = "reads";
            int top = 4;
            holder = new TestTableStatsHolder(testKeyspaces, sortKey, top);
            printer = TableStatsPrinter.from(sortKey, true);
            printer.print(holder, new PrintStream(byteStream));
            assertEquals("StatsTablePrinter.SortedDefaultPrinter does not print top K sorted tables as expected",
                         String.format(expectedSortedDefaultPrinterTopOutput, sortKey), byteStream.toString());
            byteStream.reset();
            // test sorting and filtering top k, where k >= total number of tables
            sortKey = "reads";
            top = 10;
            holder = new TestTableStatsHolder(testKeyspaces, sortKey, top);
            printer = TableStatsPrinter.from(sortKey, true);
            printer.print(holder, new PrintStream(byteStream));
            assertEquals("StatsTablePrinter.SortedDefaultPrinter does not print top K sorted tables as expected for large values of K",
                         String.format(expectedSortedDefaultPrinterLargeTopOutput, sortKey), byteStream.toString());
        }
    }

    @Test
    public void testJsonPrinter() throws Exception
    {
        TestTableStatsHolder holder = new TestTableStatsHolder(testKeyspaces.subList(2, 3), "", 0); // kesypace3
        StatsPrinter<StatsHolder> printer = TableStatsPrinter.from("json", false);
        try (ByteArrayOutputStream byteStream = new ByteArrayOutputStream())
        {
            printer.print(holder, new PrintStream(byteStream));
            Assertions.assertThat(byteStream.toString())
                      .isEqualTo("{\n" +
                                 "  \"keyspace3\" : {\n" +
                                 "    \"write_latency_ms\" : null,\n" +
                                 "    \"tables\" : {\n" +
                                 "      \"table6\" : {\n" +
                                 "        \"twcs\" : null,\n" +
                                 "        \"sai_total_queryable_index_ratio\" : \"0/0\",\n" +
                                 "        \"memtable_switch_count\" : 6,\n" +
                                 "        \"sai_post_filtering_read_latency\" : \"NaN\",\n" +
                                 "        \"speculative_retries\" : 0,\n" +
                                 "        \"average_live_cells_per_slice_last_five_minutes\" : 5.0,\n" +
                                 "        \"local_read_latency_ms\" : \"1.000\",\n" +
                                 "        \"sstable_count\" : 1000,\n" +
                                 "        \"compacted_partition_minimum_bytes\" : 6,\n" +
                                 "        \"sstable_compression_ratio\" : 0.68,\n" +
                                 "        \"max_sstable_size\" : 0,\n" +
                                 "        \"sai_index_segments_hit\" : \"NaN\",\n" +
                                 "        \"memtable_off_heap_memory_used\" : \"161803398\",\n" +
                                 "        \"bloom_filter_space_used\" : \"101112\",\n" +
                                 "        \"compacted_partition_maximum_bytes\" : 20,\n" +
                                 "        \"sai_rows_filtered\" : \"NaN\",\n" +
                                 "        \"droppable_tombstone_ratio\" : \"0.66667\",\n" +
                                 "        \"compression_metadata_off_heap_memory_used\" : \"1\",\n" +
                                 "        \"bloom_filter_false_ratio\" : \"0.03000\",\n" +
                                 "        \"percent_repaired\" : 0.0,\n" +
                                 "        \"average_tombstones_per_slice_last_five_minutes\" : 6.0,\n" +
                                 "        \"top_tombstone_partitions\" : null,\n" +
                                 "        \"sai_total_query_timeouts\" : 0,\n" +
                                 "        \"bloom_filter_off_heap_memory_used\" : \"667408\",\n" +
                                 "        \"bytes_pending_repair\" : 0,\n" +
                                 "        \"maximum_tombstones_per_slice_last_five_minutes\" : 6,\n" +
                                 "        \"memtable_cell_count\" : 6666,\n" +
                                 "        \"memtable_data_size\" : \"1000000\",\n" +
                                 "        \"local_write_latency_ms\" : \"0.500\",\n" +
                                 "        \"pending_flushes\" : 66,\n" +
                                 "        \"local_read_count\" : 5,\n" +
                                 "        \"top_size_partitions\" : null,\n" +
                                 "        \"bloom_filter_false_positives\" : 400,\n" +
                                 "        \"off_heap_memory_used_total\" : \"162470810\",\n" +
                                 "        \"index_summary_off_heap_memory_used\" : \"3\",\n" +
                                 "        \"sai_local_query_latency_ms\" : \"NaN\",\n" +
                                 "        \"sstables_in_each_level\" : [ ],\n" +
                                 "        \"sstable_bytes_in_each_level\" : [ ],\n" +
                                 "        \"space_used_total\" : \"0\",\n" +
                                 "        \"local_write_count\" : 0,\n" +
                                 "        \"sai_sstable_indexes_hit\" : \"NaN\",\n" +
                                 "        \"local_read_write_ratio\" : \"0.00000\",\n" +
                                 "        \"number_of_partitions_estimate\" : 6,\n" +
                                 "        \"sai_disk_used_bytes\" : \"NaN\",\n" +
                                 "        \"bytes_repaired\" : 0,\n" +
                                 "        \"maximum_live_cells_per_slice_last_five_minutes\" : 2,\n" +
                                 "        \"space_used_live\" : \"666666\",\n" +
                                 "        \"compacted_partition_mean_bytes\" : 3,\n" +
                                 "        \"old_sstable_count\" : 0,\n" +
                                 "        \"bytes_unrepaired\" : 0,\n" +
                                 "        \"space_used_by_snapshots_total\" : \"0\"\n" +
                                 "      }\n" +
                                 "    },\n" +
                                 "    \"read_latency_ms\" : 0.0,\n" +
                                 "    \"space_used_live\" : \"0\",\n" +
                                 "    \"pending_flushes\" : 66,\n" +
                                 "    \"write_count\" : 0,\n" +
                                 "    \"read_latency\" : 0.0,\n" +
                                 "    \"space_used_total\" : \"0\",\n" +
                                 "    \"read_count\" : 5\n" +
                                 "  },\n" +
                                 "  \"total_number_of_tables\" : 0\n" +
                                 "}\n");
        }
    }

    @Test
    public void testYamlPrinter() throws Exception
    {
        TestTableStatsHolder holder = new TestTableStatsHolder(testKeyspaces.subList(2, 3), "", 0); // kesypace3
        StatsPrinter<StatsHolder> printer = TableStatsPrinter.from("yaml", false);
        try (ByteArrayOutputStream byteStream = new ByteArrayOutputStream())
        {
            printer.print(holder, new PrintStream(byteStream));
            Assertions.assertThat(byteStream.toString())
                      .isEqualTo("keyspace3:\n" +
                                 "  write_latency_ms: .NaN\n" +
                                 "  tables:\n" +
                                 "    table6:\n" +
                                 "      twcs: null\n" +
                                 "      sai_total_queryable_index_ratio: 0/0\n" +
                                 "      memtable_switch_count: 6\n" +
                                 "      sai_post_filtering_read_latency: NaN\n" +
                                 "      speculative_retries: 0\n" +
                                 "      average_live_cells_per_slice_last_five_minutes: 5.0\n" +
                                 "      local_read_latency_ms: '1.000'\n" +
                                 "      sstable_count: 1000\n" +
                                 "      compacted_partition_minimum_bytes: 6\n" +
                                 "      sstable_compression_ratio: 0.68\n" +
                                 "      max_sstable_size: 0\n" +
                                 "      sai_index_segments_hit: .NaN\n" +
                                 "      memtable_off_heap_memory_used: '161803398'\n" +
                                 "      bloom_filter_space_used: '101112'\n" +
                                 "      compacted_partition_maximum_bytes: 20\n" +
                                 "      sai_rows_filtered: .NaN\n" +
                                 "      droppable_tombstone_ratio: '0.66667'\n" +
                                 "      compression_metadata_off_heap_memory_used: '1'\n" +
                                 "      bloom_filter_false_ratio: '0.03000'\n" +
                                 "      percent_repaired: 0.0\n" +
                                 "      average_tombstones_per_slice_last_five_minutes: 6.0\n" +
                                 "      top_tombstone_partitions: null\n" +
                                 "      sai_total_query_timeouts: 0\n" +
                                 "      bloom_filter_off_heap_memory_used: '667408'\n" +
                                 "      bytes_pending_repair: 0\n" +
                                 "      maximum_tombstones_per_slice_last_five_minutes: 6\n" +
                                 "      memtable_cell_count: 6666\n" +
                                 "      memtable_data_size: '1000000'\n" +
                                 "      local_write_latency_ms: '0.500'\n" +
                                 "      pending_flushes: 66\n" +
                                 "      local_read_count: 5\n" +
                                 "      top_size_partitions: null\n" +
                                 "      bloom_filter_false_positives: 400\n" +
                                 "      off_heap_memory_used_total: '162470810'\n" +
                                 "      index_summary_off_heap_memory_used: '3'\n" +
                                 "      sai_local_query_latency_ms: NaN\n" +
                                 "      sstables_in_each_level: []\n" +
                                 "      sstable_bytes_in_each_level: []\n" +
                                 "      space_used_total: '0'\n" +
                                 "      local_write_count: 0\n" +
                                 "      sai_sstable_indexes_hit: .NaN\n" +
                                 "      local_read_write_ratio: '0.00000'\n" +
                                 "      number_of_partitions_estimate: 6\n" +
                                 "      sai_disk_used_bytes: NaN\n" +
                                 "      bytes_repaired: 0\n" +
                                 "      maximum_live_cells_per_slice_last_five_minutes: 2\n" +
                                 "      space_used_live: '666666'\n" +
                                 "      compacted_partition_mean_bytes: 3\n" +
                                 "      old_sstable_count: 0\n" +
                                 "      bytes_unrepaired: 0\n" +
                                 "      space_used_by_snapshots_total: '0'\n" +
                                 "  read_latency_ms: 0.0\n" +
                                 "  space_used_live: '0'\n" +
                                 "  pending_flushes: 66\n" +
                                 "  write_count: 0\n" +
                                 "  read_latency: 0.0\n" +
                                 "  space_used_total: '0'\n" +
                                 "  read_count: 5\n" +
                                 "total_number_of_tables: 0\n" +
                                 "\n");
        }
    }

    @Test
    public void testJsonPrinter2() throws Exception
    {
        final StatsPrinter<StatsHolder> printer = TableStatsPrinter.from("json", false);
        StatsHolder holder = new TestTableStatsHolder(testKeyspaces, "reads", 0);
        try (ByteArrayOutputStream byteStream = new ByteArrayOutputStream())
        {
            printer.print(holder, new PrintStream(byteStream));
            byte[] json = byteStream.toByteArray();
            Map<String, Object> result = JsonUtils.fromJsonMap(json);
            assertEquals(0, result.remove("total_number_of_tables"));
            assertEquals(6, result.size());

            // One relatively easy way to verify serialization is to check converted-to-Map
            // intermediate form and round-trip (serialize-deserialize) for equivalence.
            // But there are couple of minor gotchas to consider

            Map<String, Object> expectedData = holder.convert2Map();
            expectedData.remove("total_number_of_tables");
            assertEquals(6, expectedData.size());

            for (Map.Entry<String, Object> entry : result.entrySet())
            {
                Map<String, Object> expTable = (Map<String, Object>) expectedData.get(entry.getKey());
                Map<String, Object> actualTable = (Map<String, Object>) entry.getValue();

                assertEquals(expTable.size(), actualTable.size());

                for (Map.Entry<String, Object> tableEntry : actualTable.entrySet())
                {
                    Object expValue = expTable.get(tableEntry.getKey());
                    Object actualValue = tableEntry.getValue();

                    // Some differences to expect: Long that fits in Integer may get deserialized as latter:
                    if (expValue instanceof Long && actualValue instanceof Integer)
                    {
                        actualValue = ((Number) actualValue).longValue();
                    }

                    // And then a bit more exotic case: Not-a-Numbers should be coerced into nulls
                    // (existing behavior as of 4.0.0)
                    if (expValue instanceof Double && !Double.isFinite((Double) expValue))
                    {
                        assertNull("Entry '" + tableEntry.getKey() + "' of table '" + entry.getKey() + "' should be coerced from NaN to null:",
                                   actualValue);
                        continue;
                    }
                    assertEquals("Entry '" + tableEntry.getKey() + "' of table '" + entry.getKey() + "' does not match",
                                 expValue, actualValue);
                }
            }
        }
    }


    /**
     * A test version of TableStatsHolder to hold a test vector instead of gathering stats from a live cluster.
     */
    private static class TestTableStatsHolder extends TableStatsHolder
    {

        public TestTableStatsHolder(List<StatsKeyspace> testKeyspaces, String sortKey, int top, boolean humanReadable)
        {
            super(null, humanReadable, false, new ArrayList<>(), sortKey, top, false);
            this.keyspaces.clear();
            this.keyspaces.addAll(testKeyspaces);
        }

        public TestTableStatsHolder(List<StatsKeyspace> testKeyspaces, String sortKey, int top)
        {
            this(testKeyspaces, sortKey, top, false);
        }

        @Override
        protected boolean isTestTableStatsHolder()
        {
            return true;
        }
    }
}<|MERGE_RESOLUTION|>--- conflicted
+++ resolved
@@ -386,6 +386,14 @@
         "\tAverage tombstones per slice (last five minutes): 4.01\n" +
         "\tMaximum tombstones per slice (last five minutes): 5\n" +
         "\tDroppable tombstone ratio: 0.556\n" +
+        "\tSAI local query latency (mean): 10.000 ms\n" +
+        "\tSAI post-filtering latency (mean): 1.000 ms\n" +
+        "\tSAI space used (bytes): 40 bytes\n" +
+        "\tSAI sstable indexes hit per query (mean): 3.5\n" +
+        "\tSAI index segments hit per query (mean): 4.0\n" +
+        "\tSAI rows filtered per query (mean): 55.0\n" +
+        "\tSAI local query timeouts: 4\n" +
+        "\tSAI queryable/total indexes: 5/5\n" +
         "\n";
 
     public static final String expectedDefaultHumanReadableTable5Output =
@@ -422,10 +430,7 @@
         "\tMaximum live cells per slice (last five minutes): 3\n" +
         "\tAverage tombstones per slice (last five minutes): 4.01\n" +
         "\tMaximum tombstones per slice (last five minutes): 5\n" +
-<<<<<<< HEAD
         "\tDroppable tombstone ratio: 0.556\n" +
-=======
-        "\tDroppable tombstone ratio: 0.55556\n" +
         "\tSAI local query latency (mean): 10.000 ms\n" +
         "\tSAI post-filtering latency (mean): 1.000 ms\n" +
         "\tSAI space used (bytes): 40 bytes\n" +
@@ -434,7 +439,6 @@
         "\tSAI rows filtered per query (mean): 55.0\n" +
         "\tSAI local query timeouts: 4\n" +
         "\tSAI queryable/total indexes: 5/5\n" +
->>>>>>> 79630fb4
         "\n";
 
     public static final String expectedDefaultTable6Output =
