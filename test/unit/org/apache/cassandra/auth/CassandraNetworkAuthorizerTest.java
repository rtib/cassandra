/*
 * Licensed to the Apache Software Foundation (ASF) under one
 * or more contributor license agreements.  See the NOTICE file
 * distributed with this work for additional information
 * regarding copyright ownership.  The ASF licenses this file
 * to you under the Apache License, Version 2.0 (the
 * "License"); you may not use this file except in compliance
 * with the License.  You may obtain a copy of the License at
 *
 *     http://www.apache.org/licenses/LICENSE-2.0
 *
 * Unless required by applicable law or agreed to in writing, software
 * distributed under the License is distributed on an "AS IS" BASIS,
 * WITHOUT WARRANTIES OR CONDITIONS OF ANY KIND, either express or implied.
 * See the License for the specific language governing permissions and
 * limitations under the License.
 */

package org.apache.cassandra.auth;

import java.util.Set;

import com.google.common.collect.Iterables;
import com.google.common.collect.Sets;
import org.apache.commons.lang3.RandomStringUtils;
import org.junit.Assert;
import org.junit.Before;
import org.junit.BeforeClass;
import org.junit.Test;

import org.apache.cassandra.SchemaLoader;
import org.apache.cassandra.config.DatabaseDescriptor;
import org.apache.cassandra.cql3.CQLStatement;
import org.apache.cassandra.cql3.QueryProcessor;
import org.apache.cassandra.cql3.UntypedResultSet;
import org.apache.cassandra.cql3.statements.AlterRoleStatement;
import org.apache.cassandra.cql3.statements.AuthenticationStatement;
import org.apache.cassandra.cql3.statements.CreateRoleStatement;
import org.apache.cassandra.cql3.statements.DropRoleStatement;
import org.apache.cassandra.db.Keyspace;
import org.apache.cassandra.db.marshal.UTF8Type;
import org.apache.cassandra.exceptions.ConfigurationException;
import org.apache.cassandra.exceptions.UnauthorizedException;
import org.apache.cassandra.service.ClientState;
import org.assertj.core.api.Assertions;

import static org.apache.cassandra.auth.AuthKeyspace.NETWORK_PERMISSIONS;
import static org.apache.cassandra.auth.AuthTestUtils.getRolesReadCount;
import static org.apache.cassandra.schema.SchemaConstants.AUTH_KEYSPACE_NAME;

public class CassandraNetworkAuthorizerTest
{
    private static void setupSuperUser()
    {
        QueryProcessor.executeInternal(String.format("INSERT INTO %s.%s (role, is_superuser, can_login, salted_hash) "
                                                     + "VALUES ('%s', true, true, '%s')",
                                                     AUTH_KEYSPACE_NAME,
                                                     AuthKeyspace.ROLES,
                                                     CassandraRoleManager.DEFAULT_SUPERUSER_NAME,
                                                     "xxx"));
    }

    @BeforeClass
    public static void defineSchema() throws ConfigurationException
    {
        SchemaLoader.prepareServer();
        SchemaLoader.setupAuth(new AuthTestUtils.LocalCassandraRoleManager(),
                               new AuthTestUtils.LocalPasswordAuthenticator(),
                               new AuthTestUtils.LocalCassandraAuthorizer(),
                               new AuthTestUtils.LocalCassandraNetworkAuthorizer());
        AuthCacheService.initializeAndRegisterCaches();
        setupSuperUser();
    }

    @Before
    public void clear()
    {
        Keyspace.open(AUTH_KEYSPACE_NAME).getColumnFamilyStore(NETWORK_PERMISSIONS).truncateBlocking();
    }

    private static void assertNoDcPermRow(String username)
    {
        String query = String.format("SELECT dcs FROM %s.%s WHERE role = '%s'",
                                     AUTH_KEYSPACE_NAME,
                                     NETWORK_PERMISSIONS,
                                     RoleResource.role(username).getName());
        UntypedResultSet results = QueryProcessor.executeInternal(query);
        Assert.assertTrue(results.isEmpty());
    }

    private static void assertDcPermRow(String username, String... dcs)
    {
        Set<String> expected = Sets.newHashSet(dcs);
        String query = String.format("SELECT dcs FROM %s.%s WHERE role = '%s'",
                                     AUTH_KEYSPACE_NAME,
                                     NETWORK_PERMISSIONS,
                                     RoleResource.role(username).getName());
        UntypedResultSet results = QueryProcessor.executeInternal(query);
        UntypedResultSet.Row row = Iterables.getOnlyElement(results);
        Set<String> actual = row.getFrozenSet("dcs", UTF8Type.instance);
        Assert.assertEquals(expected, actual);
    }

    private static String createName()
    {
        return RandomStringUtils.randomAlphabetic(8).toLowerCase();
    }

    private static ClientState getClientState()
    {
        ClientState state = ClientState.forInternalCalls();
        state.login(new AuthenticatedUser(CassandraRoleManager.DEFAULT_SUPERUSER_NAME));
        return state;
    }

    private static ClientState getClientState(String role)
    {
        ClientState state = ClientState.forInternalCalls();
        state.login(new AuthenticatedUser(role));
        return state;
    }

    private static void auth(String query, Object... args)
    {
        auth(query, getClientState(), args);
    }

    private static void auth(String query, ClientState clientState, Object... args)
    {
        CQLStatement statement = QueryProcessor.parseStatement(String.format(query, args)).prepare(ClientState.forInternalCalls());
        assert statement instanceof CreateRoleStatement
               || statement instanceof AlterRoleStatement
               || statement instanceof DropRoleStatement;
        AuthenticationStatement authStmt = (AuthenticationStatement) statement;

        // invalidate roles cache so that any changes to the underlying roles are picked up
<<<<<<< HEAD
        Roles.cache.invalidate();
        authStmt.execute(getClientState());
=======
        Roles.clearCache();
        authStmt.authorize(clientState);
        authStmt.execute(clientState);
>>>>>>> 6207a305
    }

    private static DCPermissions dcPerms(String username)
    {
        AuthenticatedUser user = new AuthenticatedUser(username);
        return DatabaseDescriptor.getNetworkAuthorizer().authorize(user.getPrimaryRole());
    }

    @Test
    public void create()
    {
        String username = createName();

        // user should implicitly have access to all datacenters
        assertNoDcPermRow(username);
        auth("CREATE ROLE %s WITH password = 'password' AND LOGIN = true AND ACCESS TO DATACENTERS {'dc1', 'dc2'}", username);
        Assert.assertEquals(DCPermissions.subset("dc1", "dc2"), dcPerms(username));
        assertDcPermRow(username, "dc1", "dc2");
    }

    @Test
    public void alter()
    {

        String username = createName();

        assertNoDcPermRow(username);
        // user should implicitly have access to all datacenters
        auth("CREATE ROLE %s WITH password = 'password' AND LOGIN = true", username);
        Assert.assertEquals(DCPermissions.all(), dcPerms(username));
        assertDcPermRow(username);

        // unless explicitly restricted
        auth("ALTER ROLE %s WITH ACCESS TO DATACENTERS {'dc1', 'dc2'}", username);
        Assert.assertEquals(DCPermissions.subset("dc1", "dc2"), dcPerms(username));
        assertDcPermRow(username, "dc1", "dc2");

        auth("ALTER ROLE %s WITH ACCESS TO DATACENTERS {'dc1'}", username);
        Assert.assertEquals(DCPermissions.subset("dc1"), dcPerms(username));
        assertDcPermRow(username, "dc1");

        auth("ALTER ROLE %s WITH ACCESS TO ALL DATACENTERS", username);
        Assert.assertEquals(DCPermissions.all(), dcPerms(username));
        assertDcPermRow(username);
    }

    @Test
    public void alterAsUser()
    {
        String username = createName();

        assertNoDcPermRow(username);
        auth("CREATE ROLE %s WITH PASSWORD = 'password' AND LOGIN = true AND ACCESS TO DATACENTERS {'dc1'}", username);
        Assert.assertEquals(DCPermissions.subset("dc1"), dcPerms(username));
        assertDcPermRow(username, "dc1");

        // try to alter as a user
        ClientState userState = getClientState(username);
        Assertions.assertThatThrownBy(() -> auth("ALTER ROLE %s WITH ACCESS TO DATACENTERS {'dc1', 'dc2'}", userState, username))
        .hasMessage("Only superusers are allowed to alter access to datacenters.")
        .isInstanceOf(UnauthorizedException.class);

        // nothing changed
        Assert.assertEquals(DCPermissions.subset("dc1"), dcPerms(username));
        assertDcPermRow(username, "dc1");
    }

    @Test
    public void drop()
    {
        String username = createName();

        assertNoDcPermRow(username);
        // user should implicitly have access to all datacenters
        auth("CREATE ROLE %s WITH password = 'password' AND LOGIN = true AND ACCESS TO DATACENTERS {'dc1'}", username);
        assertDcPermRow(username, "dc1");

        auth("DROP ROLE %s", username);
        assertNoDcPermRow(username);
    }

    @Test
    public void superUser()
    {
        String username = createName();
        auth("CREATE ROLE %s WITH password = 'password' AND LOGIN = true AND ACCESS TO DATACENTERS {'dc1'}", username);
        Assert.assertEquals(DCPermissions.subset("dc1"), dcPerms(username));
        assertDcPermRow(username, "dc1");

        // clear the roles cache to lose the (non-)superuser status for the user
        Roles.cache.invalidate();
        auth("ALTER ROLE %s WITH superuser = true", username);
        Assert.assertEquals(DCPermissions.all(), dcPerms(username));
    }

    @Test
    public void cantLogin()
    {
        String username = createName();
        auth("CREATE ROLE %s", username);
        Assert.assertEquals(DCPermissions.none(), dcPerms(username));
    }

    @Test
    public void getLoginPrivilegeFromRolesCache()
    {
        String username = createName();
        auth("CREATE ROLE %s", username);
        long readCount = getRolesReadCount();
        dcPerms(username);
        Assert.assertEquals(++readCount, getRolesReadCount());
        dcPerms(username);
        Assert.assertEquals(readCount, getRolesReadCount());
    }
}<|MERGE_RESOLUTION|>--- conflicted
+++ resolved
@@ -134,14 +134,9 @@
         AuthenticationStatement authStmt = (AuthenticationStatement) statement;
 
         // invalidate roles cache so that any changes to the underlying roles are picked up
-<<<<<<< HEAD
         Roles.cache.invalidate();
-        authStmt.execute(getClientState());
-=======
-        Roles.clearCache();
         authStmt.authorize(clientState);
         authStmt.execute(clientState);
->>>>>>> 6207a305
     }
 
     private static DCPermissions dcPerms(String username)
