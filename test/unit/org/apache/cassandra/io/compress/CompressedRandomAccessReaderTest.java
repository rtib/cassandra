--- conflicted
+++ resolved
@@ -200,65 +200,11 @@
         CompressionMetadata meta = new CompressionMetadata(metadata.getPath(), file.length(), ChecksumType.CRC32);
         CompressionMetadata.Chunk chunk = meta.chunkFor(0);
 
-<<<<<<< HEAD
         try (FileHandle.Builder builder = new FileHandle.Builder(file.getPath()).withCompressionMetadata(meta);
              FileHandle fh = builder.complete();
              RandomAccessReader reader = fh.createReader())
         {// read and verify compressed data
             assertEquals(CONTENT, reader.readLine());
-
-            Random random = new Random();
-            RandomAccessFile checksumModifier = null;
-
-            try
-            {
-                checksumModifier = new RandomAccessFile(file, "rw");
-                byte[] checksum = new byte[4];
-
-                // seek to the end of the compressed chunk
-                checksumModifier.seek(chunk.length);
-                // read checksum bytes
-                checksumModifier.read(checksum);
-                // seek back to the chunk end
-                checksumModifier.seek(chunk.length);
-
-                // lets modify one byte of the checksum on each iteration
-                for (int i = 0; i < checksum.length; i++)
-                {
-                    checksumModifier.write(random.nextInt());
-                    SyncUtil.sync(checksumModifier); // making sure that change was synced with disk
-
-                    try (final RandomAccessReader r = fh.createReader())
-                    {
-                        Throwable exception = null;
-                        try
-                        {
-                            r.readLine();
-                        }
-                        catch (Throwable t)
-                        {
-                            exception = t;
-                        }
-                        assertNotNull(exception);
-                        assertSame(exception.getClass(), CorruptSSTableException.class);
-                        assertSame(exception.getCause().getClass(), CorruptBlockException.class);
-                    }
-                }
-
-                // lets write original checksum and check if we can read data
-                updateChecksum(checksumModifier, chunk.length, checksum);
-
-                try (RandomAccessReader cr = fh.createReader())
-                {
-                    // read and verify compressed data
-                    assertEquals(CONTENT, cr.readLine());
-                    // close reader
-=======
-            try(RandomAccessReader reader = new CompressedRandomAccessReader.Builder(channel, meta).build())
-            {// read and verify compressed data
-                assertEquals(CONTENT, reader.readLine());
-            }
-
             Random random = new Random();
             try(RandomAccessFile checksumModifier = new RandomAccessFile(file, "rw"))
             {
@@ -277,7 +223,7 @@
 
                 updateChecksum(checksumModifier, chunk.length, corruptChecksum);
 
-                try (final RandomAccessReader r = new CompressedRandomAccessReader.Builder(channel, meta).build())
+                try (final RandomAccessReader r = fh.createReader())
                 {
                     Throwable exception = null;
                     try
@@ -297,16 +243,10 @@
                 updateChecksum(checksumModifier, chunk.length, checksum);
 
                 // read and verify compressed data
-                try (RandomAccessReader cr = new CompressedRandomAccessReader.Builder(channel, meta).build())
+                try (RandomAccessReader cr = fh.createReader())
                 {
                     assertEquals(CONTENT, cr.readLine());
->>>>>>> e9ea5e0a
                 }
-            }
-            finally
-            {
-                if (checksumModifier != null)
-                    checksumModifier.close();
             }
         }
     }
