/*
 * Licensed to the Apache Software Foundation (ASF) under one
 * or more contributor license agreements.  See the NOTICE file
 * distributed with this work for additional information
 * regarding copyright ownership.  The ASF licenses this file
 * to you under the Apache License, Version 2.0 (the
 * "License"); you may not use this file except in compliance
 * with the License.  You may obtain a copy of the License at
 *
 *     http://www.apache.org/licenses/LICENSE-2.0
 *
 * Unless required by applicable law or agreed to in writing, software
 * distributed under the License is distributed on an "AS IS" BASIS,
 * WITHOUT WARRANTIES OR CONDITIONS OF ANY KIND, either express or implied.
 * See the License for the specific language governing permissions and
 * limitations under the License.
 */
package org.apache.cassandra.net;

import java.io.Closeable;
import java.io.DataInput;
import java.io.DataInputStream;
import java.io.IOException;
import java.net.Socket;
import java.util.Set;

import org.slf4j.Logger;
import org.slf4j.LoggerFactory;

import org.apache.cassandra.config.DatabaseDescriptor;
import org.apache.cassandra.streaming.StreamResultFuture;
import org.apache.cassandra.streaming.messages.StreamInitMessage;
import org.apache.cassandra.streaming.messages.StreamMessage;

/**
 * Thread to consume stream init messages.
 */
public class IncomingStreamingConnection extends Thread implements Closeable
{
    private static final Logger logger = LoggerFactory.getLogger(IncomingStreamingConnection.class);

    private final int version;
    public final Socket socket;
    private final Set<Closeable> group;

    public IncomingStreamingConnection(int version, Socket socket, Set<Closeable> group)
    {
        super("STREAM-INIT-" + socket.getRemoteSocketAddress());
        this.version = version;
        this.socket = socket;
        this.group = group;
    }

    @Override
    public void run()
    {
        try
        {
            // streaming connections are per-session and have a fixed version.
            // we can't do anything with a wrong-version stream connection, so drop it.
            if (version != StreamMessage.CURRENT_VERSION)
                throw new IOException(String.format("Received stream using protocol version %d (my version %d). Terminating connection", version, StreamMessage.CURRENT_VERSION));

            DataInput input = new DataInputStream(socket.getInputStream());
            StreamInitMessage init = StreamInitMessage.serializer.deserialize(input, version);

            //Set SO_TIMEOUT on follower side
            if (!init.isForOutgoing)
                socket.setSoTimeout(DatabaseDescriptor.getStreamingSocketTimeout());

            // The initiator makes two connections, one for incoming and one for outgoing.
            // The receiving side distinguish two connections by looking at StreamInitMessage#isForOutgoing.
            // Note: we cannot use the same socket for incoming and outgoing streams because we want to
            // parallelize said streams and the socket is blocking, so we might deadlock.
<<<<<<< HEAD
            StreamResultFuture.initReceivingSide(init.sessionIndex, init.planId, init.description, init.from, socket, init.isForOutgoing, version, init.keepSSTableLevel, init.isIncremental);
=======
            StreamResultFuture.initReceivingSide(init.sessionIndex, init.planId, init.description, init.from, this, init.isForOutgoing, version);
>>>>>>> 2811f15b
        }
        catch (IOException e)
        {
            logger.error(String.format("IOException while reading from socket from %s, closing: %s",
                                       socket.getRemoteSocketAddress(), e));
            logger.trace(String.format("IOException while reading from socket from %s, closing", socket.getRemoteSocketAddress()), e);
            close();
        }
    }

    @Override
    public void close()
    {
        try
        {
            if (!socket.isClosed())
            {
                socket.close();
            }
        }
        catch (IOException e)
        {
            logger.trace("Error closing socket", e);
        }
        finally
        {
            group.remove(this);
        }
    }
}<|MERGE_RESOLUTION|>--- conflicted
+++ resolved
@@ -72,17 +72,12 @@
             // The receiving side distinguish two connections by looking at StreamInitMessage#isForOutgoing.
             // Note: we cannot use the same socket for incoming and outgoing streams because we want to
             // parallelize said streams and the socket is blocking, so we might deadlock.
-<<<<<<< HEAD
-            StreamResultFuture.initReceivingSide(init.sessionIndex, init.planId, init.description, init.from, socket, init.isForOutgoing, version, init.keepSSTableLevel, init.isIncremental);
-=======
-            StreamResultFuture.initReceivingSide(init.sessionIndex, init.planId, init.description, init.from, this, init.isForOutgoing, version);
->>>>>>> 2811f15b
+            StreamResultFuture.initReceivingSide(init.sessionIndex, init.planId, init.description, init.from, this, init.isForOutgoing, version, init.keepSSTableLevel, init.isIncremental);
         }
         catch (IOException e)
         {
             logger.error(String.format("IOException while reading from socket from %s, closing: %s",
                                        socket.getRemoteSocketAddress(), e));
-            logger.trace(String.format("IOException while reading from socket from %s, closing", socket.getRemoteSocketAddress()), e);
             close();
         }
     }
@@ -99,7 +94,7 @@
         }
         catch (IOException e)
         {
-            logger.trace("Error closing socket", e);
+            logger.debug("Error closing socket", e);
         }
         finally
         {
