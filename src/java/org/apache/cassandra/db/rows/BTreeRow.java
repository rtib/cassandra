/*
 * Licensed to the Apache Software Foundation (ASF) under one
 * or more contributor license agreements.  See the NOTICE file
 * distributed with this work for additional information
 * regarding copyright ownership.  The ASF licenses this file
 * to you under the Apache License, Version 2.0 (the
 * "License"); you may not use this file except in compliance
 * with the License.  You may obtain a copy of the License at
 *
 *     http://www.apache.org/licenses/LICENSE-2.0
 *
 * Unless required by applicable law or agreed to in writing, software
 * distributed under the License is distributed on an "AS IS" BASIS,
 * WITHOUT WARRANTIES OR CONDITIONS OF ANY KIND, either express or implied.
 * See the License for the specific language governing permissions and
 * limitations under the License.
 */
package org.apache.cassandra.db.rows;

import java.nio.ByteBuffer;

import java.util.AbstractCollection;
import java.util.Arrays;
import java.util.Collection;
import java.util.Collections;
import java.util.Comparator;
import java.util.Iterator;
import java.util.Map;
import java.util.function.BiConsumer;
import java.util.function.Consumer;
import java.util.function.Function;
import java.util.function.Predicate;

import com.google.common.collect.Collections2;
import com.google.common.collect.Iterators;
import com.google.common.primitives.Ints;

import org.apache.cassandra.db.Clustering;
import org.apache.cassandra.db.Columns;
import org.apache.cassandra.db.DeletionPurger;
import org.apache.cassandra.db.DeletionTime;
import org.apache.cassandra.db.LivenessInfo;
import org.apache.cassandra.db.marshal.AbstractType;
import org.apache.cassandra.db.marshal.UTF8Type;
import org.apache.cassandra.schema.ColumnMetadata;
import org.apache.cassandra.schema.TableMetadata;

import org.apache.cassandra.db.filter.ColumnFilter;
import org.apache.cassandra.db.partitions.PartitionUpdate;
import org.apache.cassandra.schema.DroppedColumn;

import org.apache.cassandra.utils.AbstractIterator;
import org.apache.cassandra.utils.BiLongAccumulator;
import org.apache.cassandra.utils.BulkIterator;
import org.apache.cassandra.utils.ByteBufferUtil;
import org.apache.cassandra.utils.LongAccumulator;
import org.apache.cassandra.utils.ObjectSizes;
import org.apache.cassandra.utils.btree.BTree;
import org.apache.cassandra.utils.btree.BTreeSearchIterator;
import org.apache.cassandra.utils.btree.UpdateFunction;
import org.apache.cassandra.utils.memory.Cloner;

/**
 * Immutable implementation of a Row object.
 */
public class BTreeRow extends AbstractRow
{
    private static final long EMPTY_SIZE = ObjectSizes.measure(emptyRow(Clustering.EMPTY));

    private final Clustering<?> clustering;
    private final LivenessInfo primaryKeyLivenessInfo;
    private final Deletion deletion;

    // The data for each columns present in this row in column sorted order.
    private final Object[] btree;

    private static final ColumnData FIRST_COMPLEX_STATIC = new ComplexColumnData(Columns.FIRST_COMPLEX_STATIC, new Object[0], new DeletionTime(0, 0));
    private static final ColumnData FIRST_COMPLEX_REGULAR = new ComplexColumnData(Columns.FIRST_COMPLEX_REGULAR, new Object[0], new DeletionTime(0, 0));
    private static final Comparator<ColumnData> COLUMN_COMPARATOR = (cd1, cd2) -> cd1.column.compareTo(cd2.column);


    // We need to filter the tombstones of a row on every read (twice in fact: first to remove purgeable tombstone, and then after reconciliation to remove
    // all tombstone since we don't return them to the client) as well as on compaction. But it's likely that many rows won't have any tombstone at all, so
    // we want to speed up that case by not having to iterate/copy the row in this case. We could keep a single boolean telling us if we have tombstones,
    // but that doesn't work for expiring columns. So instead we keep the deletion time for the first thing in the row to be deleted. This allow at any given
    // time to know if we have any deleted information or not. If we any "true" tombstone (i.e. not an expiring cell), this value will be forced to
    // Integer.MIN_VALUE, but if we don't and have expiring cells, this will the time at which the first expiring cell expires. If we have no tombstones and
    // no expiring cells, this will be Integer.MAX_VALUE;
    private final int minLocalDeletionTime;

    private BTreeRow(Clustering clustering,
                     LivenessInfo primaryKeyLivenessInfo,
                     Deletion deletion,
                     Object[] btree,
                     int minLocalDeletionTime)
    {
        assert !deletion.isShadowedBy(primaryKeyLivenessInfo);
        this.clustering = clustering;
        this.primaryKeyLivenessInfo = primaryKeyLivenessInfo;
        this.deletion = deletion;
        this.btree = btree;
        this.minLocalDeletionTime = minLocalDeletionTime;
    }

    private BTreeRow(Clustering<?> clustering, Object[] btree, int minLocalDeletionTime)
    {
        this(clustering, LivenessInfo.EMPTY, Deletion.LIVE, btree, minLocalDeletionTime);
    }

    // Note that it's often easier/safer to use the sortedBuilder/unsortedBuilder or one of the static creation method below. Only directly useful in a small amount of cases.
    public static BTreeRow create(Clustering<?> clustering,
                                  LivenessInfo primaryKeyLivenessInfo,
                                  Deletion deletion,
                                  Object[] btree)
    {
        int minDeletionTime = Math.min(minDeletionTime(primaryKeyLivenessInfo), minDeletionTime(deletion.time()));
        if (minDeletionTime != Integer.MIN_VALUE)
        {
            long result = BTree.<ColumnData>accumulate(btree, (cd, l) -> Math.min(l, minDeletionTime(cd)) , minDeletionTime);
            minDeletionTime = Ints.checkedCast(result);
        }

        return create(clustering, primaryKeyLivenessInfo, deletion, btree, minDeletionTime);
    }

    public static BTreeRow create(Clustering<?> clustering,
                                  LivenessInfo primaryKeyLivenessInfo,
                                  Deletion deletion,
                                  Object[] btree,
                                  int minDeletionTime)
    {
        return new BTreeRow(clustering, primaryKeyLivenessInfo, deletion, btree, minDeletionTime);
    }

    public static BTreeRow emptyRow(Clustering<?> clustering)
    {
        return new BTreeRow(clustering, BTree.empty(), Integer.MAX_VALUE);
    }

    public static BTreeRow singleCellRow(Clustering<?> clustering, Cell<?> cell)
    {
        if (cell.column().isSimple())
            return new BTreeRow(clustering, BTree.singleton(cell), minDeletionTime(cell));

        ComplexColumnData complexData = new ComplexColumnData(cell.column(), new Cell<?>[]{ cell }, DeletionTime.LIVE);
        return new BTreeRow(clustering, BTree.singleton(complexData), minDeletionTime(cell));
    }

    public static BTreeRow emptyDeletedRow(Clustering<?> clustering, Deletion deletion)
    {
        assert !deletion.isLive();
        return new BTreeRow(clustering, LivenessInfo.EMPTY, deletion, BTree.empty(), Integer.MIN_VALUE);
    }

    public static BTreeRow noCellLiveRow(Clustering<?> clustering, LivenessInfo primaryKeyLivenessInfo)
    {
        assert !primaryKeyLivenessInfo.isEmpty();
        return new BTreeRow(clustering,
                            primaryKeyLivenessInfo,
                            Deletion.LIVE,
                            BTree.empty(),
                            minDeletionTime(primaryKeyLivenessInfo));
    }

    private static int minDeletionTime(Cell<?> cell)
    {
        return cell.isTombstone() ? Integer.MIN_VALUE : cell.localDeletionTime();
    }

    private static int minDeletionTime(LivenessInfo info)
    {
        return info.isExpiring() ? info.localExpirationTime() : Integer.MAX_VALUE;
    }

    private static int minDeletionTime(DeletionTime dt)
    {
        return dt.isLive() ? Integer.MAX_VALUE : Integer.MIN_VALUE;
    }

    private static int minDeletionTime(ComplexColumnData cd)
    {
        int min = minDeletionTime(cd.complexDeletion());
        for (Cell<?> cell : cd)
        {
            min = Math.min(min, minDeletionTime(cell));
            if (min == Integer.MIN_VALUE)
                break;
        }
        return min;
    }

    private static int minDeletionTime(ColumnData cd)
    {
        return cd.column().isSimple() ? minDeletionTime((Cell<?>) cd) : minDeletionTime((ComplexColumnData)cd);
    }

    public void apply(Consumer<ColumnData> function)
    {
        BTree.apply(btree, function);
    }

    public <A> void apply(BiConsumer<A, ColumnData> function, A arg)
    {
        BTree.apply(btree, function, arg);
    }

    public long accumulate(LongAccumulator<ColumnData> accumulator, long initialValue)
    {
        return BTree.accumulate(btree, accumulator, initialValue);
    }

    public long accumulate(LongAccumulator<ColumnData> accumulator, Comparator<ColumnData> comparator, ColumnData from, long initialValue)
    {
        return BTree.accumulate(btree, accumulator, comparator, from, initialValue);
    }

    public <A> long accumulate(BiLongAccumulator<A, ColumnData> accumulator, A arg, long initialValue)
    {
        return BTree.accumulate(btree, accumulator, arg, initialValue);
    }

    public <A> long accumulate(BiLongAccumulator<A, ColumnData> accumulator, A arg, Comparator<ColumnData> comparator, ColumnData from, long initialValue)
    {
        return BTree.accumulate(btree, accumulator, arg, comparator, from, initialValue);
    }

    private static int minDeletionTime(Object[] btree, LivenessInfo info, DeletionTime rowDeletion)
    {
        long min = Math.min(minDeletionTime(info), minDeletionTime(rowDeletion));
        return (int) BTree.<ColumnData>accumulate(btree, (cd, l) -> Math.min(l, minDeletionTime(cd)), min);
    }

    public Clustering<?> clustering()
    {
        return clustering;
    }

    public Collection<ColumnMetadata> columns()
    {
        return Collections2.transform(columnData(), ColumnData::column);
    }

    public int columnCount()
    {
        return BTree.size(btree);
    }

    public LivenessInfo primaryKeyLivenessInfo()
    {
        return primaryKeyLivenessInfo;
    }

    public boolean isEmpty()
    {
        return primaryKeyLivenessInfo().isEmpty()
               && deletion().isLive()
               && BTree.isEmpty(btree);
    }

    public Deletion deletion()
    {
        return deletion;
    }

    public Cell<?> getCell(ColumnMetadata c)
    {
        assert !c.isComplex();
        return (Cell<?>) BTree.<Object>find(btree, ColumnMetadata.asymmetricColumnDataComparator, c);
    }

    public Cell<?> getCell(ColumnMetadata c, CellPath path)
    {
        assert c.isComplex();
        ComplexColumnData cd = getComplexColumnData(c);
        if (cd == null)
            return null;
        return cd.getCell(path);
    }

    public ComplexColumnData getComplexColumnData(ColumnMetadata c)
    {
        assert c.isComplex();
        return (ComplexColumnData) BTree.<Object>find(btree, ColumnMetadata.asymmetricColumnDataComparator, c);
    }

    @Override
    public Collection<ColumnData> columnData()
    {
        return new AbstractCollection<ColumnData>()
        {
            @Override public Iterator<ColumnData> iterator() { return BTreeRow.this.iterator(); }
            @Override public int size() { return BTree.size(btree); }
        };
    }

    public Iterator<ColumnData> iterator()
    {
        return searchIterator();
    }

    public Iterable<Cell<?>> cells()
    {
        return CellIterator::new;
    }

    public BTreeSearchIterator<ColumnMetadata, ColumnData> searchIterator()
    {
        return BTree.slice(btree, ColumnMetadata.asymmetricColumnDataComparator, BTree.Dir.ASC);
    }

    public Row filter(ColumnFilter filter, TableMetadata metadata)
    {
        return filter(filter, DeletionTime.LIVE, false, metadata);
    }

    public Row filter(ColumnFilter filter, DeletionTime activeDeletion, boolean setActiveDeletionToRow, TableMetadata metadata)
    {
        Map<ByteBuffer, DroppedColumn> droppedColumns = metadata.droppedColumns;

        boolean mayFilterColumns = !filter.fetchesAllColumns(isStatic()) || !filter.allFetchedColumnsAreQueried();
        // When merging sstable data in Row.Merger#merge(), rowDeletion is removed if it doesn't supersede activeDeletion.
        boolean mayHaveShadowed = !activeDeletion.isLive() && !deletion.time().supersedes(activeDeletion);

        if (!mayFilterColumns && !mayHaveShadowed && droppedColumns.isEmpty())
            return this;


        LivenessInfo newInfo = primaryKeyLivenessInfo;
        Deletion newDeletion = deletion;
        if (mayHaveShadowed)
        {
            if (activeDeletion.deletes(newInfo.timestamp()))
                newInfo = LivenessInfo.EMPTY;
            // note that mayHaveShadowed means the activeDeletion shadows the row deletion. So if don't have setActiveDeletionToRow,
            // the row deletion is shadowed and we shouldn't return it.
            newDeletion = setActiveDeletionToRow ? Deletion.regular(activeDeletion) : Deletion.LIVE;
        }

        Columns columns = filter.fetchedColumns().columns(isStatic());
        Predicate<ColumnMetadata> inclusionTester = columns.inOrderInclusionTester();
        Predicate<ColumnMetadata> queriedByUserTester = filter.queriedColumns().columns(isStatic()).inOrderInclusionTester();
        final LivenessInfo rowLiveness = newInfo;
        return transformAndFilter(newInfo, newDeletion, (cd) -> {

            ColumnMetadata column = cd.column();
            if (!inclusionTester.test(column))
                return null;

            DroppedColumn dropped = droppedColumns.get(column.name.bytes);
            if (column.isComplex())
                return ((ComplexColumnData) cd).filter(filter, mayHaveShadowed ? activeDeletion : DeletionTime.LIVE, dropped, rowLiveness);

            Cell<?> cell = (Cell<?>) cd;
            // We include the cell unless it is 1) shadowed, 2) for a dropped column or 3) skippable.
            // And a cell is skippable if it is for a column that is not queried by the user and its timestamp
            // is lower than the row timestamp (see #10657 or SerializationHelper.includes() for details).
            boolean isForDropped = dropped != null && cell.timestamp() <= dropped.droppedTime;
            boolean isShadowed = mayHaveShadowed && activeDeletion.deletes(cell);
            boolean isSkippable = !queriedByUserTester.test(column);

            if (isForDropped || isShadowed || (isSkippable && cell.timestamp() < rowLiveness.timestamp()))
                return null;

            // We should apply the same "optimization" as in Cell.deserialize to avoid discrepances
            // between sstables and memtables data, i.e resulting in a digest mismatch.
            return isSkippable ? cell.withSkippedValue() : cell;
        });
    }

    public Row withOnlyQueriedData(ColumnFilter filter)
    {
        if (filter.allFetchedColumnsAreQueried())
            return this;

        return transformAndFilter(primaryKeyLivenessInfo, deletion, (cd) -> {

            ColumnMetadata column = cd.column();
            if (column.isComplex())
                return ((ComplexColumnData)cd).withOnlyQueriedData(filter);

            return filter.fetchedColumnIsQueried(column) ? cd : null;
        });
    }

    public boolean hasComplex()
    {
        if (BTree.isEmpty(btree))
            return false;

        int size = BTree.size(btree);
        ColumnData last = BTree.findByIndex(btree, size - 1);
        return last.column.isComplex();
    }

    public boolean hasComplexDeletion()
    {
        long result = accumulate((cd, v) -> ((ComplexColumnData) cd).complexDeletion().isLive() ? 0 : Long.MAX_VALUE,
                                 COLUMN_COMPARATOR, isStatic() ? FIRST_COMPLEX_STATIC : FIRST_COMPLEX_REGULAR, 0L);
        return result == Long.MAX_VALUE;
    }

    public Row markCounterLocalToBeCleared()
    {
        return transform((cd) -> cd.column().isCounterColumn() ? cd.markCounterLocalToBeCleared()
                                                               : cd);
    }

    public boolean hasDeletion(int nowInSec)
    {
        return nowInSec >= minLocalDeletionTime;
    }

    public boolean hasInvalidDeletions()
    {
        if (primaryKeyLivenessInfo().isExpiring() && (primaryKeyLivenessInfo().ttl() < 0 || primaryKeyLivenessInfo().localExpirationTime() < 0))
            return true;
        if (!deletion().time().validate())
            return true;
        return accumulate((cd, v) -> cd.hasInvalidDeletions() ? Long.MAX_VALUE : v, 0) != 0;
    }

    /**
     * Returns a copy of the row where all timestamps for live data have replaced by {@code newTimestamp} and
     * all deletion timestamp by {@code newTimestamp - 1}.
     *
     * This exists for the Paxos path, see {@link PartitionUpdate#updateAllTimestamp} for additional details.
     */
    public Row updateAllTimestamp(long newTimestamp)
    {
        LivenessInfo newInfo = primaryKeyLivenessInfo.isEmpty() ? primaryKeyLivenessInfo : primaryKeyLivenessInfo.withUpdatedTimestamp(newTimestamp);
        // If the deletion is shadowable and the row has a timestamp, we'll forced the deletion timestamp to be less than the row one, so we
        // should get rid of said deletion.
        Deletion newDeletion = deletion.isLive() || (deletion.isShadowable() && !primaryKeyLivenessInfo.isEmpty())
                             ? Deletion.LIVE
                             : new Deletion(new DeletionTime(newTimestamp - 1, deletion.time().localDeletionTime()), deletion.isShadowable());

        return transformAndFilter(newInfo, newDeletion, (cd) -> cd.updateAllTimestamp(newTimestamp));
    }

    public Row withRowDeletion(DeletionTime newDeletion)
    {
        // Note that:
        //  - it is a contract with the caller that the new deletion shouldn't shadow anything in
        //    the row, and so in particular it can't shadow the row deletion. So if there is a
        //    already a row deletion we have nothing to do.
        //  - we set the minLocalDeletionTime to MIN_VALUE because we know the deletion is live
        return newDeletion.isLive() || !deletion.isLive()
             ? this
             : new BTreeRow(clustering, primaryKeyLivenessInfo, Deletion.regular(newDeletion), btree, Integer.MIN_VALUE);
    }

    public Row purge(DeletionPurger purger, int nowInSec, boolean enforceStrictLiveness)
    {
        if (!hasDeletion(nowInSec))
            return this;

        LivenessInfo newInfo = purger.shouldPurge(primaryKeyLivenessInfo, nowInSec) ? LivenessInfo.EMPTY : primaryKeyLivenessInfo;
        Deletion newDeletion = purger.shouldPurge(deletion.time()) ? Deletion.LIVE : deletion;

        // when enforceStrictLiveness is set, a row is considered dead when it's PK liveness info is not present
        if (enforceStrictLiveness && newDeletion.isLive() && newInfo.isEmpty())
            return null;

        return transformAndFilter(newInfo, newDeletion, (cd) -> cd.purge(purger, nowInSec));
    }

<<<<<<< HEAD
    public Row purgeDataOlderThan(long timestamp, boolean enforceStrictLiveness)
    {
        LivenessInfo newInfo = primaryKeyLivenessInfo.timestamp() < timestamp ? LivenessInfo.EMPTY : primaryKeyLivenessInfo;
        Deletion newDeletion = deletion.time().markedForDeleteAt() < timestamp ? Deletion.LIVE : deletion;

        // when enforceStrictLiveness is set, a row is considered dead when it's PK liveness info is not present
        if (enforceStrictLiveness && newDeletion.isLive() && newInfo.isEmpty())
            return null;

        return transformAndFilter(newInfo, newDeletion, cd -> cd.purgeDataOlderThan(timestamp));
    }

    private Row transformAndFilter(LivenessInfo info, Deletion deletion, Function<ColumnData, ColumnData> function)
=======
    @Override
    public Row transformAndFilter(LivenessInfo info, Deletion deletion, Function<ColumnData, ColumnData> function)
>>>>>>> c378874a
    {
        return update(info, deletion, BTree.transformAndFilter(btree, function));
    }

    private Row update(LivenessInfo info, Deletion deletion, Object[] newTree)
    {
        if (btree == newTree && info == this.primaryKeyLivenessInfo && deletion == this.deletion)
            return this;

        if (info.isEmpty() && deletion.isLive() && BTree.isEmpty(newTree))
            return null;

        int minDeletionTime = minDeletionTime(newTree, info, deletion.time());
        return BTreeRow.create(clustering, info, deletion, newTree, minDeletionTime);
    }

    @Override
    public Row transformAndFilter(Function<ColumnData, ColumnData> function)
    {
        return transformAndFilter(primaryKeyLivenessInfo, deletion, function);
    }

    public Row transform(Function<ColumnData, ColumnData> function)
    {
        return update(primaryKeyLivenessInfo, deletion, BTree.transform(btree, function));
    }

    @Override
    public Row clone(Cloner cloner)
    {
        Object[] tree = BTree.<ColumnData, ColumnData>transform(btree, c -> c.clone(cloner));
        return BTreeRow.create(cloner.clone(clustering), primaryKeyLivenessInfo, deletion, tree);
    }

    public int dataSize()
    {
        int dataSize = clustering.dataSize()
                     + primaryKeyLivenessInfo.dataSize()
                     + deletion.dataSize();

        return Ints.checkedCast(accumulate((cd, v) -> v + cd.dataSize(), dataSize));
    }

    @Override
    public long unsharedHeapSize()
    {
        long heapSize = EMPTY_SIZE
                        + clustering.unsharedHeapSize()
                        + primaryKeyLivenessInfo.unsharedHeapSize()
                        + deletion.unsharedHeapSize()
                        + BTree.sizeOfStructureOnHeap(btree);

        return accumulate((cd, v) -> v + cd.unsharedHeapSize(), heapSize);
    }

    @Override
    public long unsharedHeapSizeExcludingData()
    {
        long heapSize = EMPTY_SIZE
                        + clustering.unsharedHeapSizeExcludingData()
                        + primaryKeyLivenessInfo.unsharedHeapSize()
                        + deletion.unsharedHeapSize()
                        + BTree.sizeOfStructureOnHeap(btree);

        return accumulate((cd, v) -> v + cd.unsharedHeapSizeExcludingData(), heapSize);
    }

    public static Row.Builder sortedBuilder()
    {
        return new Builder(true);
    }

    public static Row.Builder unsortedBuilder()
    {
        return new Builder(false);
    }

    // This is only used by PartitionUpdate.CounterMark but other uses should be avoided as much as possible as it breaks our general
    // assumption that Row objects are immutable. This method should go away post-#6506 in particular.
    // This method is in particular not exposed by the Row API on purpose.
    // This method also *assumes* that the cell we're setting already exists.
    public void setValue(ColumnMetadata column, CellPath path, ByteBuffer value)
    {
        ColumnData current = (ColumnData) BTree.<Object>find(btree, ColumnMetadata.asymmetricColumnDataComparator, column);
        if (column.isSimple())
            BTree.replaceInSitu(btree, ColumnData.comparator, current, ((Cell<?>) current).withUpdatedValue(value));
        else
            ((ComplexColumnData) current).setValue(path, value);
    }

    public Iterable<Cell<?>> cellsInLegacyOrder(TableMetadata metadata, boolean reversed)
    {
        return () -> new CellInLegacyOrderIterator(metadata, reversed);
    }

    public static Row merge(BTreeRow existing,
                            BTreeRow update,
                            ColumnData.PostReconciliationFunction reconcileF)
    {
        Object[] existingBtree = existing.btree;
        Object[] updateBtree = update.btree;

        LivenessInfo existingInfo = existing.primaryKeyLivenessInfo();
        LivenessInfo updateInfo = update.primaryKeyLivenessInfo();
        LivenessInfo livenessInfo = existingInfo.supersedes(updateInfo) ? existingInfo : updateInfo;

        Row.Deletion rowDeletion = existing.deletion().supersedes(update.deletion()) ? existing.deletion() : update.deletion();

        if (rowDeletion.deletes(livenessInfo))
            livenessInfo = LivenessInfo.EMPTY;
        else if (rowDeletion.isShadowedBy(livenessInfo))
            rowDeletion = Row.Deletion.LIVE;

        DeletionTime deletion = rowDeletion.time();
        try (ColumnData.Reconciler reconciler = ColumnData.reconciler(reconcileF, deletion))
        {
            if (!rowDeletion.isLive())
            {
                if (rowDeletion == existing.deletion())
                {
                    updateBtree = BTree.transformAndFilter(updateBtree, reconciler::retain);
                }
                else
                {
                    existingBtree = BTree.transformAndFilter(existingBtree, reconciler::retain);
                }
            }
            Object[] tree = BTree.update(existingBtree, updateBtree, ColumnData.comparator, reconciler);
            return new BTreeRow(existing.clustering, livenessInfo, rowDeletion, tree, minDeletionTime(tree, livenessInfo, deletion));
        }
    }

    private class CellIterator extends AbstractIterator<Cell<?>>
    {
        private Iterator<ColumnData> columnData = iterator();
        private Iterator<Cell<?>> complexCells;

        protected Cell<?> computeNext()
        {
            while (true)
            {
                if (complexCells != null)
                {
                    if (complexCells.hasNext())
                        return complexCells.next();

                    complexCells = null;
                }

                if (!columnData.hasNext())
                    return endOfData();

                ColumnData cd = columnData.next();
                if (cd.column().isComplex())
                    complexCells = ((ComplexColumnData)cd).iterator();
                else
                    return (Cell<?>)cd;
            }
        }
    }

    private class CellInLegacyOrderIterator extends AbstractIterator<Cell<?>>
    {
        private final Comparator<ByteBuffer> comparator;
        private final boolean reversed;
        private final int firstComplexIdx;
        private int simpleIdx;
        private int complexIdx;
        private Iterator<Cell<?>> complexCells;
        private final Object[] data;

        private CellInLegacyOrderIterator(TableMetadata metadata, boolean reversed)
        {
            AbstractType<?> nameComparator = UTF8Type.instance;
            this.comparator = reversed ? Collections.reverseOrder(nameComparator) : nameComparator;
            this.reversed = reversed;

            // copy btree into array for simple separate iteration of simple and complex columns
            this.data = new Object[BTree.size(btree)];
            BTree.toArray(btree, data, 0);

            int idx = Iterators.indexOf(Iterators.forArray(data), cd -> cd instanceof ComplexColumnData);
            this.firstComplexIdx = idx < 0 ? data.length : idx;
            this.complexIdx = firstComplexIdx;
        }

        private int getSimpleIdx()
        {
            return reversed ? firstComplexIdx - simpleIdx - 1 : simpleIdx;
        }

        private int getSimpleIdxAndIncrement()
        {
            int idx = getSimpleIdx();
            ++simpleIdx;
            return idx;
        }

        private int getComplexIdx()
        {
            return reversed ? data.length + firstComplexIdx - complexIdx - 1 : complexIdx;
        }

        private int getComplexIdxAndIncrement()
        {
            int idx = getComplexIdx();
            ++complexIdx;
            return idx;
        }

        private Iterator<Cell<?>> makeComplexIterator(Object complexData)
        {
            ComplexColumnData ccd = (ComplexColumnData)complexData;
            return reversed ? ccd.reverseIterator() : ccd.iterator();
        }

        protected Cell<?> computeNext()
        {
            while (true)
            {
                if (complexCells != null)
                {
                    if (complexCells.hasNext())
                        return complexCells.next();

                    complexCells = null;
                }

                if (simpleIdx >= firstComplexIdx)
                {
                    if (complexIdx >= data.length)
                        return endOfData();

                    complexCells = makeComplexIterator(data[getComplexIdxAndIncrement()]);
                }
                else
                {
                    if (complexIdx >= data.length)
                        return (Cell<?>)data[getSimpleIdxAndIncrement()];

                    if (comparator.compare(((ColumnData) data[getSimpleIdx()]).column().name.bytes, ((ColumnData) data[getComplexIdx()]).column().name.bytes) < 0)
                        return (Cell<?>)data[getSimpleIdxAndIncrement()];
                    else
                        complexCells = makeComplexIterator(data[getComplexIdxAndIncrement()]);
                }
            }
        }
    }

    public static class Builder implements Row.Builder
    {
        // a simple marker class that will sort to the beginning of a run of complex cells to store the deletion time
        private static class ComplexColumnDeletion extends BufferCell
        {
            public ComplexColumnDeletion(ColumnMetadata column, DeletionTime deletionTime)
            {
                super(column, deletionTime.markedForDeleteAt(), 0, deletionTime.localDeletionTime(), ByteBufferUtil.EMPTY_BYTE_BUFFER, CellPath.BOTTOM);
            }
        }

        // converts a run of Cell with equal column into a ColumnData
        private static class CellResolver implements BTree.Builder.Resolver
        {
            static final CellResolver instance = new CellResolver();

            public ColumnData resolve(Object[] cells, int lb, int ub)
            {
                Cell<?> cell = (Cell<?>) cells[lb];
                ColumnMetadata column = cell.column;
                if (cell.column.isSimple())
                {
                    while (++lb < ub)
                        cell = Cells.reconcile(cell, (Cell<?>) cells[lb]);
                    return cell;
                }

                // TODO: relax this in the case our outer provider is sorted (want to delay until remaining changes are
                // bedded in, as less important; galloping makes it pretty cheap anyway)
                Arrays.sort(cells, lb, ub, (Comparator<Object>) column.cellComparator());
                DeletionTime deletion = DeletionTime.LIVE;
                // Deal with complex deletion (for which we've use "fake" ComplexColumnDeletion cells that we need to remove).
                // Note that in almost all cases we'll at most one of those fake cell, but the contract of {{Row.Builder.addComplexDeletion}}
                // does not forbid it being called twice (especially in the unsorted case) and this can actually happen when reading
                // legacy sstables (see #10743).
                while (lb < ub)
                {
                    cell = (Cell<?>) cells[lb];
                    if (!(cell instanceof ComplexColumnDeletion))
                        break;

                    if (cell.timestamp() > deletion.markedForDeleteAt())
                        deletion = new DeletionTime(cell.timestamp(), cell.localDeletionTime());
                    lb++;
                }

                Object[] buildFrom = new Object[ub - lb];
                int buildFromCount = 0;
                Cell<?> previous = null;
                for (int i = lb; i < ub; i++)
                {
                    Cell<?> c = (Cell<?>) cells[i];

                    if (deletion == DeletionTime.LIVE || c.timestamp() >= deletion.markedForDeleteAt())
                    {
                        if (previous != null && column.cellComparator().compare(previous, c) == 0)
                        {
                            c = Cells.reconcile(previous, c);
                            buildFrom[buildFromCount - 1] = c;
                        }
                        else
                        {
                            buildFrom[buildFromCount++] = c;
                        }
                        previous = c;
                    }
                }

                try (BulkIterator<Cell> iterator = BulkIterator.of(buildFrom))
                {
                    Object[] btree = BTree.build(iterator, buildFromCount, UpdateFunction.noOp());
                    return new ComplexColumnData(column, btree, deletion);
                }
            }
        }

        protected Clustering<?> clustering;
        protected LivenessInfo primaryKeyLivenessInfo = LivenessInfo.EMPTY;
        protected Deletion deletion = Deletion.LIVE;

        private final boolean isSorted;
        private BTree.Builder<Cell<?>> cells_;
        private boolean hasComplex = false;

        // For complex column at index i of 'columns', we store at complexDeletions[i] its complex deletion.

        protected Builder(boolean isSorted)
        {
            cells_ = null;
            this.isSorted = isSorted;
        }

        private BTree.Builder<Cell<?>> getCells()
        {
            if (cells_ == null)
            {
                cells_ = BTree.builder(ColumnData.comparator);
                cells_.auto(false);
            }
            return cells_;
        }

        protected Builder(Builder builder)
        {
            clustering = builder.clustering;
            primaryKeyLivenessInfo = builder.primaryKeyLivenessInfo;
            deletion = builder.deletion;
            cells_ = builder.cells_ == null ? null : builder.cells_.copy();
            isSorted = builder.isSorted;
            hasComplex = builder.hasComplex;
        }

        @Override
        public Builder copy()
        {
            return new Builder(this);
        }

        public boolean isSorted()
        {
            return isSorted;
        }

        public void newRow(Clustering<?> clustering)
        {
            assert this.clustering == null; // Ensures we've properly called build() if we've use this builder before
            this.clustering = clustering;
        }

        public Clustering<?> clustering()
        {
            return clustering;
        }

        protected void reset()
        {
            this.clustering = null;
            this.primaryKeyLivenessInfo = LivenessInfo.EMPTY;
            this.deletion = Deletion.LIVE;
            this.cells_.reuse();
            this.hasComplex = false;
        }

        public void addPrimaryKeyLivenessInfo(LivenessInfo info)
        {
            // The check is only required for unsorted builders, but it's worth the extra safety to have it unconditional
            if (!deletion.deletes(info))
                this.primaryKeyLivenessInfo = info;
        }

        public void addRowDeletion(Deletion deletion)
        {
            this.deletion = deletion;
            // The check is only required for unsorted builders, but it's worth the extra safety to have it unconditional
            if (deletion.deletes(primaryKeyLivenessInfo))
                this.primaryKeyLivenessInfo = LivenessInfo.EMPTY;
        }

        public void addCell(Cell<?> cell)
        {
            assert cell.column().isStatic() == (clustering == Clustering.STATIC_CLUSTERING) : "Column is " + cell.column() + ", clustering = " + clustering;

            // In practice, only unsorted builder have to deal with shadowed cells, but it doesn't cost us much to deal with it unconditionally in this case
            if (deletion.deletes(cell))
                return;

            getCells().add(cell);
            hasComplex |= cell.column.isComplex();
        }

        public void addComplexDeletion(ColumnMetadata column, DeletionTime complexDeletion)
        {
            getCells().add(new ComplexColumnDeletion(column, complexDeletion));
            hasComplex = true;
        }

        public Row build()
        {
            if (!isSorted)
                getCells().sort();
            // we can avoid resolving if we're sorted and have no complex values
            // (because we'll only have unique simple cells, which are already in their final condition)
            if (!isSorted | hasComplex)
                getCells().resolve(CellResolver.instance);
            Object[] btree = getCells().build();

            if (deletion.isShadowedBy(primaryKeyLivenessInfo))
                deletion = Deletion.LIVE;

            int minDeletionTime = minDeletionTime(btree, primaryKeyLivenessInfo, deletion.time());
            Row row = BTreeRow.create(clustering, primaryKeyLivenessInfo, deletion, btree, minDeletionTime);
            reset();
            return row;
        }
    }
}<|MERGE_RESOLUTION|>--- conflicted
+++ resolved
@@ -464,7 +464,6 @@
         return transformAndFilter(newInfo, newDeletion, (cd) -> cd.purge(purger, nowInSec));
     }
 
-<<<<<<< HEAD
     public Row purgeDataOlderThan(long timestamp, boolean enforceStrictLiveness)
     {
         LivenessInfo newInfo = primaryKeyLivenessInfo.timestamp() < timestamp ? LivenessInfo.EMPTY : primaryKeyLivenessInfo;
@@ -477,11 +476,8 @@
         return transformAndFilter(newInfo, newDeletion, cd -> cd.purgeDataOlderThan(timestamp));
     }
 
-    private Row transformAndFilter(LivenessInfo info, Deletion deletion, Function<ColumnData, ColumnData> function)
-=======
     @Override
     public Row transformAndFilter(LivenessInfo info, Deletion deletion, Function<ColumnData, ColumnData> function)
->>>>>>> c378874a
     {
         return update(info, deletion, BTree.transformAndFilter(btree, function));
     }
