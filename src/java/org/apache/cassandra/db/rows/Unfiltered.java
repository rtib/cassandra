/*
 * Licensed to the Apache Software Foundation (ASF) under one
 * or more contributor license agreements.  See the NOTICE file
 * distributed with this work for additional information
 * regarding copyright ownership.  The ASF licenses this file
 * to you under the Apache License, Version 2.0 (the
 * "License"); you may not use this file except in compliance
 * with the License.  You may obtain a copy of the License at
 *
 *     http://www.apache.org/licenses/LICENSE-2.0
 *
 * Unless required by applicable law or agreed to in writing, software
 * distributed under the License is distributed on an "AS IS" BASIS,
 * WITHOUT WARRANTIES OR CONDITIONS OF ANY KIND, either express or implied.
 * See the License for the specific language governing permissions and
 * limitations under the License.
 */
package org.apache.cassandra.db.rows;

import java.security.MessageDigest;

import org.apache.cassandra.schema.TableMetadata;
import org.apache.cassandra.db.Clusterable;

/**
 * Unfiltered is the common class for the main constituent of an unfiltered partition.
 * <p>
 * In practice, an Unfiltered is either a row or a range tombstone marker. Unfiltereds
 * are uniquely identified by their clustering information and can be sorted according
 * to those.
 */
public interface Unfiltered extends Clusterable
{
    public enum Kind { ROW, RANGE_TOMBSTONE_MARKER };

    /**
     * The kind of the atom: either row or range tombstone marker.
     */
    public Kind kind();

    /**
     * Digest the atom using the provided {@code MessageDigest}.
     *
     * @param digest the {@code MessageDigest} to use.
     */
    public void digest(MessageDigest digest);

    /**
     * Validate the data of this atom.
     *
     * @param metadata the metadata for the table this atom is part of.
     * @throws org.apache.cassandra.serializers.MarshalException if some of the data in this atom is
     * invalid (some value is invalid for its column type, or some field
     * is nonsensical).
     */
    public void validateData(TableMetadata metadata);

<<<<<<< HEAD
    public String toString(TableMetadata metadata);
    public String toString(TableMetadata metadata, boolean fullDetails);
    public String toString(TableMetadata metadata, boolean includeClusterKeys, boolean fullDetails);
=======
    public boolean isEmpty();

    public String toString(CFMetaData metadata);
    public String toString(CFMetaData metadata, boolean fullDetails);
    public String toString(CFMetaData metadata, boolean includeClusterKeys, boolean fullDetails);
>>>>>>> c0ac928d

    default boolean isRow()
    {
        return kind() == Kind.ROW;
    }

    default boolean isRangeTombstoneMarker()
    {
        return kind() == Kind.RANGE_TOMBSTONE_MARKER;
    }
}<|MERGE_RESOLUTION|>--- conflicted
+++ resolved
@@ -55,17 +55,11 @@
      */
     public void validateData(TableMetadata metadata);
 
-<<<<<<< HEAD
+    public boolean isEmpty();
+
     public String toString(TableMetadata metadata);
     public String toString(TableMetadata metadata, boolean fullDetails);
     public String toString(TableMetadata metadata, boolean includeClusterKeys, boolean fullDetails);
-=======
-    public boolean isEmpty();
-
-    public String toString(CFMetaData metadata);
-    public String toString(CFMetaData metadata, boolean fullDetails);
-    public String toString(CFMetaData metadata, boolean includeClusterKeys, boolean fullDetails);
->>>>>>> c0ac928d
 
     default boolean isRow()
     {
