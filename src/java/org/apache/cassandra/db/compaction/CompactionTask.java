--- conflicted
+++ resolved
@@ -233,72 +233,45 @@
                 }
             }
 
-<<<<<<< HEAD
             if (transaction.isOffline())
-            {
-                Refs.release(Refs.selfRefs(newSStables));
-            }
-            else
-            {
-                // log a bunch of statistics about the result and save to system table compaction_history
-
-                long durationInNano = System.nanoTime() - start;
-                long dTime = TimeUnit.NANOSECONDS.toMillis(durationInNano);
-                long startsize = inputSizeBytes;
-                long endsize = SSTableReader.getTotalBytes(newSStables);
-                double ratio = (double) endsize / (double) startsize;
-
-                StringBuilder newSSTableNames = new StringBuilder();
-                for (SSTableReader reader : newSStables)
-                    newSSTableNames.append(reader.descriptor.baseFilename()).append(",");
-                long totalSourceRows = 0;
-                for (int i = 0; i < mergedRowCounts.length; i++)
-                    totalSourceRows += mergedRowCounts[i] * (i + 1);
-
-                String mergeSummary = updateCompactionHistory(cfs.keyspace.getName(), cfs.getTableName(), mergedRowCounts, startsize, endsize);
-                logger.debug(String.format("Compacted (%s) %d sstables to [%s] to level=%d.  %s to %s (~%d%% of original) in %,dms.  Read Throughput = %s, Write Throughput = %s, Row Throughput = ~%,d/s.  %,d total partitions merged to %,d.  Partition merge counts were {%s}",
-                                           taskId,
-                                           transaction.originals().size(),
-                                           newSSTableNames.toString(),
-                                           getLevel(),
-                                           FBUtilities.prettyPrintMemory(startsize),
-                                           FBUtilities.prettyPrintMemory(endsize),
-                                           (int) (ratio * 100),
-                                           dTime,
-                                           FBUtilities.prettyPrintMemoryPerSecond(startsize, durationInNano),
-                                           FBUtilities.prettyPrintMemoryPerSecond(endsize, durationInNano),
-                                           (int) totalSourceCQLRows / (TimeUnit.NANOSECONDS.toSeconds(durationInNano) + 1),
-                                           totalSourceRows,
-                                           totalKeysWritten,
-                                           mergeSummary));
-                logger.trace("CF Total Bytes Compacted: {}", FBUtilities.prettyPrintMemory(CompactionTask.addToTotalBytesCompacted(endsize)));
-                logger.trace("Actual #keys: {}, Estimated #keys:{}, Err%: {}", totalKeysWritten, estimatedKeys, ((double)(totalKeysWritten - estimatedKeys)/totalKeysWritten));
-                cfs.getCompactionStrategyManager().compactionLogger.compaction(startTime, transaction.originals(), System.currentTimeMillis(), newSStables);
-
-                // update the metrics
-                cfs.metric.compactionBytesWritten.inc(endsize);
-            }
-=======
+                return;
+
             // log a bunch of statistics about the result and save to system table compaction_history
-            long dTime = TimeUnit.NANOSECONDS.toMillis(System.nanoTime() - start);
-            long startsize = SSTableReader.getTotalBytes(transaction.originals());
+            long durationInNano = System.nanoTime() - start;
+            long dTime = TimeUnit.NANOSECONDS.toMillis(durationInNano);
+            long startsize = inputSizeBytes;
             long endsize = SSTableReader.getTotalBytes(newSStables);
             double ratio = (double) endsize / (double) startsize;
 
             StringBuilder newSSTableNames = new StringBuilder();
             for (SSTableReader reader : newSStables)
                 newSSTableNames.append(reader.descriptor.baseFilename()).append(",");
-
-            if (offline)
-                return;
-
-            double mbps = dTime > 0 ? (double) endsize / (1024 * 1024) / ((double) dTime / 1000) : 0;
-            Summary mergeSummary = updateCompactionHistory(cfs.keyspace.getName(), cfs.getColumnFamilyName(), mergedRowCounts, startsize, endsize);
-            logger.debug(String.format("Compacted (%s) %d sstables to [%s] to level=%d.  %,d bytes to %,d (~%d%% of original) in %,dms = %fMB/s.  %,d total partitions merged to %,d.  Partition merge counts were {%s}",
-                                       taskId, transaction.originals().size(), newSSTableNames.toString(), getLevel(), startsize, endsize, (int) (ratio * 100), dTime, mbps, mergeSummary.totalSourceRows, totalKeysWritten, mergeSummary.partitionMerge));
-            logger.trace(String.format("CF Total Bytes Compacted: %,d", CompactionTask.addToTotalBytesCompacted(endsize)));
+            long totalSourceRows = 0;
+            for (int i = 0; i < mergedRowCounts.length; i++)
+                totalSourceRows += mergedRowCounts[i] * (i + 1);
+
+            String mergeSummary = updateCompactionHistory(cfs.keyspace.getName(), cfs.getTableName(), mergedRowCounts, startsize, endsize);
+            logger.debug(String.format("Compacted (%s) %d sstables to [%s] to level=%d.  %s to %s (~%d%% of original) in %,dms.  Read Throughput = %s, Write Throughput = %s, Row Throughput = ~%,d/s.  %,d total partitions merged to %,d.  Partition merge counts were {%s}",
+                                       taskId,
+                                       transaction.originals().size(),
+                                       newSSTableNames.toString(),
+                                       getLevel(),
+                                       FBUtilities.prettyPrintMemory(startsize),
+                                       FBUtilities.prettyPrintMemory(endsize),
+                                       (int) (ratio * 100),
+                                       dTime,
+                                       FBUtilities.prettyPrintMemoryPerSecond(startsize, durationInNano),
+                                       FBUtilities.prettyPrintMemoryPerSecond(endsize, durationInNano),
+                                       (int) totalSourceCQLRows / (TimeUnit.NANOSECONDS.toSeconds(durationInNano) + 1),
+                                       totalSourceRows,
+                                       totalKeysWritten,
+                                       mergeSummary));
+            logger.trace("CF Total Bytes Compacted: {}", FBUtilities.prettyPrintMemory(CompactionTask.addToTotalBytesCompacted(endsize)));
             logger.trace("Actual #keys: {}, Estimated #keys:{}, Err%: {}", totalKeysWritten, estimatedKeys, ((double)(totalKeysWritten - estimatedKeys)/totalKeysWritten));
->>>>>>> 3e6faca5
+            cfs.getCompactionStrategyManager().compactionLogger.compaction(startTime, transaction.originals(), System.currentTimeMillis(), newSStables);
+
+            // update the metrics
+            cfs.metric.compactionBytesWritten.inc(endsize);
         }
     }
 
