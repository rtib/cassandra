--- conflicted
+++ resolved
@@ -239,11 +239,7 @@
         if (truncateMillis(record.updateTime) != truncateMillis(record.status.onDiskRecord.updateTime) && record.status.onDiskRecord.updateTime > 0)
         {
             record.setError(String.format("Unexpected files detected for sstable [%s]: " +
-<<<<<<< HEAD
-                                          "last update time [%tT] should have been [%tT]",
-=======
-                                          "record [%s]: last update time [%tc] (%d) should have been [%tc] (%d)",
->>>>>>> c9ba33c3
+                                          "last update time [%tc] (%d) should have been [%tc] (%d)",
                                           record.fileName(),
                                           record.status.onDiskRecord.updateTime,
                                           record.status.onDiskRecord.updateTime,
