--- conflicted
+++ resolved
@@ -393,11 +393,7 @@
         return withNewExpressions(newExpressions);
     }
 
-<<<<<<< HEAD
-    public boolean hasNonKeyExpressions()
-=======
     public boolean hasNonKeyExpression()
->>>>>>> bd99331b
     {
         for (Expression e : expressions)
             if (!e.column().isPrimaryKeyColumn())
@@ -406,8 +402,6 @@
         return false;
     }
 
-<<<<<<< HEAD
-=======
     public boolean hasStaticExpression()
     {
         for (Expression e : expressions)
@@ -417,7 +411,6 @@
         return false;
     }
 
->>>>>>> bd99331b
     public RowFilter withoutExpressions()
     {
         return withNewExpressions(Collections.emptyList());
