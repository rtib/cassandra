/*
 * Licensed to the Apache Software Foundation (ASF) under one
 * or more contributor license agreements.  See the NOTICE file
 * distributed with this work for additional information
 * regarding copyright ownership.  The ASF licenses this file
 * to you under the Apache License, Version 2.0 (the
 * "License"); you may not use this file except in compliance
 * with the License.  You may obtain a copy of the License at
 *
 *     http://www.apache.org/licenses/LICENSE-2.0
 *
 * Unless required by applicable law or agreed to in writing, software
 * distributed under the License is distributed on an "AS IS" BASIS,
 * WITHOUT WARRANTIES OR CONDITIONS OF ANY KIND, either express or implied.
 * See the License for the specific language governing permissions and
 * limitations under the License.
 */

package org.apache.cassandra.repair.consistent;

import java.io.IOException;
import java.net.UnknownHostException;
import java.nio.ByteBuffer;
import java.time.Instant;
import java.util.ArrayList;
import java.util.Collection;
import java.util.Date;
import java.util.HashMap;
import java.util.HashSet;
import java.util.List;
import java.util.Map;
import java.util.Set;
import java.util.UUID;
import java.util.concurrent.CopyOnWriteArraySet;
import java.util.concurrent.ExecutorService;
import java.util.concurrent.TimeUnit;
import java.util.function.BooleanSupplier;
import java.util.function.Predicate;
import java.util.stream.Collectors;
import javax.annotation.Nullable;

import com.google.common.annotations.VisibleForTesting;
import com.google.common.base.Preconditions;
import com.google.common.base.Verify;
import com.google.common.collect.ImmutableMap;
import com.google.common.collect.ImmutableSet;
import com.google.common.collect.Iterables;
import com.google.common.collect.Lists;
import com.google.common.collect.Sets;
import com.google.common.primitives.Ints;
import com.google.common.util.concurrent.FutureCallback;

import org.apache.cassandra.db.compaction.CompactionInterruptedException;
import org.apache.cassandra.locator.RangesAtEndpoint;
import org.slf4j.Logger;
import org.slf4j.LoggerFactory;

import org.apache.cassandra.config.DatabaseDescriptor;
import org.apache.cassandra.db.ColumnFamilyStore;
import org.apache.cassandra.locator.Replica;
import org.apache.cassandra.repair.KeyspaceRepairManager;
import org.apache.cassandra.repair.consistent.admin.CleanupSummary;
import org.apache.cassandra.repair.consistent.admin.PendingStat;
import org.apache.cassandra.repair.consistent.admin.PendingStats;
import org.apache.cassandra.schema.Schema;
import org.apache.cassandra.db.marshal.UTF8Type;
import org.apache.cassandra.locator.InetAddressAndPort;
import org.apache.cassandra.schema.SchemaConstants;
import org.apache.cassandra.cql3.QueryProcessor;
import org.apache.cassandra.cql3.UntypedResultSet;
import org.apache.cassandra.db.SystemKeyspace;
import org.apache.cassandra.db.marshal.BytesType;
import org.apache.cassandra.db.marshal.UUIDType;
import org.apache.cassandra.dht.IPartitioner;
import org.apache.cassandra.dht.Range;
import org.apache.cassandra.dht.Token;
import org.apache.cassandra.gms.FailureDetector;
import org.apache.cassandra.io.util.DataInputBuffer;
import org.apache.cassandra.io.util.DataOutputBuffer;
import org.apache.cassandra.net.Message;
import org.apache.cassandra.net.MessagingService;
import org.apache.cassandra.repair.messages.FailSession;
import org.apache.cassandra.repair.messages.FinalizeCommit;
import org.apache.cassandra.repair.messages.FinalizePromise;
import org.apache.cassandra.repair.messages.FinalizePropose;
import org.apache.cassandra.repair.messages.PrepareConsistentRequest;
import org.apache.cassandra.repair.messages.PrepareConsistentResponse;
import org.apache.cassandra.repair.messages.RepairMessage;
import org.apache.cassandra.repair.messages.StatusRequest;
import org.apache.cassandra.repair.messages.StatusResponse;
import org.apache.cassandra.schema.TableId;
import org.apache.cassandra.service.ActiveRepairService;
import org.apache.cassandra.repair.NoSuchRepairSessionException;
import org.apache.cassandra.service.StorageService;
import org.apache.cassandra.utils.FBUtilities;
import org.apache.cassandra.utils.Throwables;
import org.apache.cassandra.utils.TimeUUID;
import org.apache.cassandra.utils.concurrent.Future;

import static org.apache.cassandra.concurrent.ExecutorFactory.Global.executorFactory;
import static org.apache.cassandra.net.Verb.FAILED_SESSION_MSG;
import static org.apache.cassandra.net.Verb.FINALIZE_PROMISE_MSG;
import static org.apache.cassandra.net.Verb.PREPARE_CONSISTENT_RSP;
import static org.apache.cassandra.net.Verb.STATUS_REQ;
import static org.apache.cassandra.net.Verb.STATUS_RSP;
import static org.apache.cassandra.repair.consistent.ConsistentSession.State.*;

/**
 * Manages all consistent repair sessions a node is participating in.
 * <p/>
 * Since sessions need to be loaded, and since we need to handle cases where sessions might not exist, most of the logic
 * around local sessions is implemented in this class, with the LocalSession class being treated more like a simple struct,
 * in contrast with {@link CoordinatorSession}
 */
public class LocalSessions
{
    private static final Logger logger = LoggerFactory.getLogger(LocalSessions.class);
    private static final Set<Listener> listeners = new CopyOnWriteArraySet<>();

    /**
     * Amount of time a session can go without any activity before we start checking the status of other
     * participants to see if we've missed a message
     */
    static final int CHECK_STATUS_TIMEOUT = Integer.getInteger("cassandra.repair_status_check_timeout_seconds",
                                                               Ints.checkedCast(TimeUnit.HOURS.toSeconds(1)));

    /**
     * Amount of time a session can go without any activity before being automatically set to FAILED
     */
    static final int AUTO_FAIL_TIMEOUT = Integer.getInteger("cassandra.repair_fail_timeout_seconds",
                                                            Ints.checkedCast(TimeUnit.DAYS.toSeconds(1)));

    /**
     * Amount of time a completed session is kept around after completion before being deleted, this gives
     * compaction plenty of time to move sstables from successful sessions into the repaired bucket
     */
    static final int AUTO_DELETE_TIMEOUT = Integer.getInteger("cassandra.repair_delete_timeout_seconds",
                                                              Ints.checkedCast(TimeUnit.DAYS.toSeconds(1)));
    /**
     * How often LocalSessions.cleanup is run
     */
    public static final int CLEANUP_INTERVAL = Integer.getInteger("cassandra.repair_cleanup_interval_seconds",
                                                                  Ints.checkedCast(TimeUnit.MINUTES.toSeconds(10)));

    private static Set<TableId> uuidToTableId(Set<UUID> src)
    {
        return ImmutableSet.copyOf(Iterables.transform(src, TableId::fromUUID));
    }

    private static Set<UUID> tableIdToUuid(Set<TableId> src)
    {
        return ImmutableSet.copyOf(Iterables.transform(src, TableId::asUUID));
    }

    private final String keyspace = SchemaConstants.SYSTEM_KEYSPACE_NAME;
    private final String table = SystemKeyspace.REPAIRS;
    private boolean started = false;
    private volatile ImmutableMap<TimeUUID, LocalSession> sessions = ImmutableMap.of();
    private volatile ImmutableMap<TableId, RepairedState> repairedStates = ImmutableMap.of();

    @VisibleForTesting
    int getNumSessions()
    {
        return sessions.size();
    }

    @VisibleForTesting
    protected InetAddressAndPort getBroadcastAddressAndPort()
    {
        return FBUtilities.getBroadcastAddressAndPort();
    }

    @VisibleForTesting
    protected boolean isAlive(InetAddressAndPort address)
    {
        return FailureDetector.instance.isAlive(address);
    }

    @VisibleForTesting
    protected boolean isNodeInitialized()
    {
        return StorageService.instance.isInitialized();
    }

    public List<Map<String, String>> sessionInfo(boolean all, Set<Range<Token>> ranges)
    {
        Iterable<LocalSession> currentSessions = sessions.values();

        if (!all)
            currentSessions = Iterables.filter(currentSessions, s -> !s.isCompleted());

        if (!ranges.isEmpty())
            currentSessions = Iterables.filter(currentSessions, s -> s.intersects(ranges));

        return Lists.newArrayList(Iterables.transform(currentSessions, LocalSessionInfo::sessionToMap));
    }

    private RepairedState getRepairedState(TableId tid)
    {
        if (!repairedStates.containsKey(tid))
        {
            synchronized (this)
            {
                if (!repairedStates.containsKey(tid))
                {
                    repairedStates = ImmutableMap.<TableId, RepairedState>builder()
                                     .putAll(repairedStates)
                                     .put(tid, new RepairedState())
                                     .build();
                }
            }
        }
        return Verify.verifyNotNull(repairedStates.get(tid));
    }

    private void maybeUpdateRepairedState(LocalSession session)
    {
        if (!shouldStoreSession(session))
            return;

        for (TableId tid : session.tableIds)
        {
            RepairedState state = getRepairedState(tid);
            state.add(session.ranges, session.repairedAt);
        }
    }

    private boolean shouldStoreSession(LocalSession session)
    {
        if (session.getState() != FINALIZED)
            return false;

        // if the session is finalized but has repairedAt set to 0, it was
        // a forced repair, and we shouldn't update the repaired state
        return session.repairedAt != ActiveRepairService.UNREPAIRED_SSTABLE;
    }

    /**
     * Determine if all ranges and tables covered by this session
     * have since been re-repaired by a more recent session
     */
    private boolean isSuperseded(LocalSession session)
    {
        for (TableId tid : session.tableIds)
        {
            RepairedState state = repairedStates.get(tid);

            if (state == null)
                return false;

            long minRepaired = state.minRepairedAt(session.ranges);
            if (minRepaired <= session.repairedAt)
                return false;
        }

        return true;
    }

    public RepairedState.Stats getRepairedStats(TableId tid, Collection<Range<Token>> ranges)
    {
        RepairedState state = repairedStates.get(tid);

        if (state == null)
            return RepairedState.Stats.EMPTY;

        return state.getRepairedStats(ranges);
    }

    public PendingStats getPendingStats(TableId tid, Collection<Range<Token>> ranges)
    {
        ColumnFamilyStore cfs = Schema.instance.getColumnFamilyStoreInstance(tid);
        Preconditions.checkArgument(cfs != null);

        PendingStat.Builder pending = new PendingStat.Builder();
        PendingStat.Builder finalized = new PendingStat.Builder();
        PendingStat.Builder failed = new PendingStat.Builder();

        Map<TimeUUID, PendingStat> stats = cfs.getPendingRepairStats();
        for (Map.Entry<TimeUUID, PendingStat> entry : stats.entrySet())
        {
            TimeUUID sessionID = entry.getKey();
            PendingStat stat = entry.getValue();
            Verify.verify(sessionID.equals(Iterables.getOnlyElement(stat.sessions)));

            LocalSession session = sessions.get(sessionID);
            Verify.verifyNotNull(session);

            if (!Iterables.any(ranges, r -> r.intersects(session.ranges)))
                continue;

            switch (session.getState())
            {
                case FINALIZED:
                    finalized.addStat(stat);
                    break;
                case FAILED:
                    failed.addStat(stat);
                    break;
                default:
                    pending.addStat(stat);
            }
        }

        return new PendingStats(cfs.keyspace.getName(), cfs.name, pending.build(), finalized.build(), failed.build());
    }

    public CleanupSummary cleanup(TableId tid, Collection<Range<Token>> ranges, boolean force)
    {
        Iterable<LocalSession> candidates = Iterables.filter(sessions.values(),
                                                             ls -> ls.isCompleted()
                                                                   && ls.tableIds.contains(tid)
                                                                   && Range.intersects(ls.ranges, ranges));

        ColumnFamilyStore cfs = Schema.instance.getColumnFamilyStoreInstance(tid);
        Set<TimeUUID> sessionIds = Sets.newHashSet(Iterables.transform(candidates, s -> s.sessionID));


        return cfs.releaseRepairData(sessionIds, force);
    }

    /**
     * hook for operators to cancel sessions, cancelling from a non-coordinator is an error, unless
     * force is set to true. Messages are sent out to other participants, but we don't wait for a response
     */
    public void cancelSession(TimeUUID sessionID, boolean force)
    {
        logger.debug("Cancelling local repair session {}", sessionID);
        LocalSession session = getSession(sessionID);
        Preconditions.checkArgument(session != null, "Session {} does not exist", sessionID);
        Preconditions.checkArgument(force || session.coordinator.equals(getBroadcastAddressAndPort()),
                                    "Cancel session %s from it's coordinator (%s) or use --force",
                                    sessionID, session.coordinator);

        setStateAndSave(session, FAILED);
        Message<FailSession> message = Message.out(FAILED_SESSION_MSG, new FailSession(sessionID));
        for (InetAddressAndPort participant : session.participants)
        {
            if (!participant.equals(getBroadcastAddressAndPort()))
                sendMessage(participant, message);
        }
    }

    /**
     * Loads sessions out of the repairs table and sets state to started
     */
    public synchronized void start()
    {
        Preconditions.checkArgument(!started, "LocalSessions.start can only be called once");
        Preconditions.checkArgument(sessions.isEmpty(), "No sessions should be added before start");
        UntypedResultSet rows = QueryProcessor.executeInternalWithPaging(String.format("SELECT * FROM %s.%s", keyspace, table), 1000);
        Map<TimeUUID, LocalSession> loadedSessions = new HashMap<>();
        Map<TableId, List<RepairedState.Level>> initialLevels = new HashMap<>();
        for (UntypedResultSet.Row row : rows)
        {
            try
            {
                LocalSession session = load(row);
                loadedSessions.put(session.sessionID, session);
                if (shouldStoreSession(session))
                {
                    for (TableId tid : session.tableIds)
                        initialLevels.computeIfAbsent(tid, (t) -> new ArrayList<>())
                                     .add(new RepairedState.Level(session.ranges, session.repairedAt));
                }
            }
            catch (IllegalArgumentException | NullPointerException e)
            {
                logger.warn("Unable to load malformed repair session {}, removing", row.has("parent_id") ? row.getTimeUUID("parent_id") : null);
                if (row.has("parent_id"))
                    deleteRow(row.getTimeUUID("parent_id"));
            }
        }
        for (Map.Entry<TableId, List<RepairedState.Level>> entry : initialLevels.entrySet())
            getRepairedState(entry.getKey()).addAll(entry.getValue());

        sessions = ImmutableMap.copyOf(loadedSessions);
        failOngoingRepairs();
        started = true;
    }

    public synchronized void stop()
    {
        if (!started)
            return;
        started = false;
        failOngoingRepairs();
    }

    private void failOngoingRepairs()
    {
        for (LocalSession session : sessions.values())
        {
            synchronized (session)
            {
                switch (session.getState())
                {
                    case FAILED:
                    case FINALIZED:
                    case FINALIZE_PROMISED:
                        continue;
                    default:
                        logger.debug("Found repair session {} with state = {} - failing the repair", session.sessionID, session.getState());
                        failSession(session, true);
                }
            }
        }
    }

    public boolean isStarted()
    {
        return started;
    }

    private static boolean shouldCheckStatus(LocalSession session, int now)
    {
        return !session.isCompleted() && (now > session.getLastUpdate() + CHECK_STATUS_TIMEOUT);
    }

    private static boolean shouldFail(LocalSession session, int now)
    {
        return !session.isCompleted() && (now > session.getLastUpdate() + AUTO_FAIL_TIMEOUT);
    }

    private static boolean shouldDelete(LocalSession session, int now)
    {
        return session.isCompleted() && (now > session.getLastUpdate() + AUTO_DELETE_TIMEOUT);
    }

    /**
     * Auto fails and auto deletes timed out and old sessions
     * Compaction will clean up the sstables still owned by a deleted session
     */
    public void cleanup()
    {
        logger.trace("Running LocalSessions.cleanup");
        if (!isNodeInitialized())
        {
            logger.trace("node not initialized, aborting local session cleanup");
            return;
        }
        Set<LocalSession> currentSessions = new HashSet<>(sessions.values());
        for (LocalSession session : currentSessions)
        {
            synchronized (session)
            {
                int now = FBUtilities.nowInSeconds();
                if (shouldFail(session, now))
                {
                    logger.warn("Auto failing timed out repair session {}", session);
                    failSession(session.sessionID, false);
                }
                else if (shouldDelete(session, now))
                {
                    if (session.getState() == FINALIZED && !isSuperseded(session))
                    {
                        // if we delete a non-superseded session, some ranges will be mis-reported as
                        // not having been repaired in repair_admin after a restart
                        logger.debug("Skipping delete of FINALIZED LocalSession {} because it has " +
                                    "not been superseded by a more recent session", session.sessionID);
                    }
                    else if (!sessionHasData(session))
                    {
                        logger.debug("Auto deleting repair session {}", session);
                        deleteSession(session.sessionID);
                    }
                    else
                    {
                        logger.warn("Skipping delete of LocalSession {} because it still contains sstables", session.sessionID);
                    }
                }
                else if (shouldCheckStatus(session, now))
                {
                    sendStatusRequest(session);
                }
            }
        }
    }

    private static ByteBuffer serializeRange(Range<Token> range)
    {
        int size = (int) Token.serializer.serializedSize(range.left, 0);
        size += (int) Token.serializer.serializedSize(range.right, 0);
        try (DataOutputBuffer buffer = new DataOutputBuffer(size))
        {
            Token.serializer.serialize(range.left, buffer, 0);
            Token.serializer.serialize(range.right, buffer, 0);
            return buffer.buffer();
        }
        catch (IOException e)
        {
            throw new RuntimeException(e);
        }
    }

    private static Set<ByteBuffer> serializeRanges(Set<Range<Token>> ranges)
    {
        Set<ByteBuffer> buffers = new HashSet<>(ranges.size());
        ranges.forEach(r -> buffers.add(serializeRange(r)));
        return buffers;
    }

    private static Range<Token> deserializeRange(ByteBuffer bb)
    {
        try (DataInputBuffer in = new DataInputBuffer(bb, false))
        {
            IPartitioner partitioner = DatabaseDescriptor.getPartitioner();
            Token left = Token.serializer.deserialize(in, partitioner, 0);
            Token right = Token.serializer.deserialize(in, partitioner, 0);
            return new Range<>(left, right);
        }
        catch (IOException e)
        {
            throw new RuntimeException(e);
        }
    }

    private static Set<Range<Token>> deserializeRanges(Set<ByteBuffer> buffers)
    {
        Set<Range<Token>> ranges = new HashSet<>(buffers.size());
        buffers.forEach(bb -> ranges.add(deserializeRange(bb)));
        return ranges;
    }

    /**
     * Save session state to table
     */
    @VisibleForTesting
    void save(LocalSession session)
    {
        String query = "INSERT INTO %s.%s " +
                       "(parent_id, " +
                       "started_at, " +
                       "last_update, " +
                       "repaired_at, " +
                       "state, " +
                       "coordinator, " +
                       "coordinator_port, " +
                       "participants, " +
                       "participants_wp," +
                       "ranges, " +
                       "cfids) " +
                       "VALUES (?, ?, ?, ?, ?, ?, ?, ?, ?, ?, ?)";

        QueryProcessor.executeInternal(String.format(query, keyspace, table),
                                       session.sessionID,
                                       Date.from(Instant.ofEpochSecond(session.startedAt)),
                                       Date.from(Instant.ofEpochSecond(session.getLastUpdate())),
                                       Date.from(Instant.ofEpochMilli(session.repairedAt)),
                                       session.getState().ordinal(),
                                       session.coordinator.getAddress(),
                                       session.coordinator.getPort(),
                                       session.participants.stream().map(participant -> participant.getAddress()).collect(Collectors.toSet()),
                                       session.participants.stream().map(participant -> participant.getHostAddressAndPort()).collect(Collectors.toSet()),
                                       serializeRanges(session.ranges),
                                       tableIdToUuid(session.tableIds));

        maybeUpdateRepairedState(session);
    }

    private static int dateToSeconds(Date d)
    {
        return Ints.checkedCast(TimeUnit.MILLISECONDS.toSeconds(d.getTime()));
    }

    private LocalSession load(UntypedResultSet.Row row)
    {
        LocalSession.Builder builder = LocalSession.builder();
        builder.withState(ConsistentSession.State.valueOf(row.getInt("state")));
        builder.withSessionID(row.getTimeUUID("parent_id"));
        InetAddressAndPort coordinator = InetAddressAndPort.getByAddressOverrideDefaults(
            row.getInetAddress("coordinator"),
            row.getInt("coordinator_port"));
        builder.withCoordinator(coordinator);
        builder.withTableIds(uuidToTableId(row.getSet("cfids", UUIDType.instance)));
        builder.withRepairedAt(row.getTimestamp("repaired_at").getTime());
        builder.withRanges(deserializeRanges(row.getSet("ranges", BytesType.instance)));
        //There is no cross version streaming and thus no cross version repair so assume that
        //any valid repair sessions has the participants_wp column and any that doesn't is malformed
        Set<String> participants = row.getSet("participants_wp", UTF8Type.instance);
        builder.withParticipants(participants.stream().map(participant ->
                                                             {
                                                                 try
                                                                 {
                                                                     return InetAddressAndPort.getByName(participant);
                                                                 }
                                                                 catch (UnknownHostException e)
                                                                 {
                                                                     throw new RuntimeException(e);
                                                                 }
                                                             }).collect(Collectors.toSet()));
        builder.withStartedAt(dateToSeconds(row.getTimestamp("started_at")));
        builder.withLastUpdate(dateToSeconds(row.getTimestamp("last_update")));

        return buildSession(builder);
    }

    private void deleteRow(TimeUUID sessionID)
    {
        String query = "DELETE FROM %s.%s WHERE parent_id=?";
        QueryProcessor.executeInternal(String.format(query, keyspace, table), sessionID);
    }

    private void syncTable()
    {
        TableId tid = Schema.instance.getTableMetadata(keyspace, table).id;
        ColumnFamilyStore cfm = Schema.instance.getColumnFamilyStoreInstance(tid);
        cfm.forceBlockingFlush(ColumnFamilyStore.FlushReason.INTERNALLY_FORCED);
    }

    /**
     * Loads a session directly from the table. Should be used for testing only
     */
    @VisibleForTesting
    LocalSession loadUnsafe(TimeUUID sessionId)
    {
        String query = "SELECT * FROM %s.%s WHERE parent_id=?";
        UntypedResultSet result = QueryProcessor.executeInternal(String.format(query, keyspace, table), sessionId);
        if (result.isEmpty())
            return null;

        UntypedResultSet.Row row = result.one();
        return load(row);
    }

    @VisibleForTesting
    protected LocalSession buildSession(LocalSession.Builder builder)
    {
        return new LocalSession(builder);
    }

    public LocalSession getSession(TimeUUID sessionID)
    {
        return sessions.get(sessionID);
    }

    @VisibleForTesting
    synchronized void putSessionUnsafe(LocalSession session)
    {
        putSession(session);
        save(session);
    }

    private synchronized void putSession(LocalSession session)
    {
        Preconditions.checkArgument(!sessions.containsKey(session.sessionID),
                                    "LocalSession %s already exists", session.sessionID);
        Preconditions.checkArgument(started, "sessions cannot be added before LocalSessions is started");
        sessions = ImmutableMap.<TimeUUID, LocalSession>builder()
                               .putAll(sessions)
                               .put(session.sessionID, session)
                               .build();
    }

    private synchronized void removeSession(TimeUUID sessionID)
    {
        Preconditions.checkArgument(sessionID != null);
        Map<TimeUUID, LocalSession> temp = new HashMap<>(sessions);
        temp.remove(sessionID);
        sessions = ImmutableMap.copyOf(temp);
    }

    @VisibleForTesting
    LocalSession createSessionUnsafe(TimeUUID sessionId, ActiveRepairService.ParentRepairSession prs, Set<InetAddressAndPort> peers)
    {
        LocalSession.Builder builder = LocalSession.builder();
        builder.withState(ConsistentSession.State.PREPARING);
        builder.withSessionID(sessionId);
        builder.withCoordinator(prs.coordinator);

        builder.withTableIds(prs.getTableIds());
        builder.withRepairedAt(prs.repairedAt);
        builder.withRanges(prs.getRanges());
        builder.withParticipants(peers);

        int now = FBUtilities.nowInSeconds();
        builder.withStartedAt(now);
        builder.withLastUpdate(now);

        return buildSession(builder);
    }

    protected ActiveRepairService.ParentRepairSession getParentRepairSession(TimeUUID sessionID) throws NoSuchRepairSessionException
    {
        return ActiveRepairService.instance.getParentRepairSession(sessionID);
    }

    protected void sendMessage(InetAddressAndPort destination, Message<? extends RepairMessage> message)
    {
        logger.trace("sending {} to {}", message.payload, destination);
        MessagingService.instance().send(message, destination);
    }

    @VisibleForTesting
    void setStateAndSave(LocalSession session, ConsistentSession.State state)
    {
        synchronized (session)
        {
            Preconditions.checkArgument(session.getState().canTransitionTo(state),
                                        "Invalid state transition %s -> %s",
                                        session.getState(), state);
            logger.trace("Changing LocalSession state from {} -> {} for {}", session.getState(), state, session.sessionID);
            boolean wasCompleted = session.isCompleted();
            session.setState(state);
            session.setLastUpdate();
            save(session);

            if (session.isCompleted() && !wasCompleted)
            {
                sessionCompleted(session);
            }
            for (Listener listener : listeners)
                listener.onIRStateChange(session);
        }
    }

    public void failSession(TimeUUID sessionID)
    {
        failSession(sessionID, true);
    }

    public void failSession(TimeUUID sessionID, boolean sendMessage)
    {
        failSession(getSession(sessionID), sendMessage);
    }

    public void failSession(LocalSession session, boolean sendMessage)
    {
        if (session != null)
        {
            synchronized (session)
            {
                if (session.getState() == FINALIZED)
                {
                    logger.error("Can't change the state of session {} from FINALIZED to FAILED", session.sessionID, new RuntimeException());
                    return;
                }
                else if (session.getState() != FAILED)
                {
                    logger.debug("Failing local repair session {}", session.sessionID);
                    setStateAndSave(session, FAILED);
                }
            }
            if (sendMessage)
            {
                sendMessage(session.coordinator, Message.out(FAILED_SESSION_MSG, new FailSession(session.sessionID)));
            }
        }
    }

    public synchronized void deleteSession(TimeUUID sessionID)
    {
        logger.debug("Deleting local repair session {}", sessionID);
        LocalSession session = getSession(sessionID);
        Preconditions.checkArgument(session.isCompleted(), "Cannot delete incomplete sessions");

        deleteRow(sessionID);
        removeSession(sessionID);
    }

    @VisibleForTesting
    Future<List<Void>> prepareSession(KeyspaceRepairManager repairManager,
                                      TimeUUID sessionID,
                                      Collection<ColumnFamilyStore> tables,
                                      RangesAtEndpoint tokenRanges,
                                      ExecutorService executor,
                                      BooleanSupplier isCancelled)
    {
        return repairManager.prepareIncrementalRepair(sessionID, tables, tokenRanges, executor, isCancelled);
    }

    RangesAtEndpoint filterLocalRanges(String keyspace, Set<Range<Token>> ranges)
    {
        RangesAtEndpoint localRanges = StorageService.instance.getLocalReplicas(keyspace);
        RangesAtEndpoint.Builder builder = RangesAtEndpoint.builder(localRanges.endpoint());
        for (Range<Token> range : ranges)
        {
            for (Replica replica : localRanges)
            {
                if (replica.range().equals(range))
                {
                    builder.add(replica);
                }
                else if (replica.contains(range))
                {
                    builder.add(replica.decorateSubrange(range));
                }
            }

        }
        return builder.build();
    }

    /**
     * The PrepareConsistentRequest promotes the parent repair session to a consistent incremental
     * session, and isolates the data to be repaired from the rest of the table's data
     *
     * No response is sent to the repair coordinator until the data preparation / isolation has completed
     * successfully. If the data preparation fails, a failure message is sent to the coordinator,
     * cancelling the session.
     */
    public void handlePrepareMessage(InetAddressAndPort from, PrepareConsistentRequest request)
    {
        logger.trace("received {} from {}", request, from);
        TimeUUID sessionID = request.parentSession;
        InetAddressAndPort coordinator = request.coordinator;
        Set<InetAddressAndPort> peers = request.participants;

        ActiveRepairService.ParentRepairSession parentSession;
        try
        {
            parentSession = getParentRepairSession(sessionID);
        }
        catch (Throwable e)
        {
            logger.error("Error retrieving ParentRepairSession for session {}, responding with failure", sessionID);
            sendMessage(coordinator, Message.out(PREPARE_CONSISTENT_RSP, new PrepareConsistentResponse(sessionID, getBroadcastAddressAndPort(), false)));
            return;
        }

        LocalSession session = createSessionUnsafe(sessionID, parentSession, peers);
        putSessionUnsafe(session);
        logger.debug("Beginning local incremental repair session {}", session);

        ExecutorService executor = executorFactory().pooled("Repair-" + sessionID, parentSession.getColumnFamilyStores().size());

        KeyspaceRepairManager repairManager = parentSession.getKeyspace().getRepairManager();
        RangesAtEndpoint tokenRanges = filterLocalRanges(parentSession.getKeyspace().getName(), parentSession.getRanges());
        Future<List<Void>> repairPreparation = prepareSession(repairManager, sessionID, parentSession.getColumnFamilyStores(),
                                                          tokenRanges, executor, () -> session.getState() != PREPARING);

        repairPreparation.addCallback(new FutureCallback<List<Void>>()
        {
            public void onSuccess(@Nullable List<Void> result)
            {
                try
                {
                    logger.debug("Prepare phase for incremental repair session {} completed", sessionID);
                    if (!prepareSessionExceptFailed(session))
<<<<<<< HEAD
                        logger.info("Session {} failed before anticompaction completed", sessionID);
=======
                        logger.debug("Session {} failed before anticompaction completed", sessionID);

>>>>>>> a2fbb178
                    Message<PrepareConsistentResponse> message =
                        Message.out(PREPARE_CONSISTENT_RSP,
                                    new PrepareConsistentResponse(sessionID, getBroadcastAddressAndPort(), session.getState() != FAILED));
                    sendMessage(coordinator, message);
                }
                finally
                {
                    executor.shutdown();
                }
            }

            public void onFailure(Throwable t)
            {
                try
                {
                    if (Throwables.anyCauseMatches(t, (throwable) -> throwable instanceof CompactionInterruptedException))
                        logger.info("Anticompaction interrupted for session {}: {}", sessionID, t.getMessage());
                    else if (Throwables.anyCauseMatches(t, (throwable) -> throwable instanceof NoSuchRepairSessionException))
                        logger.warn("No such repair session: {}", sessionID);
                    else
                        logger.error("Prepare phase for incremental repair session {} failed", sessionID, t);
                    sendMessage(coordinator,
                                Message.out(PREPARE_CONSISTENT_RSP,
                                            new PrepareConsistentResponse(sessionID, getBroadcastAddressAndPort(), false)));
                    failSession(sessionID, false);
                }
                finally
                {
                    executor.shutdown();
                }
            }
        });
    }

    /**
     * Checks for the session state, and sets it to prepared unless it is on a failed state.
     * Making the checks inside a synchronized block to prevent the session state from
     * being changed between the read and the update.
     *
     * @param session The local session to be set to prepared.
     * @return true if the session is prepared, false if not, i.e. session failed
     */
    private boolean prepareSessionExceptFailed(LocalSession session) {
        synchronized (session)
        {
            if (session.getState() == FAILED)
                return false;

            setStateAndSave(session, PREPARED);
            return true;
        }
    }

    public void maybeSetRepairing(TimeUUID sessionID)
    {
        LocalSession session = getSession(sessionID);
        if (session != null && session.getState() != REPAIRING)
        {
            logger.debug("Setting local incremental repair session {} to REPAIRING", session);
            setStateAndSave(session, REPAIRING);
        }
    }

    public void handleFinalizeProposeMessage(InetAddressAndPort from, FinalizePropose propose)
    {
        logger.trace("received {} from {}", propose, from);
        TimeUUID sessionID = propose.sessionID;
        LocalSession session = getSession(sessionID);
        if (session == null)
        {
            logger.debug("Received FinalizePropose message for unknown repair session {}, responding with failure", sessionID);
            sendMessage(from, Message.out(FAILED_SESSION_MSG, new FailSession(sessionID)));
            return;
        }

        try
        {
            setStateAndSave(session, FINALIZE_PROMISED);

            /*
             Flushing the repairs table here, *before* responding to the coordinator prevents a scenario where we respond
             with a promise to the coordinator, but there is a failure before the commit log mutation with the
             FINALIZE_PROMISED status is synced to disk. This could cause the state for this session to revert to an
             earlier status on startup, which would prevent the failure recovery mechanism from ever being able to promote
             this session to FINALIZED, likely creating inconsistencies in the repaired data sets across nodes.
             */
            syncTable();

            sendMessage(from, Message.out(FINALIZE_PROMISE_MSG, new FinalizePromise(sessionID, getBroadcastAddressAndPort(), true)));
            logger.debug("Received FinalizePropose message for incremental repair session {}, responded with FinalizePromise", sessionID);
        }
        catch (IllegalArgumentException e)
        {
            logger.error("Error handling FinalizePropose message for {}", session, e);
            failSession(sessionID);
        }
    }

    @VisibleForTesting
    protected void sessionCompleted(LocalSession session)
    {
        for (TableId tid: session.tableIds)
        {
            ColumnFamilyStore cfs = Schema.instance.getColumnFamilyStoreInstance(tid);
            if (cfs != null)
            {
                cfs.getRepairManager().incrementalSessionCompleted(session.sessionID);
            }
        }
    }

    /**
     * Finalizes the repair session, completing it as successful.
     *
     * This only changes the state of the session, it doesn't promote the siloed sstables to repaired. That will happen
     * as part of the compaction process, and avoids having to worry about in progress compactions interfering with the
     * promotion.
     */
    public void handleFinalizeCommitMessage(InetAddressAndPort from, FinalizeCommit commit)
    {
        logger.trace("received {} from {}", commit, from);
        TimeUUID sessionID = commit.sessionID;
        LocalSession session = getSession(sessionID);
        if (session == null)
        {
            logger.warn("Ignoring FinalizeCommit message for unknown repair session {}", sessionID);
            return;
        }

        setStateAndSave(session, FINALIZED);
        logger.debug("Finalized local repair session {}", sessionID);
    }

    public void handleFailSessionMessage(InetAddressAndPort from, FailSession msg)
    {
        logger.trace("received {} from {}", msg, from);
        failSession(msg.sessionID, false);
    }

    public void sendStatusRequest(LocalSession session)
    {
        logger.debug("Attempting to learn the outcome of unfinished local incremental repair session {}", session.sessionID);
        Message<StatusRequest> request = Message.out(STATUS_REQ, new StatusRequest(session.sessionID));

        for (InetAddressAndPort participant : session.participants)
        {
            if (!getBroadcastAddressAndPort().equals(participant) && isAlive(participant))
            {
                sendMessage(participant, request);
            }
        }
    }

    public void handleStatusRequest(InetAddressAndPort from, StatusRequest request)
    {
        logger.trace("received {} from {}", request, from);
        TimeUUID sessionID = request.sessionID;
        LocalSession session = getSession(sessionID);
        if (session == null)
        {
            logger.warn("Received status request message for unknown session {}", sessionID);
            sendMessage(from, Message.out(STATUS_RSP, new StatusResponse(sessionID, FAILED)));
        }
        else
        {
            sendMessage(from, Message.out(STATUS_RSP, new StatusResponse(sessionID, session.getState())));
            logger.debug("Responding to status response message for incremental repair session {} with local state {}", sessionID, session.getState());
       }
    }

    public void handleStatusResponse(InetAddressAndPort from, StatusResponse response)
    {
        logger.trace("received {} from {}", response, from);
        TimeUUID sessionID = response.sessionID;
        LocalSession session = getSession(sessionID);
        if (session == null)
        {
            logger.warn("Received StatusResponse message for unknown repair session {}", sessionID);
            return;
        }

        // only change local state if response state is FINALIZED or FAILED, since those are
        // the only statuses that would indicate we've missed a message completing the session
        if (response.state == FINALIZED || response.state == FAILED)
        {
            setStateAndSave(session, response.state);
            logger.debug("Unfinished local incremental repair session {} set to state {}", sessionID, response.state);
        }
        else
        {
            logger.debug("Received StatusResponse for repair session {} with state {}, which is not actionable. Doing nothing.", sessionID, response.state);
        }
    }

    /**
     * determines if a local session exists, and if it's not finalized or failed
     */
    public boolean isSessionInProgress(TimeUUID sessionID)
    {
        LocalSession session = getSession(sessionID);
        return session != null && session.getState() != FINALIZED && session.getState() != FAILED;
    }

    /**
     * determines if a local session exists, and if it's in the finalized state
     */
    public boolean isSessionFinalized(TimeUUID sessionID)
    {
        LocalSession session = getSession(sessionID);
        return session != null && session.getState() == FINALIZED;
    }

    /**
     * determines if a local session exists
     */
    public boolean sessionExists(TimeUUID sessionID)
    {
        return getSession(sessionID) != null;
    }

    @VisibleForTesting
    protected boolean sessionHasData(LocalSession session)
    {
        Predicate<TableId> predicate = tid -> {
            ColumnFamilyStore cfs = Schema.instance.getColumnFamilyStoreInstance(tid);
            return cfs != null && cfs.getCompactionStrategyManager().hasDataForPendingRepair(session.sessionID);

        };
        return Iterables.any(session.tableIds, predicate::test);
    }

    /**
     * Returns the repairedAt time for a sessions which is unknown, failed, or finalized
     * calling this for a session which is in progress throws an exception
     */
    public long getFinalSessionRepairedAt(TimeUUID sessionID)
    {
        LocalSession session = getSession(sessionID);
        if (session == null || session.getState() == FAILED)
        {
            return ActiveRepairService.UNREPAIRED_SSTABLE;
        }
        else if (session.getState() == FINALIZED)
        {
            return session.repairedAt;
        }
        else
        {
            throw new IllegalStateException("Cannot get final repaired at value for in progress session: " + session);
        }
    }

    public static void registerListener(Listener listener)
    {
        listeners.add(listener);
    }

    public static void unregisterListener(Listener listener)
    {
        listeners.remove(listener);
    }

    public interface Listener
    {
        void onIRStateChange(LocalSession session);
    }
}<|MERGE_RESOLUTION|>--- conflicted
+++ resolved
@@ -836,12 +836,7 @@
                 {
                     logger.debug("Prepare phase for incremental repair session {} completed", sessionID);
                     if (!prepareSessionExceptFailed(session))
-<<<<<<< HEAD
-                        logger.info("Session {} failed before anticompaction completed", sessionID);
-=======
                         logger.debug("Session {} failed before anticompaction completed", sessionID);
-
->>>>>>> a2fbb178
                     Message<PrepareConsistentResponse> message =
                         Message.out(PREPARE_CONSISTENT_RSP,
                                     new PrepareConsistentResponse(sessionID, getBroadcastAddressAndPort(), session.getState() != FAILED));
@@ -858,7 +853,7 @@
                 try
                 {
                     if (Throwables.anyCauseMatches(t, (throwable) -> throwable instanceof CompactionInterruptedException))
-                        logger.info("Anticompaction interrupted for session {}: {}", sessionID, t.getMessage());
+                        logger.debug("Anticompaction interrupted for session {}: {}", sessionID, t.getMessage());
                     else if (Throwables.anyCauseMatches(t, (throwable) -> throwable instanceof NoSuchRepairSessionException))
                         logger.warn("No such repair session: {}", sessionID);
                     else
