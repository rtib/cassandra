--- conflicted
+++ resolved
@@ -1030,13 +1030,8 @@
     ;
 
 property[PropertyDefinitions props]
-<<<<<<< HEAD
-    : k=ident '=' (simple=propertyValue { try { $props.addProperty(k.toString(), simple); } catch (SyntaxException e) { addRecognitionError(e.getMessage()); } }
-                  |   map=mapLiteral    { try { $props.addProperty(k.toString(), convertPropertyMap(map)); } catch (SyntaxException e) { addRecognitionError(e.getMessage()); } })
-=======
     : k=ident '=' simple=propertyValue { try { $props.addProperty(k.toString(), simple); } catch (SyntaxException e) { addRecognitionError(e.getMessage()); } }
-    | k=ident '=' map=map_literal { try { $props.addProperty(k.toString(), convertPropertyMap(map)); } catch (SyntaxException e) { addRecognitionError(e.getMessage()); } }
->>>>>>> c9394226
+    | k=ident '=' map=mapLiteral { try { $props.addProperty(k.toString(), convertPropertyMap(map)); } catch (SyntaxException e) { addRecognitionError(e.getMessage()); } }
     ;
 
 propertyValue returns [String str]
