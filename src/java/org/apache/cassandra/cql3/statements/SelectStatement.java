--- conflicted
+++ resolved
@@ -335,18 +335,13 @@
             query.trackWarnings();
         ResultMessage.Rows rows;
 
-<<<<<<< HEAD
         if (aggregationSpec == null && (pageSize <= 0 || (query.limits().count() <= pageSize) || query.isTopK()))
         {
-            rows = execute(query, options, state.getClientState(), selectors, nowInSec, userLimit, null, queryStartNanoTime, unmask);
+            rows = execute(query, options, state.getClientState(), selectors, nowInSec, userLimit, null, requestTime, unmask);
         }
         else
         {
             QueryPager pager = getPager(query, options);
-=======
-        if (aggregationSpec == null && (pageSize <= 0 || (query.limits().count() <= pageSize)))
-            return execute(query, options, state.getClientState(), selectors, nowInSec, userLimit, null, requestTime);
->>>>>>> dc17c297
 
             rows = execute(state,
                            Pager.forDistributedQuery(pager, cl, state.getClientState()),
@@ -356,25 +351,13 @@
                            nowInSec,
                            userLimit,
                            aggregationSpec,
-                           queryStartNanoTime,
+                           requestTime,
                            unmask);
         }
         if (!SchemaConstants.isSystemKeyspace(table.keyspace))
             ClientRequestSizeMetrics.recordReadResponseMetrics(rows, restrictions, selection);
 
-<<<<<<< HEAD
         return rows;
-=======
-        return execute(state,
-                       Pager.forDistributedQuery(pager, cl, state.getClientState()),
-                       options,
-                       selectors,
-                       pageSize,
-                       nowInSec,
-                       userLimit,
-                       aggregationSpec,
-                       requestTime);
->>>>>>> dc17c297
     }
 
     public AggregationSpecification getAggregationSpec(QueryOptions options)
@@ -435,12 +418,8 @@
                                        long nowInSec,
                                        int userLimit,
                                        AggregationSpecification aggregationSpec,
-<<<<<<< HEAD
-                                       long queryStartNanoTime,
+                                       Dispatcher.RequestTime requestTime,
                                        boolean unmask)
-=======
-                                       Dispatcher.RequestTime requestTime)
->>>>>>> dc17c297
     {
         try (PartitionIterator data = query.execute(options.getConsistency(), state, requestTime))
         {
@@ -529,12 +508,8 @@
                                        long nowInSec,
                                        int userLimit,
                                        AggregationSpecification aggregationSpec,
-<<<<<<< HEAD
-                                       long queryStartNanoTime,
+                                       Dispatcher.RequestTime requestTime,
                                        boolean unmask)
-=======
-                                       Dispatcher.RequestTime requestTime)
->>>>>>> dc17c297
     {
         Guardrails.pageSize.guard(pageSize, table(), false, state.getClientState());
 
@@ -600,13 +575,8 @@
 
     public ResultMessage.Rows executeInternal(QueryState state,
                                               QueryOptions options,
-<<<<<<< HEAD
                                               long nowInSec,
-                                              long queryStartNanoTime)
-=======
-                                              int nowInSec,
                                               Dispatcher.RequestTime requestTime)
->>>>>>> dc17c297
     {
         int userLimit = getLimit(options);
         int userPerPartitionLimit = getPerPartitionLimit(options);
@@ -644,12 +614,8 @@
                            nowInSec,
                            userLimit,
                            aggregationSpec,
-<<<<<<< HEAD
-                           queryStartNanoTime,
+                           requestTime,
                            unmask);
-=======
-                           requestTime);
->>>>>>> dc17c297
         }
     }
 
