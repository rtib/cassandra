/*
 * Licensed to the Apache Software Foundation (ASF) under one
 * or more contributor license agreements.  See the NOTICE file
 * distributed with this work for additional information
 * regarding copyright ownership.  The ASF licenses this file
 * to you under the Apache License, Version 2.0 (the
 * "License"); you may not use this file except in compliance
 * with the License.  You may obtain a copy of the License at
 *
 *     http://www.apache.org/licenses/LICENSE-2.0
 *
 * Unless required by applicable law or agreed to in writing, software
 * distributed under the License is distributed on an "AS IS" BASIS,
 * WITHOUT WARRANTIES OR CONDITIONS OF ANY KIND, either express or implied.
 * See the License for the specific language governing permissions and
 * limitations under the License.
 */
package org.apache.cassandra.config;

import java.io.DataInput;
import java.lang.reflect.Constructor;
import java.lang.reflect.InvocationTargetException;
import java.lang.reflect.Method;
import java.nio.ByteBuffer;
import java.util.*;

import com.google.common.annotations.VisibleForTesting;
import com.google.common.base.Objects;
import com.google.common.collect.MapDifference;
import com.google.common.collect.Maps;
import org.apache.commons.lang.ArrayUtils;
import org.apache.commons.lang.StringUtils;
import org.apache.commons.lang.builder.EqualsBuilder;
import org.apache.commons.lang.builder.HashCodeBuilder;
import org.apache.commons.lang.builder.ToStringBuilder;
import org.slf4j.Logger;
import org.slf4j.LoggerFactory;

import org.apache.cassandra.cql3.ColumnNameBuilder;
import org.apache.cassandra.cql3.CFDefinition;
import org.apache.cassandra.cql3.QueryProcessor;
import org.apache.cassandra.cql3.UntypedResultSet;
import org.apache.cassandra.cql3.statements.CreateColumnFamilyStatement;
import org.apache.cassandra.db.*;
import org.apache.cassandra.db.compaction.AbstractCompactionStrategy;
import org.apache.cassandra.db.compaction.LeveledCompactionStrategy;
import org.apache.cassandra.db.compaction.SizeTieredCompactionStrategy;
import org.apache.cassandra.db.index.SecondaryIndex;
import org.apache.cassandra.db.marshal.*;
import org.apache.cassandra.exceptions.ConfigurationException;
import org.apache.cassandra.exceptions.InvalidRequestException;
import org.apache.cassandra.exceptions.RequestValidationException;
import org.apache.cassandra.exceptions.SyntaxException;
import org.apache.cassandra.io.compress.CompressionParameters;
import org.apache.cassandra.io.compress.LZ4Compressor;
import org.apache.cassandra.io.sstable.Descriptor;
import org.apache.cassandra.thrift.IndexType;
import org.apache.cassandra.tracing.Tracing;
import org.apache.cassandra.utils.ByteBufferUtil;
import org.apache.cassandra.utils.FBUtilities;

import static org.apache.cassandra.utils.FBUtilities.*;

public final class CFMetaData
{
    //
    // !! Important !!
    // This class can be tricky to modify.  Please read http://wiki.apache.org/cassandra/ConfigurationNotes
    // for how to do so safely.
    //

    private static final Logger logger = LoggerFactory.getLogger(CFMetaData.class);

    public final static double DEFAULT_READ_REPAIR_CHANCE = 0.1;
    public final static double DEFAULT_DCLOCAL_READ_REPAIR_CHANCE = 0.0;
    public final static boolean DEFAULT_REPLICATE_ON_WRITE = true;
    public final static int DEFAULT_GC_GRACE_SECONDS = 864000;
    public final static int DEFAULT_MIN_COMPACTION_THRESHOLD = 4;
    public final static int DEFAULT_MAX_COMPACTION_THRESHOLD = 32;
    public final static Class<? extends AbstractCompactionStrategy> DEFAULT_COMPACTION_STRATEGY_CLASS = SizeTieredCompactionStrategy.class;
    public final static ByteBuffer DEFAULT_KEY_NAME = ByteBufferUtil.bytes("KEY");
    public final static Caching DEFAULT_CACHING_STRATEGY = Caching.KEYS_ONLY;
    public final static int DEFAULT_DEFAULT_TIME_TO_LIVE = 0;
    public final static SpeculativeRetry DEFAULT_SPECULATIVE_RETRY = new SpeculativeRetry(SpeculativeRetry.RetryType.NONE, 0);
    public final static int DEFAULT_INDEX_INTERVAL = 128;
    public final static boolean DEFAULT_POPULATE_IO_CACHE_ON_FLUSH = false;

    // Note that this is the default only for user created tables
    public final static String DEFAULT_COMPRESSOR = LZ4Compressor.class.getCanonicalName();

    public static final CFMetaData IndexCf = compile(5, "CREATE TABLE \"" + SystemTable.INDEX_CF + "\" ("
                                                        + "table_name text,"
                                                        + "index_name text,"
                                                        + "PRIMARY KEY (table_name, index_name)"
                                                        + ") WITH COMPACT STORAGE AND COMMENT='indexes that have been completed'");

    public static final CFMetaData CounterIdCf = compile(6, "CREATE TABLE \"" + SystemTable.COUNTER_ID_CF + "\" ("
                                                            + "key text,"
                                                            + "id timeuuid,"
                                                            + "PRIMARY KEY (key, id)"
                                                            + ") WITH COMPACT STORAGE AND COMMENT='counter node IDs'");

    // new-style schema
    public static final CFMetaData SchemaKeyspacesCf = compile(8, "CREATE TABLE " + SystemTable.SCHEMA_KEYSPACES_CF + "("
                                                                  + "keyspace_name text PRIMARY KEY,"
                                                                  + "durable_writes boolean,"
                                                                  + "strategy_class text,"
                                                                  + "strategy_options text"
                                                                  + ") WITH COMPACT STORAGE AND COMMENT='keyspace definitions' AND gc_grace_seconds=8640");

    public static final CFMetaData SchemaColumnFamiliesCf = compile(9, "CREATE TABLE " + SystemTable.SCHEMA_COLUMNFAMILIES_CF + "("
                                                                       + "keyspace_name text,"
                                                                       + "columnfamily_name text,"
                                                                       + "type text,"
                                                                       + "comparator text,"
                                                                       + "subcomparator text,"
                                                                       + "comment text,"
                                                                       + "read_repair_chance double,"
                                                                       + "local_read_repair_chance double,"
                                                                       + "replicate_on_write boolean,"
                                                                       + "gc_grace_seconds int,"
                                                                       + "default_validator text,"
                                                                       + "key_validator text,"
                                                                       + "min_compaction_threshold int,"
                                                                       + "max_compaction_threshold int,"
                                                                       + "memtable_flush_period_in_ms int,"
                                                                       + "key_alias text," // that one is kept for compatibility sake
                                                                       + "key_aliases text,"
                                                                       + "bloom_filter_fp_chance double,"
                                                                       + "caching text,"
                                                                       + "default_time_to_live int,"
                                                                       + "compaction_strategy_class text,"
                                                                       + "compression_parameters text,"
                                                                       + "value_alias text,"
                                                                       + "column_aliases text,"
                                                                       + "compaction_strategy_options text,"
                                                                       + "default_read_consistency text,"
                                                                       + "default_write_consistency text,"
                                                                       + "speculative_retry text,"
                                                                       + "populate_io_cache_on_flush boolean,"
                                                                       + "dropped_columns map<text, bigint>,"
                                                                       + "PRIMARY KEY (keyspace_name, columnfamily_name)"
                                                                       + ") WITH COMMENT='ColumnFamily definitions' AND gc_grace_seconds=8640");

    public static final CFMetaData SchemaColumnsCf = compile(10, "CREATE TABLE " + SystemTable.SCHEMA_COLUMNS_CF + "("
                                                                 + "keyspace_name text,"
                                                                 + "columnfamily_name text,"
                                                                 + "column_name text,"
                                                                 + "validator text,"
                                                                 + "index_type text,"
                                                                 + "index_options text,"
                                                                 + "index_name text,"
                                                                 + "component_index int,"
                                                                 + "type text,"
                                                                 + "PRIMARY KEY(keyspace_name, columnfamily_name, column_name)"
                                                                 + ") WITH COMMENT='ColumnFamily column attributes' AND gc_grace_seconds=8640");

    public static final CFMetaData HintsCf = compile("CREATE TABLE " + SystemTable.HINTS_CF + " ("
                                                     + "target_id uuid,"
                                                     + "hint_id timeuuid,"
                                                     + "message_version int,"
                                                     + "mutation blob,"
                                                     + "PRIMARY KEY (target_id, hint_id, message_version)"
                                                     + ") WITH COMPACT STORAGE "
                                                     + "AND COMPACTION={'class' : 'SizeTieredCompactionStrategy', 'enabled' : false} "
                                                     + "AND COMMENT='hints awaiting delivery'"
                                                     + "AND gc_grace_seconds=0");

    public static final CFMetaData PeersCf = compile("CREATE TABLE " + SystemTable.PEERS_CF + " ("
                                                     + "peer inet PRIMARY KEY,"
                                                     + "host_id uuid,"
                                                     + "tokens set<varchar>,"
                                                     + "schema_version uuid,"
                                                     + "release_version text,"
                                                     + "rpc_address inet,"
                                                     + "data_center text,"
                                                     + "rack text"
                                                     + ") WITH COMMENT='known peers in the cluster'");

    public static final CFMetaData PeerEventsCf = compile("CREATE TABLE " + SystemTable.PEER_EVENTS_CF + " ("
                                                          + "peer inet PRIMARY KEY,"
                                                          + "hints_dropped map<uuid, int>"
                                                          + ") WITH COMMENT='cf contains events related to peers'");

    public static final CFMetaData LocalCf = compile("CREATE TABLE " + SystemTable.LOCAL_CF + " ("
                                                     + "key text PRIMARY KEY,"
                                                     + "tokens set<varchar>,"
                                                     + "cluster_name text,"
                                                     + "gossip_generation int,"
                                                     + "bootstrapped text,"
                                                     + "host_id uuid,"
                                                     + "release_version text,"
                                                     + "thrift_version text,"
                                                     + "cql_version text,"
                                                     + "data_center text,"
                                                     + "rack text,"
                                                     + "partitioner text,"
                                                     + "schema_version uuid,"
                                                     + "truncated_at map<uuid, blob>"
                                                     + ") WITH COMMENT='information about the local node'");

    public static final CFMetaData TraceSessionsCf = compile("CREATE TABLE " + Tracing.SESSIONS_CF + " ("
                                                             + "session_id uuid PRIMARY KEY,"
                                                             + "coordinator inet,"
                                                             + "request text,"
                                                             + "started_at timestamp,"
                                                             + "parameters map<text, text>,"
                                                             + "duration int"
                                                             + ") WITH COMMENT='traced sessions'",
                                                             Tracing.TRACE_KS);

    public static final CFMetaData TraceEventsCf = compile("CREATE TABLE " + Tracing.EVENTS_CF + " ("
                                                           + "session_id uuid,"
                                                           + "event_id timeuuid,"
                                                           + "source inet,"
                                                           + "thread text,"
                                                           + "activity text,"
                                                           + "source_elapsed int,"
                                                           + "PRIMARY KEY (session_id, event_id)"
                                                           + ")",
                                                           Tracing.TRACE_KS);

    public static final CFMetaData BatchlogCf = compile("CREATE TABLE " + SystemTable.BATCHLOG_CF + " ("
                                                        + "id uuid PRIMARY KEY,"
                                                        + "written_at timestamp,"
                                                        + "data blob"
                                                        + ") WITH COMMENT='uncommited batches' AND gc_grace_seconds=0 "
                                                        + "AND COMPACTION={'class' : 'SizeTieredCompactionStrategy', 'min_threshold' : 2}");

    public static final CFMetaData RangeXfersCf = compile("CREATE TABLE " + SystemTable.RANGE_XFERS_CF + " ("
                                                          + "token_bytes blob PRIMARY KEY,"
                                                          + "requested_at timestamp"
                                                          + ") WITH COMMENT='ranges requested for transfer here'");

    public static final CFMetaData CompactionLogCf = compile("CREATE TABLE " + SystemTable.COMPACTION_LOG + " ("
                                                             + "id uuid PRIMARY KEY,"
                                                             + "keyspace_name text,"
                                                             + "columnfamily_name text,"
                                                             + "inputs set<int>"
                                                             + ") WITH COMMENT='unfinished compactions'");

    public static final CFMetaData PaxosCf = compile("CREATE TABLE " + SystemTable.PAXOS_CF + " ("
                                                     + "row_key blob,"
                                                     + "cf_id UUID,"
                                                     + "in_progress_ballot timeuuid,"
                                                     + "proposal blob,"
                                                     + "most_recent_commit_at timeuuid,"
                                                     + "most_recent_commit blob,"
                                                     + "PRIMARY KEY (row_key, cf_id)"
                                                     + ") WITH COMMENT='in-progress paxos proposals'");

    public enum Caching
    {
        ALL, KEYS_ONLY, ROWS_ONLY, NONE;

        public static Caching fromString(String cache) throws ConfigurationException
        {
            try
            {
                return valueOf(cache.toUpperCase());
            }
            catch (IllegalArgumentException e)
            {
                throw new ConfigurationException(String.format("%s not found, available types: %s.", cache, StringUtils.join(values(), ", ")));
            }
        }
    }

    public static class SpeculativeRetry
    {
        public enum RetryType
        {
            NONE, CUSTOM, PERCENTILE, ALWAYS;
        }

        public final RetryType type;
        public final long value;

        private SpeculativeRetry(RetryType type, long value)
        {
            this.type = type;
            this.value = value;
        }

        public static SpeculativeRetry fromString(String retry) throws ConfigurationException
        {
            String name = retry.toUpperCase();
            try
            {
                if (name.endsWith(RetryType.PERCENTILE.toString()))
                {
                    long value = Long.parseLong(name.substring(0, name.length() - 10));
                    if (value > 100 || value < 0)
                        throw new ConfigurationException("PERCENTILE should be between 0 and 100");
                    return new SpeculativeRetry(RetryType.PERCENTILE, value);
                }
                else if (name.endsWith("MS"))
                {
                    long value = Long.parseLong(name.substring(0, name.length() - 2));
                    return new SpeculativeRetry(RetryType.CUSTOM, value);
                }
                else
                {
                    return new SpeculativeRetry(RetryType.valueOf(name), 0);
                }
            }
            catch (IllegalArgumentException e)
            {
                // ignore to throw the below exception.
            }
            throw new ConfigurationException("invalid speculative_retry type: " + retry);
        }

        @Override
        public boolean equals(Object obj)
        {
            if (! (obj instanceof SpeculativeRetry))
                return false;
            SpeculativeRetry rhs = (SpeculativeRetry) obj;
            return Objects.equal(type, rhs.type) && Objects.equal(value, rhs.value);
        }

        @Override
        public String toString()
        {
            switch (type)
            {
            case PERCENTILE:
                return value + "PERCENTILE";
            case CUSTOM:
                return value + "MS";
            default:
                return type.toString();
            }
        }
    }

    //REQUIRED
    public final UUID cfId;                           // internal id, never exposed to user
    public final String ksName;                       // name of keyspace
    public final String cfName;                       // name of this column family
    public final ColumnFamilyType cfType;             // standard, super
    public volatile AbstractType<?> comparator;          // bytes, long, timeuuid, utf8, etc.

    //OPTIONAL
    private volatile String comment = "";
    private volatile double readRepairChance = DEFAULT_READ_REPAIR_CHANCE;
    private volatile double dcLocalReadRepairChance = DEFAULT_DCLOCAL_READ_REPAIR_CHANCE;
    private volatile boolean replicateOnWrite = DEFAULT_REPLICATE_ON_WRITE;
    private volatile int gcGraceSeconds = DEFAULT_GC_GRACE_SECONDS;
    private volatile AbstractType<?> defaultValidator = BytesType.instance;
    private volatile AbstractType<?> keyValidator = BytesType.instance;
    private volatile int minCompactionThreshold = DEFAULT_MIN_COMPACTION_THRESHOLD;
    private volatile int maxCompactionThreshold = DEFAULT_MAX_COMPACTION_THRESHOLD;
    private volatile Double bloomFilterFpChance = null;
    private volatile Caching caching = DEFAULT_CACHING_STRATEGY;
    private volatile int indexInterval = DEFAULT_INDEX_INTERVAL;
    private int memtableFlushPeriod = 0;
    private volatile int defaultTimeToLive = DEFAULT_DEFAULT_TIME_TO_LIVE;
    private volatile SpeculativeRetry speculativeRetry = DEFAULT_SPECULATIVE_RETRY;
    private volatile boolean populateIoCacheOnFlush = DEFAULT_POPULATE_IO_CACHE_ON_FLUSH;
    private volatile Map<ByteBuffer, Long> droppedColumns = new HashMap<ByteBuffer, Long>();

    /*
     * All CQL3 columns definition are stored in the column_metadata map.
     * On top of that, we keep separated collection of each kind of definition, to
     * 1) allow easy access to each kind and 2) for the partition key and
     * clustering key ones, those list are ordered by the "component index" of the
     * elements.
     */
    private volatile Map<ByteBuffer, ColumnDefinition> column_metadata = new HashMap<ByteBuffer,ColumnDefinition>();
    private volatile List<ColumnDefinition> partitionKeyColumns;  // Always of size keyValidator.componentsCount, null padded if necessary
    private volatile List<ColumnDefinition> clusteringKeyColumns; // Of size comparator.componentsCount or comparator.componentsCount -1, null padded if necessary
    private volatile Set<ColumnDefinition> regularColumns;
    private volatile ColumnDefinition compactValueColumn;

    public volatile Class<? extends AbstractCompactionStrategy> compactionStrategyClass = DEFAULT_COMPACTION_STRATEGY_CLASS;
    public volatile Map<String, String> compactionStrategyOptions = new HashMap<String, String>();

    public volatile CompressionParameters compressionParameters = new CompressionParameters(null);

    // Processed infos used by CQL. This can be fully reconstructed from the CFMedata,
    // so it's not saved on disk. It is however costlyish to recreate for each query
    // so we cache it here (and update on each relevant CFMetadata change)
    private volatile CFDefinition cqlCfDef;

    public CFMetaData comment(String prop) { comment = enforceCommentNotNull(prop); return this;}
    public CFMetaData readRepairChance(double prop) {readRepairChance = prop; return this;}
    public CFMetaData dcLocalReadRepairChance(double prop) {dcLocalReadRepairChance = prop; return this;}
    public CFMetaData replicateOnWrite(boolean prop) {replicateOnWrite = prop; return this;}
    public CFMetaData gcGraceSeconds(int prop) {gcGraceSeconds = prop; return this;}
    public CFMetaData defaultValidator(AbstractType<?> prop) {defaultValidator = prop; updateCfDef(); return this;}
    public CFMetaData keyValidator(AbstractType<?> prop) {keyValidator = prop; updateCfDef(); return this;}
    public CFMetaData minCompactionThreshold(int prop) {minCompactionThreshold = prop; return this;}
    public CFMetaData maxCompactionThreshold(int prop) {maxCompactionThreshold = prop; return this;}
    public CFMetaData columnMetadata(Map<ByteBuffer,ColumnDefinition> prop) {column_metadata = prop; updateCfDef(); return this;}
    public CFMetaData compactionStrategyClass(Class<? extends AbstractCompactionStrategy> prop) {compactionStrategyClass = prop; return this;}
    public CFMetaData compactionStrategyOptions(Map<String, String> prop) {compactionStrategyOptions = prop; return this;}
    public CFMetaData compressionParameters(CompressionParameters prop) {compressionParameters = prop; return this;}
    public CFMetaData bloomFilterFpChance(Double prop) {bloomFilterFpChance = prop; return this;}
    public CFMetaData caching(Caching prop) {caching = prop; return this;}
    public CFMetaData indexInterval(int prop) {indexInterval = prop; return this;}
    public CFMetaData memtableFlushPeriod(int prop) {memtableFlushPeriod = prop; return this;}
    public CFMetaData defaultTimeToLive(int prop) {defaultTimeToLive = prop; return this;}
    public CFMetaData speculativeRetry(SpeculativeRetry prop) {speculativeRetry = prop; return this;}
    public CFMetaData populateIoCacheOnFlush(boolean prop) {populateIoCacheOnFlush = prop; return this;}
    public CFMetaData droppedColumns(Map<ByteBuffer, Long> cols) {droppedColumns = cols; return this;}

    public CFMetaData(String keyspace, String name, ColumnFamilyType type, AbstractType<?> comp, AbstractType<?> subcc)
    {
        this(keyspace, name, type, makeComparator(type, comp, subcc));
    }

    public CFMetaData(String keyspace, String name, ColumnFamilyType type, AbstractType<?> comp)
    {
        this(keyspace, name, type, comp, getId(keyspace, name));
    }

    @VisibleForTesting
    CFMetaData(String keyspace, String name, ColumnFamilyType type, AbstractType<?> comp,  UUID id)
    {
        // Final fields must be set in constructor
        ksName = keyspace;
        cfName = name;
        cfType = type;
        comparator = comp;
        cfId = id;

        updateCfDef(); // init cqlCfDef
    }

    private static CFMetaData compile(String cql, String keyspace)
    {
        return compile(null, cql, keyspace);
    }

    private static CFMetaData compile(Integer id, String cql, String keyspace)
    {
        try
        {
            CreateColumnFamilyStatement statement = (CreateColumnFamilyStatement) QueryProcessor.parseStatement(cql).prepare().statement;
            CFMetaData cfmd = newSystemMetadata(keyspace, statement.columnFamily(), "", statement.comparator, null);
            statement.applyPropertiesTo(cfmd);
            return cfmd;
        }
        catch (RequestValidationException e)
        {
            throw new RuntimeException(e);
        }
    }

    private static CFMetaData compile(String cql)
    {
        return compile(null, cql, Table.SYSTEM_KS);
    }

    private static CFMetaData compile(int id, String cql)
    {
        return compile(id, cql, Table.SYSTEM_KS);
    }

    private static AbstractType<?> makeComparator(ColumnFamilyType cftype, AbstractType<?> comp, AbstractType<?> subcc)
    {
        return cftype == ColumnFamilyType.Super
             ? CompositeType.getInstance(comp, subcc == null ? BytesType.instance : subcc)
             : comp;
    }

    private static String enforceCommentNotNull (CharSequence comment)
    {
        return (comment == null) ? "" : comment.toString();
    }

    static UUID getId(String ksName, String cfName)
    {
        return UUID.nameUUIDFromBytes(ArrayUtils.addAll(ksName.getBytes(), cfName.getBytes()));
    }

    private static CFMetaData newSystemMetadata(String keyspace, String cfName, String comment, AbstractType<?> comparator, AbstractType<?> subcc)
    {
        ColumnFamilyType type = subcc == null ? ColumnFamilyType.Standard : ColumnFamilyType.Super;
        CFMetaData newCFMD = new CFMetaData(keyspace, cfName, type, comparator,  subcc);

        return newCFMD.comment(comment)
                .readRepairChance(0)
                .dcLocalReadRepairChance(0)
                .gcGraceSeconds(0);
    }

    public static CFMetaData newIndexMetadata(CFMetaData parent, ColumnDefinition info, AbstractType<?> columnComparator)
    {
        // Depends on parent's cache setting, turn on its index CF's cache.
        // Here, only key cache is enabled, but later (in KeysIndex) row cache will be turned on depending on cardinality.
        Caching indexCaching = parent.getCaching() == Caching.ALL || parent.getCaching() == Caching.KEYS_ONLY
                             ? Caching.KEYS_ONLY
                             : Caching.NONE;

        return new CFMetaData(parent.ksName, parent.indexColumnFamilyName(info), ColumnFamilyType.Standard, columnComparator, (AbstractType)null)
                             .keyValidator(info.getValidator())
                             .readRepairChance(0.0)
                             .dcLocalReadRepairChance(0.0)
                             .gcGraceSeconds(0)
                             .caching(indexCaching)
                             .speculativeRetry(parent.speculativeRetry)
                             .compactionStrategyClass(parent.compactionStrategyClass)
                             .compactionStrategyOptions(parent.compactionStrategyOptions)
                             .reloadSecondaryIndexMetadata(parent);
    }

    public CFMetaData reloadSecondaryIndexMetadata(CFMetaData parent)
    {
        minCompactionThreshold(parent.minCompactionThreshold);
        maxCompactionThreshold(parent.maxCompactionThreshold);
        compactionStrategyClass(parent.compactionStrategyClass);
        compactionStrategyOptions(parent.compactionStrategyOptions);
        compressionParameters(parent.compressionParameters);
        return this;
    }

    public CFMetaData clone()
    {
        return copyOpts(new CFMetaData(ksName, cfName, cfType, comparator, cfId), this);
    }

    // Create a new CFMD by changing just the cfName
    public static CFMetaData rename(CFMetaData cfm, String newName)
    {
        return copyOpts(new CFMetaData(cfm.ksName, newName, cfm.cfType, cfm.comparator, cfm.cfId), cfm);
    }

    static CFMetaData copyOpts(CFMetaData newCFMD, CFMetaData oldCFMD)
    {
        Map<ByteBuffer, ColumnDefinition> clonedColumns = new HashMap<ByteBuffer, ColumnDefinition>();
        for (ColumnDefinition cd : oldCFMD.column_metadata.values())
        {
            ColumnDefinition cloned = cd.clone();
            clonedColumns.put(cloned.name, cloned);
        }
        return newCFMD.comment(oldCFMD.comment)
                      .readRepairChance(oldCFMD.readRepairChance)
                      .dcLocalReadRepairChance(oldCFMD.dcLocalReadRepairChance)
                      .replicateOnWrite(oldCFMD.replicateOnWrite)
                      .gcGraceSeconds(oldCFMD.gcGraceSeconds)
                      .defaultValidator(oldCFMD.defaultValidator)
                      .keyValidator(oldCFMD.keyValidator)
                      .minCompactionThreshold(oldCFMD.minCompactionThreshold)
                      .maxCompactionThreshold(oldCFMD.maxCompactionThreshold)
                      .columnMetadata(clonedColumns)
                      .compactionStrategyClass(oldCFMD.compactionStrategyClass)
                      .compactionStrategyOptions(oldCFMD.compactionStrategyOptions)
                      .compressionParameters(oldCFMD.compressionParameters)
                      .bloomFilterFpChance(oldCFMD.bloomFilterFpChance)
                      .caching(oldCFMD.caching)
                      .defaultTimeToLive(oldCFMD.defaultTimeToLive)
                      .indexInterval(oldCFMD.indexInterval)
                      .speculativeRetry(oldCFMD.speculativeRetry)
                      .memtableFlushPeriod(oldCFMD.memtableFlushPeriod)
                      .populateIoCacheOnFlush(oldCFMD.populateIoCacheOnFlush)
                      .droppedColumns(oldCFMD.droppedColumns);
    }

    /**
     * generate a column family name for an index corresponding to the given column.
     * This is NOT the same as the index's name! This is only used in sstable filenames and is not exposed to users.
     *
     * @param info A definition of the column with index
     *
     * @return name of the index ColumnFamily
     */
    public String indexColumnFamilyName(ColumnDefinition info)
    {
        // TODO simplify this when info.index_name is guaranteed to be set
        return cfName + Directories.SECONDARY_INDEX_NAME_SEPARATOR + (info.getIndexName() == null ? ByteBufferUtil.bytesToHex(info.name) : info.getIndexName());
    }

    public String getComment()
    {
        return comment;
    }

    public boolean isSuper()
    {
        return cfType == ColumnFamilyType.Super;
    }

    public double getReadRepairChance()
    {
        return readRepairChance;
    }

    public double getDcLocalReadRepair()
    {
        return dcLocalReadRepairChance;
    }

    public ReadRepairDecision newReadRepairDecision()
    {
        double chance = FBUtilities.threadLocalRandom().nextDouble();
        if (getReadRepairChance() > chance)
            return ReadRepairDecision.GLOBAL;

        if (getDcLocalReadRepair() > chance)
            return ReadRepairDecision.DC_LOCAL;

        return ReadRepairDecision.NONE;
    }

    public boolean getReplicateOnWrite()
    {
        return replicateOnWrite;
    }

    public boolean populateIoCacheOnFlush()
    {
        return populateIoCacheOnFlush;
    }

    public int getGcGraceSeconds()
    {
        return gcGraceSeconds;
    }

    public AbstractType<?> getDefaultValidator()
    {
        return defaultValidator;
    }

    public AbstractType<?> getKeyValidator()
    {
        return keyValidator;
    }

    public Integer getMinCompactionThreshold()
    {
        return minCompactionThreshold;
    }

    public Integer getMaxCompactionThreshold()
    {
        return maxCompactionThreshold;
    }

    // Used by CQL2 only.
    public ByteBuffer getKeyName()
    {
        if (partitionKeyColumns.size() > 1)
            throw new IllegalStateException("Cannot acces column family with composite key from CQL < 3.0.0");

        return partitionKeyColumns.get(0) == null ? DEFAULT_KEY_NAME : partitionKeyColumns.get(0).name;
    }

    public CompressionParameters compressionParameters()
    {
        return compressionParameters;
    }

    public Collection<ColumnDefinition> allColumns()
    {
        return column_metadata.values();
    }

    public List<ColumnDefinition> partitionKeyColumns()
    {
        return partitionKeyColumns;
    }

    public List<ColumnDefinition> clusteringKeyColumns()
    {
        return clusteringKeyColumns;
    }

    public Set<ColumnDefinition> regularColumns()
    {
        return regularColumns;
    }

    public ColumnDefinition compactValueColumn()
    {
        return compactValueColumn;
    }

    public double getBloomFilterFpChance()
    {
        // we disallow bFFPC==null starting in 1.2.1 but tolerated it before that
        return (bloomFilterFpChance == null || bloomFilterFpChance == 0)
               ? compactionStrategyClass == LeveledCompactionStrategy.class ? 0.1 : 0.01
               : bloomFilterFpChance;
    }

    public Caching getCaching()
    {
        return caching;
    }

    public int getIndexInterval()
    {
        return indexInterval;
    }

    public SpeculativeRetry getSpeculativeRetry()
    {
        return speculativeRetry;
    }

    public int getMemtableFlushPeriod()
    {
        return memtableFlushPeriod;
    }

    public int getDefaultTimeToLive()
    {
        return defaultTimeToLive;
    }

    public Map<ByteBuffer, Long> getDroppedColumns()
    {
        return droppedColumns;
    }

    public boolean equals(Object obj)
    {
        if (obj == this)
        {
            return true;
        }
        else if (obj == null || obj.getClass() != getClass())
        {
            return false;
        }

        CFMetaData rhs = (CFMetaData) obj;
        return new EqualsBuilder()
            .append(ksName, rhs.ksName)
            .append(cfName, rhs.cfName)
            .append(cfType, rhs.cfType)
            .append(comparator, rhs.comparator)
            .append(comment, rhs.comment)
            .append(readRepairChance, rhs.readRepairChance)
            .append(dcLocalReadRepairChance, rhs.dcLocalReadRepairChance)
            .append(replicateOnWrite, rhs.replicateOnWrite)
            .append(gcGraceSeconds, rhs.gcGraceSeconds)
            .append(defaultValidator, rhs.defaultValidator)
            .append(keyValidator, rhs.keyValidator)
            .append(minCompactionThreshold, rhs.minCompactionThreshold)
            .append(maxCompactionThreshold, rhs.maxCompactionThreshold)
            .append(cfId, rhs.cfId)
            .append(column_metadata, rhs.column_metadata)
            .append(compactionStrategyClass, rhs.compactionStrategyClass)
            .append(compactionStrategyOptions, rhs.compactionStrategyOptions)
            .append(compressionParameters, rhs.compressionParameters)
            .append(bloomFilterFpChance, rhs.bloomFilterFpChance)
            .append(memtableFlushPeriod, rhs.memtableFlushPeriod)
            .append(caching, rhs.caching)
            .append(defaultTimeToLive, rhs.defaultTimeToLive)
            .append(indexInterval, rhs.indexInterval)
            .append(speculativeRetry, rhs.speculativeRetry)
            .append(populateIoCacheOnFlush, rhs.populateIoCacheOnFlush)
            .append(droppedColumns, rhs.droppedColumns)
            .isEquals();
    }

    public int hashCode()
    {
        return new HashCodeBuilder(29, 1597)
            .append(ksName)
            .append(cfName)
            .append(cfType)
            .append(comparator)
            .append(comment)
            .append(readRepairChance)
            .append(dcLocalReadRepairChance)
            .append(replicateOnWrite)
            .append(gcGraceSeconds)
            .append(defaultValidator)
            .append(keyValidator)
            .append(minCompactionThreshold)
            .append(maxCompactionThreshold)
            .append(cfId)
            .append(column_metadata)
            .append(compactionStrategyClass)
            .append(compactionStrategyOptions)
            .append(compressionParameters)
            .append(bloomFilterFpChance)
            .append(memtableFlushPeriod)
            .append(caching)
            .append(defaultTimeToLive)
            .append(indexInterval)
            .append(speculativeRetry)
            .append(populateIoCacheOnFlush)
            .append(droppedColumns)
            .toHashCode();
    }

    public AbstractType<?> getValueValidator(ByteBuffer column)
    {
        return getValueValidator(getColumnDefinition(column));
    }

    public AbstractType<?> getValueValidator(ColumnDefinition columnDefinition)
    {
        return columnDefinition == null
               ? defaultValidator
               : columnDefinition.getValidator();
    }

    /** applies implicit defaults to cf definition. useful in updates */
    public static void applyImplicitDefaults(org.apache.cassandra.thrift.CfDef cf_def)
    {
        if (!cf_def.isSetComment())
            cf_def.setComment("");
        if (!cf_def.isSetReplicate_on_write())
            cf_def.setReplicate_on_write(CFMetaData.DEFAULT_REPLICATE_ON_WRITE);
        if (!cf_def.isSetPopulate_io_cache_on_flush())
            cf_def.setPopulate_io_cache_on_flush(CFMetaData.DEFAULT_POPULATE_IO_CACHE_ON_FLUSH);
        if (!cf_def.isSetMin_compaction_threshold())
            cf_def.setMin_compaction_threshold(CFMetaData.DEFAULT_MIN_COMPACTION_THRESHOLD);
        if (!cf_def.isSetMax_compaction_threshold())
            cf_def.setMax_compaction_threshold(CFMetaData.DEFAULT_MAX_COMPACTION_THRESHOLD);
        if (cf_def.compaction_strategy == null)
            cf_def.compaction_strategy = DEFAULT_COMPACTION_STRATEGY_CLASS.getSimpleName();
        if (cf_def.compaction_strategy_options == null)
            cf_def.compaction_strategy_options = Collections.emptyMap();
        if (!cf_def.isSetCompression_options())
        {
            cf_def.setCompression_options(new HashMap<String, String>()
            {{
                if (DEFAULT_COMPRESSOR != null)
                    put(CompressionParameters.SSTABLE_COMPRESSION, DEFAULT_COMPRESSOR);
            }});
        }
        if (!cf_def.isSetDefault_time_to_live())
            cf_def.setDefault_time_to_live(CFMetaData.DEFAULT_DEFAULT_TIME_TO_LIVE);
        if (!cf_def.isSetDclocal_read_repair_chance())
            cf_def.setDclocal_read_repair_chance(CFMetaData.DEFAULT_DCLOCAL_READ_REPAIR_CHANCE);
    }

    public static CFMetaData fromThrift(org.apache.cassandra.thrift.CfDef cf_def) throws InvalidRequestException, ConfigurationException
    {
        ColumnFamilyType cfType = ColumnFamilyType.create(cf_def.column_type);
        if (cfType == null)
        {
          throw new InvalidRequestException("Invalid column type " + cf_def.column_type);
        }

        applyImplicitDefaults(cf_def);

        try
        {
            CFMetaData newCFMD = new CFMetaData(cf_def.keyspace,
                    cf_def.name,
                    cfType,
                    TypeParser.parse(cf_def.comparator_type),
                    cf_def.subcomparator_type == null ? null : TypeParser.parse(cf_def.subcomparator_type));

            if (cf_def.isSetGc_grace_seconds()) { newCFMD.gcGraceSeconds(cf_def.gc_grace_seconds); }
            if (cf_def.isSetMin_compaction_threshold()) { newCFMD.minCompactionThreshold(cf_def.min_compaction_threshold); }
            if (cf_def.isSetMax_compaction_threshold()) { newCFMD.maxCompactionThreshold(cf_def.max_compaction_threshold); }
            if (cf_def.isSetCompaction_strategy())
                newCFMD.compactionStrategyClass = createCompactionStrategy(cf_def.compaction_strategy);
            if (cf_def.isSetCompaction_strategy_options())
                newCFMD.compactionStrategyOptions(new HashMap<String, String>(cf_def.compaction_strategy_options));
            if (cf_def.isSetBloom_filter_fp_chance())
                newCFMD.bloomFilterFpChance(cf_def.bloom_filter_fp_chance);
            if (cf_def.isSetMemtable_flush_period_in_ms())
                newCFMD.memtableFlushPeriod(cf_def.memtable_flush_period_in_ms);
            if (cf_def.isSetCaching())
                newCFMD.caching(Caching.fromString(cf_def.caching));
            if (cf_def.isSetRead_repair_chance())
                newCFMD.readRepairChance(cf_def.read_repair_chance);
            if (cf_def.isSetDefault_time_to_live())
                newCFMD.defaultTimeToLive(cf_def.default_time_to_live);
            if (cf_def.isSetDclocal_read_repair_chance())
                newCFMD.dcLocalReadRepairChance(cf_def.dclocal_read_repair_chance);
            if (cf_def.isSetIndex_interval())
                newCFMD.indexInterval(cf_def.index_interval);
            if (cf_def.isSetSpeculative_retry())
                newCFMD.speculativeRetry(SpeculativeRetry.fromString(cf_def.speculative_retry));
            if (cf_def.isSetPopulate_io_cache_on_flush())
                newCFMD.populateIoCacheOnFlush(cf_def.populate_io_cache_on_flush);

            CompressionParameters cp = CompressionParameters.create(cf_def.compression_options);

            if (cf_def.isSetKey_validation_class()) { newCFMD.keyValidator(TypeParser.parse(cf_def.key_validation_class)); }
            if (cf_def.isSetKey_alias() && !(newCFMD.keyValidator instanceof CompositeType))
            {
                newCFMD.column_metadata.put(cf_def.key_alias, ColumnDefinition.partitionKeyDef(cf_def.key_alias, newCFMD.keyValidator, null));
            }

            return newCFMD.comment(cf_def.comment)
                          .replicateOnWrite(cf_def.replicate_on_write)
                          .defaultValidator(TypeParser.parse(cf_def.default_validation_class))
                          .columnMetadata(ColumnDefinition.fromThrift(cf_def.column_metadata, newCFMD.isSuper()))
                          .compressionParameters(cp)
                          .updateCfDef();
        }
        catch (SyntaxException e)
        {
            throw new ConfigurationException(e.getMessage());
        }
        catch (MarshalException e)
        {
            throw new ConfigurationException(e.getMessage());
        }
    }

    public void reload()
    {
        Row cfDefRow = SystemTable.readSchemaRow(ksName, cfName);

        if (cfDefRow.cf == null || cfDefRow.cf.getColumnCount() == 0)
            throw new RuntimeException(String.format("%s not found in the schema definitions table.", ksName + ":" + cfName));

        try
        {
            apply(fromSchema(cfDefRow));
        }
        catch (ConfigurationException e)
        {
            throw new RuntimeException(e);
        }
    }

    /**
     * Updates CFMetaData in-place to match cf_def
     *
     * *Note*: This method left public only for DefsTest, don't use directly!
     *
     * @throws ConfigurationException if ks/cf names or cf ids didn't match
     */
    public void apply(CFMetaData cfm) throws ConfigurationException
    {
        logger.debug("applying {} to {}", cfm, this);

        validateCompatility(cfm);

        // TODO: this method should probably return a new CFMetaData so that
        // 1) we can keep comparator final
        // 2) updates are applied atomically
        comparator = cfm.comparator;

        // compaction thresholds are checked by ThriftValidation. We shouldn't be doing
        // validation on the apply path; it's too late for that.

        comment = enforceCommentNotNull(cfm.comment);
        readRepairChance = cfm.readRepairChance;
        dcLocalReadRepairChance = cfm.dcLocalReadRepairChance;
        replicateOnWrite = cfm.replicateOnWrite;
        gcGraceSeconds = cfm.gcGraceSeconds;
        defaultValidator = cfm.defaultValidator;
        keyValidator = cfm.keyValidator;
        minCompactionThreshold = cfm.minCompactionThreshold;
        maxCompactionThreshold = cfm.maxCompactionThreshold;

        bloomFilterFpChance = cfm.bloomFilterFpChance;
        memtableFlushPeriod = cfm.memtableFlushPeriod;
        caching = cfm.caching;
        defaultTimeToLive = cfm.defaultTimeToLive;
        speculativeRetry = cfm.speculativeRetry;
        populateIoCacheOnFlush = cfm.populateIoCacheOnFlush;

        if (!cfm.droppedColumns.isEmpty())
            droppedColumns = cfm.droppedColumns;

        MapDifference<ByteBuffer, ColumnDefinition> columnDiff = Maps.difference(column_metadata, cfm.column_metadata);
        // columns that are no longer needed
        for (ColumnDefinition cd : columnDiff.entriesOnlyOnLeft().values())
            column_metadata.remove(cd.name);
        // newly added columns
        for (ColumnDefinition cd : columnDiff.entriesOnlyOnRight().values())
            column_metadata.put(cd.name, cd);
        // old columns with updated attributes
        for (ByteBuffer name : columnDiff.entriesDiffering().keySet())
        {
            ColumnDefinition oldDef = column_metadata.get(name);
            ColumnDefinition def = cfm.column_metadata.get(name);
            oldDef.apply(def, getColumnDefinitionComparator(oldDef));
        }

        compactionStrategyClass = cfm.compactionStrategyClass;
        compactionStrategyOptions = cfm.compactionStrategyOptions;

        compressionParameters = cfm.compressionParameters();

        updateCfDef();
        logger.debug("application result is {}", this);
    }

    public void validateCompatility(CFMetaData cfm) throws ConfigurationException
    {
        // validate
        if (!cfm.ksName.equals(ksName))
            throw new ConfigurationException(String.format("Keyspace mismatch (found %s; expected %s)",
                                                           cfm.ksName, ksName));
        if (!cfm.cfName.equals(cfName))
            throw new ConfigurationException(String.format("Column family mismatch (found %s; expected %s)",
                                                           cfm.cfName, cfName));
        if (!cfm.cfId.equals(cfId))
            throw new ConfigurationException(String.format("Column family ID mismatch (found %s; expected %s)",
                                                           cfm.cfId, cfId));

        if (!cfm.cfType.equals(cfType))
            throw new ConfigurationException("types do not match.");

        if (!cfm.comparator.isCompatibleWith(comparator))
            throw new ConfigurationException("comparators do not match or are not compatible.");
    }

    public static void validateCompactionOptions(Class<? extends AbstractCompactionStrategy> strategyClass, Map<String, String> options) throws ConfigurationException
    {
        try
        {
            if (options == null)
                return;

            Method validateMethod = strategyClass.getMethod("validateOptions", Map.class);
            Map<String, String> unknownOptions = (Map<String, String>) validateMethod.invoke(null, options);
            if (!unknownOptions.isEmpty())
                throw new ConfigurationException(String.format("Properties specified %s are not understood by %s", unknownOptions.keySet(), strategyClass.getSimpleName()));
        }
        catch (NoSuchMethodException e)
        {
            logger.warn("Compaction Strategy {} does not have a static validateOptions method. Validation ignored", strategyClass.getName());
        }
        catch (InvocationTargetException e)
        {
            if (e.getTargetException() instanceof ConfigurationException)
                throw (ConfigurationException) e.getTargetException();
            throw new ConfigurationException("Failed to validate compaction options");
        }
        catch (Exception e)
        {
            throw new ConfigurationException("Failed to validate compaction options");
        }
    }

    public static Class<? extends AbstractCompactionStrategy> createCompactionStrategy(String className) throws ConfigurationException
    {
        className = className.contains(".") ? className : "org.apache.cassandra.db.compaction." + className;
        Class<AbstractCompactionStrategy> strategyClass = FBUtilities.classForName(className, "compaction strategy");
        if (!AbstractCompactionStrategy.class.isAssignableFrom(strategyClass))
            throw new ConfigurationException(String.format("Specified compaction strategy class (%s) is not derived from AbstractReplicationStrategy", className));

        return strategyClass;
    }

    public AbstractCompactionStrategy createCompactionStrategyInstance(ColumnFamilyStore cfs)
    {
        try
        {
            Constructor<? extends AbstractCompactionStrategy> constructor = compactionStrategyClass.getConstructor(new Class[] {
                ColumnFamilyStore.class,
                Map.class // options
            });
            return constructor.newInstance(cfs, compactionStrategyOptions);
        }
        catch (NoSuchMethodException e)
        {
            throw new RuntimeException(e);
        }
        catch (InstantiationException e)
        {
            throw new RuntimeException(e);
        }
        catch (IllegalAccessException e)
        {
            throw new RuntimeException(e);
        }
        catch (InvocationTargetException e)
        {
            throw new RuntimeException(e);
        }
    }

    // converts CFM to thrift CfDef
    public org.apache.cassandra.thrift.CfDef toThrift()
    {
        org.apache.cassandra.thrift.CfDef def = new org.apache.cassandra.thrift.CfDef(ksName, cfName);
        def.setColumn_type(cfType.name());

        if (isSuper())
        {
            CompositeType ct = (CompositeType)comparator;
            def.setComparator_type(ct.types.get(0).toString());
            def.setSubcomparator_type(ct.types.get(1).toString());
        }
        else
        {
            def.setComparator_type(comparator.toString());
        }

        def.setComment(enforceCommentNotNull(comment));
        def.setRead_repair_chance(readRepairChance);
        def.setDclocal_read_repair_chance(dcLocalReadRepairChance);
        def.setReplicate_on_write(replicateOnWrite);
        def.setPopulate_io_cache_on_flush(populateIoCacheOnFlush);
        def.setGc_grace_seconds(gcGraceSeconds);
        def.setDefault_validation_class(defaultValidator == null ? null : defaultValidator.toString());
        def.setKey_validation_class(keyValidator.toString());
        def.setMin_compaction_threshold(minCompactionThreshold);
        def.setMax_compaction_threshold(maxCompactionThreshold);
        // We only return the alias if only one is set since thrift don't know about multiple key aliases
        if (partitionKeyColumns.size() == 1 && partitionKeyColumns.get(0) != null)
            def.setKey_alias(partitionKeyColumns.get(0).name);
        List<org.apache.cassandra.thrift.ColumnDef> column_meta = new ArrayList<org.apache.cassandra.thrift.ColumnDef>(column_metadata.size());
        for (ColumnDefinition cd : column_metadata.values())
        {
            if (cd.type == ColumnDefinition.Type.REGULAR)
                column_meta.add(cd.toThrift());
        }
        def.setColumn_metadata(column_meta);
        def.setCompaction_strategy(compactionStrategyClass.getName());
        def.setCompaction_strategy_options(new HashMap<String, String>(compactionStrategyOptions));
        def.setCompression_options(compressionParameters.asThriftOptions());
        if (bloomFilterFpChance != null)
            def.setBloom_filter_fp_chance(bloomFilterFpChance);
        def.setIndex_interval(indexInterval);
        def.setMemtable_flush_period_in_ms(memtableFlushPeriod);
        def.setCaching(caching.toString());
        def.setDefault_time_to_live(defaultTimeToLive);
        def.setSpeculative_retry(speculativeRetry.toString());
        return def;
    }

    /**
     * Returns the ColumnDefinition for {@code name}.
     *
     * Note that {@code name} correspond to the returned ColumnDefinition name,
     * and in particular for composite cfs, it should usually be only a
     * component of the full column name. If you have a full column name, use
     * getColumnDefinitionFromColumnName instead.
     */
    public ColumnDefinition getColumnDefinition(ByteBuffer name)
    {
            return column_metadata.get(name);
    }

    /**
     * Returns a ColumnDefinition given a full (internal) column name.
     */
    public ColumnDefinition getColumnDefinitionFromColumnName(ByteBuffer columnName)
    {
        if (!isSuper() && (comparator instanceof CompositeType))
        {
            CompositeType composite = (CompositeType)comparator;
            ByteBuffer[] components = composite.split(columnName);
            for (ColumnDefinition def : column_metadata.values())
            {
                ByteBuffer toCompare = def.componentIndex == null ? columnName : components[def.componentIndex];
                if (def.name.equals(toCompare))
                    return def;
            }
            return null;
        }
        else
        {
            return column_metadata.get(columnName);
        }
    }

    public ColumnDefinition getColumnDefinitionForIndex(String indexName)
    {
        for (ColumnDefinition def : column_metadata.values())
        {
            if (indexName.equals(def.getIndexName()))
                return def;
        }
        return null;
    }

    /**
     * Convert a null index_name to appropriate default name according to column status
     */
    public void addDefaultIndexNames() throws ConfigurationException
    {
        // if this is ColumnFamily update we need to add previously defined index names to the existing columns first
        UUID cfId = Schema.instance.getId(ksName, cfName);
        if (cfId != null)
        {
            CFMetaData cfm = Schema.instance.getCFMetaData(cfId);

            for (Map.Entry<ByteBuffer, ColumnDefinition> entry : column_metadata.entrySet())
            {
                ColumnDefinition newDef = entry.getValue();

                if (!cfm.column_metadata.containsKey(entry.getKey()) || newDef.getIndexType() == null)
                    continue;

                String oldIndexName = cfm.column_metadata.get(entry.getKey()).getIndexName();

                if (oldIndexName == null)
                    continue;

                if (newDef.getIndexName() != null && !oldIndexName.equals(newDef.getIndexName()))
                    throw new ConfigurationException("Can't modify index name: was '" + oldIndexName + "' changed to '" + newDef.getIndexName() + "'.");

                newDef.setIndexName(oldIndexName);
            }
        }

        Set<String> existingNames = existingIndexNames(null);
        for (ColumnDefinition column : column_metadata.values())
        {
            if (column.getIndexType() != null && column.getIndexName() == null)
            {
                String baseName = getDefaultIndexName(cfName, getColumnDefinitionComparator(column), column.name);
                String indexName = baseName;
                int i = 0;
                while (existingNames.contains(indexName))
                    indexName = baseName + '_' + (++i);
                column.setIndexName(indexName);
            }
        }
    }

    public static String getDefaultIndexName(String cfName, AbstractType<?> comparator, ByteBuffer columnName)
    {
        return (cfName + "_" + comparator.getString(columnName) + "_idx").replaceAll("\\W", "");
    }

    public Iterator<OnDiskAtom> getOnDiskIterator(DataInput in, int count, Descriptor.Version version)
    {
        return getOnDiskIterator(in, count, ColumnSerializer.Flag.LOCAL, (int) (System.currentTimeMillis() / 1000), version);
    }

    public Iterator<OnDiskAtom> getOnDiskIterator(DataInput in, int count, ColumnSerializer.Flag flag, int expireBefore, Descriptor.Version version)
    {
        if (version.hasSuperColumns && cfType == ColumnFamilyType.Super)
            return SuperColumns.onDiskIterator(in, count, flag, expireBefore);
        return Column.onDiskIterator(in, count, flag, expireBefore, version);
    }

    public static boolean isNameValid(String name)
    {
        return name != null && !name.isEmpty() && name.length() <= Schema.NAME_LENGTH && name.matches("\\w+");
    }

    public static boolean isIndexNameValid(String name)
    {
        return name != null && !name.isEmpty() && name.matches("\\w+");
    }

    public CFMetaData validate() throws ConfigurationException
    {
        if (!isNameValid(ksName))
            throw new ConfigurationException(String.format("Keyspace name must not be empty, more than %s characters long, or contain non-alphanumeric-underscore characters (got \"%s\")", Schema.NAME_LENGTH, ksName));
        if (!isNameValid(cfName))
            throw new ConfigurationException(String.format("ColumnFamily name must not be empty, more than %s characters long, or contain non-alphanumeric-underscore characters (got \"%s\")", Schema.NAME_LENGTH, cfName));

        if (cfType == null)
            throw new ConfigurationException(String.format("Invalid column family type for %s", cfName));

        if (comparator instanceof CounterColumnType)
            throw new ConfigurationException("CounterColumnType is not a valid comparator");
        if (keyValidator instanceof CounterColumnType)
            throw new ConfigurationException("CounterColumnType is not a valid key validator");

        // Mixing counter with non counter columns is not supported (#2614)
        if (defaultValidator instanceof CounterColumnType)
        {
            for (ColumnDefinition def : regularColumns)
                if (!(def.getValidator() instanceof CounterColumnType))
                    throw new ConfigurationException("Cannot add a non counter column (" + getColumnDefinitionComparator(def).getString(def.name) + ") in a counter column family");
        }
        else
        {
            for (ColumnDefinition def : column_metadata.values())
                if (def.getValidator() instanceof CounterColumnType)
                    throw new ConfigurationException("Cannot add a counter column (" + getColumnDefinitionComparator(def).getString(def.name) + ") in a non counter column family");
        }

        for (ColumnDefinition def : partitionKeyColumns)
            validateAlias(def, "Key");
        for (ColumnDefinition def : clusteringKeyColumns)
            validateAlias(def, "Column");
        if (compactValueColumn != null)
            validateAlias(compactValueColumn, "Value");

        // initialize a set of names NOT in the CF under consideration
        Set<String> indexNames = existingIndexNames(cfName);
        for (ColumnDefinition c : column_metadata.values())
        {
            AbstractType<?> comparator = getColumnDefinitionComparator(c);

            try
            {
                comparator.validate(c.name);
            }
            catch (MarshalException e)
            {
                throw new ConfigurationException(String.format("Column name %s is not valid for comparator %s",
                                                               ByteBufferUtil.bytesToHex(c.name), comparator));
            }

            if (c.getIndexType() == null)
            {
                if (c.getIndexName() != null)
                    throw new ConfigurationException("Index name cannot be set without index type");
            }
            else
            {
                if (cfType == ColumnFamilyType.Super)
                    throw new ConfigurationException("Secondary indexes are not supported on super column families");
                if (!isIndexNameValid(c.getIndexName()))
                    throw new ConfigurationException("Illegal index name " + c.getIndexName());
                // check index names against this CF _and_ globally
                if (indexNames.contains(c.getIndexName()))
                    throw new ConfigurationException("Duplicate index name " + c.getIndexName());
                indexNames.add(c.getIndexName());

                if (c.getIndexType() == IndexType.CUSTOM)
                {
                    if (c.getIndexOptions() == null || !c.getIndexOptions().containsKey(SecondaryIndex.CUSTOM_INDEX_OPTION_NAME))
                        throw new ConfigurationException("Required index option missing: " + SecondaryIndex.CUSTOM_INDEX_OPTION_NAME);
                }

                // This method validates the column metadata but does not intialize the index
                SecondaryIndex.createInstance(null, c);
            }
        }

        validateCompactionThresholds();

        if (bloomFilterFpChance != null && bloomFilterFpChance == 0)
            throw new ConfigurationException("Zero false positives is impossible; bloom filter false positive chance bffpc must be 0 < bffpc <= 1");

        return this;
    }

    private static Set<String> existingIndexNames(String cfToExclude)
    {
        Set<String> indexNames = new HashSet<String>();
        for (ColumnFamilyStore cfs : ColumnFamilyStore.all())
        {
            if (cfToExclude == null || !cfs.name.equals(cfToExclude))
                for (ColumnDefinition cd : cfs.metadata.allColumns())
                    indexNames.add(cd.getIndexName());
        }
        return indexNames;
    }

    private static void validateAlias(ColumnDefinition alias, String msg) throws ConfigurationException
    {
        if (alias != null)
        {
            try
            {
                UTF8Type.instance.validate(alias.name);
            }
            catch (MarshalException e)
            {
                throw new ConfigurationException(msg + " alias must be UTF8");
            }
        }
    }

    private void validateCompactionThresholds() throws ConfigurationException
    {
        if (maxCompactionThreshold == 0)
        {
            logger.warn("Disabling compaction by setting max or min compaction has been deprecated, " +
                    "set the compaction strategy option 'enabled' to 'false' instead");
            return;
        }

        if (minCompactionThreshold <= 1)
            throw new ConfigurationException(String.format("Min compaction threshold cannot be less than 2 (got %d).", minCompactionThreshold));

        if (minCompactionThreshold > maxCompactionThreshold)
            throw new ConfigurationException(String.format("Min compaction threshold (got %d) cannot be greater than max compaction threshold (got %d)",
                                                            minCompactionThreshold, maxCompactionThreshold));
    }

    /**
     * Create schema mutations to update this metadata to provided new state.
     *
     * @param newState The new metadata (for the same CF)
     * @param modificationTimestamp Timestamp to use for mutation
     * @param fromThrift whether the newState comes from thrift
     *
     * @return Difference between attributes in form of schema mutation
     */
    public RowMutation toSchemaUpdate(CFMetaData newState, long modificationTimestamp, boolean fromThrift)
    {
        RowMutation rm = new RowMutation(Table.SYSTEM_KS, SystemTable.getSchemaKSKey(ksName));

        newState.toSchemaNoColumns(rm, modificationTimestamp);

        MapDifference<ByteBuffer, ColumnDefinition> columnDiff = Maps.difference(column_metadata, newState.column_metadata);

        // columns that are no longer needed
        for (ColumnDefinition cd : columnDiff.entriesOnlyOnLeft().values())
        {
            // Thrift only knows about the REGULAR ColumnDefinition type, so don't consider other type
            // are being deleted just because they are not here.
            if (fromThrift && cd.type != ColumnDefinition.Type.REGULAR)
                continue;

            cd.deleteFromSchema(rm, cfName, getColumnDefinitionComparator(cd), modificationTimestamp);
        }

        // newly added columns
        for (ColumnDefinition cd : columnDiff.entriesOnlyOnRight().values())
            cd.toSchema(rm, cfName, getColumnDefinitionComparator(cd), modificationTimestamp);

        // old columns with updated attributes
        for (ByteBuffer name : columnDiff.entriesDiffering().keySet())
        {
            ColumnDefinition cd = newState.getColumnDefinition(name);
            cd.toSchema(rm, cfName, getColumnDefinitionComparator(cd), modificationTimestamp);
        }

        return rm;
    }

    /**
     * Remove all CF attributes from schema
     *
     * @param timestamp Timestamp to use
     *
     * @return RowMutation to use to completely remove cf from schema
     */
    public RowMutation dropFromSchema(long timestamp)
    {
        RowMutation rm = new RowMutation(Table.SYSTEM_KS, SystemTable.getSchemaKSKey(ksName));
        ColumnFamily cf = rm.addOrGet(SystemTable.SCHEMA_COLUMNFAMILIES_CF);
        int ldt = (int) (System.currentTimeMillis() / 1000);

        cf.addColumn(DeletedColumn.create(ldt, timestamp, cfName, ""));
        cf.addColumn(DeletedColumn.create(ldt, timestamp, cfName, "id"));
        cf.addColumn(DeletedColumn.create(ldt, timestamp, cfName, "type"));
        cf.addColumn(DeletedColumn.create(ldt, timestamp, cfName, "comparator"));
        cf.addColumn(DeletedColumn.create(ldt, timestamp, cfName, "subcomparator"));
        cf.addColumn(DeletedColumn.create(ldt, timestamp, cfName, "comment"));
        cf.addColumn(DeletedColumn.create(ldt, timestamp, cfName, "read_repair_chance"));
        cf.addColumn(DeletedColumn.create(ldt, timestamp, cfName, "local_read_repair_chance"));
        cf.addColumn(DeletedColumn.create(ldt, timestamp, cfName, "replicate_on_write"));
        cf.addColumn(DeletedColumn.create(ldt, timestamp, cfName, "populate_io_cache_on_flush"));
        cf.addColumn(DeletedColumn.create(ldt, timestamp, cfName, "gc_grace_seconds"));
        cf.addColumn(DeletedColumn.create(ldt, timestamp, cfName, "default_validator"));
        cf.addColumn(DeletedColumn.create(ldt, timestamp, cfName, "key_validator"));
        cf.addColumn(DeletedColumn.create(ldt, timestamp, cfName, "min_compaction_threshold"));
        cf.addColumn(DeletedColumn.create(ldt, timestamp, cfName, "max_compaction_threshold"));
        cf.addColumn(DeletedColumn.create(ldt, timestamp, cfName, "memtable_flush_period_in_ms"));
        cf.addColumn(DeletedColumn.create(ldt, timestamp, cfName, "key_alias"));
        cf.addColumn(DeletedColumn.create(ldt, timestamp, cfName, "key_aliases"));
        cf.addColumn(DeletedColumn.create(ldt, timestamp, cfName, "bloom_filter_fp_chance"));
        cf.addColumn(DeletedColumn.create(ldt, timestamp, cfName, "caching"));
        cf.addColumn(DeletedColumn.create(ldt, timestamp, cfName, "default_time_to_live"));
        cf.addColumn(DeletedColumn.create(ldt, timestamp, cfName, "speculative_retry"));
        cf.addColumn(DeletedColumn.create(ldt, timestamp, cfName, "compaction_strategy_class"));
        cf.addColumn(DeletedColumn.create(ldt, timestamp, cfName, "compression_parameters"));
        cf.addColumn(DeletedColumn.create(ldt, timestamp, cfName, "value_alias"));
        cf.addColumn(DeletedColumn.create(ldt, timestamp, cfName, "column_aliases"));
        cf.addColumn(DeletedColumn.create(ldt, timestamp, cfName, "compaction_strategy_options"));
        cf.addColumn(DeletedColumn.create(ldt, timestamp, cfName, "index_interval"));

        for (Map.Entry<ByteBuffer, Long> entry : droppedColumns.entrySet())
            cf.addColumn(new DeletedColumn(makeDroppedColumnName(entry.getKey()), ldt, timestamp));

        for (ColumnDefinition cd : column_metadata.values())
            cd.deleteFromSchema(rm, cfName, getColumnDefinitionComparator(cd), timestamp);

        return rm;
    }

    public void toSchema(RowMutation rm, long timestamp)
    {
        toSchemaNoColumns(rm, timestamp);

        for (ColumnDefinition cd : column_metadata.values())
            cd.toSchema(rm, cfName, getColumnDefinitionComparator(cd), timestamp);
    }

    private void toSchemaNoColumns(RowMutation rm, long timestamp)
    {
        // For property that can be null (and can be changed), we insert tombstones, to make sure
        // we don't keep a property the user has removed
        ColumnFamily cf = rm.addOrGet(SystemTable.SCHEMA_COLUMNFAMILIES_CF);
        int ldt = (int) (System.currentTimeMillis() / 1000);

<<<<<<< HEAD
        cf.addColumn(Column.create(cfType.toString(), timestamp, cfName, "type"));

        if (isSuper())
        {
            // We need to continue saving the comparator and subcomparator separatly, otherwise
            // we won't know at deserialization if the subcomparator should be taken into account
            // TODO: we should implement an on-start migration if we want to get rid of that.
            CompositeType ct = (CompositeType)comparator;
            cf.addColumn(Column.create(ct.types.get(0).toString(), timestamp, cfName, "comparator"));
            cf.addColumn(Column.create(ct.types.get(1).toString(), timestamp, cfName, "subcomparator"));
        }
        else
        {
            cf.addColumn(Column.create(comparator.toString(), timestamp, cfName, "comparator"));
        }

=======
        Integer oldId = Schema.instance.convertNewCfId(cfId);
        if (oldId != null) // keep old ids (see CASSANDRA-3794 for details)
            cf.addColumn(Column.create(oldId, timestamp, cfName, "id"));

        cf.addColumn(Column.create("", timestamp, cfName, ""));
        cf.addColumn(Column.create(cfType.toString(), timestamp, cfName, "type"));
        cf.addColumn(Column.create(comparator.toString(), timestamp, cfName, "comparator"));
        if (subcolumnComparator != null)
            cf.addColumn(Column.create(subcolumnComparator.toString(), timestamp, cfName, "subcomparator"));
>>>>>>> 61567e7b
        cf.addColumn(comment == null ? DeletedColumn.create(ldt, timestamp, cfName, "comment")
                                     : Column.create(comment, timestamp, cfName, "comment"));
        cf.addColumn(Column.create(readRepairChance, timestamp, cfName, "read_repair_chance"));
        cf.addColumn(Column.create(dcLocalReadRepairChance, timestamp, cfName, "local_read_repair_chance"));
        cf.addColumn(Column.create(replicateOnWrite, timestamp, cfName, "replicate_on_write"));
        cf.addColumn(Column.create(populateIoCacheOnFlush, timestamp, cfName, "populate_io_cache_on_flush"));
        cf.addColumn(Column.create(gcGraceSeconds, timestamp, cfName, "gc_grace_seconds"));
        cf.addColumn(Column.create(defaultValidator.toString(), timestamp, cfName, "default_validator"));
        cf.addColumn(Column.create(keyValidator.toString(), timestamp, cfName, "key_validator"));
        cf.addColumn(Column.create(minCompactionThreshold, timestamp, cfName, "min_compaction_threshold"));
        cf.addColumn(Column.create(maxCompactionThreshold, timestamp, cfName, "max_compaction_threshold"));
        cf.addColumn(bloomFilterFpChance == null ? DeletedColumn.create(ldt, timestamp, cfName, "bloomFilterFpChance")
                                                 : Column.create(bloomFilterFpChance, timestamp, cfName, "bloom_filter_fp_chance"));
        cf.addColumn(Column.create(memtableFlushPeriod, timestamp, cfName, "memtable_flush_period_in_ms"));
        cf.addColumn(Column.create(caching.toString(), timestamp, cfName, "caching"));
        cf.addColumn(Column.create(defaultTimeToLive, timestamp, cfName, "default_time_to_live"));
        cf.addColumn(Column.create(compactionStrategyClass.getName(), timestamp, cfName, "compaction_strategy_class"));
        cf.addColumn(Column.create(json(compressionParameters.asThriftOptions()), timestamp, cfName, "compression_parameters"));
        cf.addColumn(Column.create(json(compactionStrategyOptions), timestamp, cfName, "compaction_strategy_options"));
        cf.addColumn(Column.create(indexInterval, timestamp, cfName, "index_interval"));
        cf.addColumn(Column.create(speculativeRetry.toString(), timestamp, cfName, "speculative_retry"));

        for (Map.Entry<ByteBuffer, Long> entry : droppedColumns.entrySet())
            cf.addColumn(new Column(makeDroppedColumnName(entry.getKey()), LongType.instance.decompose(entry.getValue()), timestamp));

        // Save the CQL3 metadata "the old way" for compatibility sake
        cf.addColumn(Column.create(aliasesToJson(partitionKeyColumns), timestamp, cfName, "key_aliases"));
        cf.addColumn(Column.create(aliasesToJson(clusteringKeyColumns), timestamp, cfName, "column_aliases"));
        cf.addColumn(compactValueColumn == null ? DeletedColumn.create(ldt, timestamp, cfName, "value_alias")
                                                : Column.create(compactValueColumn.name, timestamp, cfName, "value_alias"));
    }

    // Package protected for use by tests
    static CFMetaData fromSchemaNoColumns(UntypedResultSet.Row result)
    {
        try
        {
            CFMetaData cfm = new CFMetaData(result.getString("keyspace_name"),
                                            result.getString("columnfamily_name"),
                                            ColumnFamilyType.valueOf(result.getString("type")),
                                            TypeParser.parse(result.getString("comparator")),
                                            result.has("subcomparator") ? TypeParser.parse(result.getString("subcomparator")) : null);

            cfm.readRepairChance(result.getDouble("read_repair_chance"));
            cfm.dcLocalReadRepairChance(result.getDouble("local_read_repair_chance"));
            cfm.replicateOnWrite(result.getBoolean("replicate_on_write"));
            cfm.gcGraceSeconds(result.getInt("gc_grace_seconds"));
            cfm.defaultValidator(TypeParser.parse(result.getString("default_validator")));
            cfm.keyValidator(TypeParser.parse(result.getString("key_validator")));
            cfm.minCompactionThreshold(result.getInt("min_compaction_threshold"));
            cfm.maxCompactionThreshold(result.getInt("max_compaction_threshold"));
            if (result.has("comment"))
                cfm.comment(result.getString("comment"));
            // We need support the old key_alias for compatibility sake
            if (result.has("bloom_filter_fp_chance"))
                cfm.bloomFilterFpChance(result.getDouble("bloom_filter_fp_chance"));
            if (result.has("memtable_flush_period_in_ms"))
                cfm.memtableFlushPeriod(result.getInt("memtable_flush_period_in_ms"));
            cfm.caching(Caching.valueOf(result.getString("caching")));
            if (result.has("default_time_to_live"))
                cfm.defaultTimeToLive(result.getInt("default_time_to_live"));
            if (result.has("speculative_retry"))
                cfm.speculativeRetry(SpeculativeRetry.fromString(result.getString("speculative_retry")));
            cfm.compactionStrategyClass(createCompactionStrategy(result.getString("compaction_strategy_class")));
            cfm.compressionParameters(CompressionParameters.create(fromJsonMap(result.getString("compression_parameters"))));
            cfm.compactionStrategyOptions(fromJsonMap(result.getString("compaction_strategy_options")));
            if (result.has("index_interval"))
                cfm.indexInterval(result.getInt("index_interval"));
            if (result.has("populate_io_cache_on_flush"))
                cfm.populateIoCacheOnFlush(result.getBoolean("populate_io_cache_on_flush"));

            /*
             * The info previously hold by key_alias(es), column_alias and value_alias is now stored in column_metadata (because 1) this
             * make more sense and 2) this allow to store indexing information).
             * However, for upgrade sake we need to still be able to read those old values. Moreover, we cannot easily
             * remove those old columns once "converted" to column_metadata because that would screw up nodes that may
             * not have upgraded. So for now we keep the both info and in sync, even though its redundant.
             * In other words, the ColumnDefinition the following lines add may be replaced later when ColumnDefinition.fromSchema
             * is called but that's ok.
             */
            if (result.has("key_aliases"))
                cfm.addColumnMetadataFromAliases(aliasesFromStrings(fromJsonList(result.getString("key_aliases"))), cfm.keyValidator, ColumnDefinition.Type.PARTITION_KEY);
            else if (result.has("key_alias"))
                cfm.addColumnMetadataFromAliases(Collections.<ByteBuffer>singletonList(result.getBytes("key_alias")), cfm.keyValidator, ColumnDefinition.Type.PARTITION_KEY);

            cfm.addColumnMetadataFromAliases(aliasesFromStrings(fromJsonList(result.getString("column_aliases"))), cfm.comparator, ColumnDefinition.Type.CLUSTERING_KEY);

            if (result.has("value_alias"))
                cfm.addColumnMetadataFromAliases(Collections.<ByteBuffer>singletonList(result.getBytes("value_alias")), cfm.defaultValidator, ColumnDefinition.Type.COMPACT_VALUE);

            if (result.has("dropped_columns"))
                cfm.droppedColumns(convertDroppedColumns(result.getMap("dropped_columns", UTF8Type.instance, LongType.instance)));

            return cfm;
        }
        catch (SyntaxException e)
        {
            throw new RuntimeException(e);
        }
        catch (ConfigurationException e)
        {
            throw new RuntimeException(e);
        }
    }

    public void addColumnMetadataFromAliases(List<ByteBuffer> aliases, AbstractType<?> comparator, ColumnDefinition.Type type)
    {
        if (comparator instanceof CompositeType)
        {
            CompositeType ct = (CompositeType)comparator;
            for (int i = 0; i < aliases.size(); ++i)
            {
                if (aliases.get(i) != null)
                    column_metadata.put(aliases.get(i), new ColumnDefinition(aliases.get(i), ct.types.get(i), i, type));
            }
        }
        else
        {
            assert aliases.size() <= 1;
            if (!aliases.isEmpty() && aliases.get(0) != null)
                column_metadata.put(aliases.get(0), new ColumnDefinition(aliases.get(0), comparator, null, type));
        }
        updateCfDef();
    }

    /**
     * Deserialize CF metadata from low-level representation
     *
     * @return Thrift-based metadata deserialized from schema
     */
    public static CFMetaData fromSchema(UntypedResultSet.Row result)
    {
        CFMetaData cfDef = fromSchemaNoColumns(result);

        Row serializedColumnDefinitions = ColumnDefinition.readSchema(cfDef.ksName, cfDef.cfName);
        return addColumnDefinitionSchema(cfDef, serializedColumnDefinitions);
    }

    private static CFMetaData fromSchema(Row row)
    {
        UntypedResultSet.Row result = QueryProcessor.resultify("SELECT * FROM system.schema_columnfamilies", row).one();
        return fromSchema(result);
    }

    private String aliasesToJson(List<ColumnDefinition> rawAliases)
    {
        List<String> aliases = new ArrayList<String>(rawAliases.size());
        for (ColumnDefinition rawAlias : rawAliases)
            aliases.add(rawAlias == null ? null : UTF8Type.instance.compose(rawAlias.name));
        return json(aliases);
    }

    private static List<ByteBuffer> aliasesFromStrings(List<String> aliases)
    {
        List<ByteBuffer> rawAliases = new ArrayList<ByteBuffer>(aliases.size());
        for (String alias : aliases)
            rawAliases.add(alias == null ? null : UTF8Type.instance.decompose(alias));
        return rawAliases;
    }

    private static Map<ByteBuffer, Long> convertDroppedColumns(Map<String, Long> raw)
    {
        Map<ByteBuffer, Long> converted = Maps.newHashMap();
        for (Map.Entry<String, Long> entry : raw.entrySet())
            converted.put(UTF8Type.instance.decompose(entry.getKey()), entry.getValue());
        return converted;
    }

    private ByteBuffer makeDroppedColumnName(ByteBuffer column)
    {
        ColumnNameBuilder builder = SchemaColumnFamiliesCf.cqlCfDef.getColumnNameBuilder();
        builder.add(UTF8Type.instance.decompose(cfName));
        builder.add(UTF8Type.instance.decompose("dropped_columns"));
        return builder.add(column).build();
    }

    /**
     * Convert current metadata into schema mutation
     *
     * @param timestamp Timestamp to use
     *
     * @return Low-level representation of the CF
     *
     * @throws ConfigurationException if any of the attributes didn't pass validation
     */
    public RowMutation toSchema(long timestamp) throws ConfigurationException
    {
        RowMutation rm = new RowMutation(Table.SYSTEM_KS, SystemTable.getSchemaKSKey(ksName));
        toSchema(rm, timestamp);
        return rm;
    }

    // The comparator to validate the definition name.

    public AbstractType<?> getColumnDefinitionComparator(ColumnDefinition def)
    {
        return getComponentComparator(def.componentIndex, def.type);
    }

    public AbstractType<?> getComponentComparator(Integer componentIndex, ColumnDefinition.Type type)
    {
        switch (type)
        {
            case REGULAR:
                AbstractType<?> cfComparator = cfType == ColumnFamilyType.Super ? ((CompositeType)comparator).types.get(1) : comparator;
                if (cfComparator instanceof CompositeType)
                {
                    if (componentIndex == null)
                        return cfComparator;

                    List<AbstractType<?>> types = ((CompositeType)cfComparator).types;
                    AbstractType<?> t = types.get(componentIndex);
                    assert t != null : "Non-sensical component index";
                    return t;
                }
                else
                {
                    return cfComparator;
                }
            default:
                // CQL3 column names are UTF8
                return UTF8Type.instance;
        }
    }

    // Package protected for use by tests
    static CFMetaData addColumnDefinitionSchema(CFMetaData cfDef, Row serializedColumnDefinitions)
    {
        for (ColumnDefinition cd : ColumnDefinition.fromSchema(serializedColumnDefinitions, cfDef))
            cfDef.column_metadata.put(cd.name, cd);
        return cfDef.updateCfDef();
    }

    public void addColumnDefinition(ColumnDefinition def) throws ConfigurationException
    {
        if (column_metadata.containsKey(def.name))
            throw new ConfigurationException(String.format("Cannot add column %s, a column with the same name already exists", getColumnDefinitionComparator(def).getString(def.name)));

        addOrReplaceColumnDefinition(def);
    }

    // This method doesn't check if a def of the same name already exist and should only be used when we
    // know this cannot happen.
    public void addOrReplaceColumnDefinition(ColumnDefinition def)
    {
        column_metadata.put(def.name, def);
        updateCfDef();
    }

    public boolean removeColumnDefinition(ColumnDefinition def)
    {
        boolean removed = column_metadata.remove(def.name) != null;
        updateCfDef();
        return removed;
    }

    public void recordColumnDrop(ColumnDefinition def)
    {
        assert def.componentIndex != null;
        droppedColumns.put(def.name, FBUtilities.timestampMicros());
    }

    public void renameColumn(ByteBuffer from, String strFrom, ByteBuffer to, String strTo) throws InvalidRequestException
    {
        ColumnDefinition def = column_metadata.get(from);
        if (def == null)
            throw new InvalidRequestException(String.format("Cannot rename unknown column %s in table %s", strFrom, cfName));

        if (column_metadata.get(to) != null)
            throw new InvalidRequestException(String.format("Cannot rename column %s to %s in table %s; another column of that name already exist", strFrom, strTo, cfName));

        if (def.type == ColumnDefinition.Type.REGULAR)
            throw new InvalidRequestException(String.format("Cannot rename non PRIMARY KEY part %s", strFrom));

        ColumnDefinition newDef = def.cloneWithNewName(to);
        // don't call addColumnDefinition/removeColumnDefition because we want to avoid recomputing
        // the CQL3 cfDef between those two operation
        column_metadata.put(newDef.name, newDef);
        column_metadata.remove(def.name);
    }

    private CFMetaData updateCfDef()
    {
        /*
         * TODO: There is definitively some repetition between the CQL3  metadata stored in this
         * object (partitionKeyColumns, ...) and the one stored in CFDefinition.
         * Ultimately, we should probably merge both. However, there is enough details to fix that
         * it's worth doing that in a separate issue.
         */
        rebuildCQL3Metadata();
        cqlCfDef = new CFDefinition(this);
        return this;
    }

    public CFDefinition getCfDef()
    {
        assert cqlCfDef != null;
        return cqlCfDef;
    }

    private void rebuildCQL3Metadata()
    {
        List<ColumnDefinition> pkCols = nullInitializedList(keyValidator.componentsCount());
        int nbCkCols = isDense(comparator, column_metadata.values())
                     ? comparator.componentsCount()
                     : comparator.componentsCount() - (hasCollection() ? 2 : 1);
        List<ColumnDefinition> ckCols = nullInitializedList(nbCkCols);
        Set<ColumnDefinition> regCols = new HashSet<ColumnDefinition>();
        ColumnDefinition compactCol = null;

        for (ColumnDefinition def : column_metadata.values())
        {
            switch (def.type)
            {
                case PARTITION_KEY:
                    assert !(def.componentIndex == null && keyValidator instanceof CompositeType);
                    pkCols.set(def.componentIndex == null ? 0 : def.componentIndex, def);
                    break;
                case CLUSTERING_KEY:
                    assert !(def.componentIndex == null && comparator instanceof CompositeType);
                    ckCols.set(def.componentIndex == null ? 0 : def.componentIndex, def);
                    break;
                case REGULAR:
                    regCols.add(def);
                    break;
                case COMPACT_VALUE:
                    assert compactCol == null : "There shouldn't be more than one compact value defined";
                    compactCol = def;
                    break;
            }
        }

        // Now actually assign the correct value. This is not atomic, but then again, updating CFMetaData is never atomic anyway.
        partitionKeyColumns = pkCols;
        clusteringKeyColumns = ckCols;
        regularColumns = regCols;
        compactValueColumn = compactCol;
    }

    private boolean hasCollection()
    {
        if (isSuper() || !(comparator instanceof CompositeType))
            return false;

        List<AbstractType<?>> types = ((CompositeType)comparator).types;
        return types.get(types.size() - 1) instanceof ColumnToCollectionType;
    }

    /*
     * We call dense a CF for which each component of the comparator is a clustering column, i.e. no
     * component is used to store a regular column names. In other words, non-composite static "thrift"
     * and CQL3 CF are *not* dense.
     * Note that his method is only used by rebuildCQL3Metadata. Once said metadata are built, finding
     * if a CF is dense amounts more simply to check if clusteringKeyColumns.size() == comparator.componentsCount().
     */
    private static boolean isDense(AbstractType<?> comparator, Collection<ColumnDefinition> defs)
    {
        /*
         * This is a bit subtle to compute because of thrift upgrades. A CQL3
         * CF will have all it's column metadata set up from creation, so
         * checking isDense should just be looking the ColumnDefinition of
         * type CLUSTERING_KEY having the biggest componentIndex and comparing that
         * to comparator.componentsCount.
         * However, thrift CF will have no or only some (through ALTER RENAME)
         * metadata set and we still need to make our best effort at finding whether
         * it is intended as a dense CF or not.
         */

        // First, we compute the number of clustering columns metadata actually defined (and
        // whether there is some "hole" in the metadata)
        boolean[] definedClusteringKeys = new boolean[comparator.componentsCount()];
        boolean hasRegular = false;
        for (ColumnDefinition def : defs)
        {
            switch (def.type)
            {
                case CLUSTERING_KEY:
                    definedClusteringKeys[def.componentIndex == null ? 0 : def.componentIndex] = true;
                    break;
                case REGULAR:
                    hasRegular = true;
                    break;
            }
        }
        boolean hasNulls = false;
        int maxIdx = -1;
        for (int i = definedClusteringKeys.length - 1; i >= 0; i--)
        {
            if (maxIdx == -1)
            {
                if (definedClusteringKeys[i])
                    maxIdx = i;
            }
            else
            {
                if (!definedClusteringKeys[i])
                    hasNulls = true;
            }
        }

        if (comparator instanceof CompositeType)
        {
            List<AbstractType<?>> types = ((CompositeType)comparator).types;
            /*
             * There was no real way to define a non-dense composite CF in thrift (the ColumnDefinition.componentIndex
             * is not exposed), so consider dense anything that don't look like a CQL3 created CF.
             *
             * Note that this is not perfect: if someone upgrading from thrift "renames" all but
             * the last column alias, the cf will be considered "sparse" and he will be stuck with
             * that even though that might not be what he wants. But the simple workaround is
             * for that user to rename all the aliases at the same time in the first place.
             */
            AbstractType<?> lastType = types.get(types.size() - 1);
            if (lastType instanceof ColumnToCollectionType)
                return false;

            return !(maxIdx == types.size() - 2 && lastType instanceof UTF8Type && !hasNulls);
        }
        else
        {
            /*
             * For non-composite, we only need to "detect" case where the CF is clearly used as static.
             * For that, just check if we have regular columns metadata sets up and no defined clustering key.
             */
            return !(hasRegular && maxIdx == -1);
        }
    }

    private static <T> List<T> nullInitializedList(int size)
    {
        List<T> l = new ArrayList(size);
        for (int i = 0; i < size; ++i)
            l.add(null);
        return l;
    }

    /**
     * Returns whether this CFMetaData can be fully translated to a thrift
     * definition, i.e. if it doesn't store information that have an equivalent
     * in thrift CfDef.
     */
    public boolean isThriftCompatible()
    {
        // Super CF are always "thrift compatible". But since they may have defs with a componentIndex != null,
        // we have to special case here.
        if (isSuper())
            return true;

        for (ColumnDefinition def : column_metadata.values())
        {
            if (!def.isThriftCompatible())
                return false;
        }
        return true;
    }

    public void validateColumns(Iterable<Column> columns)
    {
        for (Column column : columns)
            column.validateFields(this);
    }

    @Override
    public String toString()
    {
        return new ToStringBuilder(this)
            .append("cfId", cfId)
            .append("ksName", ksName)
            .append("cfName", cfName)
            .append("cfType", cfType)
            .append("comparator", comparator)
            .append("comment", comment)
            .append("readRepairChance", readRepairChance)
            .append("dclocalReadRepairChance", dcLocalReadRepairChance)
            .append("replicateOnWrite", replicateOnWrite)
            .append("gcGraceSeconds", gcGraceSeconds)
            .append("defaultValidator", defaultValidator)
            .append("keyValidator", keyValidator)
            .append("minCompactionThreshold", minCompactionThreshold)
            .append("maxCompactionThreshold", maxCompactionThreshold)
            .append("column_metadata", column_metadata)
            .append("compactionStrategyClass", compactionStrategyClass)
            .append("compactionStrategyOptions", compactionStrategyOptions)
            .append("compressionOptions", compressionParameters.asThriftOptions())
            .append("bloomFilterFpChance", bloomFilterFpChance)
            .append("memtable_flush_period_in_ms", memtableFlushPeriod)
            .append("caching", caching)
            .append("defaultTimeToLive", defaultTimeToLive)
            .append("speculative_retry", speculativeRetry)
            .append("indexInterval", indexInterval)
            .append("populateIoCacheOnFlush", populateIoCacheOnFlush)
            .append("droppedColumns", droppedColumns)
            .toString();
    }
}<|MERGE_RESOLUTION|>--- conflicted
+++ resolved
@@ -1478,7 +1478,7 @@
         ColumnFamily cf = rm.addOrGet(SystemTable.SCHEMA_COLUMNFAMILIES_CF);
         int ldt = (int) (System.currentTimeMillis() / 1000);
 
-<<<<<<< HEAD
+        cf.addColumn(Column.create("", timestamp, cfName, ""));
         cf.addColumn(Column.create(cfType.toString(), timestamp, cfName, "type"));
 
         if (isSuper())
@@ -1495,17 +1495,6 @@
             cf.addColumn(Column.create(comparator.toString(), timestamp, cfName, "comparator"));
         }
 
-=======
-        Integer oldId = Schema.instance.convertNewCfId(cfId);
-        if (oldId != null) // keep old ids (see CASSANDRA-3794 for details)
-            cf.addColumn(Column.create(oldId, timestamp, cfName, "id"));
-
-        cf.addColumn(Column.create("", timestamp, cfName, ""));
-        cf.addColumn(Column.create(cfType.toString(), timestamp, cfName, "type"));
-        cf.addColumn(Column.create(comparator.toString(), timestamp, cfName, "comparator"));
-        if (subcolumnComparator != null)
-            cf.addColumn(Column.create(subcolumnComparator.toString(), timestamp, cfName, "subcomparator"));
->>>>>>> 61567e7b
         cf.addColumn(comment == null ? DeletedColumn.create(ldt, timestamp, cfName, "comment")
                                      : Column.create(comment, timestamp, cfName, "comment"));
         cf.addColumn(Column.create(readRepairChance, timestamp, cfName, "read_repair_chance"));
