--- conflicted
+++ resolved
@@ -31,7 +31,6 @@
 import com.google.common.collect.Iterables;
 import com.google.common.collect.Lists;
 
-import org.apache.cassandra.config.DatabaseDescriptor;
 import org.apache.cassandra.db.ColumnFamilyStore;
 import org.apache.cassandra.db.ConsistencyLevel;
 import org.apache.cassandra.db.DecoratedKey;
@@ -39,15 +38,11 @@
 import org.apache.cassandra.db.Mutation;
 import org.apache.cassandra.db.partitions.PartitionUpdate;
 import org.apache.cassandra.locator.EndpointsForToken;
-import org.apache.cassandra.locator.InOurDcTester;
 import org.apache.cassandra.locator.InetAddressAndPort;
 import org.apache.cassandra.locator.Replica;
 import org.apache.cassandra.locator.ReplicaPlan;
 import org.apache.cassandra.locator.Replicas;
-<<<<<<< HEAD
 import org.apache.cassandra.locator.InOurDc;
-=======
->>>>>>> c2041ba4
 import org.apache.cassandra.metrics.ReadRepairMetrics;
 import org.apache.cassandra.net.RequestCallback;
 import org.apache.cassandra.net.Message;
@@ -57,12 +52,9 @@
 import org.apache.cassandra.utils.concurrent.UncheckedInterruptedException;
 
 import static org.apache.cassandra.net.Verb.*;
-<<<<<<< HEAD
 import static org.apache.cassandra.utils.Clock.Global.nanoTime;
 import static org.apache.cassandra.utils.concurrent.CountDownLatch.newCountDownLatch;
-=======
 import static com.google.common.collect.Iterables.all;
->>>>>>> c2041ba4
 
 public class BlockingPartitionRepair
         extends AsyncFuture<Object> implements RequestCallback<Object>
@@ -76,14 +68,6 @@
 
     public BlockingPartitionRepair(DecoratedKey key, Map<Replica, Mutation> repairs, ReplicaPlan.ForWrite writePlan)
     {
-<<<<<<< HEAD
-        this(key, repairs, writePlan,
-             writePlan.consistencyLevel().isDatacenterLocal() ? InOurDc.endpoints() : Predicates.alwaysTrue());
-    }
-    public BlockingPartitionRepair(DecoratedKey key, Map<Replica, Mutation> repairs, ReplicaPlan.ForWrite writePlan, Predicate<InetAddressAndPort> shouldBlockOn)
-    {
-=======
->>>>>>> c2041ba4
         this.key = key;
         this.pendingRepairs = new ConcurrentHashMap<>(repairs);
         this.writePlan = writePlan;
@@ -101,7 +85,7 @@
                 blockFor--;
 
             // make sure for local consistency, all contacts are local replicas
-            Preconditions.checkState(!writePlan.consistencyLevel().isDatacenterLocal() || InOurDcTester.replicas().test(participant),
+            Preconditions.checkState(!writePlan.consistencyLevel().isDatacenterLocal() || InOurDc.replicas().test(participant),
                                      "Local consistency blocking read repair is trying to contact remote DC node: " + participant.endpoint());
         }
 
@@ -127,16 +111,8 @@
     @VisibleForTesting
     void ack(InetAddressAndPort from)
     {
-<<<<<<< HEAD
-        if (shouldBlockOn.test(from))
-        {
-            pendingRepairs.remove(writePlan.lookup(from));
-            latch.decrement();
-        }
-=======
         pendingRepairs.remove(writePlan.lookup(from));
-        latch.countDown();
->>>>>>> c2041ba4
+        latch.decrement();
     }
 
     @Override
@@ -224,7 +200,7 @@
         if (awaitRepairsUntil(timeout + timeoutUnit.convert(mutationsSentTime, TimeUnit.NANOSECONDS), timeoutUnit))
             return;
 
-        EndpointsForToken newCandidates = writePlan.consistencyLevel().isDatacenterLocal() ? writePlan.liveUncontacted().filter(InOurDcTester.replicas()) : writePlan.liveUncontacted();
+        EndpointsForToken newCandidates = writePlan.consistencyLevel().isDatacenterLocal() ? writePlan.liveUncontacted().filter(InOurDc.replicas()) : writePlan.liveUncontacted();
         if (newCandidates.isEmpty())
             return;
 
