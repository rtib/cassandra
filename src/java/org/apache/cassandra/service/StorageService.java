/*
 * Licensed to the Apache Software Foundation (ASF) under one
 * or more contributor license agreements.  See the NOTICE file
 * distributed with this work for additional information
 * regarding copyright ownership.  The ASF licenses this file
 * to you under the Apache License, Version 2.0 (the
 * "License"); you may not use this file except in compliance
 * with the License.  You may obtain a copy of the License at
 *
 *     http://www.apache.org/licenses/LICENSE-2.0
 *
 * Unless required by applicable law or agreed to in writing, software
 * distributed under the License is distributed on an "AS IS" BASIS,
 * WITHOUT WARRANTIES OR CONDITIONS OF ANY KIND, either express or implied.
 * See the License for the specific language governing permissions and
 * limitations under the License.
 */
package org.apache.cassandra.service;

import java.io.*;
import java.lang.management.ManagementFactory;
import java.net.InetAddress;
import java.net.UnknownHostException;
import java.nio.ByteBuffer;
import java.util.*;
import java.util.Map.Entry;
import java.util.concurrent.*;
import java.util.concurrent.atomic.AtomicBoolean;
import java.util.concurrent.atomic.AtomicInteger;
import java.util.regex.MatchResult;
import java.util.regex.Pattern;
import java.util.stream.StreamSupport;

import javax.annotation.Nullable;
import javax.management.*;
import javax.management.openmbean.TabularData;
import javax.management.openmbean.TabularDataSupport;

import com.google.common.annotations.VisibleForTesting;
import com.google.common.base.Predicate;
import com.google.common.collect.*;
import com.google.common.util.concurrent.*;

import org.apache.commons.lang3.StringUtils;

import org.slf4j.Logger;
import org.slf4j.LoggerFactory;

import org.apache.cassandra.auth.AuthKeyspace;
import org.apache.cassandra.auth.AuthMigrationListener;
import org.apache.cassandra.batchlog.BatchRemoveVerbHandler;
import org.apache.cassandra.batchlog.BatchStoreVerbHandler;
import org.apache.cassandra.batchlog.BatchlogManager;
import org.apache.cassandra.concurrent.NamedThreadFactory;
import org.apache.cassandra.concurrent.ScheduledExecutors;
import org.apache.cassandra.concurrent.Stage;
import org.apache.cassandra.concurrent.StageManager;
import org.apache.cassandra.config.CFMetaData;
import org.apache.cassandra.config.DatabaseDescriptor;
import org.apache.cassandra.config.Schema;
import org.apache.cassandra.config.SchemaConstants;
import org.apache.cassandra.config.ViewDefinition;
import org.apache.cassandra.db.*;
import org.apache.cassandra.db.commitlog.CommitLog;
import org.apache.cassandra.db.compaction.CompactionManager;
import org.apache.cassandra.db.lifecycle.LifecycleTransaction;
import org.apache.cassandra.dht.*;
import org.apache.cassandra.dht.Range;
import org.apache.cassandra.dht.Token.TokenFactory;
import org.apache.cassandra.exceptions.*;
import org.apache.cassandra.gms.*;
import org.apache.cassandra.hints.HintVerbHandler;
import org.apache.cassandra.hints.HintsService;
import org.apache.cassandra.io.sstable.SSTableLoader;
import org.apache.cassandra.io.util.FileUtils;
import org.apache.cassandra.locator.*;
import org.apache.cassandra.metrics.StorageMetrics;
import org.apache.cassandra.net.*;
import org.apache.cassandra.repair.*;
import org.apache.cassandra.repair.messages.RepairOption;
import org.apache.cassandra.schema.CompactionParams.TombstoneOption;
import org.apache.cassandra.schema.KeyspaceMetadata;
import org.apache.cassandra.schema.SchemaKeyspace;
import org.apache.cassandra.service.paxos.CommitVerbHandler;
import org.apache.cassandra.service.paxos.PrepareVerbHandler;
import org.apache.cassandra.service.paxos.ProposeVerbHandler;
import org.apache.cassandra.streaming.*;
import org.apache.cassandra.thrift.EndpointDetails;
import org.apache.cassandra.thrift.TokenRange;
import org.apache.cassandra.thrift.cassandraConstants;
import org.apache.cassandra.tracing.TraceKeyspace;
import org.apache.cassandra.transport.ProtocolVersion;
import org.apache.cassandra.utils.*;
import org.apache.cassandra.utils.logging.LoggingSupportFactory;
import org.apache.cassandra.utils.progress.ProgressEvent;
import org.apache.cassandra.utils.progress.ProgressEventType;
import org.apache.cassandra.utils.progress.jmx.JMXProgressSupport;
import org.apache.cassandra.utils.progress.jmx.LegacyJMXProgressSupport;

import static java.util.Arrays.asList;
import static java.util.stream.Collectors.toList;
import static org.apache.cassandra.index.SecondaryIndexManager.getIndexName;
import static org.apache.cassandra.index.SecondaryIndexManager.isIndexColumnFamily;

/**
 * This abstraction contains the token/identifier of this node
 * on the identifier space. This token gets gossiped around.
 * This class will also maintain histograms of the load information
 * of other nodes in the cluster.
 */
public class StorageService extends NotificationBroadcasterSupport implements IEndpointStateChangeSubscriber, StorageServiceMBean
{
    private static final Logger logger = LoggerFactory.getLogger(StorageService.class);

    public static final int RING_DELAY = getRingDelay(); // delay after which we assume ring has stablized

    private final JMXProgressSupport progressSupport = new JMXProgressSupport(this);

    /**
     * @deprecated backward support to previous notification interface
     * Will be removed on 4.0
     */
    @Deprecated
    private final LegacyJMXProgressSupport legacyProgressSupport;

    private static final AtomicInteger threadCounter = new AtomicInteger(1);

    private static int getRingDelay()
    {
        String newdelay = System.getProperty("cassandra.ring_delay_ms");
        if (newdelay != null)
        {
            logger.info("Overriding RING_DELAY to {}ms", newdelay);
            return Integer.parseInt(newdelay);
        }
        else
            return 30 * 1000;
    }

    /* This abstraction maintains the token/endpoint metadata information */
    private TokenMetadata tokenMetadata = new TokenMetadata();

    public volatile VersionedValue.VersionedValueFactory valueFactory = new VersionedValue.VersionedValueFactory(tokenMetadata.partitioner);

    private Thread drainOnShutdown = null;
    private volatile boolean isShutdown = false;
    private final List<Runnable> preShutdownHooks = new ArrayList<>();
    private final List<Runnable> postShutdownHooks = new ArrayList<>();

    public static final StorageService instance = new StorageService();

    @Deprecated
    public boolean isInShutdownHook()
    {
        return isShutdown();
    }

    public boolean isShutdown()
    {
        return isShutdown;
    }

    public Collection<Range<Token>> getLocalRanges(String keyspaceName)
    {
        return getRangesForEndpoint(keyspaceName, FBUtilities.getBroadcastAddress());
    }

    public Collection<Range<Token>> getPrimaryRanges(String keyspace)
    {
        return getPrimaryRangesForEndpoint(keyspace, FBUtilities.getBroadcastAddress());
    }

    public Collection<Range<Token>> getPrimaryRangesWithinDC(String keyspace)
    {
        return getPrimaryRangeForEndpointWithinDC(keyspace, FBUtilities.getBroadcastAddress());
    }

    private final Set<InetAddress> replicatingNodes = Collections.synchronizedSet(new HashSet<InetAddress>());
    private CassandraDaemon daemon;

    private InetAddress removingNode;

    /* Are we starting this node in bootstrap mode? */
    private volatile boolean isBootstrapMode;

    /* we bootstrap but do NOT join the ring unless told to do so */
    private boolean isSurveyMode = Boolean.parseBoolean(System.getProperty
            ("cassandra.write_survey", "false"));

    /* true if node is rebuilding and receiving data */
    private final AtomicBoolean isRebuilding = new AtomicBoolean();
    private final AtomicBoolean isDecommissioning = new AtomicBoolean();

    private volatile boolean initialized = false;
    private volatile boolean joined = false;
    private volatile boolean gossipActive = false;
    private final AtomicBoolean authSetupCalled = new AtomicBoolean(false);
    private volatile boolean authSetupComplete = false;

    /* the probability for tracing any particular request, 0 disables tracing and 1 enables for all */
    private double traceProbability = 0.0;

    private static enum Mode { STARTING, NORMAL, JOINING, LEAVING, DECOMMISSIONED, MOVING, DRAINING, DRAINED }
    private volatile Mode operationMode = Mode.STARTING;

    /* Used for tracking drain progress */
    private volatile int totalCFs, remainingCFs;

    private static final AtomicInteger nextRepairCommand = new AtomicInteger();

    private final List<IEndpointLifecycleSubscriber> lifecycleSubscribers = new CopyOnWriteArrayList<>();

    private final ObjectName jmxObjectName;

    private Collection<Token> bootstrapTokens = null;

    // true when keeping strict consistency while bootstrapping
    private static final boolean useStrictConsistency = Boolean.parseBoolean(System.getProperty("cassandra.consistent.rangemovement", "true"));
    private static final boolean allowSimultaneousMoves = Boolean.parseBoolean(System.getProperty("cassandra.consistent.simultaneousmoves.allow","false"));
    private static final boolean joinRing = Boolean.parseBoolean(System.getProperty("cassandra.join_ring", "true"));
    private boolean replacing;

    private final StreamStateStore streamStateStore = new StreamStateStore();

    public boolean isSurveyMode()
    {
        return isSurveyMode;
    }

    public boolean hasJoined()
    {
        return joined;
    }

    /** This method updates the local token on disk  */
    public void setTokens(Collection<Token> tokens)
    {
        assert tokens != null && !tokens.isEmpty() : "Node needs at least one token.";
        if (logger.isDebugEnabled())
            logger.debug("Setting tokens to {}", tokens);
        SystemKeyspace.updateTokens(tokens);
        Collection<Token> localTokens = getLocalTokens();
        setGossipTokens(localTokens);
        tokenMetadata.updateNormalTokens(tokens, FBUtilities.getBroadcastAddress());
        setMode(Mode.NORMAL, false);
    }

    public void setGossipTokens(Collection<Token> tokens)
    {
        List<Pair<ApplicationState, VersionedValue>> states = new ArrayList<Pair<ApplicationState, VersionedValue>>();
        states.add(Pair.create(ApplicationState.TOKENS, valueFactory.tokens(tokens)));
        states.add(Pair.create(ApplicationState.STATUS, valueFactory.normal(tokens)));
        Gossiper.instance.addLocalApplicationStates(states);
    }

    public StorageService()
    {
        // use dedicated executor for sending JMX notifications
        super(Executors.newSingleThreadExecutor());

        MBeanServer mbs = ManagementFactory.getPlatformMBeanServer();
        try
        {
            jmxObjectName = new ObjectName("org.apache.cassandra.db:type=StorageService");
            mbs.registerMBean(this, jmxObjectName);
            mbs.registerMBean(StreamManager.instance, new ObjectName(StreamManager.OBJECT_NAME));
        }
        catch (Exception e)
        {
            throw new RuntimeException(e);
        }

        legacyProgressSupport = new LegacyJMXProgressSupport(this, jmxObjectName);

        /* register the verb handlers */
        MessagingService.instance().registerVerbHandlers(MessagingService.Verb.MUTATION, new MutationVerbHandler());
        MessagingService.instance().registerVerbHandlers(MessagingService.Verb.READ_REPAIR, new ReadRepairVerbHandler());
        MessagingService.instance().registerVerbHandlers(MessagingService.Verb.READ, new ReadCommandVerbHandler());
        MessagingService.instance().registerVerbHandlers(MessagingService.Verb.RANGE_SLICE, new RangeSliceVerbHandler());
        MessagingService.instance().registerVerbHandlers(MessagingService.Verb.PAGED_RANGE, new RangeSliceVerbHandler());
        MessagingService.instance().registerVerbHandlers(MessagingService.Verb.COUNTER_MUTATION, new CounterMutationVerbHandler());
        MessagingService.instance().registerVerbHandlers(MessagingService.Verb.TRUNCATE, new TruncateVerbHandler());
        MessagingService.instance().registerVerbHandlers(MessagingService.Verb.PAXOS_PREPARE, new PrepareVerbHandler());
        MessagingService.instance().registerVerbHandlers(MessagingService.Verb.PAXOS_PROPOSE, new ProposeVerbHandler());
        MessagingService.instance().registerVerbHandlers(MessagingService.Verb.PAXOS_COMMIT, new CommitVerbHandler());
        MessagingService.instance().registerVerbHandlers(MessagingService.Verb.HINT, new HintVerbHandler());

        // see BootStrapper for a summary of how the bootstrap verbs interact
        MessagingService.instance().registerVerbHandlers(MessagingService.Verb.REPLICATION_FINISHED, new ReplicationFinishedVerbHandler());
        MessagingService.instance().registerVerbHandlers(MessagingService.Verb.REQUEST_RESPONSE, new ResponseVerbHandler());
        MessagingService.instance().registerVerbHandlers(MessagingService.Verb.INTERNAL_RESPONSE, new ResponseVerbHandler());
        MessagingService.instance().registerVerbHandlers(MessagingService.Verb.REPAIR_MESSAGE, new RepairMessageVerbHandler());
        MessagingService.instance().registerVerbHandlers(MessagingService.Verb.GOSSIP_SHUTDOWN, new GossipShutdownVerbHandler());

        MessagingService.instance().registerVerbHandlers(MessagingService.Verb.GOSSIP_DIGEST_SYN, new GossipDigestSynVerbHandler());
        MessagingService.instance().registerVerbHandlers(MessagingService.Verb.GOSSIP_DIGEST_ACK, new GossipDigestAckVerbHandler());
        MessagingService.instance().registerVerbHandlers(MessagingService.Verb.GOSSIP_DIGEST_ACK2, new GossipDigestAck2VerbHandler());

        MessagingService.instance().registerVerbHandlers(MessagingService.Verb.DEFINITIONS_UPDATE, new DefinitionsUpdateVerbHandler());
        MessagingService.instance().registerVerbHandlers(MessagingService.Verb.SCHEMA_CHECK, new SchemaCheckVerbHandler());
        MessagingService.instance().registerVerbHandlers(MessagingService.Verb.MIGRATION_REQUEST, new MigrationRequestVerbHandler());

        MessagingService.instance().registerVerbHandlers(MessagingService.Verb.SNAPSHOT, new SnapshotVerbHandler());
        MessagingService.instance().registerVerbHandlers(MessagingService.Verb.ECHO, new EchoVerbHandler());

        MessagingService.instance().registerVerbHandlers(MessagingService.Verb.BATCH_STORE, new BatchStoreVerbHandler());
        MessagingService.instance().registerVerbHandlers(MessagingService.Verb.BATCH_REMOVE, new BatchRemoveVerbHandler());
    }

    public void registerDaemon(CassandraDaemon daemon)
    {
        this.daemon = daemon;
    }

    public void register(IEndpointLifecycleSubscriber subscriber)
    {
        lifecycleSubscribers.add(subscriber);
    }

    public void unregister(IEndpointLifecycleSubscriber subscriber)
    {
        lifecycleSubscribers.remove(subscriber);
    }

    // should only be called via JMX
    public void stopGossiping()
    {
        if (gossipActive)
        {
            logger.warn("Stopping gossip by operator request");
            Gossiper.instance.stop();
            gossipActive = false;
        }
    }

    // should only be called via JMX
    public synchronized void startGossiping()
    {
        if (!gossipActive)
        {
            checkServiceAllowedToStart("gossip");

            logger.warn("Starting gossip by operator request");
            Collection<Token> tokens = SystemKeyspace.getSavedTokens();

            boolean validTokens = tokens != null && !tokens.isEmpty();

            // shouldn't be called before these are set if we intend to join the ring/are in the process of doing so
            if (joined || joinRing)
                assert validTokens : "Cannot start gossiping for a node intended to join without valid tokens";

            if (validTokens)
                setGossipTokens(tokens);

            Gossiper.instance.forceNewerGeneration();
            Gossiper.instance.start((int) (System.currentTimeMillis() / 1000));
            gossipActive = true;
        }
    }

    // should only be called via JMX
    public boolean isGossipRunning()
    {
        return Gossiper.instance.isEnabled();
    }

    // should only be called via JMX
    public synchronized void startRPCServer()
    {
        checkServiceAllowedToStart("thrift");

        if (daemon == null)
        {
            throw new IllegalStateException("No configured daemon");
        }

        // We only start transports if bootstrap has completed and we're not in survey mode, OR if we are in
        // survey mode and streaming has completed but we're not using auth.
        // OR if we have not joined the ring yet.
        if (StorageService.instance.hasJoined())
        {
            if (StorageService.instance.isSurveyMode())
            {
                if (StorageService.instance.isBootstrapMode() || DatabaseDescriptor.getAuthenticator().requireAuthentication())
                {
                    throw new IllegalStateException("Not starting RPC server in write_survey mode as it's bootstrapping or " +
                            "auth is enabled");
                }
            }
            else
            {
                if (!SystemKeyspace.bootstrapComplete())
                {
                    throw new IllegalStateException("Node is not yet bootstrapped completely. Use nodetool to check bootstrap state and resume. For more, see `nodetool help bootstrap`");
                }
            }
        }

        daemon.thriftServer.start();
    }

    public void stopRPCServer()
    {
        if (daemon == null)
        {
            throw new IllegalStateException("No configured daemon");
        }
        if (daemon.thriftServer != null)
            daemon.thriftServer.stop();
    }

    public boolean isRPCServerRunning()
    {
        if ((daemon == null) || (daemon.thriftServer == null))
        {
            return false;
        }
        return daemon.thriftServer.isRunning();
    }

    public synchronized void startNativeTransport()
    {
        checkServiceAllowedToStart("native transport");

        if (daemon == null)
        {
            throw new IllegalStateException("No configured daemon");
        }

        try
        {
            daemon.startNativeTransport();
        }
        catch (Exception e)
        {
            throw new RuntimeException("Error starting native transport: " + e.getMessage());
        }
    }

    public void stopNativeTransport()
    {
        if (daemon == null)
        {
            throw new IllegalStateException("No configured daemon");
        }
        daemon.stopNativeTransport();
    }

    public boolean isNativeTransportRunning()
    {
        if (daemon == null)
        {
            return false;
        }
        return daemon.isNativeTransportRunning();
    }

    public void stopTransports()
    {
        if (isGossipActive())
        {
            logger.error("Stopping gossiper");
            stopGossiping();
        }
        if (isRPCServerRunning())
        {
            logger.error("Stopping RPC server");
            stopRPCServer();
        }
        if (isNativeTransportRunning())
        {
            logger.error("Stopping native transport");
            stopNativeTransport();
        }
    }

    /**
     * Set the Gossip flag RPC_READY to false and then
     * shutdown the client services (thrift and CQL).
     *
     * Note that other nodes will do this for us when
     * they get the Gossip shutdown message, so even if
     * we don't get time to broadcast this, it is not a problem.
     *
     * See {@link Gossiper#markAsShutdown(InetAddress)}
     */
    private void shutdownClientServers()
    {
        setRpcReady(false);
        stopRPCServer();
        stopNativeTransport();
    }

    public void stopClient()
    {
        Gossiper.instance.unregister(this);
        Gossiper.instance.stop();
        MessagingService.instance().shutdown();
        // give it a second so that task accepted before the MessagingService shutdown gets submitted to the stage (to avoid RejectedExecutionException)
        Uninterruptibles.sleepUninterruptibly(1, TimeUnit.SECONDS);
        StageManager.shutdownNow();
    }

    public boolean isInitialized()
    {
        return initialized;
    }

    public boolean isGossipActive()
    {
        return gossipActive;
    }

    public boolean isDaemonSetupCompleted()
    {
        return daemon == null
               ? false
               : daemon.setupCompleted();
    }

    public void stopDaemon()
    {
        if (daemon == null)
            throw new IllegalStateException("No configured daemon");
        daemon.deactivate();
    }

    private synchronized UUID prepareForReplacement() throws ConfigurationException
    {
        if (SystemKeyspace.bootstrapComplete())
            throw new RuntimeException("Cannot replace address with a node that is already bootstrapped");

        if (!joinRing)
            throw new ConfigurationException("Cannot set both join_ring=false and attempt to replace a node");

        if (!DatabaseDescriptor.isAutoBootstrap() && !Boolean.getBoolean("cassandra.allow_unsafe_replace"))
            throw new RuntimeException("Replacing a node without bootstrapping risks invalidating consistency " +
                                       "guarantees as the expected data may not be present until repair is run. " +
                                       "To perform this operation, please restart with " +
                                       "-Dcassandra.allow_unsafe_replace=true");

        InetAddress replaceAddress = DatabaseDescriptor.getReplaceAddress();
        logger.info("Gathering node replacement information for {}", replaceAddress);
        Map<InetAddress, EndpointState> epStates = Gossiper.instance.doShadowRound();
        // as we've completed the shadow round of gossip, we should be able to find the node we're replacing
        if (epStates.get(replaceAddress) == null)
            throw new RuntimeException(String.format("Cannot replace_address %s because it doesn't exist in gossip", replaceAddress));

        try
        {
            VersionedValue tokensVersionedValue = epStates.get(replaceAddress).getApplicationState(ApplicationState.TOKENS);
            if (tokensVersionedValue == null)
                throw new RuntimeException(String.format("Could not find tokens for %s to replace", replaceAddress));

            bootstrapTokens = TokenSerializer.deserialize(tokenMetadata.partitioner, new DataInputStream(new ByteArrayInputStream(tokensVersionedValue.toBytes())));
        }
        catch (IOException e)
        {
            throw new RuntimeException(e);
        }

        UUID localHostId = SystemKeyspace.getLocalHostId();

        if (isReplacingSameAddress())
        {
            localHostId = Gossiper.instance.getHostId(replaceAddress, epStates);
            SystemKeyspace.setLocalHostId(localHostId); // use the replacee's host Id as our own so we receive hints, etc
        }

        return localHostId;
    }

    private synchronized void checkForEndpointCollision(UUID localHostId, Set<InetAddress> peers) throws ConfigurationException
    {
        if (Boolean.getBoolean("cassandra.allow_unsafe_join"))
        {
            logger.warn("Skipping endpoint collision check as cassandra.allow_unsafe_join=true");
            return;
        }

        logger.debug("Starting shadow gossip round to check for endpoint collision");
        Map<InetAddress, EndpointState> epStates = Gossiper.instance.doShadowRound(peers);

        if (epStates.isEmpty() && DatabaseDescriptor.getSeeds().contains(FBUtilities.getBroadcastAddress()))
            logger.info("Unable to gossip with any peers but continuing anyway since node is in its own seed list");

        // If bootstrapping, check whether any previously known status for the endpoint makes it unsafe to do so.
        // If not bootstrapping, compare the host id for this endpoint learned from gossip (if any) with the local
        // one, which was either read from system.local or generated at startup. If a learned id is present &
        // doesn't match the local, then the node needs replacing
        if (!Gossiper.instance.isSafeForStartup(FBUtilities.getBroadcastAddress(), localHostId, shouldBootstrap(), epStates))
        {
            throw new RuntimeException(String.format("A node with address %s already exists, cancelling join. " +
                                                     "Use cassandra.replace_address if you want to replace this node.",
                                                     FBUtilities.getBroadcastAddress()));
        }

        if (shouldBootstrap() && useStrictConsistency && !allowSimultaneousMoves())
        {
            for (Map.Entry<InetAddress, EndpointState> entry : epStates.entrySet())
            {
                // ignore local node or empty status
                if (entry.getKey().equals(FBUtilities.getBroadcastAddress()) || entry.getValue().getApplicationState(ApplicationState.STATUS) == null)
                    continue;
                String[] pieces = splitValue(entry.getValue().getApplicationState(ApplicationState.STATUS));
                assert (pieces.length > 0);
                String state = pieces[0];
                if (state.equals(VersionedValue.STATUS_BOOTSTRAPPING) || state.equals(VersionedValue.STATUS_LEAVING) || state.equals(VersionedValue.STATUS_MOVING))
                    throw new UnsupportedOperationException("Other bootstrapping/leaving/moving nodes detected, cannot bootstrap while cassandra.consistent.rangemovement is true");
            }
        }
    }

    private boolean allowSimultaneousMoves()
    {
        return allowSimultaneousMoves && DatabaseDescriptor.getNumTokens() == 1;
    }

    // for testing only
    public void unsafeInitialize() throws ConfigurationException
    {
        initialized = true;
        gossipActive = true;
        Gossiper.instance.register(this);
        Gossiper.instance.start((int) (System.currentTimeMillis() / 1000)); // needed for node-ring gathering.
        Gossiper.instance.addLocalApplicationState(ApplicationState.NET_VERSION, valueFactory.networkVersion());
        if (!MessagingService.instance().isListening())
            MessagingService.instance().listen();
    }

    public void populateTokenMetadata()
    {
        if (Boolean.parseBoolean(System.getProperty("cassandra.load_ring_state", "true")))
        {
            logger.info("Populating token metadata from system tables");
            Multimap<InetAddress, Token> loadedTokens = SystemKeyspace.loadTokens();
            if (!shouldBootstrap()) // if we have not completed bootstrapping, we should not add ourselves as a normal token
                loadedTokens.putAll(FBUtilities.getBroadcastAddress(), SystemKeyspace.getSavedTokens());
            for (InetAddress ep : loadedTokens.keySet())
                tokenMetadata.updateNormalTokens(loadedTokens.get(ep), ep);

            logger.info("Token metadata: {}", tokenMetadata);
        }
    }

    public synchronized void initServer() throws ConfigurationException
    {
        initServer(RING_DELAY);
    }

    public synchronized void initServer(int delay) throws ConfigurationException
    {
        logger.info("Cassandra version: {}", FBUtilities.getReleaseVersionString());
        logger.info("Thrift API version: {}", cassandraConstants.VERSION);
        logger.info("CQL supported versions: {} (default: {})",
                StringUtils.join(ClientState.getCQLSupportedVersion(), ", "), ClientState.DEFAULT_CQL_VERSION);
        logger.info("Native protocol supported versions: {} (default: {})",
                    StringUtils.join(ProtocolVersion.supportedVersions(), ", "), ProtocolVersion.CURRENT);

        try
        {
            // Ensure StorageProxy is initialized on start-up; see CASSANDRA-3797.
            Class.forName("org.apache.cassandra.service.StorageProxy");
            // also IndexSummaryManager, which is otherwise unreferenced
            Class.forName("org.apache.cassandra.io.sstable.IndexSummaryManager");
        }
        catch (ClassNotFoundException e)
        {
            throw new AssertionError(e);
        }

        // daemon threads, like our executors', continue to run while shutdown hooks are invoked
        drainOnShutdown = NamedThreadFactory.createThread(new WrappedRunnable()
        {
            @Override
            public void runMayThrow() throws InterruptedException, ExecutionException, IOException
            {
                drain(true);

                if (FBUtilities.isWindows)
                    WindowsTimer.endTimerPeriod(DatabaseDescriptor.getWindowsTimerInterval());

                LoggingSupportFactory.getLoggingSupport().onShutdown();
            }
        }, "StorageServiceShutdownHook");
        Runtime.getRuntime().addShutdownHook(drainOnShutdown);

        replacing = isReplacing();

        if (!Boolean.parseBoolean(System.getProperty("cassandra.start_gossip", "true")))
        {
            logger.info("Not starting gossip as requested.");
            // load ring state in preparation for starting gossip later
            loadRingState();
            initialized = true;
            return;
        }

        prepareToJoin();

        // Has to be called after the host id has potentially changed in prepareToJoin().
        try
        {
            CacheService.instance.counterCache.loadSavedAsync().get();
        }
        catch (Throwable t)
        {
            JVMStabilityInspector.inspectThrowable(t);
            logger.warn("Error loading counter cache", t);
        }

        if (joinRing)
        {
            joinTokenRing(delay);
        }
        else
        {
            Collection<Token> tokens = SystemKeyspace.getSavedTokens();
            if (!tokens.isEmpty())
            {
                tokenMetadata.updateNormalTokens(tokens, FBUtilities.getBroadcastAddress());
                // order is important here, the gossiper can fire in between adding these two states.  It's ok to send TOKENS without STATUS, but *not* vice versa.
                List<Pair<ApplicationState, VersionedValue>> states = new ArrayList<Pair<ApplicationState, VersionedValue>>();
                states.add(Pair.create(ApplicationState.TOKENS, valueFactory.tokens(tokens)));
                states.add(Pair.create(ApplicationState.STATUS, valueFactory.hibernate(true)));
                Gossiper.instance.addLocalApplicationStates(states);
            }
            doAuthSetup();
            logger.info("Not joining ring as requested. Use JMX (StorageService->joinRing()) to initiate ring joining");
        }

        initialized = true;
    }

    private void loadRingState()
    {
        if (Boolean.parseBoolean(System.getProperty("cassandra.load_ring_state", "true")))
        {
            logger.info("Loading persisted ring state");
            Multimap<InetAddress, Token> loadedTokens = SystemKeyspace.loadTokens();
            Map<InetAddress, UUID> loadedHostIds = SystemKeyspace.loadHostIds();
            for (InetAddress ep : loadedTokens.keySet())
            {
                if (ep.equals(FBUtilities.getBroadcastAddress()))
                {
                    // entry has been mistakenly added, delete it
                    SystemKeyspace.removeEndpoint(ep);
                }
                else
                {
                    if (loadedHostIds.containsKey(ep))
                        tokenMetadata.updateHostId(loadedHostIds.get(ep), ep);
                    Gossiper.instance.addSavedEndpoint(ep);
                }
            }
        }
    }

    private boolean isReplacing()
    {
        if (System.getProperty("cassandra.replace_address_first_boot", null) != null && SystemKeyspace.bootstrapComplete())
        {
            logger.info("Replace address on first boot requested; this node is already bootstrapped");
            return false;
        }
        return DatabaseDescriptor.getReplaceAddress() != null;
    }

    /**
     * In the event of forceful termination we need to remove the shutdown hook to prevent hanging (OOM for instance)
     */
    public void removeShutdownHook()
    {
        if (drainOnShutdown != null)
            Runtime.getRuntime().removeShutdownHook(drainOnShutdown);

        if (FBUtilities.isWindows)
            WindowsTimer.endTimerPeriod(DatabaseDescriptor.getWindowsTimerInterval());
    }

    private boolean shouldBootstrap()
    {
        return DatabaseDescriptor.isAutoBootstrap() && !SystemKeyspace.bootstrapComplete() && !isSeed();
    }

    public static boolean isSeed()
    {
        return DatabaseDescriptor.getSeeds().contains(FBUtilities.getBroadcastAddress());
    }

    private void prepareToJoin() throws ConfigurationException
    {
        if (!joined)
        {
            Map<ApplicationState, VersionedValue> appStates = new EnumMap<>(ApplicationState.class);

            if (SystemKeyspace.wasDecommissioned())
            {
                if (Boolean.getBoolean("cassandra.override_decommission"))
                {
                    logger.warn("This node was decommissioned, but overriding by operator request.");
                    SystemKeyspace.setBootstrapState(SystemKeyspace.BootstrapState.COMPLETED);
                }
                else
                    throw new ConfigurationException("This node was decommissioned and will not rejoin the ring unless cassandra.override_decommission=true has been set, or all existing data is removed and the node is bootstrapped again");
            }

            if (DatabaseDescriptor.getReplaceTokens().size() > 0 || DatabaseDescriptor.getReplaceNode() != null)
                throw new RuntimeException("Replace method removed; use cassandra.replace_address instead");

            if (!MessagingService.instance().isListening())
                MessagingService.instance().listen();

            UUID localHostId = SystemKeyspace.getLocalHostId();

            if (replacing)
            {
                localHostId = prepareForReplacement();
                appStates.put(ApplicationState.TOKENS, valueFactory.tokens(bootstrapTokens));

                if (!DatabaseDescriptor.isAutoBootstrap())
                {
                    // Will not do replace procedure, persist the tokens we're taking over locally
                    // so that they don't get clobbered with auto generated ones in joinTokenRing
                    SystemKeyspace.updateTokens(bootstrapTokens);
                }
                else if (isReplacingSameAddress())
                {
                    //only go into hibernate state if replacing the same address (CASSANDRA-8523)
                    logger.warn("Writes will not be forwarded to this node during replacement because it has the same address as " +
                                "the node to be replaced ({}). If the previous node has been down for longer than max_hint_window_in_ms, " +
                                "repair must be run after the replacement process in order to make this node consistent.",
                                DatabaseDescriptor.getReplaceAddress());
                    appStates.put(ApplicationState.STATUS, valueFactory.hibernate(true));
                }
            }
            else
            {
                checkForEndpointCollision(localHostId, SystemKeyspace.loadHostIds().keySet());
            }

            // have to start the gossip service before we can see any info on other nodes.  this is necessary
            // for bootstrap to get the load info it needs.
            // (we won't be part of the storage ring though until we add a counterId to our state, below.)
            // Seed the host ID-to-endpoint map with our own ID.
            getTokenMetadata().updateHostId(localHostId, FBUtilities.getBroadcastAddress());
            appStates.put(ApplicationState.NET_VERSION, valueFactory.networkVersion());
            appStates.put(ApplicationState.HOST_ID, valueFactory.hostId(localHostId));
            appStates.put(ApplicationState.RPC_ADDRESS, valueFactory.rpcaddress(FBUtilities.getBroadcastRpcAddress()));
            appStates.put(ApplicationState.RELEASE_VERSION, valueFactory.releaseVersion());

            // load the persisted ring state. This used to be done earlier in the init process,
            // but now we always perform a shadow round when preparing to join and we have to
            // clear endpoint states after doing that.
            loadRingState();

            logger.info("Starting up server gossip");
            Gossiper.instance.register(this);
            Gossiper.instance.start(SystemKeyspace.incrementAndGetGeneration(), appStates); // needed for node-ring gathering.
            gossipActive = true;
            // gossip snitch infos (local DC and rack)
            gossipSnitchInfo();
            // gossip Schema.emptyVersion forcing immediate check for schema updates (see MigrationManager#maybeScheduleSchemaPull)
            Schema.instance.updateVersionAndAnnounce(); // Ensure we know our own actual Schema UUID in preparation for updates
            LoadBroadcaster.instance.startBroadcasting();
            HintsService.instance.startDispatch();
            BatchlogManager.instance.start();
        }
    }

    public void waitForSchema(int delay)
    {
        // first sleep the delay to make sure we see all our peers
        for (int i = 0; i < delay; i += 1000)
        {
            // if we see schema, we can proceed to the next check directly
            if (!Schema.instance.getVersion().equals(SchemaConstants.emptyVersion))
            {
                logger.debug("got schema: {}", Schema.instance.getVersion());
                break;
            }
            Uninterruptibles.sleepUninterruptibly(1, TimeUnit.SECONDS);
        }
        // if our schema hasn't matched yet, wait until it has
        // we do this by waiting for all in-flight migration requests and responses to complete
        // (post CASSANDRA-1391 we don't expect this to be necessary very often, but it doesn't hurt to be careful)
        if (!MigrationManager.isReadyForBootstrap())
        {
            setMode(Mode.JOINING, "waiting for schema information to complete", true);
            MigrationManager.waitUntilReadyForBootstrap();
        }
    }

    private void joinTokenRing(int delay) throws ConfigurationException
    {
        joined = true;

        // We bootstrap if we haven't successfully bootstrapped before, as long as we are not a seed.
        // If we are a seed, or if the user manually sets auto_bootstrap to false,
        // we'll skip streaming data from other nodes and jump directly into the ring.
        //
        // The seed check allows us to skip the RING_DELAY sleep for the single-node cluster case,
        // which is useful for both new users and testing.
        //
        // We attempted to replace this with a schema-presence check, but you need a meaningful sleep
        // to get schema info from gossip which defeats the purpose.  See CASSANDRA-4427 for the gory details.
        Set<InetAddress> current = new HashSet<>();
        if (logger.isDebugEnabled())
        {
            logger.debug("Bootstrap variables: {} {} {} {}",
                         DatabaseDescriptor.isAutoBootstrap(),
                         SystemKeyspace.bootstrapInProgress(),
                         SystemKeyspace.bootstrapComplete(),
                         DatabaseDescriptor.getSeeds().contains(FBUtilities.getBroadcastAddress()));
        }
        if (DatabaseDescriptor.isAutoBootstrap() && !SystemKeyspace.bootstrapComplete() && DatabaseDescriptor.getSeeds().contains(FBUtilities.getBroadcastAddress()))
        {
            logger.info("This node will not auto bootstrap because it is configured to be a seed node.");
        }

        boolean dataAvailable = true; // make this to false when bootstrap streaming failed
        boolean bootstrap = shouldBootstrap();
        if (bootstrap)
        {
            if (SystemKeyspace.bootstrapInProgress())
                logger.warn("Detected previous bootstrap failure; retrying");
            else
                SystemKeyspace.setBootstrapState(SystemKeyspace.BootstrapState.IN_PROGRESS);
            setMode(Mode.JOINING, "waiting for ring information", true);
            waitForSchema(delay);
            setMode(Mode.JOINING, "schema complete, ready to bootstrap", true);
            setMode(Mode.JOINING, "waiting for pending range calculation", true);
            PendingRangeCalculatorService.instance.blockUntilFinished();
            setMode(Mode.JOINING, "calculation complete, ready to bootstrap", true);

            logger.debug("... got ring + schema info");

            if (useStrictConsistency && !allowSimultaneousMoves() &&
                    (
                        tokenMetadata.getBootstrapTokens().valueSet().size() > 0 ||
                        tokenMetadata.getLeavingEndpoints().size() > 0 ||
                        tokenMetadata.getMovingEndpoints().size() > 0
                    ))
            {
                String bootstrapTokens = StringUtils.join(tokenMetadata.getBootstrapTokens().valueSet(), ',');
                String leavingTokens = StringUtils.join(tokenMetadata.getLeavingEndpoints(), ',');
                String movingTokens = StringUtils.join(tokenMetadata.getMovingEndpoints().stream().map(e -> e.right).toArray(), ',');
                throw new UnsupportedOperationException(String.format("Other bootstrapping/leaving/moving nodes detected, cannot bootstrap while cassandra.consistent.rangemovement is true. Nodes detected, bootstrapping: %s; leaving: %s; moving: %s;", bootstrapTokens, leavingTokens, movingTokens));
            }

            // get bootstrap tokens
            if (!replacing)
            {
                if (tokenMetadata.isMember(FBUtilities.getBroadcastAddress()))
                {
                    String s = "This node is already a member of the token ring; bootstrap aborted. (If replacing a dead node, remove the old one from the ring first.)";
                    throw new UnsupportedOperationException(s);
                }
                setMode(Mode.JOINING, "getting bootstrap token", true);
                bootstrapTokens = BootStrapper.getBootstrapTokens(tokenMetadata, FBUtilities.getBroadcastAddress(), delay);
            }
            else
            {
                if (!isReplacingSameAddress())
                {
                    try
                    {
                        // Sleep additionally to make sure that the server actually is not alive
                        // and giving it more time to gossip if alive.
                        Thread.sleep(LoadBroadcaster.BROADCAST_INTERVAL);
                    }
                    catch (InterruptedException e)
                    {
                        throw new AssertionError(e);
                    }

                    // check for operator errors...
                    for (Token token : bootstrapTokens)
                    {
                        InetAddress existing = tokenMetadata.getEndpoint(token);
                        if (existing != null)
                        {
                            long nanoDelay = delay * 1000000L;
                            if (Gossiper.instance.getEndpointStateForEndpoint(existing).getUpdateTimestamp() > (System.nanoTime() - nanoDelay))
                                throw new UnsupportedOperationException("Cannot replace a live node... ");
                            current.add(existing);
                        }
                        else
                        {
                            throw new UnsupportedOperationException("Cannot replace token " + token + " which does not exist!");
                        }
                    }
                }
                else
                {
                    try
                    {
                        Thread.sleep(RING_DELAY);
                    }
                    catch (InterruptedException e)
                    {
                        throw new AssertionError(e);
                    }

                }
                setMode(Mode.JOINING, "Replacing a node with token(s): " + bootstrapTokens, true);
            }

            dataAvailable = bootstrap(bootstrapTokens);
        }
        else
        {
            bootstrapTokens = SystemKeyspace.getSavedTokens();
            if (bootstrapTokens.isEmpty())
            {
                bootstrapTokens = BootStrapper.getBootstrapTokens(tokenMetadata, FBUtilities.getBroadcastAddress(), delay);
            }
            else
            {
                if (bootstrapTokens.size() != DatabaseDescriptor.getNumTokens())
                    throw new ConfigurationException("Cannot change the number of tokens from " + bootstrapTokens.size() + " to " + DatabaseDescriptor.getNumTokens());
                else
                    logger.info("Using saved tokens {}", bootstrapTokens);
            }
        }

        // if we don't have system_traces keyspace at this point, then create it manually
        maybeAddOrUpdateKeyspace(TraceKeyspace.metadata());
        maybeAddOrUpdateKeyspace(SystemDistributedKeyspace.metadata());

        if (!isSurveyMode)
        {
            if (dataAvailable)
            {
                finishJoiningRing(bootstrap, bootstrapTokens);
                // remove the existing info about the replaced node.
                if (!current.isEmpty())
                {
                    for (InetAddress existing : current)
                        Gossiper.instance.replacedEndpoint(existing);
                }
            }
            else
            {
                logger.warn("Some data streaming failed. Use nodetool to check bootstrap state and resume. For more, see `nodetool help bootstrap`. {}", SystemKeyspace.getBootstrapState());
            }
        }
        else
        {
            if (dataAvailable)
                logger.info("Startup complete, but write survey mode is active, not becoming an active ring member. Use JMX (StorageService->joinRing()) to finalize ring joining.");
            else
                logger.warn("Some data streaming failed. Use nodetool to check bootstrap state and resume. For more, see `nodetool help bootstrap`. {}", SystemKeyspace.getBootstrapState());
        }
    }

    public static boolean isReplacingSameAddress()
    {
        InetAddress replaceAddress = DatabaseDescriptor.getReplaceAddress();
        return replaceAddress != null && replaceAddress.equals(FBUtilities.getBroadcastAddress());
    }

    public void gossipSnitchInfo()
    {
        IEndpointSnitch snitch = DatabaseDescriptor.getEndpointSnitch();
        String dc = snitch.getDatacenter(FBUtilities.getBroadcastAddress());
        String rack = snitch.getRack(FBUtilities.getBroadcastAddress());
        Gossiper.instance.addLocalApplicationState(ApplicationState.DC, StorageService.instance.valueFactory.datacenter(dc));
        Gossiper.instance.addLocalApplicationState(ApplicationState.RACK, StorageService.instance.valueFactory.rack(rack));
    }

    public void joinRing() throws IOException
    {
        SystemKeyspace.BootstrapState state = SystemKeyspace.getBootstrapState();
        joinRing(state.equals(SystemKeyspace.BootstrapState.IN_PROGRESS));
    }

    private synchronized void joinRing(boolean resumedBootstrap) throws IOException
    {
        if (!joined)
        {
            logger.info("Joining ring by operator request");
            try
            {
                joinTokenRing(0);
            }
            catch (ConfigurationException e)
            {
                throw new IOException(e.getMessage());
            }
        }
        else if (isSurveyMode)
        {
<<<<<<< HEAD
            logger.info("Leaving write survey mode and joining ring at operator request");
            finishJoiningRing(resumedBootstrap, SystemKeyspace.getSavedTokens());
            isSurveyMode = false;
=======
            // if isSurveyMode is on then verify isBootstrapMode
            // node can join the ring even if isBootstrapMode is true which should not happen
            if (!isBootstrapMode())
            {
                isSurveyMode = false;
                logger.info("Leaving write survey mode and joining ring at operator request");
                finishJoiningRing(SystemKeyspace.getSavedTokens());
                daemon.start();
            }
            else
            {
                logger.warn("Can't join the ring because in write_survey mode and bootstrap hasn't completed");
            }
        }
        else if (isBootstrapMode())
        {
            // bootstrap is not complete hence node cannot join the ring
            logger.warn("Can't join the ring because bootstrap hasn't completed.");
>>>>>>> e2ee2045
        }
    }

    private void executePreJoinTasks(boolean bootstrap)
    {
        StreamSupport.stream(ColumnFamilyStore.all().spliterator(), false)
                .filter(cfs -> Schema.instance.getUserKeyspaces().contains(cfs.keyspace.getName()))
                .forEach(cfs -> cfs.indexManager.executePreJoinTasksBlocking(bootstrap));
    }

    private void finishJoiningRing(boolean didBootstrap, Collection<Token> tokens)
    {
        // start participating in the ring.
        setMode(Mode.JOINING, "Finish joining ring", true);
        SystemKeyspace.setBootstrapState(SystemKeyspace.BootstrapState.COMPLETED);
        executePreJoinTasks(didBootstrap);
        setTokens(tokens);

        assert tokenMetadata.sortedTokens().size() > 0;
        doAuthSetup();
    }

    private void doAuthSetup()
    {
        if (!authSetupCalled.getAndSet(true))
        {
            maybeAddOrUpdateKeyspace(AuthKeyspace.metadata());

            DatabaseDescriptor.getRoleManager().setup();
            DatabaseDescriptor.getAuthenticator().setup();
            DatabaseDescriptor.getAuthorizer().setup();
            MigrationManager.instance.register(new AuthMigrationListener());
            authSetupComplete = true;
        }
    }

    public boolean isAuthSetupComplete()
    {
        return authSetupComplete;
    }

    private void maybeAddKeyspace(KeyspaceMetadata ksm)
    {
        try
        {
            /*
             * We use timestamp of 0, intentionally, so that varying timestamps wouldn't cause schema mismatches on
             * newly added nodes.
             *
             * Having the initial/default timestamp as 0 also allows users to make and persist changes to replication
             * of our replicated system keyspaces.
             *
             * In case that we need to make incompatible changes to those kesypaces/tables, we'd need to bump the timestamp
             * on per-keyspace/per-table basis. So far we've never needed to.
             */
            MigrationManager.announceNewKeyspace(ksm, 0, false);
        }
        catch (AlreadyExistsException e)
        {
            logger.debug("Attempted to create new keyspace {}, but it already exists", ksm.name);
        }
    }

    /**
     * Ensure the schema of a pseudo-system keyspace (a distributed system keyspace: traces, auth and the so-called distributedKeyspace),
     * is up to date with what we expected (creating it if it doesn't exist and updating tables that may have been upgraded).
     */
    private void maybeAddOrUpdateKeyspace(KeyspaceMetadata expected)
    {
        // Note that want to deal with the keyspace and its table a bit differently: for the keyspace definition
        // itself, we want to create it if it doesn't exist yet, but if it does exist, we don't want to modify it,
        // because user can modify the definition to change the replication factor (#6016) and we don't want to
        // override it. For the tables however, we have to deal with the fact that new version can add new columns
        // (#8162 being an example), so even if the table definition exists, we still need to force the "current"
        // version of the schema, the one the node will be expecting.

        KeyspaceMetadata defined = Schema.instance.getKSMetaData(expected.name);
        // If the keyspace doesn't exist, create it
        if (defined == null)
        {
            maybeAddKeyspace(expected);
            defined = Schema.instance.getKSMetaData(expected.name);
        }

        // While the keyspace exists, it might miss table or have outdated one
        // There is also the potential for a race, as schema migrations add the bare
        // keyspace into Schema.instance before adding its tables, so double check that
        // all the expected tables are present
        for (CFMetaData expectedTable : expected.tables)
        {
            CFMetaData definedTable = defined.tables.get(expectedTable.cfName).orElse(null);
            if (definedTable == null || !definedTable.equals(expectedTable))
                MigrationManager.forceAnnounceNewColumnFamily(expectedTable);
        }
    }

    public boolean isJoined()
    {
        return tokenMetadata.isMember(FBUtilities.getBroadcastAddress()) && !isSurveyMode;
    }

    public void rebuild(String sourceDc)
    {
        rebuild(sourceDc, null, null, null);
    }

    public void rebuild(String sourceDc, String keyspace, String tokens, String specificSources)
    {
        // check ongoing rebuild
        if (!isRebuilding.compareAndSet(false, true))
        {
            throw new IllegalStateException("Node is still rebuilding. Check nodetool netstats.");
        }

        // check the arguments
        if (keyspace == null && tokens != null)
        {
            throw new IllegalArgumentException("Cannot specify tokens without keyspace.");
        }

        logger.info("rebuild from dc: {}, {}, {}", sourceDc == null ? "(any dc)" : sourceDc,
                    keyspace == null ? "(All keyspaces)" : keyspace,
                    tokens == null ? "(All tokens)" : tokens);

        try
        {
            RangeStreamer streamer = new RangeStreamer(tokenMetadata,
                                                       null,
                                                       FBUtilities.getBroadcastAddress(),
                                                       "Rebuild",
                                                       useStrictConsistency && !replacing,
                                                       DatabaseDescriptor.getEndpointSnitch(),
                                                       streamStateStore,
                                                       false);
            streamer.addSourceFilter(new RangeStreamer.FailureDetectorSourceFilter(FailureDetector.instance));
            if (sourceDc != null)
                streamer.addSourceFilter(new RangeStreamer.SingleDatacenterFilter(DatabaseDescriptor.getEndpointSnitch(), sourceDc));

            if (keyspace == null)
            {
                for (String keyspaceName : Schema.instance.getNonLocalStrategyKeyspaces())
                    streamer.addRanges(keyspaceName, getLocalRanges(keyspaceName));
            }
            else if (tokens == null)
            {
                streamer.addRanges(keyspace, getLocalRanges(keyspace));
            }
            else
            {
                Token.TokenFactory factory = getTokenFactory();
                List<Range<Token>> ranges = new ArrayList<>();
                Pattern rangePattern = Pattern.compile("\\(\\s*(-?\\w+)\\s*,\\s*(-?\\w+)\\s*\\]");
                try (Scanner tokenScanner = new Scanner(tokens))
                {
                    while (tokenScanner.findInLine(rangePattern) != null)
                    {
                        MatchResult range = tokenScanner.match();
                        Token startToken = factory.fromString(range.group(1));
                        Token endToken = factory.fromString(range.group(2));
                        logger.info("adding range: ({},{}]", startToken, endToken);
                        ranges.add(new Range<>(startToken, endToken));
                    }
                    if (tokenScanner.hasNext())
                        throw new IllegalArgumentException("Unexpected string: " + tokenScanner.next());
                }

                // Ensure all specified ranges are actually ranges owned by this host
                Collection<Range<Token>> localRanges = getLocalRanges(keyspace);
                for (Range<Token> specifiedRange : ranges)
                {
                    boolean foundParentRange = false;
                    for (Range<Token> localRange : localRanges)
                    {
                        if (localRange.contains(specifiedRange))
                        {
                            foundParentRange = true;
                            break;
                        }
                    }
                    if (!foundParentRange)
                    {
                        throw new IllegalArgumentException(String.format("The specified range %s is not a range that is owned by this node. Please ensure that all token ranges specified to be rebuilt belong to this node.", specifiedRange.toString()));
                    }
                }

                if (specificSources != null)
                {
                    String[] stringHosts = specificSources.split(",");
                    Set<InetAddress> sources = new HashSet<>(stringHosts.length);
                    for (String stringHost : stringHosts)
                    {
                        try
                        {
                            InetAddress endpoint = InetAddress.getByName(stringHost);
                            if (FBUtilities.getBroadcastAddress().equals(endpoint))
                            {
                                throw new IllegalArgumentException("This host was specified as a source for rebuilding. Sources for a rebuild can only be other nodes in the cluster.");
                            }
                            sources.add(endpoint);
                        }
                        catch (UnknownHostException ex)
                        {
                            throw new IllegalArgumentException("Unknown host specified " + stringHost, ex);
                        }
                    }
                    streamer.addSourceFilter(new RangeStreamer.WhitelistedSourcesFilter(sources));
                }

                streamer.addRanges(keyspace, ranges);
            }

            StreamResultFuture resultFuture = streamer.fetchAsync();
            // wait for result
            resultFuture.get();
        }
        catch (InterruptedException e)
        {
            throw new RuntimeException("Interrupted while waiting on rebuild streaming");
        }
        catch (ExecutionException e)
        {
            // This is used exclusively through JMX, so log the full trace but only throw a simple RTE
            logger.error("Error while rebuilding node", e.getCause());
            throw new RuntimeException("Error while rebuilding node: " + e.getCause().getMessage());
        }
        finally
        {
            // rebuild is done (successfully or not)
            isRebuilding.set(false);
        }
    }

    public void setRpcTimeout(long value)
    {
        DatabaseDescriptor.setRpcTimeout(value);
        logger.info("set rpc timeout to {} ms", value);
    }

    public long getRpcTimeout()
    {
        return DatabaseDescriptor.getRpcTimeout();
    }

    public void setReadRpcTimeout(long value)
    {
        DatabaseDescriptor.setReadRpcTimeout(value);
        logger.info("set read rpc timeout to {} ms", value);
    }

    public long getReadRpcTimeout()
    {
        return DatabaseDescriptor.getReadRpcTimeout();
    }

    public void setRangeRpcTimeout(long value)
    {
        DatabaseDescriptor.setRangeRpcTimeout(value);
        logger.info("set range rpc timeout to {} ms", value);
    }

    public long getRangeRpcTimeout()
    {
        return DatabaseDescriptor.getRangeRpcTimeout();
    }

    public void setWriteRpcTimeout(long value)
    {
        DatabaseDescriptor.setWriteRpcTimeout(value);
        logger.info("set write rpc timeout to {} ms", value);
    }

    public long getWriteRpcTimeout()
    {
        return DatabaseDescriptor.getWriteRpcTimeout();
    }

    public void setCounterWriteRpcTimeout(long value)
    {
        DatabaseDescriptor.setCounterWriteRpcTimeout(value);
        logger.info("set counter write rpc timeout to {} ms", value);
    }

    public long getCounterWriteRpcTimeout()
    {
        return DatabaseDescriptor.getCounterWriteRpcTimeout();
    }

    public void setCasContentionTimeout(long value)
    {
        DatabaseDescriptor.setCasContentionTimeout(value);
        logger.info("set cas contention rpc timeout to {} ms", value);
    }

    public long getCasContentionTimeout()
    {
        return DatabaseDescriptor.getCasContentionTimeout();
    }

    public void setTruncateRpcTimeout(long value)
    {
        DatabaseDescriptor.setTruncateRpcTimeout(value);
        logger.info("set truncate rpc timeout to {} ms", value);
    }

    public long getTruncateRpcTimeout()
    {
        return DatabaseDescriptor.getTruncateRpcTimeout();
    }

    public void setStreamingSocketTimeout(int value)
    {
        DatabaseDescriptor.setStreamingSocketTimeout(value);
        logger.info("set streaming socket timeout to {} ms", value);
    }

    public int getStreamingSocketTimeout()
    {
        return DatabaseDescriptor.getStreamingSocketTimeout();
    }

    public void setStreamThroughputMbPerSec(int value)
    {
        DatabaseDescriptor.setStreamThroughputOutboundMegabitsPerSec(value);
        logger.info("setstreamthroughput: throttle set to {}", value);
    }

    public int getStreamThroughputMbPerSec()
    {
        return DatabaseDescriptor.getStreamThroughputOutboundMegabitsPerSec();
    }

    public void setInterDCStreamThroughputMbPerSec(int value)
    {
        DatabaseDescriptor.setInterDCStreamThroughputOutboundMegabitsPerSec(value);
        logger.info("setinterdcstreamthroughput: throttle set to {}", value);
    }

    public int getInterDCStreamThroughputMbPerSec()
    {
        return DatabaseDescriptor.getInterDCStreamThroughputOutboundMegabitsPerSec();
    }


    public int getCompactionThroughputMbPerSec()
    {
        return DatabaseDescriptor.getCompactionThroughputMbPerSec();
    }

    public void setCompactionThroughputMbPerSec(int value)
    {
        DatabaseDescriptor.setCompactionThroughputMbPerSec(value);
        CompactionManager.instance.setRate(value);
    }

    public int getConcurrentCompactors()
    {
        return DatabaseDescriptor.getConcurrentCompactors();
    }

    public void setConcurrentCompactors(int value)
    {
        if (value <= 0)
            throw new IllegalArgumentException("Number of concurrent compactors should be greater than 0.");
        DatabaseDescriptor.setConcurrentCompactors(value);
        CompactionManager.instance.setConcurrentCompactors(value);
    }

    public boolean isIncrementalBackupsEnabled()
    {
        return DatabaseDescriptor.isIncrementalBackupsEnabled();
    }

    public void setIncrementalBackupsEnabled(boolean value)
    {
        DatabaseDescriptor.setIncrementalBackupsEnabled(value);
    }

    private void setMode(Mode m, boolean log)
    {
        setMode(m, null, log);
    }

    private void setMode(Mode m, String msg, boolean log)
    {
        operationMode = m;
        String logMsg = msg == null ? m.toString() : String.format("%s: %s", m, msg);
        if (log)
            logger.info(logMsg);
        else
            logger.debug(logMsg);
    }

    /**
     * Bootstrap node by fetching data from other nodes.
     * If node is bootstrapping as a new node, then this also announces bootstrapping to the cluster.
     *
     * This blocks until streaming is done.
     *
     * @param tokens bootstrapping tokens
     * @return true if bootstrap succeeds.
     */
    private boolean bootstrap(final Collection<Token> tokens)
    {
        isBootstrapMode = true;
        SystemKeyspace.updateTokens(tokens); // DON'T use setToken, that makes us part of the ring locally which is incorrect until we are done bootstrapping

        if (!replacing || !isReplacingSameAddress())
        {
            // if not an existing token then bootstrap
            List<Pair<ApplicationState, VersionedValue>> states = new ArrayList<>();
            states.add(Pair.create(ApplicationState.TOKENS, valueFactory.tokens(tokens)));
            states.add(Pair.create(ApplicationState.STATUS, replacing?
                                                            valueFactory.bootReplacing(DatabaseDescriptor.getReplaceAddress()) :
                                                            valueFactory.bootstrapping(tokens)));
            Gossiper.instance.addLocalApplicationStates(states);
            setMode(Mode.JOINING, "sleeping " + RING_DELAY + " ms for pending range setup", true);
            Uninterruptibles.sleepUninterruptibly(RING_DELAY, TimeUnit.MILLISECONDS);
        }
        else
        {
            // Dont set any state for the node which is bootstrapping the existing token...
            tokenMetadata.updateNormalTokens(tokens, FBUtilities.getBroadcastAddress());
            SystemKeyspace.removeEndpoint(DatabaseDescriptor.getReplaceAddress());
        }
        if (!Gossiper.instance.seenAnySeed())
            throw new IllegalStateException("Unable to contact any seeds!");

        if (Boolean.getBoolean("cassandra.reset_bootstrap_progress"))
        {
            logger.info("Resetting bootstrap progress to start fresh");
            SystemKeyspace.resetAvailableRanges();
        }

        // Force disk boundary invalidation now that local tokens are set
        invalidateDiskBoundaries();

        setMode(Mode.JOINING, "Starting to bootstrap...", true);
        BootStrapper bootstrapper = new BootStrapper(FBUtilities.getBroadcastAddress(), tokens, tokenMetadata);
        bootstrapper.addProgressListener(progressSupport);
        ListenableFuture<StreamState> bootstrapStream = bootstrapper.bootstrap(streamStateStore, useStrictConsistency && !replacing); // handles token update
        Futures.addCallback(bootstrapStream, new FutureCallback<StreamState>()
        {
            @Override
            public void onSuccess(StreamState streamState)
            {
                bootstrapFinished();
                logger.info("Bootstrap completed! for the tokens {}", tokens);
            }

            @Override
            public void onFailure(Throwable e)
            {
                logger.warn("Error during bootstrap.", e);
            }
        });
        try
        {
            bootstrapStream.get();
            return true;
        }
        catch (Throwable e)
        {
            logger.error("Error while waiting on bootstrap to complete. Bootstrap will have to be restarted.", e);
            return false;
        }
    }

    private void invalidateDiskBoundaries()
    {
        for (Keyspace keyspace : Keyspace.all())
        {
            for (ColumnFamilyStore cfs : keyspace.getColumnFamilyStores())
            {
                for (final ColumnFamilyStore store : cfs.concatWithIndexes())
                {
                    store.invalidateDiskBoundaries();
                }
            }
        }
    }

    /**
     * All MVs have been created during bootstrap, so mark them as built
     */
    private void markViewsAsBuilt() {
        for (String keyspace : Schema.instance.getUserKeyspaces())
        {
            for (ViewDefinition view: Schema.instance.getKSMetaData(keyspace).views)
                SystemKeyspace.finishViewBuildStatus(view.ksName, view.viewName);
        }
    }

    /**
     * Called when bootstrap did finish successfully
     */
    private void bootstrapFinished() {
        markViewsAsBuilt();
        isBootstrapMode = false;
    }

    public boolean resumeBootstrap()
    {
        if (isBootstrapMode && SystemKeyspace.bootstrapInProgress())
        {
            logger.info("Resuming bootstrap...");

            // get bootstrap tokens saved in system keyspace
            final Collection<Token> tokens = SystemKeyspace.getSavedTokens();
            // already bootstrapped ranges are filtered during bootstrap
            BootStrapper bootstrapper = new BootStrapper(FBUtilities.getBroadcastAddress(), tokens, tokenMetadata);
            bootstrapper.addProgressListener(progressSupport);
            ListenableFuture<StreamState> bootstrapStream = bootstrapper.bootstrap(streamStateStore, useStrictConsistency && !replacing); // handles token update
            Futures.addCallback(bootstrapStream, new FutureCallback<StreamState>()
            {
                @Override
                public void onSuccess(StreamState streamState)
                {
                    bootstrapFinished();
                    if (isSurveyMode)
                    {
<<<<<<< HEAD
                        progressSupport.progress("bootstrap", ProgressEvent.createNotification("Joining ring..."));
                        joinRing(true);
=======
                        logger.info("Startup complete, but write survey mode is active, not becoming an active ring member. Use JMX (StorageService->joinRing()) to finalize ring joining.");
>>>>>>> e2ee2045
                    }
                    else
                    {
                        isSurveyMode = false;
                        progressSupport.progress("bootstrap", ProgressEvent.createNotification("Joining ring..."));
                        finishJoiningRing(bootstrapTokens);
                    }
                    progressSupport.progress("bootstrap", new ProgressEvent(ProgressEventType.COMPLETE, 1, 1, "Resume bootstrap complete"));
                    daemon.start();
                    logger.info("Resume complete");
                }

                @Override
                public void onFailure(Throwable e)
                {
                    String message = "Error during bootstrap: ";
                    if (e instanceof ExecutionException && e.getCause() != null)
                    {
                        message += e.getCause().getMessage();
                    }
                    else
                    {
                        message += e.getMessage();
                    }
                    logger.error(message, e);
                    progressSupport.progress("bootstrap", new ProgressEvent(ProgressEventType.ERROR, 1, 1, message));
                    progressSupport.progress("bootstrap", new ProgressEvent(ProgressEventType.COMPLETE, 1, 1, "Resume bootstrap complete"));
                }
            });
            return true;
        }
        else
        {
            logger.info("Resuming bootstrap is requested, but the node is already bootstrapped.");
            return false;
        }
    }

    public boolean isBootstrapMode()
    {
        return isBootstrapMode;
    }

    public TokenMetadata getTokenMetadata()
    {
        return tokenMetadata;
    }

    /**
     * for a keyspace, return the ranges and corresponding listen addresses.
     * @param keyspace
     * @return the endpoint map
     */
    public Map<List<String>, List<String>> getRangeToEndpointMap(String keyspace)
    {
        /* All the ranges for the tokens */
        Map<List<String>, List<String>> map = new HashMap<>();
        for (Map.Entry<Range<Token>,List<InetAddress>> entry : getRangeToAddressMap(keyspace).entrySet())
        {
            map.put(entry.getKey().asList(), stringify(entry.getValue()));
        }
        return map;
    }

    /**
     * Return the rpc address associated with an endpoint as a string.
     * @param endpoint The endpoint to get rpc address for
     * @return the rpc address
     */
    public String getRpcaddress(InetAddress endpoint)
    {
        if (endpoint.equals(FBUtilities.getBroadcastAddress()))
            return FBUtilities.getBroadcastRpcAddress().getHostAddress();
        else if (Gossiper.instance.getEndpointStateForEndpoint(endpoint).getApplicationState(ApplicationState.RPC_ADDRESS) == null)
            return endpoint.getHostAddress();
        else
            return Gossiper.instance.getEndpointStateForEndpoint(endpoint).getApplicationState(ApplicationState.RPC_ADDRESS).value;
    }

    /**
     * for a keyspace, return the ranges and corresponding RPC addresses for a given keyspace.
     * @param keyspace
     * @return the endpoint map
     */
    public Map<List<String>, List<String>> getRangeToRpcaddressMap(String keyspace)
    {
        /* All the ranges for the tokens */
        Map<List<String>, List<String>> map = new HashMap<>();
        for (Map.Entry<Range<Token>, List<InetAddress>> entry : getRangeToAddressMap(keyspace).entrySet())
        {
            List<String> rpcaddrs = new ArrayList<>(entry.getValue().size());
            for (InetAddress endpoint: entry.getValue())
            {
                rpcaddrs.add(getRpcaddress(endpoint));
            }
            map.put(entry.getKey().asList(), rpcaddrs);
        }
        return map;
    }

    public Map<List<String>, List<String>> getPendingRangeToEndpointMap(String keyspace)
    {
        // some people just want to get a visual representation of things. Allow null and set it to the first
        // non-system keyspace.
        if (keyspace == null)
            keyspace = Schema.instance.getNonLocalStrategyKeyspaces().get(0);

        Map<List<String>, List<String>> map = new HashMap<>();
        for (Map.Entry<Range<Token>, Collection<InetAddress>> entry : tokenMetadata.getPendingRangesMM(keyspace).asMap().entrySet())
        {
            List<InetAddress> l = new ArrayList<>(entry.getValue());
            map.put(entry.getKey().asList(), stringify(l));
        }
        return map;
    }

    public Map<Range<Token>, List<InetAddress>> getRangeToAddressMap(String keyspace)
    {
        return getRangeToAddressMap(keyspace, tokenMetadata.sortedTokens());
    }

    public Map<Range<Token>, List<InetAddress>> getRangeToAddressMapInLocalDC(String keyspace)
    {
        Predicate<InetAddress> isLocalDC = new Predicate<InetAddress>()
        {
            public boolean apply(InetAddress address)
            {
                return isLocalDC(address);
            }
        };

        Map<Range<Token>, List<InetAddress>> origMap = getRangeToAddressMap(keyspace, getTokensInLocalDC());
        Map<Range<Token>, List<InetAddress>> filteredMap = Maps.newHashMap();
        for (Map.Entry<Range<Token>, List<InetAddress>> entry : origMap.entrySet())
        {
            List<InetAddress> endpointsInLocalDC = Lists.newArrayList(Collections2.filter(entry.getValue(), isLocalDC));
            filteredMap.put(entry.getKey(), endpointsInLocalDC);
        }

        return filteredMap;
    }

    private List<Token> getTokensInLocalDC()
    {
        List<Token> filteredTokens = Lists.newArrayList();
        for (Token token : tokenMetadata.sortedTokens())
        {
            InetAddress endpoint = tokenMetadata.getEndpoint(token);
            if (isLocalDC(endpoint))
                filteredTokens.add(token);
        }
        return filteredTokens;
    }

    private boolean isLocalDC(InetAddress targetHost)
    {
        String remoteDC = DatabaseDescriptor.getEndpointSnitch().getDatacenter(targetHost);
        String localDC = DatabaseDescriptor.getEndpointSnitch().getDatacenter(FBUtilities.getBroadcastAddress());
        return remoteDC.equals(localDC);
    }

    private Map<Range<Token>, List<InetAddress>> getRangeToAddressMap(String keyspace, List<Token> sortedTokens)
    {
        // some people just want to get a visual representation of things. Allow null and set it to the first
        // non-system keyspace.
        if (keyspace == null)
            keyspace = Schema.instance.getNonLocalStrategyKeyspaces().get(0);

        List<Range<Token>> ranges = getAllRanges(sortedTokens);
        return constructRangeToEndpointMap(keyspace, ranges);
    }


    /**
     * The same as {@code describeRing(String)} but converts TokenRange to the String for JMX compatibility
     *
     * @param keyspace The keyspace to fetch information about
     *
     * @return a List of TokenRange(s) converted to String for the given keyspace
     */
    public List<String> describeRingJMX(String keyspace) throws IOException
    {
        List<TokenRange> tokenRanges;
        try
        {
            tokenRanges = describeRing(keyspace);
        }
        catch (InvalidRequestException e)
        {
            throw new IOException(e.getMessage());
        }
        List<String> result = new ArrayList<>(tokenRanges.size());

        for (TokenRange tokenRange : tokenRanges)
            result.add(tokenRange.toString());

        return result;
    }

    /**
     * The TokenRange for a given keyspace.
     *
     * @param keyspace The keyspace to fetch information about
     *
     * @return a List of TokenRange(s) for the given keyspace
     *
     * @throws InvalidRequestException if there is no ring information available about keyspace
     */
    public List<TokenRange> describeRing(String keyspace) throws InvalidRequestException
    {
        return describeRing(keyspace, false);
    }

    /**
     * The same as {@code describeRing(String)} but considers only the part of the ring formed by nodes in the local DC.
     */
    public List<TokenRange> describeLocalRing(String keyspace) throws InvalidRequestException
    {
        return describeRing(keyspace, true);
    }

    private List<TokenRange> describeRing(String keyspace, boolean includeOnlyLocalDC) throws InvalidRequestException
    {
        if (!Schema.instance.getKeyspaces().contains(keyspace))
            throw new InvalidRequestException("No such keyspace: " + keyspace);

        if (keyspace == null || Keyspace.open(keyspace).getReplicationStrategy() instanceof LocalStrategy)
            throw new InvalidRequestException("There is no ring for the keyspace: " + keyspace);

        List<TokenRange> ranges = new ArrayList<>();
        Token.TokenFactory tf = getTokenFactory();

        Map<Range<Token>, List<InetAddress>> rangeToAddressMap =
                includeOnlyLocalDC
                        ? getRangeToAddressMapInLocalDC(keyspace)
                        : getRangeToAddressMap(keyspace);

        for (Map.Entry<Range<Token>, List<InetAddress>> entry : rangeToAddressMap.entrySet())
        {
            Range<Token> range = entry.getKey();
            List<InetAddress> addresses = entry.getValue();
            List<String> endpoints = new ArrayList<>(addresses.size());
            List<String> rpc_endpoints = new ArrayList<>(addresses.size());
            List<EndpointDetails> epDetails = new ArrayList<>(addresses.size());

            for (InetAddress endpoint : addresses)
            {
                EndpointDetails details = new EndpointDetails();
                details.host = endpoint.getHostAddress();
                details.datacenter = DatabaseDescriptor.getEndpointSnitch().getDatacenter(endpoint);
                details.rack = DatabaseDescriptor.getEndpointSnitch().getRack(endpoint);

                endpoints.add(details.host);
                rpc_endpoints.add(getRpcaddress(endpoint));

                epDetails.add(details);
            }

            TokenRange tr = new TokenRange(tf.toString(range.left.getToken()), tf.toString(range.right.getToken()), endpoints)
                                    .setEndpoint_details(epDetails)
                                    .setRpc_endpoints(rpc_endpoints);

            ranges.add(tr);
        }

        return ranges;
    }

    public Map<String, String> getTokenToEndpointMap()
    {
        Map<Token, InetAddress> mapInetAddress = tokenMetadata.getNormalAndBootstrappingTokenToEndpointMap();
        // in order to preserve tokens in ascending order, we use LinkedHashMap here
        Map<String, String> mapString = new LinkedHashMap<>(mapInetAddress.size());
        List<Token> tokens = new ArrayList<>(mapInetAddress.keySet());
        Collections.sort(tokens);
        for (Token token : tokens)
        {
            mapString.put(token.toString(), mapInetAddress.get(token).getHostAddress());
        }
        return mapString;
    }

    public String getLocalHostId()
    {
        return getTokenMetadata().getHostId(FBUtilities.getBroadcastAddress()).toString();
    }

    public UUID getLocalHostUUID()
    {
        return getTokenMetadata().getHostId(FBUtilities.getBroadcastAddress());
    }

    public Map<String, String> getHostIdMap()
    {
        return getEndpointToHostId();
    }

    public Map<String, String> getEndpointToHostId()
    {
        Map<String, String> mapOut = new HashMap<>();
        for (Map.Entry<InetAddress, UUID> entry : getTokenMetadata().getEndpointToHostIdMapForReading().entrySet())
            mapOut.put(entry.getKey().getHostAddress(), entry.getValue().toString());
        return mapOut;
    }

    public Map<String, String> getHostIdToEndpoint()
    {
        Map<String, String> mapOut = new HashMap<>();
        for (Map.Entry<InetAddress, UUID> entry : getTokenMetadata().getEndpointToHostIdMapForReading().entrySet())
            mapOut.put(entry.getValue().toString(), entry.getKey().getHostAddress());
        return mapOut;
    }

    /**
     * Construct the range to endpoint mapping based on the true view
     * of the world.
     * @param ranges
     * @return mapping of ranges to the replicas responsible for them.
    */
    private Map<Range<Token>, List<InetAddress>> constructRangeToEndpointMap(String keyspace, List<Range<Token>> ranges)
    {
        Map<Range<Token>, List<InetAddress>> rangeToEndpointMap = new HashMap<>(ranges.size());
        for (Range<Token> range : ranges)
        {
            rangeToEndpointMap.put(range, Keyspace.open(keyspace).getReplicationStrategy().getNaturalEndpoints(range.right));
        }
        return rangeToEndpointMap;
    }

    public void beforeChange(InetAddress endpoint, EndpointState currentState, ApplicationState newStateKey, VersionedValue newValue)
    {
        // no-op
    }

    /*
     * Handle the reception of a new particular ApplicationState for a particular endpoint. Note that the value of the
     * ApplicationState has not necessarily "changed" since the last known value, if we already received the same update
     * from somewhere else.
     *
     * onChange only ever sees one ApplicationState piece change at a time (even if many ApplicationState updates were
     * received at the same time), so we perform a kind of state machine here. We are concerned with two events: knowing
     * the token associated with an endpoint, and knowing its operation mode. Nodes can start in either bootstrap or
     * normal mode, and from bootstrap mode can change mode to normal. A node in bootstrap mode needs to have
     * pendingranges set in TokenMetadata; a node in normal mode should instead be part of the token ring.
     *
     * Normal progression of ApplicationState.STATUS values for a node should be like this:
     * STATUS_BOOTSTRAPPING,token
     *   if bootstrapping. stays this way until all files are received.
     * STATUS_NORMAL,token
     *   ready to serve reads and writes.
     * STATUS_LEAVING,token
     *   get ready to leave the cluster as part of a decommission
     * STATUS_LEFT,token
     *   set after decommission is completed.
     *
     * Other STATUS values that may be seen (possibly anywhere in the normal progression):
     * STATUS_MOVING,newtoken
     *   set if node is currently moving to a new token in the ring
     * REMOVING_TOKEN,deadtoken
     *   set if the node is dead and is being removed by its REMOVAL_COORDINATOR
     * REMOVED_TOKEN,deadtoken
     *   set if the node is dead and has been removed by its REMOVAL_COORDINATOR
     *
     * Note: Any time a node state changes from STATUS_NORMAL, it will not be visible to new nodes. So it follows that
     * you should never bootstrap a new node during a removenode, decommission or move.
     */
    public void onChange(InetAddress endpoint, ApplicationState state, VersionedValue value)
    {
        if (state == ApplicationState.STATUS)
        {
            String[] pieces = splitValue(value);
            assert (pieces.length > 0);

            String moveName = pieces[0];

            switch (moveName)
            {
                case VersionedValue.STATUS_BOOTSTRAPPING_REPLACE:
                    handleStateBootreplacing(endpoint, pieces);
                    break;
                case VersionedValue.STATUS_BOOTSTRAPPING:
                    handleStateBootstrap(endpoint);
                    break;
                case VersionedValue.STATUS_NORMAL:
                    handleStateNormal(endpoint, VersionedValue.STATUS_NORMAL);
                    break;
                case VersionedValue.SHUTDOWN:
                    handleStateNormal(endpoint, VersionedValue.SHUTDOWN);
                    break;
                case VersionedValue.REMOVING_TOKEN:
                case VersionedValue.REMOVED_TOKEN:
                    handleStateRemoving(endpoint, pieces);
                    break;
                case VersionedValue.STATUS_LEAVING:
                    handleStateLeaving(endpoint);
                    break;
                case VersionedValue.STATUS_LEFT:
                    handleStateLeft(endpoint, pieces);
                    break;
                case VersionedValue.STATUS_MOVING:
                    handleStateMoving(endpoint, pieces);
                    break;
            }
        }
        else
        {
            EndpointState epState = Gossiper.instance.getEndpointStateForEndpoint(endpoint);
            if (epState == null || Gossiper.instance.isDeadState(epState))
            {
                logger.debug("Ignoring state change for dead or unknown endpoint: {}", endpoint);
                return;
            }

            if (getTokenMetadata().isMember(endpoint))
            {
                final ExecutorService executor = StageManager.getStage(Stage.MUTATION);
                switch (state)
                {
                    case RELEASE_VERSION:
                        SystemKeyspace.updatePeerInfo(endpoint, "release_version", value.value, executor);
                        break;
                    case DC:
                        updateTopology(endpoint);
                        SystemKeyspace.updatePeerInfo(endpoint, "data_center", value.value, executor);
                        break;
                    case RACK:
                        updateTopology(endpoint);
                        SystemKeyspace.updatePeerInfo(endpoint, "rack", value.value, executor);
                        break;
                    case RPC_ADDRESS:
                        try
                        {
                            SystemKeyspace.updatePeerInfo(endpoint, "rpc_address", InetAddress.getByName(value.value), executor);
                        }
                        catch (UnknownHostException e)
                        {
                            throw new RuntimeException(e);
                        }
                        break;
                    case SCHEMA:
                        SystemKeyspace.updatePeerInfo(endpoint, "schema_version", UUID.fromString(value.value), executor);
                        MigrationManager.instance.scheduleSchemaPull(endpoint, epState);
                        break;
                    case HOST_ID:
                        SystemKeyspace.updatePeerInfo(endpoint, "host_id", UUID.fromString(value.value), executor);
                        break;
                    case RPC_READY:
                        notifyRpcChange(endpoint, epState.isRpcReady());
                        break;
                    case NET_VERSION:
                        updateNetVersion(endpoint, value);
                        break;
                }
            }
        }
    }

    private static String[] splitValue(VersionedValue value)
    {
        return value.value.split(VersionedValue.DELIMITER_STR, -1);
    }

    private void updateNetVersion(InetAddress endpoint, VersionedValue value)
    {
        try
        {
            MessagingService.instance().setVersion(endpoint, Integer.parseInt(value.value));
        }
        catch (NumberFormatException e)
        {
            throw new AssertionError("Got invalid value for NET_VERSION application state: " + value.value);
        }
    }

    public void updateTopology(InetAddress endpoint)
    {
        if (getTokenMetadata().isMember(endpoint))
        {
            getTokenMetadata().updateTopology(endpoint);
        }
    }

    public void updateTopology()
    {
        getTokenMetadata().updateTopology();
    }

    private void updatePeerInfo(InetAddress endpoint)
    {
        EndpointState epState = Gossiper.instance.getEndpointStateForEndpoint(endpoint);
        final ExecutorService executor = StageManager.getStage(Stage.MUTATION);
        for (Map.Entry<ApplicationState, VersionedValue> entry : epState.states())
        {
            switch (entry.getKey())
            {
                case RELEASE_VERSION:
                    SystemKeyspace.updatePeerInfo(endpoint, "release_version", entry.getValue().value, executor);
                    break;
                case DC:
                    SystemKeyspace.updatePeerInfo(endpoint, "data_center", entry.getValue().value, executor);
                    break;
                case RACK:
                    SystemKeyspace.updatePeerInfo(endpoint, "rack", entry.getValue().value, executor);
                    break;
                case RPC_ADDRESS:
                    try
                    {
                        SystemKeyspace.updatePeerInfo(endpoint, "rpc_address", InetAddress.getByName(entry.getValue().value), executor);
                    }
                    catch (UnknownHostException e)
                    {
                        throw new RuntimeException(e);
                    }
                    break;
                case SCHEMA:
                    SystemKeyspace.updatePeerInfo(endpoint, "schema_version", UUID.fromString(entry.getValue().value), executor);
                    break;
                case HOST_ID:
                    SystemKeyspace.updatePeerInfo(endpoint, "host_id", UUID.fromString(entry.getValue().value), executor);
                    break;
            }
        }
    }

    private void notifyRpcChange(InetAddress endpoint, boolean ready)
    {
        if (ready)
            notifyUp(endpoint);
        else
            notifyDown(endpoint);
    }

    private void notifyUp(InetAddress endpoint)
    {
        if (!isRpcReady(endpoint) || !Gossiper.instance.isAlive(endpoint))
            return;

        for (IEndpointLifecycleSubscriber subscriber : lifecycleSubscribers)
            subscriber.onUp(endpoint);
    }

    private void notifyDown(InetAddress endpoint)
    {
        for (IEndpointLifecycleSubscriber subscriber : lifecycleSubscribers)
            subscriber.onDown(endpoint);
    }

    private void notifyJoined(InetAddress endpoint)
    {
        if (!isStatus(endpoint, VersionedValue.STATUS_NORMAL))
            return;

        for (IEndpointLifecycleSubscriber subscriber : lifecycleSubscribers)
            subscriber.onJoinCluster(endpoint);
    }

    private void notifyMoved(InetAddress endpoint)
    {
        for (IEndpointLifecycleSubscriber subscriber : lifecycleSubscribers)
            subscriber.onMove(endpoint);
    }

    private void notifyLeft(InetAddress endpoint)
    {
        for (IEndpointLifecycleSubscriber subscriber : lifecycleSubscribers)
            subscriber.onLeaveCluster(endpoint);
    }

    private boolean isStatus(InetAddress endpoint, String status)
    {
        EndpointState state = Gossiper.instance.getEndpointStateForEndpoint(endpoint);
        return state != null && state.getStatus().equals(status);
    }

    public boolean isRpcReady(InetAddress endpoint)
    {
        if (MessagingService.instance().getVersion(endpoint) < MessagingService.VERSION_22)
            return true;
        EndpointState state = Gossiper.instance.getEndpointStateForEndpoint(endpoint);
        return state != null && state.isRpcReady();
    }

    /**
     * Set the RPC status. Because when draining a node we need to set the RPC
     * status to not ready, and drain is called by the shutdown hook, it may be that value is false
     * and there is no local endpoint state. In this case it's OK to just do nothing. Therefore,
     * we assert that the local endpoint state is not null only when value is true.
     *
     * @param value - true indicates that RPC is ready, false indicates the opposite.
     */
    public void setRpcReady(boolean value)
    {
        EndpointState state = Gossiper.instance.getEndpointStateForEndpoint(FBUtilities.getBroadcastAddress());
        // if value is false we're OK with a null state, if it is true we are not.
        assert !value || state != null;

        if (state != null)
            Gossiper.instance.addLocalApplicationState(ApplicationState.RPC_READY, valueFactory.rpcReady(value));
    }

    private Collection<Token> getTokensFor(InetAddress endpoint)
    {
        try
        {
            EndpointState state = Gossiper.instance.getEndpointStateForEndpoint(endpoint);
            if (state == null)
                return Collections.emptyList();

            VersionedValue versionedValue = state.getApplicationState(ApplicationState.TOKENS);
            if (versionedValue == null)
                return Collections.emptyList();

            return TokenSerializer.deserialize(tokenMetadata.partitioner, new DataInputStream(new ByteArrayInputStream(versionedValue.toBytes())));
        }
        catch (IOException e)
        {
            throw new RuntimeException(e);
        }
    }

    /**
     * Handle node bootstrap
     *
     * @param endpoint bootstrapping node
     */
    private void handleStateBootstrap(InetAddress endpoint)
    {
        Collection<Token> tokens;
        // explicitly check for TOKENS, because a bootstrapping node might be bootstrapping in legacy mode; that is, not using vnodes and no token specified
        tokens = getTokensFor(endpoint);

        if (logger.isDebugEnabled())
            logger.debug("Node {} state bootstrapping, token {}", endpoint, tokens);

        // if this node is present in token metadata, either we have missed intermediate states
        // or the node had crashed. Print warning if needed, clear obsolete stuff and
        // continue.
        if (tokenMetadata.isMember(endpoint))
        {
            // If isLeaving is false, we have missed both LEAVING and LEFT. However, if
            // isLeaving is true, we have only missed LEFT. Waiting time between completing
            // leave operation and rebootstrapping is relatively short, so the latter is quite
            // common (not enough time for gossip to spread). Therefore we report only the
            // former in the log.
            if (!tokenMetadata.isLeaving(endpoint))
                logger.info("Node {} state jump to bootstrap", endpoint);
            tokenMetadata.removeEndpoint(endpoint);
        }

        tokenMetadata.addBootstrapTokens(tokens, endpoint);
        PendingRangeCalculatorService.instance.update();

        tokenMetadata.updateHostId(Gossiper.instance.getHostId(endpoint), endpoint);
    }

    private void handleStateBootreplacing(InetAddress newNode, String[] pieces)
    {
        InetAddress oldNode;
        try
        {
            oldNode = InetAddress.getByName(pieces[1]);
        }
        catch (Exception e)
        {
            logger.error("Node {} tried to replace malformed endpoint {}.", newNode, pieces[1], e);
            return;
        }

        if (FailureDetector.instance.isAlive(oldNode))
        {
            throw new RuntimeException(String.format("Node %s is trying to replace alive node %s.", newNode, oldNode));
        }

        Optional<InetAddress> replacingNode = tokenMetadata.getReplacingNode(newNode);
        if (replacingNode.isPresent() && !replacingNode.get().equals(oldNode))
        {
            throw new RuntimeException(String.format("Node %s is already replacing %s but is trying to replace %s.",
                                                     newNode, replacingNode.get(), oldNode));
        }

        Collection<Token> tokens = getTokensFor(newNode);

        if (logger.isDebugEnabled())
            logger.debug("Node {} is replacing {}, tokens {}", newNode, oldNode, tokens);

        tokenMetadata.addReplaceTokens(tokens, newNode, oldNode);
        PendingRangeCalculatorService.instance.update();

        tokenMetadata.updateHostId(Gossiper.instance.getHostId(newNode), newNode);
    }

    /**
     * Handle node move to normal state. That is, node is entering token ring and participating
     * in reads.
     *
     * @param endpoint node
     */
    private void handleStateNormal(final InetAddress endpoint, final String status)
    {
        Collection<Token> tokens = getTokensFor(endpoint);
        Set<Token> tokensToUpdateInMetadata = new HashSet<>();
        Set<Token> tokensToUpdateInSystemKeyspace = new HashSet<>();
        Set<InetAddress> endpointsToRemove = new HashSet<>();

        if (logger.isDebugEnabled())
            logger.debug("Node {} state {}, token {}", endpoint, status, tokens);

        if (tokenMetadata.isMember(endpoint))
            logger.info("Node {} state jump to {}", endpoint, status);

        if (tokens.isEmpty() && status.equals(VersionedValue.STATUS_NORMAL))
            logger.error("Node {} is in state normal but it has no tokens, state: {}",
                         endpoint,
                         Gossiper.instance.getEndpointStateForEndpoint(endpoint));

        Optional<InetAddress> replacingNode = tokenMetadata.getReplacingNode(endpoint);
        if (replacingNode.isPresent())
        {
            assert !endpoint.equals(replacingNode.get()) : "Pending replacement endpoint with same address is not supported";
            logger.info("Node {} will complete replacement of {} for tokens {}", endpoint, replacingNode.get(), tokens);
            if (FailureDetector.instance.isAlive(replacingNode.get()))
            {
                logger.error("Node {} cannot complete replacement of alive node {}.", endpoint, replacingNode.get());
                return;
            }
            endpointsToRemove.add(replacingNode.get());
        }

        Optional<InetAddress> replacementNode = tokenMetadata.getReplacementNode(endpoint);
        if (replacementNode.isPresent())
        {
            logger.warn("Node {} is currently being replaced by node {}.", endpoint, replacementNode.get());
        }

        updatePeerInfo(endpoint);
        // Order Matters, TM.updateHostID() should be called before TM.updateNormalToken(), (see CASSANDRA-4300).
        UUID hostId = Gossiper.instance.getHostId(endpoint);
        InetAddress existing = tokenMetadata.getEndpointForHostId(hostId);
        if (replacing && isReplacingSameAddress() && Gossiper.instance.getEndpointStateForEndpoint(DatabaseDescriptor.getReplaceAddress()) != null
            && (hostId.equals(Gossiper.instance.getHostId(DatabaseDescriptor.getReplaceAddress()))))
            logger.warn("Not updating token metadata for {} because I am replacing it", endpoint);
        else
        {
            if (existing != null && !existing.equals(endpoint))
            {
                if (existing.equals(FBUtilities.getBroadcastAddress()))
                {
                    logger.warn("Not updating host ID {} for {} because it's mine", hostId, endpoint);
                    tokenMetadata.removeEndpoint(endpoint);
                    endpointsToRemove.add(endpoint);
                }
                else if (Gossiper.instance.compareEndpointStartup(endpoint, existing) > 0)
                {
                    logger.warn("Host ID collision for {} between {} and {}; {} is the new owner", hostId, existing, endpoint, endpoint);
                    tokenMetadata.removeEndpoint(existing);
                    endpointsToRemove.add(existing);
                    tokenMetadata.updateHostId(hostId, endpoint);
                }
                else
                {
                    logger.warn("Host ID collision for {} between {} and {}; ignored {}", hostId, existing, endpoint, endpoint);
                    tokenMetadata.removeEndpoint(endpoint);
                    endpointsToRemove.add(endpoint);
                }
            }
            else
                tokenMetadata.updateHostId(hostId, endpoint);
        }

        for (final Token token : tokens)
        {
            // we don't want to update if this node is responsible for the token and it has a later startup time than endpoint.
            InetAddress currentOwner = tokenMetadata.getEndpoint(token);
            if (currentOwner == null)
            {
                logger.debug("New node {} at token {}", endpoint, token);
                tokensToUpdateInMetadata.add(token);
                tokensToUpdateInSystemKeyspace.add(token);
            }
            else if (endpoint.equals(currentOwner))
            {
                // set state back to normal, since the node may have tried to leave, but failed and is now back up
                tokensToUpdateInMetadata.add(token);
                tokensToUpdateInSystemKeyspace.add(token);
            }
            else if (Gossiper.instance.compareEndpointStartup(endpoint, currentOwner) > 0)
            {
                tokensToUpdateInMetadata.add(token);
                tokensToUpdateInSystemKeyspace.add(token);

                // currentOwner is no longer current, endpoint is.  Keep track of these moves, because when
                // a host no longer has any tokens, we'll want to remove it.
                Multimap<InetAddress, Token> epToTokenCopy = getTokenMetadata().getEndpointToTokenMapForReading();
                epToTokenCopy.get(currentOwner).remove(token);
                if (epToTokenCopy.get(currentOwner).size() < 1)
                    endpointsToRemove.add(currentOwner);

                logger.info("Nodes {} and {} have the same token {}.  {} is the new owner",
                            endpoint,
                            currentOwner,
                            token,
                            endpoint);
            }
            else
            {
                logger.info("Nodes {} and {} have the same token {}.  Ignoring {}",
                            endpoint,
                            currentOwner,
                            token,
                            endpoint);
            }
        }

        // capture because updateNormalTokens clears moving and member status
        boolean isMember = tokenMetadata.isMember(endpoint);
        boolean isMoving = tokenMetadata.isMoving(endpoint);
        tokenMetadata.updateNormalTokens(tokensToUpdateInMetadata, endpoint);
        for (InetAddress ep : endpointsToRemove)
        {
            removeEndpoint(ep);
            if (replacing && DatabaseDescriptor.getReplaceAddress().equals(ep))
                Gossiper.instance.replacementQuarantine(ep); // quarantine locally longer than normally; see CASSANDRA-8260
        }
        if (!tokensToUpdateInSystemKeyspace.isEmpty())
            SystemKeyspace.updateTokens(endpoint, tokensToUpdateInSystemKeyspace, StageManager.getStage(Stage.MUTATION));

        if (isMoving || operationMode == Mode.MOVING)
        {
            tokenMetadata.removeFromMoving(endpoint);
            notifyMoved(endpoint);
        }
        else if (!isMember) // prior to this, the node was not a member
        {
            notifyJoined(endpoint);
        }

        PendingRangeCalculatorService.instance.update();
    }

    /**
     * Handle node preparing to leave the ring
     *
     * @param endpoint node
     */
    private void handleStateLeaving(InetAddress endpoint)
    {
        Collection<Token> tokens = getTokensFor(endpoint);

        if (logger.isDebugEnabled())
            logger.debug("Node {} state leaving, tokens {}", endpoint, tokens);

        // If the node is previously unknown or tokens do not match, update tokenmetadata to
        // have this node as 'normal' (it must have been using this token before the
        // leave). This way we'll get pending ranges right.
        if (!tokenMetadata.isMember(endpoint))
        {
            logger.info("Node {} state jump to leaving", endpoint);
            tokenMetadata.updateNormalTokens(tokens, endpoint);
        }
        else if (!tokenMetadata.getTokens(endpoint).containsAll(tokens))
        {
            logger.warn("Node {} 'leaving' token mismatch. Long network partition?", endpoint);
            tokenMetadata.updateNormalTokens(tokens, endpoint);
        }

        // at this point the endpoint is certainly a member with this token, so let's proceed
        // normally
        tokenMetadata.addLeavingEndpoint(endpoint);
        PendingRangeCalculatorService.instance.update();
    }

    /**
     * Handle node leaving the ring. This will happen when a node is decommissioned
     *
     * @param endpoint If reason for leaving is decommission, endpoint is the leaving node.
     * @param pieces STATE_LEFT,token
     */
    private void handleStateLeft(InetAddress endpoint, String[] pieces)
    {
        assert pieces.length >= 2;
        Collection<Token> tokens = getTokensFor(endpoint);

        if (logger.isDebugEnabled())
            logger.debug("Node {} state left, tokens {}", endpoint, tokens);

        excise(tokens, endpoint, extractExpireTime(pieces));
    }

    /**
     * Handle node moving inside the ring.
     *
     * @param endpoint moving endpoint address
     * @param pieces STATE_MOVING, token
     */
    private void handleStateMoving(InetAddress endpoint, String[] pieces)
    {
        assert pieces.length >= 2;
        Token token = getTokenFactory().fromString(pieces[1]);

        if (logger.isDebugEnabled())
            logger.debug("Node {} state moving, new token {}", endpoint, token);

        tokenMetadata.addMovingEndpoint(token, endpoint);

        PendingRangeCalculatorService.instance.update();
    }

    /**
     * Handle notification that a node being actively removed from the ring via 'removenode'
     *
     * @param endpoint node
     * @param pieces either REMOVED_TOKEN (node is gone) or REMOVING_TOKEN (replicas need to be restored)
     */
    private void handleStateRemoving(InetAddress endpoint, String[] pieces)
    {
        assert (pieces.length > 0);

        if (endpoint.equals(FBUtilities.getBroadcastAddress()))
        {
            logger.info("Received removenode gossip about myself. Is this node rejoining after an explicit removenode?");
            try
            {
                drain();
            }
            catch (Exception e)
            {
                throw new RuntimeException(e);
            }
            return;
        }
        if (tokenMetadata.isMember(endpoint))
        {
            String state = pieces[0];
            Collection<Token> removeTokens = tokenMetadata.getTokens(endpoint);

            if (VersionedValue.REMOVED_TOKEN.equals(state))
            {
                excise(removeTokens, endpoint, extractExpireTime(pieces));
            }
            else if (VersionedValue.REMOVING_TOKEN.equals(state))
            {
                if (logger.isDebugEnabled())
                    logger.debug("Tokens {} removed manually (endpoint was {})", removeTokens, endpoint);

                // Note that the endpoint is being removed
                tokenMetadata.addLeavingEndpoint(endpoint);
                PendingRangeCalculatorService.instance.update();

                // find the endpoint coordinating this removal that we need to notify when we're done
                String[] coordinator = splitValue(Gossiper.instance.getEndpointStateForEndpoint(endpoint).getApplicationState(ApplicationState.REMOVAL_COORDINATOR));
                UUID hostId = UUID.fromString(coordinator[1]);
                // grab any data we are now responsible for and notify responsible node
                restoreReplicaCount(endpoint, tokenMetadata.getEndpointForHostId(hostId));
            }
        }
        else // now that the gossiper has told us about this nonexistent member, notify the gossiper to remove it
        {
            if (VersionedValue.REMOVED_TOKEN.equals(pieces[0]))
                addExpireTimeIfFound(endpoint, extractExpireTime(pieces));
            removeEndpoint(endpoint);
        }
    }

    private void excise(Collection<Token> tokens, InetAddress endpoint)
    {
        logger.info("Removing tokens {} for {}", tokens, endpoint);

        UUID hostId = tokenMetadata.getHostId(endpoint);
        if (hostId != null && tokenMetadata.isMember(endpoint))
        {
            // enough time for writes to expire and MessagingService timeout reporter callback to fire, which is where
            // hints are mostly written from - using getMinRpcTimeout() / 2 for the interval.
            long delay = DatabaseDescriptor.getMinRpcTimeout() + DatabaseDescriptor.getWriteRpcTimeout();
            ScheduledExecutors.optionalTasks.schedule(() -> HintsService.instance.excise(hostId), delay, TimeUnit.MILLISECONDS);
        }

        removeEndpoint(endpoint);
        tokenMetadata.removeEndpoint(endpoint);
        if (!tokens.isEmpty())
            tokenMetadata.removeBootstrapTokens(tokens);
        notifyLeft(endpoint);
        PendingRangeCalculatorService.instance.update();
    }

    private void excise(Collection<Token> tokens, InetAddress endpoint, long expireTime)
    {
        addExpireTimeIfFound(endpoint, expireTime);
        excise(tokens, endpoint);
    }

    /** unlike excise we just need this endpoint gone without going through any notifications **/
    private void removeEndpoint(InetAddress endpoint)
    {
        Gossiper.instance.removeEndpoint(endpoint);
        SystemKeyspace.removeEndpoint(endpoint);
    }

    protected void addExpireTimeIfFound(InetAddress endpoint, long expireTime)
    {
        if (expireTime != 0L)
        {
            Gossiper.instance.addExpireTimeForEndpoint(endpoint, expireTime);
        }
    }

    protected long extractExpireTime(String[] pieces)
    {
        return Long.parseLong(pieces[2]);
    }

    /**
     * Finds living endpoints responsible for the given ranges
     *
     * @param keyspaceName the keyspace ranges belong to
     * @param ranges the ranges to find sources for
     * @return multimap of addresses to ranges the address is responsible for
     */
    private Multimap<InetAddress, Range<Token>> getNewSourceRanges(String keyspaceName, Set<Range<Token>> ranges)
    {
        InetAddress myAddress = FBUtilities.getBroadcastAddress();
        Multimap<Range<Token>, InetAddress> rangeAddresses = Keyspace.open(keyspaceName).getReplicationStrategy().getRangeAddresses(tokenMetadata.cloneOnlyTokenMap());
        Multimap<InetAddress, Range<Token>> sourceRanges = HashMultimap.create();
        IFailureDetector failureDetector = FailureDetector.instance;

        // find alive sources for our new ranges
        for (Range<Token> range : ranges)
        {
            Collection<InetAddress> possibleRanges = rangeAddresses.get(range);
            IEndpointSnitch snitch = DatabaseDescriptor.getEndpointSnitch();
            List<InetAddress> sources = snitch.getSortedListByProximity(myAddress, possibleRanges);

            assert (!sources.contains(myAddress));

            for (InetAddress source : sources)
            {
                if (failureDetector.isAlive(source))
                {
                    sourceRanges.put(source, range);
                    break;
                }
            }
        }
        return sourceRanges;
    }

    /**
     * Sends a notification to a node indicating we have finished replicating data.
     *
     * @param remote node to send notification to
     */
    private void sendReplicationNotification(InetAddress remote)
    {
        // notify the remote token
        MessageOut msg = new MessageOut(MessagingService.Verb.REPLICATION_FINISHED);
        IFailureDetector failureDetector = FailureDetector.instance;
        if (logger.isDebugEnabled())
            logger.debug("Notifying {} of replication completion\n", remote);
        while (failureDetector.isAlive(remote))
        {
            AsyncOneResponse iar = MessagingService.instance().sendRR(msg, remote);
            try
            {
                iar.get(DatabaseDescriptor.getRpcTimeout(), TimeUnit.MILLISECONDS);
                return; // done
            }
            catch(TimeoutException e)
            {
                // try again
            }
        }
    }

    /**
     * Called when an endpoint is removed from the ring. This function checks
     * whether this node becomes responsible for new ranges as a
     * consequence and streams data if needed.
     *
     * This is rather ineffective, but it does not matter so much
     * since this is called very seldom
     *
     * @param endpoint the node that left
     */
    private void restoreReplicaCount(InetAddress endpoint, final InetAddress notifyEndpoint)
    {
        Multimap<String, Map.Entry<InetAddress, Collection<Range<Token>>>> rangesToFetch = HashMultimap.create();

        InetAddress myAddress = FBUtilities.getBroadcastAddress();

        for (String keyspaceName : Schema.instance.getNonLocalStrategyKeyspaces())
        {
            Multimap<Range<Token>, InetAddress> changedRanges = getChangedRangesForLeaving(keyspaceName, endpoint);
            Set<Range<Token>> myNewRanges = new HashSet<>();
            for (Map.Entry<Range<Token>, InetAddress> entry : changedRanges.entries())
            {
                if (entry.getValue().equals(myAddress))
                    myNewRanges.add(entry.getKey());
            }
            Multimap<InetAddress, Range<Token>> sourceRanges = getNewSourceRanges(keyspaceName, myNewRanges);
            for (Map.Entry<InetAddress, Collection<Range<Token>>> entry : sourceRanges.asMap().entrySet())
            {
                rangesToFetch.put(keyspaceName, entry);
            }
        }

        StreamPlan stream = new StreamPlan("Restore replica count");
        for (String keyspaceName : rangesToFetch.keySet())
        {
            for (Map.Entry<InetAddress, Collection<Range<Token>>> entry : rangesToFetch.get(keyspaceName))
            {
                InetAddress source = entry.getKey();
                InetAddress preferred = SystemKeyspace.getPreferredIP(source);
                Collection<Range<Token>> ranges = entry.getValue();
                if (logger.isDebugEnabled())
                    logger.debug("Requesting from {} ranges {}", source, StringUtils.join(ranges, ", "));
                stream.requestRanges(source, preferred, keyspaceName, ranges);
            }
        }
        StreamResultFuture future = stream.execute();
        Futures.addCallback(future, new FutureCallback<StreamState>()
        {
            public void onSuccess(StreamState finalState)
            {
                sendReplicationNotification(notifyEndpoint);
            }

            public void onFailure(Throwable t)
            {
                logger.warn("Streaming to restore replica count failed", t);
                // We still want to send the notification
                sendReplicationNotification(notifyEndpoint);
            }
        });
    }

    // needs to be modified to accept either a keyspace or ARS.
    private Multimap<Range<Token>, InetAddress> getChangedRangesForLeaving(String keyspaceName, InetAddress endpoint)
    {
        // First get all ranges the leaving endpoint is responsible for
        Collection<Range<Token>> ranges = getRangesForEndpoint(keyspaceName, endpoint);

        if (logger.isDebugEnabled())
            logger.debug("Node {} ranges [{}]", endpoint, StringUtils.join(ranges, ", "));

        Map<Range<Token>, List<InetAddress>> currentReplicaEndpoints = new HashMap<>(ranges.size());

        // Find (for each range) all nodes that store replicas for these ranges as well
        TokenMetadata metadata = tokenMetadata.cloneOnlyTokenMap(); // don't do this in the loop! #7758
        for (Range<Token> range : ranges)
            currentReplicaEndpoints.put(range, Keyspace.open(keyspaceName).getReplicationStrategy().calculateNaturalEndpoints(range.right, metadata));

        TokenMetadata temp = tokenMetadata.cloneAfterAllLeft();

        // endpoint might or might not be 'leaving'. If it was not leaving (that is, removenode
        // command was used), it is still present in temp and must be removed.
        if (temp.isMember(endpoint))
            temp.removeEndpoint(endpoint);

        Multimap<Range<Token>, InetAddress> changedRanges = HashMultimap.create();

        // Go through the ranges and for each range check who will be
        // storing replicas for these ranges when the leaving endpoint
        // is gone. Whoever is present in newReplicaEndpoints list, but
        // not in the currentReplicaEndpoints list, will be needing the
        // range.
        for (Range<Token> range : ranges)
        {
            Collection<InetAddress> newReplicaEndpoints = Keyspace.open(keyspaceName).getReplicationStrategy().calculateNaturalEndpoints(range.right, temp);
            newReplicaEndpoints.removeAll(currentReplicaEndpoints.get(range));
            if (logger.isDebugEnabled())
                if (newReplicaEndpoints.isEmpty())
                    logger.debug("Range {} already in all replicas", range);
                else
                    logger.debug("Range {} will be responsibility of {}", range, StringUtils.join(newReplicaEndpoints, ", "));
            changedRanges.putAll(range, newReplicaEndpoints);
        }

        return changedRanges;
    }

    public void onJoin(InetAddress endpoint, EndpointState epState)
    {
        for (Map.Entry<ApplicationState, VersionedValue> entry : epState.states())
        {
            onChange(endpoint, entry.getKey(), entry.getValue());
        }
        MigrationManager.instance.scheduleSchemaPull(endpoint, epState);
    }

    public void onAlive(InetAddress endpoint, EndpointState state)
    {
        MigrationManager.instance.scheduleSchemaPull(endpoint, state);

        if (tokenMetadata.isMember(endpoint))
            notifyUp(endpoint);
    }

    public void onRemove(InetAddress endpoint)
    {
        tokenMetadata.removeEndpoint(endpoint);
        PendingRangeCalculatorService.instance.update();
    }

    public void onDead(InetAddress endpoint, EndpointState state)
    {
        MessagingService.instance().convict(endpoint);
        notifyDown(endpoint);
    }

    public void onRestart(InetAddress endpoint, EndpointState state)
    {
        // If we have restarted before the node was even marked down, we need to reset the connection pool
        if (state.isAlive())
            onDead(endpoint, state);

        // Then, the node may have been upgraded and changed its messaging protocol version. If so, we
        // want to update that before we mark the node live again to avoid problems like CASSANDRA-11128.
        VersionedValue netVersion = state.getApplicationState(ApplicationState.NET_VERSION);
        if (netVersion != null)
            updateNetVersion(endpoint, netVersion);
    }


    public String getLoadString()
    {
        return FileUtils.stringifyFileSize(StorageMetrics.load.getCount());
    }

    public Map<String, String> getLoadMap()
    {
        Map<String, String> map = new HashMap<>();
        for (Map.Entry<InetAddress,Double> entry : LoadBroadcaster.instance.getLoadInfo().entrySet())
        {
            map.put(entry.getKey().getHostAddress(), FileUtils.stringifyFileSize(entry.getValue()));
        }
        // gossiper doesn't see its own updates, so we need to special-case the local node
        map.put(FBUtilities.getBroadcastAddress().getHostAddress(), getLoadString());
        return map;
    }

    // TODO
    public final void deliverHints(String host)
    {
        throw new UnsupportedOperationException();
    }

    public Collection<Token> getLocalTokens()
    {
        Collection<Token> tokens = SystemKeyspace.getSavedTokens();
        assert tokens != null && !tokens.isEmpty(); // should not be called before initServer sets this
        return tokens;
    }

    @Nullable
    public InetAddress getEndpointForHostId(UUID hostId)
    {
        return tokenMetadata.getEndpointForHostId(hostId);
    }

    @Nullable
    public UUID getHostIdForEndpoint(InetAddress address)
    {
        return tokenMetadata.getHostId(address);
    }

    /* These methods belong to the MBean interface */

    public List<String> getTokens()
    {
        return getTokens(FBUtilities.getBroadcastAddress());
    }

    public List<String> getTokens(String endpoint) throws UnknownHostException
    {
        return getTokens(InetAddress.getByName(endpoint));
    }

    private List<String> getTokens(InetAddress endpoint)
    {
        List<String> strTokens = new ArrayList<>();
        for (Token tok : getTokenMetadata().getTokens(endpoint))
            strTokens.add(tok.toString());
        return strTokens;
    }

    public String getReleaseVersion()
    {
        return FBUtilities.getReleaseVersionString();
    }

    public String getSchemaVersion()
    {
        return Schema.instance.getVersion().toString();
    }

    public List<String> getLeavingNodes()
    {
        return stringify(tokenMetadata.getLeavingEndpoints());
    }

    public List<String> getMovingNodes()
    {
        List<String> endpoints = new ArrayList<>();

        for (Pair<Token, InetAddress> node : tokenMetadata.getMovingEndpoints())
        {
            endpoints.add(node.right.getHostAddress());
        }

        return endpoints;
    }

    public List<String> getJoiningNodes()
    {
        return stringify(tokenMetadata.getBootstrapTokens().valueSet());
    }

    public List<String> getLiveNodes()
    {
        return stringify(Gossiper.instance.getLiveMembers());
    }

    public Set<InetAddress> getLiveRingMembers()
    {
        return getLiveRingMembers(false);
    }

    public Set<InetAddress> getLiveRingMembers(boolean excludeDeadStates)
    {
        Set<InetAddress> ret = new HashSet<>();
        for (InetAddress ep : Gossiper.instance.getLiveMembers())
        {
            if (excludeDeadStates)
            {
                EndpointState epState = Gossiper.instance.getEndpointStateForEndpoint(ep);
                if (epState == null || Gossiper.instance.isDeadState(epState))
                    continue;
            }

            if (tokenMetadata.isMember(ep))
                ret.add(ep);
        }
        return ret;
    }


    public List<String> getUnreachableNodes()
    {
        return stringify(Gossiper.instance.getUnreachableMembers());
    }

    public String[] getAllDataFileLocations()
    {
        String[] locations = DatabaseDescriptor.getAllDataFileLocations();
        for (int i = 0; i < locations.length; i++)
            locations[i] = FileUtils.getCanonicalPath(locations[i]);
        return locations;
    }

    public String getCommitLogLocation()
    {
        return FileUtils.getCanonicalPath(DatabaseDescriptor.getCommitLogLocation());
    }

    public String getSavedCachesLocation()
    {
        return FileUtils.getCanonicalPath(DatabaseDescriptor.getSavedCachesLocation());
    }

    private List<String> stringify(Iterable<InetAddress> endpoints)
    {
        List<String> stringEndpoints = new ArrayList<>();
        for (InetAddress ep : endpoints)
        {
            stringEndpoints.add(ep.getHostAddress());
        }
        return stringEndpoints;
    }

    public int getCurrentGenerationNumber()
    {
        return Gossiper.instance.getCurrentGenerationNumber(FBUtilities.getBroadcastAddress());
    }

    public int forceKeyspaceCleanup(String keyspaceName, String... tables) throws IOException, ExecutionException, InterruptedException
    {
        return forceKeyspaceCleanup(0, keyspaceName, tables);
    }

    public int forceKeyspaceCleanup(int jobs, String keyspaceName, String... tables) throws IOException, ExecutionException, InterruptedException
    {
        if (SchemaConstants.isLocalSystemKeyspace(keyspaceName))
            throw new RuntimeException("Cleanup of the system keyspace is neither necessary nor wise");

        CompactionManager.AllSSTableOpStatus status = CompactionManager.AllSSTableOpStatus.SUCCESSFUL;
        for (ColumnFamilyStore cfStore : getValidColumnFamilies(false, false, keyspaceName, tables))
        {
            CompactionManager.AllSSTableOpStatus oneStatus = cfStore.forceCleanup(jobs);
            if (oneStatus != CompactionManager.AllSSTableOpStatus.SUCCESSFUL)
                status = oneStatus;
        }
        return status.statusCode;
    }

    public int scrub(boolean disableSnapshot, boolean skipCorrupted, String keyspaceName, String... tables) throws IOException, ExecutionException, InterruptedException
    {
        return scrub(disableSnapshot, skipCorrupted, true, 0, keyspaceName, tables);
    }

    public int scrub(boolean disableSnapshot, boolean skipCorrupted, boolean checkData, String keyspaceName, String... tables) throws IOException, ExecutionException, InterruptedException
    {
        return scrub(disableSnapshot, skipCorrupted, checkData, 0, keyspaceName, tables);
    }

    public int scrub(boolean disableSnapshot, boolean skipCorrupted, boolean checkData, int jobs, String keyspaceName, String... tables) throws IOException, ExecutionException, InterruptedException
    {
        return scrub(disableSnapshot, skipCorrupted, checkData, false, jobs, keyspaceName, tables);
    }

    public int scrub(boolean disableSnapshot, boolean skipCorrupted, boolean checkData, boolean reinsertOverflowedTTL, int jobs, String keyspaceName, String... tables) throws IOException, ExecutionException, InterruptedException
    {
        CompactionManager.AllSSTableOpStatus status = CompactionManager.AllSSTableOpStatus.SUCCESSFUL;
        for (ColumnFamilyStore cfStore : getValidColumnFamilies(true, false, keyspaceName, tables))
        {
            CompactionManager.AllSSTableOpStatus oneStatus = cfStore.scrub(disableSnapshot, skipCorrupted, reinsertOverflowedTTL, checkData, jobs);
            if (oneStatus != CompactionManager.AllSSTableOpStatus.SUCCESSFUL)
                status = oneStatus;
        }
        return status.statusCode;
    }

    public int verify(boolean extendedVerify, String keyspaceName, String... tableNames) throws IOException, ExecutionException, InterruptedException
    {
        CompactionManager.AllSSTableOpStatus status = CompactionManager.AllSSTableOpStatus.SUCCESSFUL;
        for (ColumnFamilyStore cfStore : getValidColumnFamilies(false, false, keyspaceName, tableNames))
        {
            CompactionManager.AllSSTableOpStatus oneStatus = cfStore.verify(extendedVerify);
            if (oneStatus != CompactionManager.AllSSTableOpStatus.SUCCESSFUL)
                status = oneStatus;
        }
        return status.statusCode;
    }

    public int upgradeSSTables(String keyspaceName, boolean excludeCurrentVersion, String... tableNames) throws IOException, ExecutionException, InterruptedException
    {
        return upgradeSSTables(keyspaceName, excludeCurrentVersion, 0, tableNames);
    }

    public int upgradeSSTables(String keyspaceName, boolean excludeCurrentVersion, int jobs, String... tableNames) throws IOException, ExecutionException, InterruptedException
    {
        CompactionManager.AllSSTableOpStatus status = CompactionManager.AllSSTableOpStatus.SUCCESSFUL;
        for (ColumnFamilyStore cfStore : getValidColumnFamilies(true, true, keyspaceName, tableNames))
        {
            CompactionManager.AllSSTableOpStatus oneStatus = cfStore.sstablesRewrite(excludeCurrentVersion, jobs);
            if (oneStatus != CompactionManager.AllSSTableOpStatus.SUCCESSFUL)
                status = oneStatus;
        }
        return status.statusCode;
    }

    public void forceKeyspaceCompaction(boolean splitOutput, String keyspaceName, String... tableNames) throws IOException, ExecutionException, InterruptedException
    {
        for (ColumnFamilyStore cfStore : getValidColumnFamilies(true, false, keyspaceName, tableNames))
        {
            cfStore.forceMajorCompaction(splitOutput);
        }
    }

    public int relocateSSTables(String keyspaceName, String ... columnFamilies) throws IOException, ExecutionException, InterruptedException
    {
        return relocateSSTables(0, keyspaceName, columnFamilies);
    }

    public int relocateSSTables(int jobs, String keyspaceName, String ... columnFamilies) throws IOException, ExecutionException, InterruptedException
    {
        CompactionManager.AllSSTableOpStatus status = CompactionManager.AllSSTableOpStatus.SUCCESSFUL;
        for (ColumnFamilyStore cfs : getValidColumnFamilies(false, false, keyspaceName, columnFamilies))
        {
            CompactionManager.AllSSTableOpStatus oneStatus = cfs.relocateSSTables(jobs);
            if (oneStatus != CompactionManager.AllSSTableOpStatus.SUCCESSFUL)
                status = oneStatus;
        }
        return status.statusCode;
    }

    public int garbageCollect(String tombstoneOptionString, int jobs, String keyspaceName, String ... columnFamilies) throws IOException, ExecutionException, InterruptedException
    {
        TombstoneOption tombstoneOption = TombstoneOption.valueOf(tombstoneOptionString);
        CompactionManager.AllSSTableOpStatus status = CompactionManager.AllSSTableOpStatus.SUCCESSFUL;
        for (ColumnFamilyStore cfs : getValidColumnFamilies(false, false, keyspaceName, columnFamilies))
        {
            CompactionManager.AllSSTableOpStatus oneStatus = cfs.garbageCollect(tombstoneOption, jobs);
            if (oneStatus != CompactionManager.AllSSTableOpStatus.SUCCESSFUL)
                status = oneStatus;
        }
        return status.statusCode;
    }

    /**
     * Takes the snapshot of a multiple column family from different keyspaces. A snapshot name must be specified.
     *
     * @param tag
     *            the tag given to the snapshot; may not be null or empty
     * @param options
     *            Map of options (skipFlush is the only supported option for now)
     * @param entities
     *            list of keyspaces / tables in the form of empty | ks1 ks2 ... | ks1.cf1,ks2.cf2,...
     */
    @Override
    public void takeSnapshot(String tag, Map<String, String> options, String... entities) throws IOException
    {
        boolean skipFlush = Boolean.parseBoolean(options.getOrDefault("skipFlush", "false"));

        if (entities != null && entities.length > 0 && entities[0].contains("."))
        {
            takeMultipleTableSnapshot(tag, skipFlush, entities);
        }
        else
        {
            takeSnapshot(tag, skipFlush, entities);
        }
    }

    /**
     * Takes the snapshot of a specific table. A snapshot name must be
     * specified.
     *
     * @param keyspaceName
     *            the keyspace which holds the specified table
     * @param tableName
     *            the table to snapshot
     * @param tag
     *            the tag given to the snapshot; may not be null or empty
     */
    public void takeTableSnapshot(String keyspaceName, String tableName, String tag)
            throws IOException
    {
        takeMultipleTableSnapshot(tag, false, keyspaceName + "." + tableName);
    }

    public void forceKeyspaceCompactionForTokenRange(String keyspaceName, String startToken, String endToken, String... tableNames) throws IOException, ExecutionException, InterruptedException
    {
        Collection<Range<Token>> tokenRanges = createRepairRangeFrom(startToken, endToken);

        for (ColumnFamilyStore cfStore : getValidColumnFamilies(true, false, keyspaceName, tableNames))
        {
            cfStore.forceCompactionForTokenRange(tokenRanges);
        }
    }

    /**
     * Takes the snapshot for the given keyspaces. A snapshot name must be specified.
     *
     * @param tag the tag given to the snapshot; may not be null or empty
     * @param keyspaceNames the names of the keyspaces to snapshot; empty means "all."
     */
    public void takeSnapshot(String tag, String... keyspaceNames) throws IOException
    {
        takeSnapshot(tag, false, keyspaceNames);
    }

    /**
     * Takes the snapshot of a multiple column family from different keyspaces. A snapshot name must be specified.
     *
     * @param tag
     *            the tag given to the snapshot; may not be null or empty
     * @param tableList
     *            list of tables from different keyspace in the form of ks1.cf1 ks2.cf2
     */
    public void takeMultipleTableSnapshot(String tag, String... tableList)
            throws IOException
    {
        takeMultipleTableSnapshot(tag, false, tableList);
    }

    /**
     * Takes the snapshot for the given keyspaces. A snapshot name must be specified.
     *
     * @param tag the tag given to the snapshot; may not be null or empty
     * @param skipFlush Skip blocking flush of memtable
     * @param keyspaceNames the names of the keyspaces to snapshot; empty means "all."
     */
    private void takeSnapshot(String tag, boolean skipFlush, String... keyspaceNames) throws IOException
    {
        if (operationMode == Mode.JOINING)
            throw new IOException("Cannot snapshot until bootstrap completes");
        if (tag == null || tag.equals(""))
            throw new IOException("You must supply a snapshot name.");

        Iterable<Keyspace> keyspaces;
        if (keyspaceNames.length == 0)
        {
            keyspaces = Keyspace.all();
        }
        else
        {
            ArrayList<Keyspace> t = new ArrayList<>(keyspaceNames.length);
            for (String keyspaceName : keyspaceNames)
                t.add(getValidKeyspace(keyspaceName));
            keyspaces = t;
        }

        // Do a check to see if this snapshot exists before we actually snapshot
        for (Keyspace keyspace : keyspaces)
            if (keyspace.snapshotExists(tag))
                throw new IOException("Snapshot " + tag + " already exists.");


        for (Keyspace keyspace : keyspaces)
            keyspace.snapshot(tag, null, skipFlush);
    }

    /**
     * Takes the snapshot of a multiple column family from different keyspaces. A snapshot name must be specified.
     *
     *
     * @param tag
     *            the tag given to the snapshot; may not be null or empty
     * @param skipFlush
     *            Skip blocking flush of memtable
     * @param tableList
     *            list of tables from different keyspace in the form of ks1.cf1 ks2.cf2
     */
    private void takeMultipleTableSnapshot(String tag, boolean skipFlush, String... tableList)
            throws IOException
    {
        Map<Keyspace, List<String>> keyspaceColumnfamily = new HashMap<Keyspace, List<String>>();
        for (String table : tableList)
        {
            String splittedString[] = StringUtils.split(table, '.');
            if (splittedString.length == 2)
            {
                String keyspaceName = splittedString[0];
                String tableName = splittedString[1];

                if (keyspaceName == null)
                    throw new IOException("You must supply a keyspace name");
                if (operationMode.equals(Mode.JOINING))
                    throw new IOException("Cannot snapshot until bootstrap completes");

                if (tableName == null)
                    throw new IOException("You must supply a table name");
                if (tag == null || tag.equals(""))
                    throw new IOException("You must supply a snapshot name.");

                Keyspace keyspace = getValidKeyspace(keyspaceName);
                ColumnFamilyStore columnFamilyStore = keyspace.getColumnFamilyStore(tableName);
                // As there can be multiple column family from same keyspace check if snapshot exist for that specific
                // columnfamily and not for whole keyspace

                if (columnFamilyStore.snapshotExists(tag))
                    throw new IOException("Snapshot " + tag + " already exists.");
                if (!keyspaceColumnfamily.containsKey(keyspace))
                {
                    keyspaceColumnfamily.put(keyspace, new ArrayList<String>());
                }

                // Add Keyspace columnfamily to map in order to support atomicity for snapshot process.
                // So no snapshot should happen if any one of the above conditions fail for any keyspace or columnfamily
                keyspaceColumnfamily.get(keyspace).add(tableName);

            }
            else
            {
                throw new IllegalArgumentException(
                        "Cannot take a snapshot on secondary index or invalid column family name. You must supply a column family name in the form of keyspace.columnfamily");
            }
        }

        for (Entry<Keyspace, List<String>> entry : keyspaceColumnfamily.entrySet())
        {
            for (String table : entry.getValue())
                entry.getKey().snapshot(tag, table, skipFlush);
        }

    }

    private Keyspace getValidKeyspace(String keyspaceName) throws IOException
    {
        if (!Schema.instance.getKeyspaces().contains(keyspaceName))
        {
            throw new IOException("Keyspace " + keyspaceName + " does not exist");
        }
        return Keyspace.open(keyspaceName);
    }

    /**
     * Remove the snapshot with the given name from the given keyspaces.
     * If no tag is specified we will remove all snapshots.
     */
    public void clearSnapshot(String tag, String... keyspaceNames) throws IOException
    {
        if(tag == null)
            tag = "";

        Set<String> keyspaces = new HashSet<>();
        for (String dataDir : DatabaseDescriptor.getAllDataFileLocations())
        {
            for(String keyspaceDir : new File(dataDir).list())
            {
                // Only add a ks if it has been specified as a param, assuming params were actually provided.
                if (keyspaceNames.length > 0 && !Arrays.asList(keyspaceNames).contains(keyspaceDir))
                    continue;
                keyspaces.add(keyspaceDir);
            }
        }

        for (String keyspace : keyspaces)
            Keyspace.clearSnapshot(tag, keyspace);

        if (logger.isDebugEnabled())
            logger.debug("Cleared out snapshot directories");
    }

    public Map<String, TabularData> getSnapshotDetails()
    {
        Map<String, TabularData> snapshotMap = new HashMap<>();
        for (Keyspace keyspace : Keyspace.all())
        {
            if (SchemaConstants.isLocalSystemKeyspace(keyspace.getName()))
                continue;

            for (ColumnFamilyStore cfStore : keyspace.getColumnFamilyStores())
            {
                for (Map.Entry<String, Pair<Long,Long>> snapshotDetail : cfStore.getSnapshotDetails().entrySet())
                {
                    TabularDataSupport data = (TabularDataSupport)snapshotMap.get(snapshotDetail.getKey());
                    if (data == null)
                    {
                        data = new TabularDataSupport(SnapshotDetailsTabularData.TABULAR_TYPE);
                        snapshotMap.put(snapshotDetail.getKey(), data);
                    }

                    SnapshotDetailsTabularData.from(snapshotDetail.getKey(), keyspace.getName(), cfStore.getColumnFamilyName(), snapshotDetail, data);
                }
            }
        }
        return snapshotMap;
    }

    public long trueSnapshotsSize()
    {
        long total = 0;
        for (Keyspace keyspace : Keyspace.all())
        {
            if (SchemaConstants.isLocalSystemKeyspace(keyspace.getName()))
                continue;

            for (ColumnFamilyStore cfStore : keyspace.getColumnFamilyStores())
            {
                total += cfStore.trueSnapshotsSize();
            }
        }

        return total;
    }

    public void refreshSizeEstimates() throws ExecutionException
    {
        FBUtilities.waitOnFuture(ScheduledExecutors.optionalTasks.submit(SizeEstimatesRecorder.instance));
    }

    /**
     * @param allowIndexes Allow index CF names to be passed in
     * @param autoAddIndexes Automatically add secondary indexes if a CF has them
     * @param keyspaceName keyspace
     * @param cfNames CFs
     * @throws java.lang.IllegalArgumentException when given CF name does not exist
     */
    public Iterable<ColumnFamilyStore> getValidColumnFamilies(boolean allowIndexes, boolean autoAddIndexes, String keyspaceName, String... cfNames) throws IOException
    {
        Keyspace keyspace = getValidKeyspace(keyspaceName);
        return keyspace.getValidColumnFamilies(allowIndexes, autoAddIndexes, cfNames);
    }

    /**
     * Flush all memtables for a keyspace and column families.
     * @param keyspaceName
     * @param tableNames
     * @throws IOException
     */
    public void forceKeyspaceFlush(String keyspaceName, String... tableNames) throws IOException
    {
        for (ColumnFamilyStore cfStore : getValidColumnFamilies(true, false, keyspaceName, tableNames))
        {
            logger.debug("Forcing flush on keyspace {}, CF {}", keyspaceName, cfStore.name);
            cfStore.forceBlockingFlush();
        }
    }

    public int repairAsync(String keyspace, Map<String, String> repairSpec)
    {
        RepairOption option = RepairOption.parse(repairSpec, tokenMetadata.partitioner);
        // if ranges are not specified
        if (option.getRanges().isEmpty())
        {
            if (option.isPrimaryRange())
            {
                // when repairing only primary range, neither dataCenters nor hosts can be set
                if (option.getDataCenters().isEmpty() && option.getHosts().isEmpty())
                    option.getRanges().addAll(getPrimaryRanges(keyspace));
                    // except dataCenters only contain local DC (i.e. -local)
                else if (option.isInLocalDCOnly())
                    option.getRanges().addAll(getPrimaryRangesWithinDC(keyspace));
                else
                    throw new IllegalArgumentException("You need to run primary range repair on all nodes in the cluster.");
            }
            else
            {
                option.getRanges().addAll(getLocalRanges(keyspace));
            }
        }
        return forceRepairAsync(keyspace, option, false);
    }

    @Deprecated
    public int forceRepairAsync(String keyspace,
                                boolean isSequential,
                                Collection<String> dataCenters,
                                Collection<String> hosts,
                                boolean primaryRange,
                                boolean fullRepair,
                                String... tableNames)
    {
        return forceRepairAsync(keyspace, isSequential ? RepairParallelism.SEQUENTIAL.ordinal() : RepairParallelism.PARALLEL.ordinal(), dataCenters, hosts, primaryRange, fullRepair, tableNames);
    }

    @Deprecated
    public int forceRepairAsync(String keyspace,
                                int parallelismDegree,
                                Collection<String> dataCenters,
                                Collection<String> hosts,
                                boolean primaryRange,
                                boolean fullRepair,
                                String... tableNames)
    {
        if (parallelismDegree < 0 || parallelismDegree > RepairParallelism.values().length - 1)
        {
            throw new IllegalArgumentException("Invalid parallelism degree specified: " + parallelismDegree);
        }
        RepairParallelism parallelism = RepairParallelism.values()[parallelismDegree];
        if (FBUtilities.isWindows && parallelism != RepairParallelism.PARALLEL)
        {
            logger.warn("Snapshot-based repair is not yet supported on Windows.  Reverting to parallel repair.");
            parallelism = RepairParallelism.PARALLEL;
        }

        RepairOption options = new RepairOption(parallelism, primaryRange, !fullRepair, false, 1, Collections.<Range<Token>>emptyList(), false, false);
        if (dataCenters != null)
        {
            options.getDataCenters().addAll(dataCenters);
        }
        if (hosts != null)
        {
            options.getHosts().addAll(hosts);
        }
        if (primaryRange)
        {
            // when repairing only primary range, neither dataCenters nor hosts can be set
            if (options.getDataCenters().isEmpty() && options.getHosts().isEmpty())
                options.getRanges().addAll(getPrimaryRanges(keyspace));
                // except dataCenters only contain local DC (i.e. -local)
            else if (options.getDataCenters().size() == 1 && options.getDataCenters().contains(DatabaseDescriptor.getLocalDataCenter()))
                options.getRanges().addAll(getPrimaryRangesWithinDC(keyspace));
            else
                throw new IllegalArgumentException("You need to run primary range repair on all nodes in the cluster.");
        }
        else
        {
            options.getRanges().addAll(getLocalRanges(keyspace));
        }
        if (tableNames != null)
        {
            for (String table : tableNames)
            {
                options.getColumnFamilies().add(table);
            }
        }
        return forceRepairAsync(keyspace, options, true);
    }

    @Deprecated
    public int forceRepairAsync(String keyspace,
                                boolean isSequential,
                                boolean isLocal,
                                boolean primaryRange,
                                boolean fullRepair,
                                String... tableNames)
    {
        Set<String> dataCenters = null;
        if (isLocal)
        {
            dataCenters = Sets.newHashSet(DatabaseDescriptor.getLocalDataCenter());
        }
        return forceRepairAsync(keyspace, isSequential, dataCenters, null, primaryRange, fullRepair, tableNames);
    }

    @Deprecated
    public int forceRepairRangeAsync(String beginToken,
                                     String endToken,
                                     String keyspaceName,
                                     boolean isSequential,
                                     Collection<String> dataCenters,
                                     Collection<String> hosts,
                                     boolean fullRepair,
                                     String... tableNames)
    {
        return forceRepairRangeAsync(beginToken, endToken, keyspaceName,
                                     isSequential ? RepairParallelism.SEQUENTIAL.ordinal() : RepairParallelism.PARALLEL.ordinal(),
                                     dataCenters, hosts, fullRepair, tableNames);
    }

    @Deprecated
    public int forceRepairRangeAsync(String beginToken,
                                     String endToken,
                                     String keyspaceName,
                                     int parallelismDegree,
                                     Collection<String> dataCenters,
                                     Collection<String> hosts,
                                     boolean fullRepair,
                                     String... tableNames)
    {
        if (parallelismDegree < 0 || parallelismDegree > RepairParallelism.values().length - 1)
        {
            throw new IllegalArgumentException("Invalid parallelism degree specified: " + parallelismDegree);
        }
        RepairParallelism parallelism = RepairParallelism.values()[parallelismDegree];
        if (FBUtilities.isWindows && parallelism != RepairParallelism.PARALLEL)
        {
            logger.warn("Snapshot-based repair is not yet supported on Windows.  Reverting to parallel repair.");
            parallelism = RepairParallelism.PARALLEL;
        }

        if (!fullRepair)
            logger.warn("Incremental repair can't be requested with subrange repair " +
                        "because each subrange repair would generate an anti-compacted table. " +
                        "The repair will occur but without anti-compaction.");
        Collection<Range<Token>> repairingRange = createRepairRangeFrom(beginToken, endToken);

        RepairOption options = new RepairOption(parallelism, false, !fullRepair, false, 1, repairingRange, true, false);
        if (dataCenters != null)
        {
            options.getDataCenters().addAll(dataCenters);
        }
        if (hosts != null)
        {
            options.getHosts().addAll(hosts);
        }
        if (tableNames != null)
        {
            for (String table : tableNames)
            {
                options.getColumnFamilies().add(table);
            }
        }

        logger.info("starting user-requested repair of range {} for keyspace {} and column families {}",
                    repairingRange, keyspaceName, tableNames);
        return forceRepairAsync(keyspaceName, options, true);
    }

    @Deprecated
    public int forceRepairRangeAsync(String beginToken,
                                     String endToken,
                                     String keyspaceName,
                                     boolean isSequential,
                                     boolean isLocal,
                                     boolean fullRepair,
                                     String... tableNames)
    {
        Set<String> dataCenters = null;
        if (isLocal)
        {
            dataCenters = Sets.newHashSet(DatabaseDescriptor.getLocalDataCenter());
        }
        return forceRepairRangeAsync(beginToken, endToken, keyspaceName, isSequential, dataCenters, null, fullRepair, tableNames);
    }

    /**
     * Create collection of ranges that match ring layout from given tokens.
     *
     * @param beginToken beginning token of the range
     * @param endToken end token of the range
     * @return collection of ranges that match ring layout in TokenMetadata
     */
    @VisibleForTesting
    Collection<Range<Token>> createRepairRangeFrom(String beginToken, String endToken)
    {
        Token parsedBeginToken = getTokenFactory().fromString(beginToken);
        Token parsedEndToken = getTokenFactory().fromString(endToken);

        // Break up given range to match ring layout in TokenMetadata
        ArrayList<Range<Token>> repairingRange = new ArrayList<>();

        ArrayList<Token> tokens = new ArrayList<>(tokenMetadata.sortedTokens());
        if (!tokens.contains(parsedBeginToken))
        {
            tokens.add(parsedBeginToken);
        }
        if (!tokens.contains(parsedEndToken))
        {
            tokens.add(parsedEndToken);
        }
        // tokens now contain all tokens including our endpoints
        Collections.sort(tokens);

        int start = tokens.indexOf(parsedBeginToken), end = tokens.indexOf(parsedEndToken);
        for (int i = start; i != end; i = (i+1) % tokens.size())
        {
            Range<Token> range = new Range<>(tokens.get(i), tokens.get((i+1) % tokens.size()));
            repairingRange.add(range);
        }

        return repairingRange;
    }

    public TokenFactory getTokenFactory()
    {
        return tokenMetadata.partitioner.getTokenFactory();
    }

    public int forceRepairAsync(String keyspace, RepairOption options, boolean legacy)
    {
        if (options.getRanges().isEmpty() || Keyspace.open(keyspace).getReplicationStrategy().getReplicationFactor() < 2)
            return 0;

        int cmd = nextRepairCommand.incrementAndGet();
        NamedThreadFactory.createThread(createRepairTask(cmd, keyspace, options, legacy), "Repair-Task-" + threadCounter.incrementAndGet()).start();
        return cmd;
    }

    private FutureTask<Object> createRepairTask(final int cmd, final String keyspace, final RepairOption options, boolean legacy)
    {
        if (!options.getDataCenters().isEmpty() && !options.getDataCenters().contains(DatabaseDescriptor.getLocalDataCenter()))
        {
            throw new IllegalArgumentException("the local data center must be part of the repair");
        }

        RepairRunnable task = new RepairRunnable(this, cmd, options, keyspace);
        task.addProgressListener(progressSupport);
        if (legacy)
            task.addProgressListener(legacyProgressSupport);
        return new FutureTask<>(task, null);
    }

    public void forceTerminateAllRepairSessions()
    {
        ActiveRepairService.instance.terminateSessions();
    }

    /* End of MBean interface methods */

    /**
     * Get the "primary ranges" for the specified keyspace and endpoint.
     * "Primary ranges" are the ranges that the node is responsible for storing replica primarily.
     * The node that stores replica primarily is defined as the first node returned
     * by {@link AbstractReplicationStrategy#calculateNaturalEndpoints}.
     *
     * @param keyspace Keyspace name to check primary ranges
     * @param ep endpoint we are interested in.
     * @return primary ranges for the specified endpoint.
     */
    public Collection<Range<Token>> getPrimaryRangesForEndpoint(String keyspace, InetAddress ep)
    {
        AbstractReplicationStrategy strategy = Keyspace.open(keyspace).getReplicationStrategy();
        Collection<Range<Token>> primaryRanges = new HashSet<>();
        TokenMetadata metadata = tokenMetadata.cloneOnlyTokenMap();
        for (Token token : metadata.sortedTokens())
        {
            List<InetAddress> endpoints = strategy.calculateNaturalEndpoints(token, metadata);
            if (endpoints.size() > 0 && endpoints.get(0).equals(ep))
                primaryRanges.add(new Range<>(metadata.getPredecessor(token), token));
        }
        return primaryRanges;
    }

    /**
     * Get the "primary ranges" within local DC for the specified keyspace and endpoint.
     *
     * @see #getPrimaryRangesForEndpoint(String, java.net.InetAddress)
     * @param keyspace Keyspace name to check primary ranges
     * @param referenceEndpoint endpoint we are interested in.
     * @return primary ranges within local DC for the specified endpoint.
     */
    public Collection<Range<Token>> getPrimaryRangeForEndpointWithinDC(String keyspace, InetAddress referenceEndpoint)
    {
        TokenMetadata metadata = tokenMetadata.cloneOnlyTokenMap();
        String localDC = DatabaseDescriptor.getEndpointSnitch().getDatacenter(referenceEndpoint);
        Collection<InetAddress> localDcNodes = metadata.getTopology().getDatacenterEndpoints().get(localDC);
        AbstractReplicationStrategy strategy = Keyspace.open(keyspace).getReplicationStrategy();

        Collection<Range<Token>> localDCPrimaryRanges = new HashSet<>();
        for (Token token : metadata.sortedTokens())
        {
            List<InetAddress> endpoints = strategy.calculateNaturalEndpoints(token, metadata);
            for (InetAddress endpoint : endpoints)
            {
                if (localDcNodes.contains(endpoint))
                {
                    if (endpoint.equals(referenceEndpoint))
                    {
                        localDCPrimaryRanges.add(new Range<>(metadata.getPredecessor(token), token));
                    }
                    break;
                }
            }
        }

        return localDCPrimaryRanges;
    }

    /**
     * Get all ranges an endpoint is responsible for (by keyspace)
     * @param ep endpoint we are interested in.
     * @return ranges for the specified endpoint.
     */
    Collection<Range<Token>> getRangesForEndpoint(String keyspaceName, InetAddress ep)
    {
        return Keyspace.open(keyspaceName).getReplicationStrategy().getAddressRanges().get(ep);
    }

    /**
     * Get all ranges that span the ring given a set
     * of tokens. All ranges are in sorted order of
     * ranges.
     * @return ranges in sorted order
    */
    public List<Range<Token>> getAllRanges(List<Token> sortedTokens)
    {
        if (logger.isTraceEnabled())
            logger.trace("computing ranges for {}", StringUtils.join(sortedTokens, ", "));

        if (sortedTokens.isEmpty())
            return Collections.emptyList();
        int size = sortedTokens.size();
        List<Range<Token>> ranges = new ArrayList<>(size + 1);
        for (int i = 1; i < size; ++i)
        {
            Range<Token> range = new Range<>(sortedTokens.get(i - 1), sortedTokens.get(i));
            ranges.add(range);
        }
        Range<Token> range = new Range<>(sortedTokens.get(size - 1), sortedTokens.get(0));
        ranges.add(range);

        return ranges;
    }

    /**
     * This method returns the N endpoints that are responsible for storing the
     * specified key i.e for replication.
     *
     * @param keyspaceName keyspace name also known as keyspace
     * @param cf Column family name
     * @param key key for which we need to find the endpoint
     * @return the endpoint responsible for this key
     */
    public List<InetAddress> getNaturalEndpoints(String keyspaceName, String cf, String key)
    {
        KeyspaceMetadata ksMetaData = Schema.instance.getKSMetaData(keyspaceName);
        if (ksMetaData == null)
            throw new IllegalArgumentException("Unknown keyspace '" + keyspaceName + "'");

        CFMetaData cfMetaData = ksMetaData.getTableOrViewNullable(cf);
        if (cfMetaData == null)
            throw new IllegalArgumentException("Unknown table '" + cf + "' in keyspace '" + keyspaceName + "'");

        return getNaturalEndpoints(keyspaceName, tokenMetadata.partitioner.getToken(cfMetaData.getKeyValidator().fromString(key)));
    }

    public List<InetAddress> getNaturalEndpoints(String keyspaceName, ByteBuffer key)
    {
        return getNaturalEndpoints(keyspaceName, tokenMetadata.partitioner.getToken(key));
    }

    /**
     * This method returns the N endpoints that are responsible for storing the
     * specified key i.e for replication.
     *
     * @param keyspaceName keyspace name also known as keyspace
     * @param pos position for which we need to find the endpoint
     * @return the endpoint responsible for this token
     */
    public List<InetAddress> getNaturalEndpoints(String keyspaceName, RingPosition pos)
    {
        return Keyspace.open(keyspaceName).getReplicationStrategy().getNaturalEndpoints(pos);
    }

    /**
     * Returns the endpoints currently responsible for storing the token plus pending ones
     */
    public Iterable<InetAddress> getNaturalAndPendingEndpoints(String keyspaceName, Token token)
    {
        return Iterables.concat(getNaturalEndpoints(keyspaceName, token), tokenMetadata.pendingEndpointsFor(token, keyspaceName));
    }

    /**
     * This method attempts to return N endpoints that are responsible for storing the
     * specified key i.e for replication.
     *
     * @param keyspace keyspace name also known as keyspace
     * @param key key for which we need to find the endpoint
     * @return the endpoint responsible for this key
     */
    public List<InetAddress> getLiveNaturalEndpoints(Keyspace keyspace, ByteBuffer key)
    {
        return getLiveNaturalEndpoints(keyspace, tokenMetadata.decorateKey(key));
    }

    public List<InetAddress> getLiveNaturalEndpoints(Keyspace keyspace, RingPosition pos)
    {
        List<InetAddress> liveEps = new ArrayList<>();
        getLiveNaturalEndpoints(keyspace, pos, liveEps);
        return liveEps;
    }

    /**
     * This method attempts to return N endpoints that are responsible for storing the
     * specified key i.e for replication.
     *
     * @param keyspace keyspace name also known as keyspace
     * @param pos position for which we need to find the endpoint
     * @param liveEps the list of endpoints to mutate
     */
    public void getLiveNaturalEndpoints(Keyspace keyspace, RingPosition pos, List<InetAddress> liveEps)
    {
        List<InetAddress> endpoints = keyspace.getReplicationStrategy().getNaturalEndpoints(pos);

        for (InetAddress endpoint : endpoints)
        {
            if (FailureDetector.instance.isAlive(endpoint))
                liveEps.add(endpoint);
        }
    }

    public void setLoggingLevel(String classQualifier, String rawLevel) throws Exception
    {
        LoggingSupportFactory.getLoggingSupport().setLoggingLevel(classQualifier, rawLevel);
    }

    /**
     * @return the runtime logging levels for all the configured loggers
     */
    @Override
    public Map<String,String> getLoggingLevels()
    {
        return LoggingSupportFactory.getLoggingSupport().getLoggingLevels();
    }

    /**
     * @return list of Token ranges (_not_ keys!) together with estimated key count,
     *      breaking up the data this node is responsible for into pieces of roughly keysPerSplit
     */
    public List<Pair<Range<Token>, Long>> getSplits(String keyspaceName, String cfName, Range<Token> range, int keysPerSplit)
    {
        Keyspace t = Keyspace.open(keyspaceName);
        ColumnFamilyStore cfs = t.getColumnFamilyStore(cfName);
        List<DecoratedKey> keys = keySamples(Collections.singleton(cfs), range);

        long totalRowCountEstimate = cfs.estimatedKeysForRange(range);

        // splitCount should be much smaller than number of key samples, to avoid huge sampling error
        int minSamplesPerSplit = 4;
        int maxSplitCount = keys.size() / minSamplesPerSplit + 1;
        int splitCount = Math.max(1, Math.min(maxSplitCount, (int)(totalRowCountEstimate / keysPerSplit)));

        List<Token> tokens = keysToTokens(range, keys);
        return getSplits(tokens, splitCount, cfs);
    }

    private List<Pair<Range<Token>, Long>> getSplits(List<Token> tokens, int splitCount, ColumnFamilyStore cfs)
    {
        double step = (double) (tokens.size() - 1) / splitCount;
        Token prevToken = tokens.get(0);
        List<Pair<Range<Token>, Long>> splits = Lists.newArrayListWithExpectedSize(splitCount);
        for (int i = 1; i <= splitCount; i++)
        {
            int index = (int) Math.round(i * step);
            Token token = tokens.get(index);
            Range<Token> range = new Range<>(prevToken, token);
            // always return an estimate > 0 (see CASSANDRA-7322)
            splits.add(Pair.create(range, Math.max(cfs.metadata.params.minIndexInterval, cfs.estimatedKeysForRange(range))));
            prevToken = token;
        }
        return splits;
    }

    private List<Token> keysToTokens(Range<Token> range, List<DecoratedKey> keys)
    {
        List<Token> tokens = Lists.newArrayListWithExpectedSize(keys.size() + 2);
        tokens.add(range.left);
        for (DecoratedKey key : keys)
            tokens.add(key.getToken());
        tokens.add(range.right);
        return tokens;
    }

    private List<DecoratedKey> keySamples(Iterable<ColumnFamilyStore> cfses, Range<Token> range)
    {
        List<DecoratedKey> keys = new ArrayList<>();
        for (ColumnFamilyStore cfs : cfses)
            Iterables.addAll(keys, cfs.keySamples(range));
        FBUtilities.sortSampledKeys(keys, range);
        return keys;
    }

    /**
     * Broadcast leaving status and update local tokenMetadata accordingly
     */
    private void startLeaving()
    {
        Gossiper.instance.addLocalApplicationState(ApplicationState.STATUS, valueFactory.leaving(getLocalTokens()));
        tokenMetadata.addLeavingEndpoint(FBUtilities.getBroadcastAddress());
        PendingRangeCalculatorService.instance.update();
    }

    public void decommission() throws InterruptedException
    {
        if (!tokenMetadata.isMember(FBUtilities.getBroadcastAddress()))
            throw new UnsupportedOperationException("local node is not a member of the token ring yet");
        if (tokenMetadata.cloneAfterAllLeft().sortedTokens().size() < 2)
            throw new UnsupportedOperationException("no other normal nodes in the ring; decommission would be pointless");
        if (operationMode != Mode.LEAVING && operationMode != Mode.NORMAL)
            throw new UnsupportedOperationException("Node in " + operationMode + " state; wait for status to become normal or restart");
        if (isDecommissioning.compareAndSet(true, true))
            throw new IllegalStateException("Node is still decommissioning. Check nodetool netstats.");

        if (logger.isDebugEnabled())
            logger.debug("DECOMMISSIONING");

        try
        {
            PendingRangeCalculatorService.instance.blockUntilFinished();
            for (String keyspaceName : Schema.instance.getNonLocalStrategyKeyspaces())
            {
                if (tokenMetadata.getPendingRanges(keyspaceName, FBUtilities.getBroadcastAddress()).size() > 0)
                    throw new UnsupportedOperationException("data is currently moving to this node; unable to leave the ring");
            }

            startLeaving();
            long timeout = Math.max(RING_DELAY, BatchlogManager.instance.getBatchlogTimeout());
            setMode(Mode.LEAVING, "sleeping " + timeout + " ms for batch processing and pending range setup", true);
            Thread.sleep(timeout);

            Runnable finishLeaving = new Runnable()
            {
                public void run()
                {
                    shutdownClientServers();
                    Gossiper.instance.stop();
                    try
                    {
                        MessagingService.instance().shutdown();
                    }
                    catch (IOError ioe)
                    {
                        logger.info("failed to shutdown message service: {}", ioe);
                    }
                    StageManager.shutdownNow();
                    SystemKeyspace.setBootstrapState(SystemKeyspace.BootstrapState.DECOMMISSIONED);
                    setMode(Mode.DECOMMISSIONED, true);
                    // let op be responsible for killing the process
                }
            };
            unbootstrap(finishLeaving);
        }
        catch (InterruptedException e)
        {
            throw new RuntimeException("Node interrupted while decommissioning");
        }
        catch (ExecutionException e)
        {
            logger.error("Error while decommissioning node ", e.getCause());
            throw new RuntimeException("Error while decommissioning node: " + e.getCause().getMessage());
        }
        finally
        {
            isDecommissioning.set(false);
        }
    }

    private void leaveRing()
    {
        SystemKeyspace.setBootstrapState(SystemKeyspace.BootstrapState.NEEDS_BOOTSTRAP);
        tokenMetadata.removeEndpoint(FBUtilities.getBroadcastAddress());
        PendingRangeCalculatorService.instance.update();

        Gossiper.instance.addLocalApplicationState(ApplicationState.STATUS, valueFactory.left(getLocalTokens(),Gossiper.computeExpireTime()));
        int delay = Math.max(RING_DELAY, Gossiper.intervalInMillis * 2);
        logger.info("Announcing that I have left the ring for {}ms", delay);
        Uninterruptibles.sleepUninterruptibly(delay, TimeUnit.MILLISECONDS);
    }

    private void unbootstrap(Runnable onFinish) throws ExecutionException, InterruptedException
    {
        Map<String, Multimap<Range<Token>, InetAddress>> rangesToStream = new HashMap<>();

        for (String keyspaceName : Schema.instance.getNonLocalStrategyKeyspaces())
        {
            Multimap<Range<Token>, InetAddress> rangesMM = getChangedRangesForLeaving(keyspaceName, FBUtilities.getBroadcastAddress());

            if (logger.isDebugEnabled())
                logger.debug("Ranges needing transfer are [{}]", StringUtils.join(rangesMM.keySet(), ","));

            rangesToStream.put(keyspaceName, rangesMM);
        }

        setMode(Mode.LEAVING, "replaying batch log and streaming data to other nodes", true);

        // Start with BatchLog replay, which may create hints but no writes since this is no longer a valid endpoint.
        Future<?> batchlogReplay = BatchlogManager.instance.startBatchlogReplay();
        Future<StreamState> streamSuccess = streamRanges(rangesToStream);

        // Wait for batch log to complete before streaming hints.
        logger.debug("waiting for batch log processing.");
        batchlogReplay.get();

        setMode(Mode.LEAVING, "streaming hints to other nodes", true);

        Future hintsSuccess = streamHints();

        // wait for the transfer runnables to signal the latch.
        logger.debug("waiting for stream acks.");
        streamSuccess.get();
        hintsSuccess.get();
        logger.debug("stream acks all received.");
        leaveRing();
        onFinish.run();
    }

    private Future streamHints()
    {
        return HintsService.instance.transferHints(this::getPreferredHintsStreamTarget);
    }

    /**
     * Find the best target to stream hints to. Currently the closest peer according to the snitch
     */
    private UUID getPreferredHintsStreamTarget()
    {
        List<InetAddress> candidates = new ArrayList<>(StorageService.instance.getTokenMetadata().cloneAfterAllLeft().getAllEndpoints());
        candidates.remove(FBUtilities.getBroadcastAddress());
        for (Iterator<InetAddress> iter = candidates.iterator(); iter.hasNext(); )
        {
            InetAddress address = iter.next();
            if (!FailureDetector.instance.isAlive(address))
                iter.remove();
        }

        if (candidates.isEmpty())
        {
            logger.warn("Unable to stream hints since no live endpoints seen");
            throw new RuntimeException("Unable to stream hints since no live endpoints seen");
        }
        else
        {
            // stream to the closest peer as chosen by the snitch
            DatabaseDescriptor.getEndpointSnitch().sortByProximity(FBUtilities.getBroadcastAddress(), candidates);
            InetAddress hintsDestinationHost = candidates.get(0);
            return tokenMetadata.getHostId(hintsDestinationHost);
        }
    }

    public void move(String newToken) throws IOException
    {
        try
        {
            getTokenFactory().validate(newToken);
        }
        catch (ConfigurationException e)
        {
            throw new IOException(e.getMessage());
        }
        move(getTokenFactory().fromString(newToken));
    }

    /**
     * move the node to new token or find a new token to boot to according to load
     *
     * @param newToken new token to boot to, or if null, find balanced token to boot to
     *
     * @throws IOException on any I/O operation error
     */
    private void move(Token newToken) throws IOException
    {
        if (newToken == null)
            throw new IOException("Can't move to the undefined (null) token.");

        if (tokenMetadata.sortedTokens().contains(newToken))
            throw new IOException("target token " + newToken + " is already owned by another node.");

        // address of the current node
        InetAddress localAddress = FBUtilities.getBroadcastAddress();

        // This doesn't make any sense in a vnodes environment.
        if (getTokenMetadata().getTokens(localAddress).size() > 1)
        {
            logger.error("Invalid request to move(Token); This node has more than one token and cannot be moved thusly.");
            throw new UnsupportedOperationException("This node has more than one token and cannot be moved thusly.");
        }

        List<String> keyspacesToProcess = Schema.instance.getNonLocalStrategyKeyspaces();

        PendingRangeCalculatorService.instance.blockUntilFinished();
        // checking if data is moving to this node
        for (String keyspaceName : keyspacesToProcess)
        {
            if (tokenMetadata.getPendingRanges(keyspaceName, localAddress).size() > 0)
                throw new UnsupportedOperationException("data is currently moving to this node; unable to leave the ring");
        }

        Gossiper.instance.addLocalApplicationState(ApplicationState.STATUS, valueFactory.moving(newToken));
        setMode(Mode.MOVING, String.format("Moving %s from %s to %s.", localAddress, getLocalTokens().iterator().next(), newToken), true);

        setMode(Mode.MOVING, String.format("Sleeping %s ms before start streaming/fetching ranges", RING_DELAY), true);
        Uninterruptibles.sleepUninterruptibly(RING_DELAY, TimeUnit.MILLISECONDS);

        RangeRelocator relocator = new RangeRelocator(Collections.singleton(newToken), keyspacesToProcess);

        if (relocator.streamsNeeded())
        {
            setMode(Mode.MOVING, "fetching new ranges and streaming old ranges", true);
            try
            {
                relocator.stream().get();
            }
            catch (ExecutionException | InterruptedException e)
            {
                throw new RuntimeException("Interrupted while waiting for stream/fetch ranges to finish: " + e.getMessage());
            }
        }
        else
        {
            setMode(Mode.MOVING, "No ranges to fetch/stream", true);
        }

        setTokens(Collections.singleton(newToken)); // setting new token as we have everything settled

        if (logger.isDebugEnabled())
            logger.debug("Successfully moved to new token {}", getLocalTokens().iterator().next());
    }

    private class RangeRelocator
    {
        private final StreamPlan streamPlan = new StreamPlan("Relocation");

        private RangeRelocator(Collection<Token> tokens, List<String> keyspaceNames)
        {
            calculateToFromStreams(tokens, keyspaceNames);
        }

        private void calculateToFromStreams(Collection<Token> newTokens, List<String> keyspaceNames)
        {
            InetAddress localAddress = FBUtilities.getBroadcastAddress();
            IEndpointSnitch snitch = DatabaseDescriptor.getEndpointSnitch();
            TokenMetadata tokenMetaCloneAllSettled = tokenMetadata.cloneAfterAllSettled();
            // clone to avoid concurrent modification in calculateNaturalEndpoints
            TokenMetadata tokenMetaClone = tokenMetadata.cloneOnlyTokenMap();

            for (String keyspace : keyspaceNames)
            {
                // replication strategy of the current keyspace
                AbstractReplicationStrategy strategy = Keyspace.open(keyspace).getReplicationStrategy();
                Multimap<InetAddress, Range<Token>> endpointToRanges = strategy.getAddressRanges();

                logger.debug("Calculating ranges to stream and request for keyspace {}", keyspace);
                for (Token newToken : newTokens)
                {
                    // getting collection of the currently used ranges by this keyspace
                    Collection<Range<Token>> currentRanges = endpointToRanges.get(localAddress);
                    // collection of ranges which this node will serve after move to the new token
                    Collection<Range<Token>> updatedRanges = strategy.getPendingAddressRanges(tokenMetaClone, newToken, localAddress);

                    // ring ranges and endpoints associated with them
                    // this used to determine what nodes should we ping about range data
                    Multimap<Range<Token>, InetAddress> rangeAddresses = strategy.getRangeAddresses(tokenMetaClone);

                    // calculated parts of the ranges to request/stream from/to nodes in the ring
                    Pair<Set<Range<Token>>, Set<Range<Token>>> rangesPerKeyspace = calculateStreamAndFetchRanges(currentRanges, updatedRanges);

                    /**
                     * In this loop we are going through all ranges "to fetch" and determining
                     * nodes in the ring responsible for data we are interested in
                     */
                    Multimap<Range<Token>, InetAddress> rangesToFetchWithPreferredEndpoints = ArrayListMultimap.create();
                    for (Range<Token> toFetch : rangesPerKeyspace.right)
                    {
                        for (Range<Token> range : rangeAddresses.keySet())
                        {
                            if (range.contains(toFetch))
                            {
                                List<InetAddress> endpoints = null;

                                if (useStrictConsistency)
                                {
                                    Set<InetAddress> oldEndpoints = Sets.newHashSet(rangeAddresses.get(range));
                                    Set<InetAddress> newEndpoints = Sets.newHashSet(strategy.calculateNaturalEndpoints(toFetch.right, tokenMetaCloneAllSettled));

                                    //Due to CASSANDRA-5953 we can have a higher RF then we have endpoints.
                                    //So we need to be careful to only be strict when endpoints == RF
                                    if (oldEndpoints.size() == strategy.getReplicationFactor())
                                    {
                                        oldEndpoints.removeAll(newEndpoints);

                                        //No relocation required
                                        if (oldEndpoints.isEmpty())
                                            continue;

                                        assert oldEndpoints.size() == 1 : "Expected 1 endpoint but found " + oldEndpoints.size();
                                    }

                                    endpoints = Lists.newArrayList(oldEndpoints.iterator().next());
                                }
                                else
                                {
                                    endpoints = snitch.getSortedListByProximity(localAddress, rangeAddresses.get(range));
                                }

                                // storing range and preferred endpoint set
                                rangesToFetchWithPreferredEndpoints.putAll(toFetch, endpoints);
                            }
                        }

                        Collection<InetAddress> addressList = rangesToFetchWithPreferredEndpoints.get(toFetch);
                        if (addressList == null || addressList.isEmpty())
                            continue;

                        if (useStrictConsistency)
                        {
                            if (addressList.size() > 1)
                                throw new IllegalStateException("Multiple strict sources found for " + toFetch);

                            InetAddress sourceIp = addressList.iterator().next();
                            if (Gossiper.instance.isEnabled() && !Gossiper.instance.getEndpointStateForEndpoint(sourceIp).isAlive())
                                throw new RuntimeException("A node required to move the data consistently is down ("+sourceIp+").  If you wish to move the data from a potentially inconsistent replica, restart the node with -Dcassandra.consistent.rangemovement=false");
                        }
                    }

                    // calculating endpoints to stream current ranges to if needed
                    // in some situations node will handle current ranges as part of the new ranges
                    Multimap<InetAddress, Range<Token>> endpointRanges = HashMultimap.create();
                    for (Range<Token> toStream : rangesPerKeyspace.left)
                    {
                        Set<InetAddress> currentEndpoints = ImmutableSet.copyOf(strategy.calculateNaturalEndpoints(toStream.right, tokenMetaClone));
                        Set<InetAddress> newEndpoints = ImmutableSet.copyOf(strategy.calculateNaturalEndpoints(toStream.right, tokenMetaCloneAllSettled));
                        logger.debug("Range: {} Current endpoints: {} New endpoints: {}", toStream, currentEndpoints, newEndpoints);
                        for (InetAddress address : Sets.difference(newEndpoints, currentEndpoints))
                        {
                            logger.debug("Range {} has new owner {}", toStream, address);
                            endpointRanges.put(address, toStream);
                        }
                    }

                    // stream ranges
                    for (InetAddress address : endpointRanges.keySet())
                    {
                        logger.debug("Will stream range {} of keyspace {} to endpoint {}", endpointRanges.get(address), keyspace, address);
                        InetAddress preferred = SystemKeyspace.getPreferredIP(address);
                        streamPlan.transferRanges(address, preferred, keyspace, endpointRanges.get(address));
                    }

                    // stream requests
                    Multimap<InetAddress, Range<Token>> workMap = RangeStreamer.getWorkMap(rangesToFetchWithPreferredEndpoints, keyspace, FailureDetector.instance, useStrictConsistency);
                    for (InetAddress address : workMap.keySet())
                    {
                        logger.debug("Will request range {} of keyspace {} from endpoint {}", workMap.get(address), keyspace, address);
                        InetAddress preferred = SystemKeyspace.getPreferredIP(address);
                        streamPlan.requestRanges(address, preferred, keyspace, workMap.get(address));
                    }

                    logger.debug("Keyspace {}: work map {}.", keyspace, workMap);
                }
            }
        }

        public Future<StreamState> stream()
        {
            return streamPlan.execute();
        }

        public boolean streamsNeeded()
        {
            return !streamPlan.isEmpty();
        }
    }

    /**
     * Get the status of a token removal.
     */
    public String getRemovalStatus()
    {
        if (removingNode == null)
        {
            return "No token removals in process.";
        }
        return String.format("Removing token (%s). Waiting for replication confirmation from [%s].",
                             tokenMetadata.getToken(removingNode),
                             StringUtils.join(replicatingNodes, ","));
    }

    /**
     * Force a remove operation to complete. This may be necessary if a remove operation
     * blocks forever due to node/stream failure. removeNode() must be called
     * first, this is a last resort measure.  No further attempt will be made to restore replicas.
     */
    public void forceRemoveCompletion()
    {
        if (!replicatingNodes.isEmpty()  || !tokenMetadata.getLeavingEndpoints().isEmpty())
        {
            logger.warn("Removal not confirmed for for {}", StringUtils.join(this.replicatingNodes, ","));
            for (InetAddress endpoint : tokenMetadata.getLeavingEndpoints())
            {
                UUID hostId = tokenMetadata.getHostId(endpoint);
                Gossiper.instance.advertiseTokenRemoved(endpoint, hostId);
                excise(tokenMetadata.getTokens(endpoint), endpoint);
            }
            replicatingNodes.clear();
            removingNode = null;
        }
        else
        {
            logger.warn("No nodes to force removal on, call 'removenode' first");
        }
    }

    /**
     * Remove a node that has died, attempting to restore the replica count.
     * If the node is alive, decommission should be attempted.  If decommission
     * fails, then removeNode should be called.  If we fail while trying to
     * restore the replica count, finally forceRemoveCompleteion should be
     * called to forcibly remove the node without regard to replica count.
     *
     * @param hostIdString Host ID for the node
     */
    public void removeNode(String hostIdString)
    {
        InetAddress myAddress = FBUtilities.getBroadcastAddress();
        UUID localHostId = tokenMetadata.getHostId(myAddress);
        UUID hostId = UUID.fromString(hostIdString);
        InetAddress endpoint = tokenMetadata.getEndpointForHostId(hostId);

        if (endpoint == null)
            throw new UnsupportedOperationException("Host ID not found.");

        if (!tokenMetadata.isMember(endpoint))
            throw new UnsupportedOperationException("Node to be removed is not a member of the token ring");

        if (endpoint.equals(myAddress))
             throw new UnsupportedOperationException("Cannot remove self");

        if (Gossiper.instance.getLiveMembers().contains(endpoint))
            throw new UnsupportedOperationException("Node " + endpoint + " is alive and owns this ID. Use decommission command to remove it from the ring");

        // A leaving endpoint that is dead is already being removed.
        if (tokenMetadata.isLeaving(endpoint))
            logger.warn("Node {} is already being removed, continuing removal anyway", endpoint);

        if (!replicatingNodes.isEmpty())
            throw new UnsupportedOperationException("This node is already processing a removal. Wait for it to complete, or use 'removenode force' if this has failed.");

        Collection<Token> tokens = tokenMetadata.getTokens(endpoint);

        // Find the endpoints that are going to become responsible for data
        for (String keyspaceName : Schema.instance.getNonLocalStrategyKeyspaces())
        {
            // if the replication factor is 1 the data is lost so we shouldn't wait for confirmation
            if (Keyspace.open(keyspaceName).getReplicationStrategy().getReplicationFactor() == 1)
                continue;

            // get all ranges that change ownership (that is, a node needs
            // to take responsibility for new range)
            Multimap<Range<Token>, InetAddress> changedRanges = getChangedRangesForLeaving(keyspaceName, endpoint);
            IFailureDetector failureDetector = FailureDetector.instance;
            for (InetAddress ep : changedRanges.values())
            {
                if (failureDetector.isAlive(ep))
                    replicatingNodes.add(ep);
                else
                    logger.warn("Endpoint {} is down and will not receive data for re-replication of {}", ep, endpoint);
            }
        }
        removingNode = endpoint;

        tokenMetadata.addLeavingEndpoint(endpoint);
        PendingRangeCalculatorService.instance.update();

        // the gossiper will handle spoofing this node's state to REMOVING_TOKEN for us
        // we add our own token so other nodes to let us know when they're done
        Gossiper.instance.advertiseRemoving(endpoint, hostId, localHostId);

        // kick off streaming commands
        restoreReplicaCount(endpoint, myAddress);

        // wait for ReplicationFinishedVerbHandler to signal we're done
        while (!replicatingNodes.isEmpty())
        {
            Uninterruptibles.sleepUninterruptibly(100, TimeUnit.MILLISECONDS);
        }

        excise(tokens, endpoint);

        // gossiper will indicate the token has left
        Gossiper.instance.advertiseTokenRemoved(endpoint, hostId);

        replicatingNodes.clear();
        removingNode = null;
    }

    public void confirmReplication(InetAddress node)
    {
        // replicatingNodes can be empty in the case where this node used to be a removal coordinator,
        // but restarted before all 'replication finished' messages arrived. In that case, we'll
        // still go ahead and acknowledge it.
        if (!replicatingNodes.isEmpty())
        {
            replicatingNodes.remove(node);
        }
        else
        {
            logger.info("Received unexpected REPLICATION_FINISHED message from {}. Was this node recently a removal coordinator?", node);
        }
    }

    public String getOperationMode()
    {
        return operationMode.toString();
    }

    public boolean isStarting()
    {
        return operationMode == Mode.STARTING;
    }

    public boolean isMoving()
    {
        return operationMode == Mode.MOVING;
    }

    public boolean isJoining()
    {
        return operationMode == Mode.JOINING;
    }

    public boolean isDrained()
    {
        return operationMode == Mode.DRAINED;
    }

    public boolean isDraining()
    {
        return operationMode == Mode.DRAINING;
    }

    public String getDrainProgress()
    {
        return String.format("Drained %s/%s ColumnFamilies", remainingCFs, totalCFs);
    }

    /**
     * Shuts node off to writes, empties memtables and the commit log.
     */
    public synchronized void drain() throws IOException, InterruptedException, ExecutionException
    {
        drain(false);
    }

    protected synchronized void drain(boolean isFinalShutdown) throws IOException, InterruptedException, ExecutionException
    {
        ExecutorService counterMutationStage = StageManager.getStage(Stage.COUNTER_MUTATION);
        ExecutorService viewMutationStage = StageManager.getStage(Stage.VIEW_MUTATION);
        ExecutorService mutationStage = StageManager.getStage(Stage.MUTATION);

        if (mutationStage.isTerminated()
            && counterMutationStage.isTerminated()
            && viewMutationStage.isTerminated())
        {
            if (!isFinalShutdown)
                logger.warn("Cannot drain node (did it already happen?)");
            return;
        }

        assert !isShutdown;
        isShutdown = true;

        Throwable preShutdownHookThrowable = Throwables.perform(null, preShutdownHooks.stream().map(h -> h::run));
        if (preShutdownHookThrowable != null)
            logger.error("Attempting to continue draining after pre-shutdown hooks returned exception", preShutdownHookThrowable);

        try
        {
            setMode(Mode.DRAINING, "starting drain process", !isFinalShutdown);

            BatchlogManager.instance.shutdown();
            HintsService.instance.pauseDispatch();

            if (daemon != null)
                shutdownClientServers();
            ScheduledExecutors.optionalTasks.shutdown();
            Gossiper.instance.stop();

            if (!isFinalShutdown)
                setMode(Mode.DRAINING, "shutting down MessageService", false);

            // In-progress writes originating here could generate hints to be written, so shut down MessagingService
            // before mutation stage, so we can get all the hints saved before shutting down
            MessagingService.instance().shutdown();

            if (!isFinalShutdown)
                setMode(Mode.DRAINING, "clearing mutation stage", false);
            viewMutationStage.shutdown();
            counterMutationStage.shutdown();
            mutationStage.shutdown();
            viewMutationStage.awaitTermination(3600, TimeUnit.SECONDS);
            counterMutationStage.awaitTermination(3600, TimeUnit.SECONDS);
            mutationStage.awaitTermination(3600, TimeUnit.SECONDS);

            StorageProxy.instance.verifyNoHintsInProgress();

            if (!isFinalShutdown)
                setMode(Mode.DRAINING, "flushing column families", false);

            // disable autocompaction - we don't want to start any new compactions while we are draining
            for (Keyspace keyspace : Keyspace.all())
                for (ColumnFamilyStore cfs : keyspace.getColumnFamilyStores())
                    cfs.disableAutoCompaction();

            // count CFs first, since forceFlush could block for the flushWriter to get a queue slot empty
            totalCFs = 0;
            for (Keyspace keyspace : Keyspace.nonSystem())
                totalCFs += keyspace.getColumnFamilyStores().size();
            remainingCFs = totalCFs;
            // flush
            List<Future<?>> flushes = new ArrayList<>();
            for (Keyspace keyspace : Keyspace.nonSystem())
            {
                for (ColumnFamilyStore cfs : keyspace.getColumnFamilyStores())
                    flushes.add(cfs.forceFlush());
            }
            // wait for the flushes.
            // TODO this is a godawful way to track progress, since they flush in parallel.  a long one could
            // thus make several short ones "instant" if we wait for them later.
            for (Future f : flushes)
            {
                try
                {
                    FBUtilities.waitOnFuture(f);
                }
                catch (Throwable t)
                {
                    JVMStabilityInspector.inspectThrowable(t);
                    // don't let this stop us from shutting down the commitlog and other thread pools
                    logger.warn("Caught exception while waiting for memtable flushes during shutdown hook", t);
                }

                remainingCFs--;
            }

            // Interrupt ongoing compactions and shutdown CM to prevent further compactions.
            CompactionManager.instance.forceShutdown();
            // Flush the system tables after all other tables are flushed, just in case flushing modifies any system state
            // like CASSANDRA-5151. Don't bother with progress tracking since system data is tiny.
            // Flush system tables after stopping compactions since they modify
            // system tables (for example compactions can obsolete sstables and the tidiers in SSTableReader update
            // system tables, see SSTableReader.GlobalTidy)
            flushes.clear();
            for (Keyspace keyspace : Keyspace.system())
            {
                for (ColumnFamilyStore cfs : keyspace.getColumnFamilyStores())
                    flushes.add(cfs.forceFlush());
            }
            FBUtilities.waitOnFutures(flushes);

            HintsService.instance.shutdownBlocking();

            // Interrupt ongoing compactions and shutdown CM to prevent further compactions.
            CompactionManager.instance.forceShutdown();

            // whilst we've flushed all the CFs, which will have recycled all completed segments, we want to ensure
            // there are no segments to replay, so we force the recycling of any remaining (should be at most one)
            CommitLog.instance.forceRecycleAllSegments();

            CommitLog.instance.shutdownBlocking();

            // wait for miscellaneous tasks like sstable and commitlog segment deletion
            ScheduledExecutors.nonPeriodicTasks.shutdown();
            if (!ScheduledExecutors.nonPeriodicTasks.awaitTermination(1, TimeUnit.MINUTES))
                logger.warn("Failed to wait for non periodic tasks to shutdown");

            ColumnFamilyStore.shutdownPostFlushExecutor();
            setMode(Mode.DRAINED, !isFinalShutdown);
        }
        catch (Throwable t)
        {
            logger.error("Caught an exception while draining ", t);
        }
        finally
        {
            Throwable postShutdownHookThrowable = Throwables.perform(null, postShutdownHooks.stream().map(h -> h::run));
            if (postShutdownHookThrowable != null)
                logger.error("Post-shutdown hooks returned exception", postShutdownHookThrowable);
        }
    }

    /**
     * Add a runnable which will be called before shut down or drain. This is useful for other
     * applications running in the same JVM which may want to shut down first rather than time
     * out attempting to use Cassandra calls which will no longer work.
     * @param hook: the code to run
     * @return true on success, false if Cassandra is already shutting down, in which case the runnable
     * has NOT been added.
     */
    public synchronized boolean addPreShutdownHook(Runnable hook)
    {
        if (!isDraining() && !isDrained())
            return preShutdownHooks.add(hook);

        return false;
    }

    /**
     * Remove a preshutdown hook
     */
    public synchronized boolean removePreShutdownHook(Runnable hook)
    {
        return preShutdownHooks.remove(hook);
    }

    /**
     * Add a runnable which will be called after shutdown or drain. This is useful for other applications
     * running in the same JVM that Cassandra needs to work and should shut down later.
     * @param hook: the code to run
     * @return true on success, false if Cassandra is already shutting down, in which case the runnable has NOT been
     * added.
     */
    public synchronized boolean addPostShutdownHook(Runnable hook)
    {
        if (!isDraining() && !isDrained())
            return postShutdownHooks.add(hook);

        return false;
    }

    /**
     * Remove a postshutdownhook
     */
    public synchronized boolean removePostShutdownHook(Runnable hook)
    {
        return postShutdownHooks.remove(hook);
    }

    /**
     * Some services are shutdown during draining and we should not attempt to start them again.
     *
     * @param service - the name of the service we are trying to start.
     * @throws IllegalStateException - an exception that nodetool is able to convert into a message to display to the user
     */
    synchronized void checkServiceAllowedToStart(String service)
    {
        if (isDraining()) // when draining isShutdown is also true, so we check first to return a more accurate message
            throw new IllegalStateException(String.format("Unable to start %s because the node is draining.", service));

        if (isShutdown()) // do not rely on operationMode in case it gets changed to decomissioned or other
            throw new IllegalStateException(String.format("Unable to start %s because the node was drained.", service));
    }

    // Never ever do this at home. Used by tests.
    @VisibleForTesting
    public IPartitioner setPartitionerUnsafe(IPartitioner newPartitioner)
    {
        IPartitioner oldPartitioner = DatabaseDescriptor.setPartitionerUnsafe(newPartitioner);
        tokenMetadata = tokenMetadata.cloneWithNewPartitioner(newPartitioner);
        valueFactory = new VersionedValue.VersionedValueFactory(newPartitioner);
        return oldPartitioner;
    }

    TokenMetadata setTokenMetadataUnsafe(TokenMetadata tmd)
    {
        TokenMetadata old = tokenMetadata;
        tokenMetadata = tmd;
        return old;
    }

    public void truncate(String keyspace, String table) throws TimeoutException, IOException
    {
        try
        {
            StorageProxy.truncateBlocking(keyspace, table);
        }
        catch (UnavailableException e)
        {
            throw new IOException(e.getMessage());
        }
    }

    public Map<InetAddress, Float> getOwnership()
    {
        List<Token> sortedTokens = tokenMetadata.sortedTokens();
        // describeOwnership returns tokens in an unspecified order, let's re-order them
        Map<Token, Float> tokenMap = new TreeMap<Token, Float>(tokenMetadata.partitioner.describeOwnership(sortedTokens));
        Map<InetAddress, Float> nodeMap = new LinkedHashMap<>();
        for (Map.Entry<Token, Float> entry : tokenMap.entrySet())
        {
            InetAddress endpoint = tokenMetadata.getEndpoint(entry.getKey());
            Float tokenOwnership = entry.getValue();
            if (nodeMap.containsKey(endpoint))
                nodeMap.put(endpoint, nodeMap.get(endpoint) + tokenOwnership);
            else
                nodeMap.put(endpoint, tokenOwnership);
        }
        return nodeMap;
    }

    /**
     * Calculates ownership. If there are multiple DC's and the replication strategy is DC aware then ownership will be
     * calculated per dc, i.e. each DC will have total ring ownership divided amongst its nodes. Without replication
     * total ownership will be a multiple of the number of DC's and this value will then go up within each DC depending
     * on the number of replicas within itself. For DC unaware replication strategies, ownership without replication
     * will be 100%.
     *
     * @throws IllegalStateException when node is not configured properly.
     */
    public LinkedHashMap<InetAddress, Float> effectiveOwnership(String keyspace) throws IllegalStateException
    {
        AbstractReplicationStrategy strategy;
        if (keyspace != null)
        {
            Keyspace keyspaceInstance = Schema.instance.getKeyspaceInstance(keyspace);
            if (keyspaceInstance == null)
                throw new IllegalArgumentException("The keyspace " + keyspace + ", does not exist");

            if (keyspaceInstance.getReplicationStrategy() instanceof LocalStrategy)
                throw new IllegalStateException("Ownership values for keyspaces with LocalStrategy are meaningless");
            strategy = keyspaceInstance.getReplicationStrategy();
        }
        else
        {
            List<String> userKeyspaces = Schema.instance.getUserKeyspaces();

            if (userKeyspaces.size() > 0)
            {
                keyspace = userKeyspaces.get(0);
                AbstractReplicationStrategy replicationStrategy = Schema.instance.getKeyspaceInstance(keyspace).getReplicationStrategy();
                for (String keyspaceName : userKeyspaces)
                {
                    if (!Schema.instance.getKeyspaceInstance(keyspaceName).getReplicationStrategy().hasSameSettings(replicationStrategy))
                        throw new IllegalStateException("Non-system keyspaces don't have the same replication settings, effective ownership information is meaningless");
                }
            }
            else
            {
                keyspace = "system_traces";
            }

            Keyspace keyspaceInstance = Schema.instance.getKeyspaceInstance(keyspace);
            if (keyspaceInstance == null)
                throw new IllegalArgumentException("The node does not have " + keyspace + " yet, probably still bootstrapping");
            strategy = keyspaceInstance.getReplicationStrategy();
        }

        TokenMetadata metadata = tokenMetadata.cloneOnlyTokenMap();

        Collection<Collection<InetAddress>> endpointsGroupedByDc = new ArrayList<>();
        // mapping of dc's to nodes, use sorted map so that we get dcs sorted
        SortedMap<String, Collection<InetAddress>> sortedDcsToEndpoints = new TreeMap<>();
        sortedDcsToEndpoints.putAll(metadata.getTopology().getDatacenterEndpoints().asMap());
        for (Collection<InetAddress> endpoints : sortedDcsToEndpoints.values())
            endpointsGroupedByDc.add(endpoints);

        Map<Token, Float> tokenOwnership = tokenMetadata.partitioner.describeOwnership(tokenMetadata.sortedTokens());
        LinkedHashMap<InetAddress, Float> finalOwnership = Maps.newLinkedHashMap();

        Multimap<InetAddress, Range<Token>> endpointToRanges = strategy.getAddressRanges();
        // calculate ownership per dc
        for (Collection<InetAddress> endpoints : endpointsGroupedByDc)
        {
            // calculate the ownership with replication and add the endpoint to the final ownership map
            for (InetAddress endpoint : endpoints)
            {
                float ownership = 0.0f;
                for (Range<Token> range : endpointToRanges.get(endpoint))
                {
                    if (tokenOwnership.containsKey(range.right))
                        ownership += tokenOwnership.get(range.right);
                }
                finalOwnership.put(endpoint, ownership);
            }
        }
        return finalOwnership;
    }

    public List<String> getKeyspaces()
    {
        List<String> keyspaceNamesList = new ArrayList<>(Schema.instance.getKeyspaces());
        return Collections.unmodifiableList(keyspaceNamesList);
    }

    public List<String> getNonSystemKeyspaces()
    {
        List<String> nonKeyspaceNamesList = new ArrayList<>(Schema.instance.getNonSystemKeyspaces());
        return Collections.unmodifiableList(nonKeyspaceNamesList);
    }

    public List<String> getNonLocalStrategyKeyspaces()
    {
        return Collections.unmodifiableList(Schema.instance.getNonLocalStrategyKeyspaces());
    }

    public Map<String, String> getViewBuildStatuses(String keyspace, String view)
    {
        Map<UUID, String> coreViewStatus = SystemDistributedKeyspace.viewStatus(keyspace, view);
        Map<InetAddress, UUID> hostIdToEndpoint = tokenMetadata.getEndpointToHostIdMapForReading();
        Map<String, String> result = new HashMap<>();

        for (Map.Entry<InetAddress, UUID> entry : hostIdToEndpoint.entrySet())
        {
            UUID hostId = entry.getValue();
            InetAddress endpoint = entry.getKey();
            result.put(endpoint.toString(),
                       coreViewStatus.containsKey(hostId)
                       ? coreViewStatus.get(hostId)
                       : "UNKNOWN");
        }

        return Collections.unmodifiableMap(result);
    }

    public void setDynamicUpdateInterval(int dynamicUpdateInterval)
    {
        if (DatabaseDescriptor.getEndpointSnitch() instanceof DynamicEndpointSnitch)
        {

            try
            {
                updateSnitch(null, true, dynamicUpdateInterval, null, null);
            }
            catch (ClassNotFoundException e)
            {
                throw new RuntimeException(e);
            }
        }
    }

    public int getDynamicUpdateInterval()
    {
        return DatabaseDescriptor.getDynamicUpdateInterval();
    }

    public void updateSnitch(String epSnitchClassName, Boolean dynamic, Integer dynamicUpdateInterval, Integer dynamicResetInterval, Double dynamicBadnessThreshold) throws ClassNotFoundException
    {
        // apply dynamic snitch configuration
        if (dynamicUpdateInterval != null)
            DatabaseDescriptor.setDynamicUpdateInterval(dynamicUpdateInterval);
        if (dynamicResetInterval != null)
            DatabaseDescriptor.setDynamicResetInterval(dynamicResetInterval);
        if (dynamicBadnessThreshold != null)
            DatabaseDescriptor.setDynamicBadnessThreshold(dynamicBadnessThreshold);

        IEndpointSnitch oldSnitch = DatabaseDescriptor.getEndpointSnitch();

        // new snitch registers mbean during construction
        if(epSnitchClassName != null)
        {

            // need to unregister the mbean _before_ the new dynamic snitch is instantiated (and implicitly initialized
            // and its mbean registered)
            if (oldSnitch instanceof DynamicEndpointSnitch)
                ((DynamicEndpointSnitch)oldSnitch).close();

            IEndpointSnitch newSnitch;
            try
            {
                newSnitch = DatabaseDescriptor.createEndpointSnitch(dynamic != null && dynamic, epSnitchClassName);
            }
            catch (ConfigurationException e)
            {
                throw new ClassNotFoundException(e.getMessage());
            }

            if (newSnitch instanceof DynamicEndpointSnitch)
            {
                logger.info("Created new dynamic snitch {} with update-interval={}, reset-interval={}, badness-threshold={}",
                            ((DynamicEndpointSnitch)newSnitch).subsnitch.getClass().getName(), DatabaseDescriptor.getDynamicUpdateInterval(),
                            DatabaseDescriptor.getDynamicResetInterval(), DatabaseDescriptor.getDynamicBadnessThreshold());
            }
            else
            {
                logger.info("Created new non-dynamic snitch {}", newSnitch.getClass().getName());
            }

            // point snitch references to the new instance
            DatabaseDescriptor.setEndpointSnitch(newSnitch);
            for (String ks : Schema.instance.getKeyspaces())
            {
                Keyspace.open(ks).getReplicationStrategy().snitch = newSnitch;
            }
        }
        else
        {
            if (oldSnitch instanceof DynamicEndpointSnitch)
            {
                logger.info("Applying config change to dynamic snitch {} with update-interval={}, reset-interval={}, badness-threshold={}",
                            ((DynamicEndpointSnitch)oldSnitch).subsnitch.getClass().getName(), DatabaseDescriptor.getDynamicUpdateInterval(),
                            DatabaseDescriptor.getDynamicResetInterval(), DatabaseDescriptor.getDynamicBadnessThreshold());

                DynamicEndpointSnitch snitch = (DynamicEndpointSnitch)oldSnitch;
                snitch.applyConfigChanges();
            }
        }

        updateTopology();
    }

    /**
     * Seed data to the endpoints that will be responsible for it at the future
     *
     * @param rangesToStreamByKeyspace keyspaces and data ranges with endpoints included for each
     * @return async Future for whether stream was success
     */
    private Future<StreamState> streamRanges(Map<String, Multimap<Range<Token>, InetAddress>> rangesToStreamByKeyspace)
    {
        // First, we build a list of ranges to stream to each host, per table
        Map<String, Map<InetAddress, List<Range<Token>>>> sessionsToStreamByKeyspace = new HashMap<>();

        for (Map.Entry<String, Multimap<Range<Token>, InetAddress>> entry : rangesToStreamByKeyspace.entrySet())
        {
            String keyspace = entry.getKey();
            Multimap<Range<Token>, InetAddress> rangesWithEndpoints = entry.getValue();

            if (rangesWithEndpoints.isEmpty())
                continue;

            Map<InetAddress, Set<Range<Token>>> transferredRangePerKeyspace = SystemKeyspace.getTransferredRanges("Unbootstrap",
                                                                                                                  keyspace,
                                                                                                                  StorageService.instance.getTokenMetadata().partitioner);
            Map<InetAddress, List<Range<Token>>> rangesPerEndpoint = new HashMap<>();
            for (Map.Entry<Range<Token>, InetAddress> endPointEntry : rangesWithEndpoints.entries())
            {
                Range<Token> range = endPointEntry.getKey();
                InetAddress endpoint = endPointEntry.getValue();

                Set<Range<Token>> transferredRanges = transferredRangePerKeyspace.get(endpoint);
                if (transferredRanges != null && transferredRanges.contains(range))
                {
                    logger.debug("Skipping transferred range {} of keyspace {}, endpoint {}", range, keyspace, endpoint);
                    continue;
                }

                List<Range<Token>> curRanges = rangesPerEndpoint.get(endpoint);
                if (curRanges == null)
                {
                    curRanges = new LinkedList<>();
                    rangesPerEndpoint.put(endpoint, curRanges);
                }
                curRanges.add(range);
            }

            sessionsToStreamByKeyspace.put(keyspace, rangesPerEndpoint);
        }

        StreamPlan streamPlan = new StreamPlan("Unbootstrap");

        // Vinculate StreamStateStore to current StreamPlan to update transferred ranges per StreamSession
        streamPlan.listeners(streamStateStore);

        for (Map.Entry<String, Map<InetAddress, List<Range<Token>>>> entry : sessionsToStreamByKeyspace.entrySet())
        {
            String keyspaceName = entry.getKey();
            Map<InetAddress, List<Range<Token>>> rangesPerEndpoint = entry.getValue();

            for (Map.Entry<InetAddress, List<Range<Token>>> rangesEntry : rangesPerEndpoint.entrySet())
            {
                List<Range<Token>> ranges = rangesEntry.getValue();
                InetAddress newEndpoint = rangesEntry.getKey();
                InetAddress preferred = SystemKeyspace.getPreferredIP(newEndpoint);

                // TODO each call to transferRanges re-flushes, this is potentially a lot of waste
                streamPlan.transferRanges(newEndpoint, preferred, keyspaceName, ranges);
            }
        }
        return streamPlan.execute();
    }

    /**
     * Calculate pair of ranges to stream/fetch for given two range collections
     * (current ranges for keyspace and ranges after move to new token)
     *
     * @param current collection of the ranges by current token
     * @param updated collection of the ranges after token is changed
     * @return pair of ranges to stream/fetch for given current and updated range collections
     */
    public Pair<Set<Range<Token>>, Set<Range<Token>>> calculateStreamAndFetchRanges(Collection<Range<Token>> current, Collection<Range<Token>> updated)
    {
        Set<Range<Token>> toStream = new HashSet<>();
        Set<Range<Token>> toFetch  = new HashSet<>();


        for (Range<Token> r1 : current)
        {
            boolean intersect = false;
            for (Range<Token> r2 : updated)
            {
                if (r1.intersects(r2))
                {
                    // adding difference ranges to fetch from a ring
                    toStream.addAll(r1.subtract(r2));
                    intersect = true;
                }
            }
            if (!intersect)
            {
                toStream.add(r1); // should seed whole old range
            }
        }

        for (Range<Token> r2 : updated)
        {
            boolean intersect = false;
            for (Range<Token> r1 : current)
            {
                if (r2.intersects(r1))
                {
                    // adding difference ranges to fetch from a ring
                    toFetch.addAll(r2.subtract(r1));
                    intersect = true;
                }
            }
            if (!intersect)
            {
                toFetch.add(r2); // should fetch whole old range
            }
        }

        return Pair.create(toStream, toFetch);
    }

    public void bulkLoad(String directory)
    {
        try
        {
            bulkLoadInternal(directory).get();
        }
        catch (Exception e)
        {
            throw new RuntimeException(e);
        }
    }

    public String bulkLoadAsync(String directory)
    {
        return bulkLoadInternal(directory).planId.toString();
    }

    private StreamResultFuture bulkLoadInternal(String directory)
    {
        File dir = new File(directory);

        if (!dir.exists() || !dir.isDirectory())
            throw new IllegalArgumentException("Invalid directory " + directory);

        SSTableLoader.Client client = new SSTableLoader.Client()
        {
            private String keyspace;

            public void init(String keyspace)
            {
                this.keyspace = keyspace;
                try
                {
                    for (Map.Entry<Range<Token>, List<InetAddress>> entry : StorageService.instance.getRangeToAddressMap(keyspace).entrySet())
                    {
                        Range<Token> range = entry.getKey();
                        for (InetAddress endpoint : entry.getValue())
                            addRangeForEndpoint(range, endpoint);
                    }
                }
                catch (Exception e)
                {
                    throw new RuntimeException(e);
                }
            }

            public CFMetaData getTableMetadata(String tableName)
            {
                return Schema.instance.getCFMetaData(keyspace, tableName);
            }
        };

        return new SSTableLoader(dir, client, new OutputHandler.LogOutput()).stream();
    }

    public void rescheduleFailedDeletions()
    {
        LifecycleTransaction.rescheduleFailedDeletions();
    }

    /**
     * #{@inheritDoc}
     */
    public void loadNewSSTables(String ksName, String cfName)
    {
        if (!isInitialized())
            throw new RuntimeException("Not yet initialized, can't load new sstables");
        ColumnFamilyStore.loadNewSSTables(ksName, cfName);
    }

    /**
     * #{@inheritDoc}
     */
    public List<String> sampleKeyRange() // do not rename to getter - see CASSANDRA-4452 for details
    {
        List<DecoratedKey> keys = new ArrayList<>();
        for (Keyspace keyspace : Keyspace.nonLocalStrategy())
        {
            for (Range<Token> range : getPrimaryRangesForEndpoint(keyspace.getName(), FBUtilities.getBroadcastAddress()))
                keys.addAll(keySamples(keyspace.getColumnFamilyStores(), range));
        }

        List<String> sampledKeys = new ArrayList<>(keys.size());
        for (DecoratedKey key : keys)
            sampledKeys.add(key.getToken().toString());
        return sampledKeys;
    }

    public void rebuildSecondaryIndex(String ksName, String cfName, String... idxNames)
    {
        String[] indices = asList(idxNames).stream()
                                           .map(p -> isIndexColumnFamily(p) ? getIndexName(p) : p)
                                           .collect(toList())
                                           .toArray(new String[idxNames.length]);

        ColumnFamilyStore.rebuildSecondaryIndex(ksName, cfName, indices);
    }

    public void resetLocalSchema() throws IOException
    {
        MigrationManager.resetLocalSchema();
    }

    public void reloadLocalSchema()
    {
        SchemaKeyspace.reloadSchemaAndAnnounceVersion();
    }

    public void setTraceProbability(double probability)
    {
        this.traceProbability = probability;
    }

    public double getTraceProbability()
    {
        return traceProbability;
    }

    public void disableAutoCompaction(String ks, String... tables) throws IOException
    {
        for (ColumnFamilyStore cfs : getValidColumnFamilies(true, true, ks, tables))
        {
            cfs.disableAutoCompaction();
        }
    }

    public synchronized void enableAutoCompaction(String ks, String... tables) throws IOException
    {
        checkServiceAllowedToStart("auto compaction");

        for (ColumnFamilyStore cfs : getValidColumnFamilies(true, true, ks, tables))
        {
            cfs.enableAutoCompaction();
        }
    }

    /** Returns the name of the cluster */
    public String getClusterName()
    {
        return DatabaseDescriptor.getClusterName();
    }

    /** Returns the cluster partitioner */
    public String getPartitionerName()
    {
        return DatabaseDescriptor.getPartitionerName();
    }

    public int getTombstoneWarnThreshold()
    {
        return DatabaseDescriptor.getTombstoneWarnThreshold();
    }

    public void setTombstoneWarnThreshold(int threshold)
    {
        DatabaseDescriptor.setTombstoneWarnThreshold(threshold);
    }

    public int getTombstoneFailureThreshold()
    {
        return DatabaseDescriptor.getTombstoneFailureThreshold();
    }

    public void setTombstoneFailureThreshold(int threshold)
    {
        DatabaseDescriptor.setTombstoneFailureThreshold(threshold);
    }

    public int getBatchSizeFailureThreshold()
    {
        return DatabaseDescriptor.getBatchSizeFailThresholdInKB();
    }

    public void setBatchSizeFailureThreshold(int threshold)
    {
        DatabaseDescriptor.setBatchSizeFailThresholdInKB(threshold);
    }

    public void setHintedHandoffThrottleInKB(int throttleInKB)
    {
        DatabaseDescriptor.setHintedHandoffThrottleInKB(throttleInKB);
        logger.info("Updated hinted_handoff_throttle_in_kb to {}", throttleInKB);
    }
}<|MERGE_RESOLUTION|>--- conflicted
+++ resolved
@@ -184,9 +184,7 @@
     private volatile boolean isBootstrapMode;
 
     /* we bootstrap but do NOT join the ring unless told to do so */
-    private boolean isSurveyMode = Boolean.parseBoolean(System.getProperty
-            ("cassandra.write_survey", "false"));
-
+    private boolean isSurveyMode = Boolean.parseBoolean(System.getProperty("cassandra.write_survey", "false"));
     /* true if node is rebuilding and receiving data */
     private final AtomicBoolean isRebuilding = new AtomicBoolean();
     private final AtomicBoolean isDecommissioning = new AtomicBoolean();
@@ -377,23 +375,17 @@
         // We only start transports if bootstrap has completed and we're not in survey mode, OR if we are in
         // survey mode and streaming has completed but we're not using auth.
         // OR if we have not joined the ring yet.
-        if (StorageService.instance.hasJoined())
-        {
-            if (StorageService.instance.isSurveyMode())
-            {
-                if (StorageService.instance.isBootstrapMode() || DatabaseDescriptor.getAuthenticator().requireAuthentication())
-                {
-                    throw new IllegalStateException("Not starting RPC server in write_survey mode as it's bootstrapping or " +
-                            "auth is enabled");
-                }
-            }
-            else
-            {
-                if (!SystemKeyspace.bootstrapComplete())
-                {
-                    throw new IllegalStateException("Node is not yet bootstrapped completely. Use nodetool to check bootstrap state and resume. For more, see `nodetool help bootstrap`");
-                }
-            }
+        if (StorageService.instance.hasJoined() &&
+                ((!StorageService.instance.isSurveyMode() && !SystemKeyspace.bootstrapComplete()) ||
+                (StorageService.instance.isSurveyMode() && StorageService.instance.isBootstrapMode())))
+        {
+            throw new IllegalStateException("Node is not yet bootstrapped completely. Use nodetool to check bootstrap state and resume. For more, see `nodetool help bootstrap`");
+        }
+        else if (StorageService.instance.hasJoined() && StorageService.instance.isSurveyMode() &&
+                DatabaseDescriptor.getAuthenticator().requireAuthentication())
+        {
+            // Auth isn't initialised until we join the ring, so if we're in survey mode auth will always fail.
+            throw new IllegalStateException("Not starting RPC server as write_survey mode and authentication is enabled");
         }
 
         daemon.thriftServer.start();
@@ -1091,18 +1083,13 @@
         }
         else if (isSurveyMode)
         {
-<<<<<<< HEAD
-            logger.info("Leaving write survey mode and joining ring at operator request");
-            finishJoiningRing(resumedBootstrap, SystemKeyspace.getSavedTokens());
-            isSurveyMode = false;
-=======
             // if isSurveyMode is on then verify isBootstrapMode
             // node can join the ring even if isBootstrapMode is true which should not happen
             if (!isBootstrapMode())
             {
                 isSurveyMode = false;
                 logger.info("Leaving write survey mode and joining ring at operator request");
-                finishJoiningRing(SystemKeyspace.getSavedTokens());
+                finishJoiningRing(resumedBootstrap, SystemKeyspace.getSavedTokens());
                 daemon.start();
             }
             else
@@ -1114,7 +1101,6 @@
         {
             // bootstrap is not complete hence node cannot join the ring
             logger.warn("Can't join the ring because bootstrap hasn't completed.");
->>>>>>> e2ee2045
         }
     }
 
@@ -1633,20 +1619,17 @@
                 public void onSuccess(StreamState streamState)
                 {
                     bootstrapFinished();
+                    // start participating in the ring.
+                    // pretend we are in survey mode so we can use joinRing() here
                     if (isSurveyMode)
                     {
-<<<<<<< HEAD
-                        progressSupport.progress("bootstrap", ProgressEvent.createNotification("Joining ring..."));
-                        joinRing(true);
-=======
                         logger.info("Startup complete, but write survey mode is active, not becoming an active ring member. Use JMX (StorageService->joinRing()) to finalize ring joining.");
->>>>>>> e2ee2045
                     }
                     else
                     {
                         isSurveyMode = false;
                         progressSupport.progress("bootstrap", ProgressEvent.createNotification("Joining ring..."));
-                        finishJoiningRing(bootstrapTokens);
+                        finishJoiningRing(true, bootstrapTokens);
                     }
                     progressSupport.progress("bootstrap", new ProgressEvent(ProgressEventType.COMPLETE, 1, 1, "Resume bootstrap complete"));
                     daemon.start();
