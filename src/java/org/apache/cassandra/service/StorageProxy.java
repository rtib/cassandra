--- conflicted
+++ resolved
@@ -149,15 +149,11 @@
 import static java.util.concurrent.TimeUnit.MILLISECONDS;
 import static java.util.concurrent.TimeUnit.NANOSECONDS;
 
-<<<<<<< HEAD
 import static com.google.common.collect.Iterables.concat;
+import static org.apache.cassandra.utils.MonotonicClock.Global.approxTime;
 import static org.apache.commons.lang3.StringUtils.join;
 
 import static org.apache.cassandra.db.ConsistencyLevel.SERIAL;
-=======
-import static org.apache.cassandra.utils.MonotonicClock.approxTime;
-
->>>>>>> 4f0ad22f
 import static org.apache.cassandra.metrics.ClientRequestsMetricsHolder.casReadMetrics;
 import static org.apache.cassandra.metrics.ClientRequestsMetricsHolder.casWriteMetrics;
 import static org.apache.cassandra.metrics.ClientRequestsMetricsHolder.readMetrics;
@@ -2750,20 +2746,15 @@
                     else
                         logger.debug("Discarding hint for endpoint not part of ring: {}", target);
                 }
-<<<<<<< HEAD
-                logger.trace("Adding hints for {}", validTargets);
-                HintsService.instance.write(hostIds, Hint.create(mutation, currentTimeMillis()));
-=======
-
-                long creationTime = System.currentTimeMillis();
+
+                long creationTime = currentTimeMillis();
                 if (DatabaseDescriptor.isUseCreationTimeForHintTtl())
                 {
-                    long mutationCreationTimeNanos = responseHandler != null ? responseHandler.getQueryStartNanoTime() : mutation.getApproxCreatedAtNanos();
+                    long mutationCreationTimeNanos = responseHandler != null ? responseHandler.getRequestTime().startedAtNanos() : mutation.getApproxCreatedAtNanos();
                     creationTime -= TimeUnit.MILLISECONDS.convert(Math.max(0, approxTime.now() - mutationCreationTimeNanos), NANOSECONDS);
                 }
                 logger.trace("Adding hints for {} with creation time {} ms", validTargets, creationTime);
                 HintsService.instance.write(hostIds, Hint.create(mutation,  creationTime));
->>>>>>> 4f0ad22f
                 validTargets.forEach(HintsService.instance.metrics::incrCreatedHints);
                 // Notify the handler only for CL == ANY
                 if (responseHandler != null && responseHandler.replicaPlan.consistencyLevel() == ConsistencyLevel.ANY)
