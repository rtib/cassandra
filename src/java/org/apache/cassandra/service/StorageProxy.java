--- conflicted
+++ resolved
@@ -900,23 +900,15 @@
         return (Future<Void>) StageManager.getStage(Stage.MUTATION).submit(runnable);
     }
 
-<<<<<<< HEAD
-    public static void writeHintForMutation(RowMutation mutation, int ttl, InetAddress target)
-=======
     /**
      * @param now current time in milliseconds - relevant for hint replay handling of truncated CFs
      */
-    public static void writeHintForMutation(RowMutation mutation, long now, int ttl, InetAddress target) throws IOException
->>>>>>> 87097066
+    public static void writeHintForMutation(RowMutation mutation, long now, int ttl, InetAddress target)
     {
         assert ttl > 0;
         UUID hostId = StorageService.instance.getTokenMetadata().getHostId(target);
         assert hostId != null : "Missing host ID for " + target.getHostAddress();
-<<<<<<< HEAD
-        HintedHandOffManager.instance.hintFor(mutation, ttl, hostId).apply();
-=======
-        mutation.toHint(now, ttl, hostId).apply();
->>>>>>> 87097066
+        HintedHandOffManager.instance.hintFor(mutation, now, ttl, hostId).apply();
         StorageMetrics.totalHints.inc();
     }
 
