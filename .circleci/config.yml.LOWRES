version: 2
jobs:
  j8_jvm_upgrade_dtests:
    docker:
    - image: spod/cassandra-testing-ubuntu1810-java11-w-dependencies:20190306
    resource_class: medium
    working_directory: ~/
    shell: /bin/bash -eo pipefail -l
    parallelism: 1
    steps:
    - attach_workspace:
        at: /home/cassandra
    - run:
        name: Run Unit Tests (test-jvm-upgrade-dtest-forking)
        command: |
          export PATH=$JAVA_HOME/bin:$PATH
          time mv ~/cassandra /tmp
          cd /tmp/cassandra
          if [ -d ~/dtest_jars ]; then
            cp ~/dtest_jars/dtest* /tmp/cassandra/build/
          fi
          ant clean test-jvm-upgrade-dtest-forking
        no_output_timeout: 15m
    - store_test_results:
        path: /tmp/cassandra/build/test/output/
    - store_artifacts:
        path: /tmp/cassandra/build/test/output
        destination: junitxml
    - store_artifacts:
        path: /tmp/cassandra/build/test/logs
        destination: logs
    environment:
    - JAVA8_HOME: /usr/lib/jvm/java-8-openjdk-amd64
    - ANT_HOME: /usr/share/ant
    - LANG: en_US.UTF-8
    - KEEP_TEST_DIR: true
    - DEFAULT_DIR: /home/cassandra/cassandra-dtest
    - PYTHONIOENCODING: utf-8
    - PYTHONUNBUFFERED: true
    - CASS_DRIVER_NO_EXTENSIONS: true
    - CASS_DRIVER_NO_CYTHON: true
    - CASSANDRA_SKIP_SYNC: true
    - DTEST_REPO: git://github.com/apache/cassandra-dtest.git
    - DTEST_BRANCH: master
    - CCM_MAX_HEAP_SIZE: 1024M
    - CCM_HEAP_NEWSIZE: 256M
    - JAVA_HOME: /usr/lib/jvm/java-8-openjdk-amd64
    - JDK_HOME: /usr/lib/jvm/java-8-openjdk-amd64
  build:
    docker:
    - image: spod/cassandra-testing-ubuntu1810-java11-w-dependencies:20190306
    resource_class: medium
    working_directory: ~/
    shell: /bin/bash -eo pipefail -l
    parallelism: 1
    steps:
    - run:
        name: Log Environment Information
        command: |
          echo '*** id ***'
          id
          echo '*** cat /proc/cpuinfo ***'
          cat /proc/cpuinfo
          echo '*** free -m ***'
          free -m
          echo '*** df -m ***'
          df -m
          echo '*** ifconfig -a ***'
          ifconfig -a
          echo '*** uname -a ***'
          uname -a
          echo '*** mount ***'
          mount
          echo '*** env ***'
          env
          echo '*** java ***'
          which java
          java -version
    - run:
        name: Clone Cassandra Repository (via git)
        command: |
          git clone --single-branch --depth 1 --branch $CIRCLE_BRANCH git://github.com/$CIRCLE_PROJECT_USERNAME/$CIRCLE_PROJECT_REPONAME.git ~/cassandra
    - run:
        name: Build Cassandra
        command: |
          export PATH=$JAVA_HOME/bin:$PATH
          cd ~/cassandra
          # Loop to prevent failure due to maven-ant-tasks not downloading a jar..
          for x in $(seq 1 3); do
              ${ANT_HOME}/bin/ant clean jar
              RETURN="$?"
              if [ "${RETURN}" -eq "0" ]; then
                  break
              fi
          done
          # Exit, if we didn't build successfully
          if [ "${RETURN}" -ne "0" ]; then
              echo "Build failed with exit code: ${RETURN}"
              exit ${RETURN}
          fi
        no_output_timeout: 15m
    - run:
        name: Run eclipse-warnings
        command: |
          export PATH=$JAVA_HOME/bin:$PATH
          cd ~/cassandra
          ant eclipse-warnings
    - persist_to_workspace:
        root: /home/cassandra
        paths:
        - cassandra
        - .m2
    environment:
    - JAVA8_HOME: /usr/lib/jvm/java-8-openjdk-amd64
    - ANT_HOME: /usr/share/ant
    - LANG: en_US.UTF-8
    - KEEP_TEST_DIR: true
    - DEFAULT_DIR: /home/cassandra/cassandra-dtest
    - PYTHONIOENCODING: utf-8
    - PYTHONUNBUFFERED: true
    - CASS_DRIVER_NO_EXTENSIONS: true
    - CASS_DRIVER_NO_CYTHON: true
    - CASSANDRA_SKIP_SYNC: true
    - DTEST_REPO: git://github.com/apache/cassandra-dtest.git
    - DTEST_BRANCH: master
    - CCM_MAX_HEAP_SIZE: 1024M
    - CCM_HEAP_NEWSIZE: 256M
    - JAVA_HOME: /usr/lib/jvm/java-8-openjdk-amd64
    - JDK_HOME: /usr/lib/jvm/java-8-openjdk-amd64
  j8_dtests-no-vnodes:
<<<<<<< HEAD
=======
    docker:
    - image: spod/cassandra-testing-ubuntu1810-java11-w-dependencies:20190306
    resource_class: medium
    working_directory: ~/
    shell: /bin/bash -eo pipefail -l
    parallelism: 4
    steps:
    - attach_workspace:
        at: /home/cassandra
    - run:
        name: Clone Cassandra dtest Repository (via git)
        command: |
          git clone --single-branch --branch $DTEST_BRANCH --depth 1 $DTEST_REPO ~/cassandra-dtest
    - run:
        name: Configure virtualenv and python Dependencies
        command: |
          # note, this should be super quick as all dependencies should be pre-installed in the docker image
          # if additional dependencies were added to requirmeents.txt and the docker image hasn't been updated
          # we'd have to install it here at runtime -- which will make things slow, so do yourself a favor and
          # rebuild the docker image! (it automatically pulls the latest requirements.txt on build)
          source ~/env/bin/activate
          export PATH=$JAVA_HOME/bin:$PATH
          pip3 install --upgrade -r ~/cassandra-dtest/requirements.txt
          pip3 freeze
    - run:
        name: Determine Tests to Run (j8_without_vnodes)
        no_output_timeout: 5m
        command: "# reminder: this code (along with all the steps) is independently executed on every circle container\n# so the goal here is to get the circleci script to return the tests *this* container will run\n# which we do via the `circleci` cli tool.\n\ncd cassandra-dtest\nsource ~/env/bin/activate\nexport PATH=$JAVA_HOME/bin:$PATH\n\nif [ -n '' ]; then\n  export \nfi\n\necho \"***Collected DTests (j8_without_vnodes)***\"\nset -eo pipefail && ./run_dtests.py --skip-resource-intensive-tests --dtest-print-tests-only --dtest-print-tests-output=/tmp/all_dtest_tests_j8_without_vnodes_raw --cassandra-dir=../cassandra\nif [ -z '' ]; then\n  mv /tmp/all_dtest_tests_j8_without_vnodes_raw /tmp/all_dtest_tests_j8_without_vnodes\nelse\n  grep -e '' /tmp/all_dtest_tests_j8_without_vnodes_raw > /tmp/all_dtest_tests_j8_without_vnodes || { echo \"Filter did not match any tests! Exiting build.\"; exit 0; }\nfi\nset -eo pipefail && circleci tests split --split-by=timings --timings-type=classname /tmp/all_dtest_tests_j8_without_vnodes > /tmp/split_dtest_tests_j8_without_vnodes.txt\ncat /tmp/split_dtest_tests_j8_without_vnodes.txt | tr '\\n' ' ' > /tmp/split_dtest_tests_j8_without_vnodes_final.txt\ncat /tmp/split_dtest_tests_j8_without_vnodes_final.txt\n"
    - run:
        name: Run dtests (j8_without_vnodes)
        no_output_timeout: 15m
        command: "echo \"cat /tmp/split_dtest_tests_j8_without_vnodes_final.txt\"\ncat /tmp/split_dtest_tests_j8_without_vnodes_final.txt\n\nsource ~/env/bin/activate\nexport PATH=$JAVA_HOME/bin:$PATH\nif [ -n '' ]; then\n  export \nfi\n\njava -version\ncd ~/cassandra-dtest\nmkdir -p /tmp/dtest\n\necho \"env: $(env)\"\necho \"** done env\"\nmkdir -p /tmp/results/dtests\n# we need the \"set -o pipefail\" here so that the exit code that circleci will actually use is from pytest and not the exit code from tee\nexport SPLIT_TESTS=`cat /tmp/split_dtest_tests_j8_without_vnodes_final.txt`\nset -o pipefail && cd ~/cassandra-dtest && pytest --skip-resource-intensive-tests --log-level=\"INFO\" --junit-xml=/tmp/results/dtests/pytest_result_j8_without_vnodes.xml -s --cassandra-dir=/home/cassandra/cassandra --keep-test-dir $SPLIT_TESTS 2>&1 | tee /tmp/dtest/stdout.txt\n"
    - store_test_results:
        path: /tmp/results
    - store_artifacts:
        path: /tmp/dtest
        destination: dtest_j8_without_vnodes
    - store_artifacts:
        path: ~/cassandra-dtest/logs
        destination: dtest_j8_without_vnodes_logs
    environment:
    - JAVA8_HOME: /usr/lib/jvm/java-8-openjdk-amd64
    - ANT_HOME: /usr/share/ant
    - LANG: en_US.UTF-8
    - KEEP_TEST_DIR: true
    - DEFAULT_DIR: /home/cassandra/cassandra-dtest
    - PYTHONIOENCODING: utf-8
    - PYTHONUNBUFFERED: true
    - CASS_DRIVER_NO_EXTENSIONS: true
    - CASS_DRIVER_NO_CYTHON: true
    - CASSANDRA_SKIP_SYNC: true
    - DTEST_REPO: git://github.com/apache/cassandra-dtest.git
    - DTEST_BRANCH: master
    - CCM_MAX_HEAP_SIZE: 1024M
    - CCM_HEAP_NEWSIZE: 256M
    - JAVA_HOME: /usr/lib/jvm/java-8-openjdk-amd64
    - JDK_HOME: /usr/lib/jvm/java-8-openjdk-amd64
  j8_upgradetests-no-vnodes:
    docker:
    - image: spod/cassandra-testing-ubuntu1810-java11-w-dependencies:20190306
    resource_class: medium
    working_directory: ~/
    shell: /bin/bash -eo pipefail -l
    parallelism: 4
    steps:
    - attach_workspace:
        at: /home/cassandra
    - run:
        name: Clone Cassandra dtest Repository (via git)
        command: |
          git clone --single-branch --branch $DTEST_BRANCH --depth 1 $DTEST_REPO ~/cassandra-dtest
    - run:
        name: Configure virtualenv and python Dependencies
        command: |
          # note, this should be super quick as all dependencies should be pre-installed in the docker image
          # if additional dependencies were added to requirmeents.txt and the docker image hasn't been updated
          # we'd have to install it here at runtime -- which will make things slow, so do yourself a favor and
          # rebuild the docker image! (it automatically pulls the latest requirements.txt on build)
          source ~/env/bin/activate
          export PATH=$JAVA_HOME/bin:$PATH
          pip3 install --upgrade -r ~/cassandra-dtest/requirements.txt
          pip3 freeze
    - run:
        name: Determine Tests to Run (j8_upgradetests_without_vnodes)
        no_output_timeout: 5m
        command: |
          # reminder: this code (along with all the steps) is independently executed on every circle container
          # so the goal here is to get the circleci script to return the tests *this* container will run
          # which we do via the `circleci` cli tool.

          cd cassandra-dtest
          source ~/env/bin/activate
          export PATH=$JAVA_HOME/bin:$PATH

          if [ -n 'RUN_STATIC_UPGRADE_MATRIX=true' ]; then
            export RUN_STATIC_UPGRADE_MATRIX=true
          fi

          echo "***Collected DTests (j8_upgradetests_without_vnodes)***"
          set -eo pipefail && ./run_dtests.py --execute-upgrade-tests --dtest-print-tests-only --dtest-print-tests-output=/tmp/all_dtest_tests_j8_upgradetests_without_vnodes_raw --cassandra-dir=../cassandra
          if [ -z '^upgrade_tests' ]; then
            mv /tmp/all_dtest_tests_j8_upgradetests_without_vnodes_raw /tmp/all_dtest_tests_j8_upgradetests_without_vnodes
          else
            grep -e '^upgrade_tests' /tmp/all_dtest_tests_j8_upgradetests_without_vnodes_raw > /tmp/all_dtest_tests_j8_upgradetests_without_vnodes || { echo "Filter did not match any tests! Exiting build."; exit 0; }
          fi
          set -eo pipefail && circleci tests split --split-by=timings --timings-type=classname /tmp/all_dtest_tests_j8_upgradetests_without_vnodes > /tmp/split_dtest_tests_j8_upgradetests_without_vnodes.txt
          cat /tmp/split_dtest_tests_j8_upgradetests_without_vnodes.txt | tr '\n' ' ' > /tmp/split_dtest_tests_j8_upgradetests_without_vnodes_final.txt
          cat /tmp/split_dtest_tests_j8_upgradetests_without_vnodes_final.txt
    - run:
        name: Run dtests (j8_upgradetests_without_vnodes)
        no_output_timeout: 15m
        command: |
          echo "cat /tmp/split_dtest_tests_j8_upgradetests_without_vnodes_final.txt"
          cat /tmp/split_dtest_tests_j8_upgradetests_without_vnodes_final.txt

          source ~/env/bin/activate
          export PATH=$JAVA_HOME/bin:$PATH
          if [ -n 'RUN_STATIC_UPGRADE_MATRIX=true' ]; then
            export RUN_STATIC_UPGRADE_MATRIX=true
          fi

          java -version
          cd ~/cassandra-dtest
          mkdir -p /tmp/dtest

          echo "env: $(env)"
          echo "** done env"
          mkdir -p /tmp/results/dtests
          # we need the "set -o pipefail" here so that the exit code that circleci will actually use is from pytest and not the exit code from tee
          export SPLIT_TESTS=`cat /tmp/split_dtest_tests_j8_upgradetests_without_vnodes_final.txt`
          set -o pipefail && cd ~/cassandra-dtest && pytest --execute-upgrade-tests --log-level="INFO" --junit-xml=/tmp/results/dtests/pytest_result_j8_upgradetests_without_vnodes.xml -s --cassandra-dir=/home/cassandra/cassandra --keep-test-dir $SPLIT_TESTS 2>&1 | tee /tmp/dtest/stdout.txt
    - store_test_results:
        path: /tmp/results
    - store_artifacts:
        path: /tmp/dtest
        destination: dtest_j8_upgradetests_without_vnodes
    - store_artifacts:
        path: ~/cassandra-dtest/logs
        destination: dtest_j8_upgradetests_without_vnodes_logs
    environment:
    - JAVA8_HOME: /usr/lib/jvm/java-8-openjdk-amd64
    - ANT_HOME: /usr/share/ant
    - LANG: en_US.UTF-8
    - KEEP_TEST_DIR: true
    - DEFAULT_DIR: /home/cassandra/cassandra-dtest
    - PYTHONIOENCODING: utf-8
    - PYTHONUNBUFFERED: true
    - CASS_DRIVER_NO_EXTENSIONS: true
    - CASS_DRIVER_NO_CYTHON: true
    - CASSANDRA_SKIP_SYNC: true
    - DTEST_REPO: git://github.com/apache/cassandra-dtest.git
    - DTEST_BRANCH: master
    - CCM_MAX_HEAP_SIZE: 1024M
    - CCM_HEAP_NEWSIZE: 256M
    - JAVA_HOME: /usr/lib/jvm/java-8-openjdk-amd64
    - JDK_HOME: /usr/lib/jvm/java-8-openjdk-amd64
  j8_unit_tests:
>>>>>>> 5f572122
    docker:
    - image: spod/cassandra-testing-ubuntu1810-java11-w-dependencies:20190306
    resource_class: medium
    working_directory: ~/
    shell: /bin/bash -eo pipefail -l
    parallelism: 4
    steps:
    - attach_workspace:
        at: /home/cassandra
    - run:
        name: Clone Cassandra dtest Repository (via git)
        command: |
          git clone --single-branch --branch $DTEST_BRANCH --depth 1 $DTEST_REPO ~/cassandra-dtest
    - run:
        name: Configure virtualenv and python Dependencies
        command: |
          # note, this should be super quick as all dependencies should be pre-installed in the docker image
          # if additional dependencies were added to requirmeents.txt and the docker image hasn't been updated
          # we'd have to install it here at runtime -- which will make things slow, so do yourself a favor and
          # rebuild the docker image! (it automatically pulls the latest requirements.txt on build)
          source ~/env/bin/activate
          export PATH=$JAVA_HOME/bin:$PATH
          pip3 install --upgrade -r ~/cassandra-dtest/requirements.txt
          pip3 freeze
    - run:
        name: Determine Tests to Run (j8_without_vnodes)
        no_output_timeout: 5m
        command: "# reminder: this code (along with all the steps) is independently\
          \ executed on every circle container\n# so the goal here is to get the circleci\
          \ script to return the tests *this* container will run\n# which we do via\
          \ the `circleci` cli tool.\n\ncd cassandra-dtest\nsource ~/env/bin/activate\n\
          export PATH=$JAVA_HOME/bin:$PATH\n\nif [ -n '' ]; then\n  export \nfi\n\n\
          echo \"***Collected DTests (j8_without_vnodes)***\"\nset -eo pipefail &&\
          \ ./run_dtests.py --skip-resource-intensive-tests --dtest-print-tests-only\
          \ --dtest-print-tests-output=/tmp/all_dtest_tests_j8_without_vnodes_raw\
          \ --cassandra-dir=../cassandra\nif [ -z '' ]; then\n  mv /tmp/all_dtest_tests_j8_without_vnodes_raw\
          \ /tmp/all_dtest_tests_j8_without_vnodes\nelse\n  grep -e '' /tmp/all_dtest_tests_j8_without_vnodes_raw\
          \ > /tmp/all_dtest_tests_j8_without_vnodes || { echo \"Filter did not match\
          \ any tests! Exiting build.\"; exit 0; }\nfi\nset -eo pipefail && circleci\
          \ tests split --split-by=timings --timings-type=classname /tmp/all_dtest_tests_j8_without_vnodes\
          \ > /tmp/split_dtest_tests_j8_without_vnodes.txt\ncat /tmp/split_dtest_tests_j8_without_vnodes.txt\
          \ | tr '\\n' ' ' > /tmp/split_dtest_tests_j8_without_vnodes_final.txt\n\
          cat /tmp/split_dtest_tests_j8_without_vnodes_final.txt\n"
    - run:
        name: Run dtests (j8_without_vnodes)
        no_output_timeout: 15m
        command: "echo \"cat /tmp/split_dtest_tests_j8_without_vnodes_final.txt\"\n\
          cat /tmp/split_dtest_tests_j8_without_vnodes_final.txt\n\nsource ~/env/bin/activate\n\
          export PATH=$JAVA_HOME/bin:$PATH\nif [ -n '' ]; then\n  export \nfi\n\n\
          java -version\ncd ~/cassandra-dtest\nmkdir -p /tmp/dtest\n\necho \"env:\
          \ $(env)\"\necho \"** done env\"\nmkdir -p /tmp/results/dtests\n# we need\
          \ the \"set -o pipefail\" here so that the exit code that circleci will\
          \ actually use is from pytest and not the exit code from tee\nexport SPLIT_TESTS=`cat\
          \ /tmp/split_dtest_tests_j8_without_vnodes_final.txt`\nset -o pipefail &&\
          \ cd ~/cassandra-dtest && pytest --skip-resource-intensive-tests --log-level=\"\
          INFO\" --junit-xml=/tmp/results/dtests/pytest_result_j8_without_vnodes.xml\
          \ -s --cassandra-dir=/home/cassandra/cassandra --keep-test-dir $SPLIT_TESTS\
          \ 2>&1 | tee /tmp/dtest/stdout.txt\n"
    - store_test_results:
        path: /tmp/results
    - store_artifacts:
        path: /tmp/dtest
        destination: dtest_j8_without_vnodes
    - store_artifacts:
        path: ~/cassandra-dtest/logs
        destination: dtest_j8_without_vnodes_logs
    environment:
    - JAVA8_HOME: /usr/lib/jvm/java-8-openjdk-amd64
    - ANT_HOME: /usr/share/ant
    - LANG: en_US.UTF-8
    - KEEP_TEST_DIR: true
    - DEFAULT_DIR: /home/cassandra/cassandra-dtest
    - PYTHONIOENCODING: utf-8
    - PYTHONUNBUFFERED: true
    - CASS_DRIVER_NO_EXTENSIONS: true
    - CASS_DRIVER_NO_CYTHON: true
    - CASSANDRA_SKIP_SYNC: true
    - DTEST_REPO: git://github.com/apache/cassandra-dtest.git
    - DTEST_BRANCH: master
    - CCM_MAX_HEAP_SIZE: 1024M
    - CCM_HEAP_NEWSIZE: 256M
    - JAVA_HOME: /usr/lib/jvm/java-8-openjdk-amd64
    - JDK_HOME: /usr/lib/jvm/java-8-openjdk-amd64
<<<<<<< HEAD
  j8_upgradetests-no-vnodes:
=======
  j8_dtests-with-vnodes:
    docker:
    - image: spod/cassandra-testing-ubuntu1810-java11-w-dependencies:20190306
    resource_class: medium
    working_directory: ~/
    shell: /bin/bash -eo pipefail -l
    parallelism: 4
    steps:
    - attach_workspace:
        at: /home/cassandra
    - run:
        name: Clone Cassandra dtest Repository (via git)
        command: |
          git clone --single-branch --branch $DTEST_BRANCH --depth 1 $DTEST_REPO ~/cassandra-dtest
    - run:
        name: Configure virtualenv and python Dependencies
        command: |
          # note, this should be super quick as all dependencies should be pre-installed in the docker image
          # if additional dependencies were added to requirmeents.txt and the docker image hasn't been updated
          # we'd have to install it here at runtime -- which will make things slow, so do yourself a favor and
          # rebuild the docker image! (it automatically pulls the latest requirements.txt on build)
          source ~/env/bin/activate
          export PATH=$JAVA_HOME/bin:$PATH
          pip3 install --upgrade -r ~/cassandra-dtest/requirements.txt
          pip3 freeze
    - run:
        name: Determine Tests to Run (j8_with_vnodes)
        no_output_timeout: 5m
        command: "# reminder: this code (along with all the steps) is independently executed on every circle container\n# so the goal here is to get the circleci script to return the tests *this* container will run\n# which we do via the `circleci` cli tool.\n\ncd cassandra-dtest\nsource ~/env/bin/activate\nexport PATH=$JAVA_HOME/bin:$PATH\n\nif [ -n '' ]; then\n  export \nfi\n\necho \"***Collected DTests (j8_with_vnodes)***\"\nset -eo pipefail && ./run_dtests.py --use-vnodes --skip-resource-intensive-tests --dtest-print-tests-only --dtest-print-tests-output=/tmp/all_dtest_tests_j8_with_vnodes_raw --cassandra-dir=../cassandra\nif [ -z '' ]; then\n  mv /tmp/all_dtest_tests_j8_with_vnodes_raw /tmp/all_dtest_tests_j8_with_vnodes\nelse\n  grep -e '' /tmp/all_dtest_tests_j8_with_vnodes_raw > /tmp/all_dtest_tests_j8_with_vnodes || { echo \"Filter did not match any tests! Exiting build.\"; exit 0; }\nfi\nset -eo pipefail && circleci tests split --split-by=timings --timings-type=classname /tmp/all_dtest_tests_j8_with_vnodes > /tmp/split_dtest_tests_j8_with_vnodes.txt\ncat /tmp/split_dtest_tests_j8_with_vnodes.txt | tr '\\n' ' ' > /tmp/split_dtest_tests_j8_with_vnodes_final.txt\ncat /tmp/split_dtest_tests_j8_with_vnodes_final.txt\n"
    - run:
        name: Run dtests (j8_with_vnodes)
        no_output_timeout: 15m
        command: "echo \"cat /tmp/split_dtest_tests_j8_with_vnodes_final.txt\"\ncat /tmp/split_dtest_tests_j8_with_vnodes_final.txt\n\nsource ~/env/bin/activate\nexport PATH=$JAVA_HOME/bin:$PATH\nif [ -n '' ]; then\n  export \nfi\n\njava -version\ncd ~/cassandra-dtest\nmkdir -p /tmp/dtest\n\necho \"env: $(env)\"\necho \"** done env\"\nmkdir -p /tmp/results/dtests\n# we need the \"set -o pipefail\" here so that the exit code that circleci will actually use is from pytest and not the exit code from tee\nexport SPLIT_TESTS=`cat /tmp/split_dtest_tests_j8_with_vnodes_final.txt`\nset -o pipefail && cd ~/cassandra-dtest && pytest --use-vnodes --num-tokens=32 --skip-resource-intensive-tests --log-level=\"INFO\" --junit-xml=/tmp/results/dtests/pytest_result_j8_with_vnodes.xml -s --cassandra-dir=/home/cassandra/cassandra --keep-test-dir $SPLIT_TESTS 2>&1 | tee /tmp/dtest/stdout.txt\n"
    - store_test_results:
        path: /tmp/results
    - store_artifacts:
        path: /tmp/dtest
        destination: dtest_j8_with_vnodes
    - store_artifacts:
        path: ~/cassandra-dtest/logs
        destination: dtest_j8_with_vnodes_logs
    environment:
    - JAVA8_HOME: /usr/lib/jvm/java-8-openjdk-amd64
    - ANT_HOME: /usr/share/ant
    - LANG: en_US.UTF-8
    - KEEP_TEST_DIR: true
    - DEFAULT_DIR: /home/cassandra/cassandra-dtest
    - PYTHONIOENCODING: utf-8
    - PYTHONUNBUFFERED: true
    - CASS_DRIVER_NO_EXTENSIONS: true
    - CASS_DRIVER_NO_CYTHON: true
    - CASSANDRA_SKIP_SYNC: true
    - DTEST_REPO: git://github.com/apache/cassandra-dtest.git
    - DTEST_BRANCH: master
    - CCM_MAX_HEAP_SIZE: 1024M
    - CCM_HEAP_NEWSIZE: 256M
    - JAVA_HOME: /usr/lib/jvm/java-8-openjdk-amd64
    - JDK_HOME: /usr/lib/jvm/java-8-openjdk-amd64
  j8_jvm_dtests:
>>>>>>> 5f572122
    docker:
    - image: spod/cassandra-testing-ubuntu1810-java11-w-dependencies:20190306
    resource_class: medium
    working_directory: ~/
    shell: /bin/bash -eo pipefail -l
    parallelism: 4
    steps:
    - attach_workspace:
        at: /home/cassandra
    - run:
        name: Clone Cassandra dtest Repository (via git)
        command: |
          git clone --single-branch --branch $DTEST_BRANCH --depth 1 $DTEST_REPO ~/cassandra-dtest
    - run:
        name: Configure virtualenv and python Dependencies
        command: |
          # note, this should be super quick as all dependencies should be pre-installed in the docker image
          # if additional dependencies were added to requirmeents.txt and the docker image hasn't been updated
          # we'd have to install it here at runtime -- which will make things slow, so do yourself a favor and
          # rebuild the docker image! (it automatically pulls the latest requirements.txt on build)
          source ~/env/bin/activate
          export PATH=$JAVA_HOME/bin:$PATH
<<<<<<< HEAD
          pip3 install --upgrade -r ~/cassandra-dtest/requirements.txt
          pip3 freeze
    - run:
        name: Determine Tests to Run (j8_upgradetests_without_vnodes)
        no_output_timeout: 5m
        command: |
          # reminder: this code (along with all the steps) is independently executed on every circle container
          # so the goal here is to get the circleci script to return the tests *this* container will run
          # which we do via the `circleci` cli tool.

          cd cassandra-dtest
          source ~/env/bin/activate
          export PATH=$JAVA_HOME/bin:$PATH

          if [ -n 'RUN_STATIC_UPGRADE_MATRIX=true' ]; then
            export RUN_STATIC_UPGRADE_MATRIX=true
          fi

          echo "***Collected DTests (j8_upgradetests_without_vnodes)***"
          set -eo pipefail && ./run_dtests.py --execute-upgrade-tests --dtest-print-tests-only --dtest-print-tests-output=/tmp/all_dtest_tests_j8_upgradetests_without_vnodes_raw --cassandra-dir=../cassandra
          if [ -z '^upgrade_tests' ]; then
            mv /tmp/all_dtest_tests_j8_upgradetests_without_vnodes_raw /tmp/all_dtest_tests_j8_upgradetests_without_vnodes
          else
            grep -e '^upgrade_tests' /tmp/all_dtest_tests_j8_upgradetests_without_vnodes_raw > /tmp/all_dtest_tests_j8_upgradetests_without_vnodes || { echo "Filter did not match any tests! Exiting build."; exit 0; }
          fi
          set -eo pipefail && circleci tests split --split-by=timings --timings-type=classname /tmp/all_dtest_tests_j8_upgradetests_without_vnodes > /tmp/split_dtest_tests_j8_upgradetests_without_vnodes.txt
          cat /tmp/split_dtest_tests_j8_upgradetests_without_vnodes.txt | tr '\n' ' ' > /tmp/split_dtest_tests_j8_upgradetests_without_vnodes_final.txt
          cat /tmp/split_dtest_tests_j8_upgradetests_without_vnodes_final.txt
    - run:
        name: Run dtests (j8_upgradetests_without_vnodes)
=======
          time mv ~/cassandra /tmp
          cd /tmp/cassandra
          if [ -d ~/dtest_jars ]; then
            cp ~/dtest_jars/dtest* /tmp/cassandra/build/
          fi
          ant clean test-jvm-dtest-forking
>>>>>>> 5f572122
        no_output_timeout: 15m
        command: |
          echo "cat /tmp/split_dtest_tests_j8_upgradetests_without_vnodes_final.txt"
          cat /tmp/split_dtest_tests_j8_upgradetests_without_vnodes_final.txt

          source ~/env/bin/activate
          export PATH=$JAVA_HOME/bin:$PATH
          if [ -n 'RUN_STATIC_UPGRADE_MATRIX=true' ]; then
            export RUN_STATIC_UPGRADE_MATRIX=true
          fi

          java -version
          cd ~/cassandra-dtest
          mkdir -p /tmp/dtest

          echo "env: $(env)"
          echo "** done env"
          mkdir -p /tmp/results/dtests
          # we need the "set -o pipefail" here so that the exit code that circleci will actually use is from pytest and not the exit code from tee
          export SPLIT_TESTS=`cat /tmp/split_dtest_tests_j8_upgradetests_without_vnodes_final.txt`
          set -o pipefail && cd ~/cassandra-dtest && pytest --execute-upgrade-tests --log-level="INFO" --junit-xml=/tmp/results/dtests/pytest_result_j8_upgradetests_without_vnodes.xml -s --cassandra-dir=/home/cassandra/cassandra --keep-test-dir $SPLIT_TESTS 2>&1 | tee /tmp/dtest/stdout.txt
    - store_test_results:
        path: /tmp/results
    - store_artifacts:
        path: /tmp/dtest
        destination: dtest_j8_upgradetests_without_vnodes
    - store_artifacts:
        path: ~/cassandra-dtest/logs
        destination: dtest_j8_upgradetests_without_vnodes_logs
    environment:
    - JAVA8_HOME: /usr/lib/jvm/java-8-openjdk-amd64
    - ANT_HOME: /usr/share/ant
    - LANG: en_US.UTF-8
    - KEEP_TEST_DIR: true
    - DEFAULT_DIR: /home/cassandra/cassandra-dtest
    - PYTHONIOENCODING: utf-8
    - PYTHONUNBUFFERED: true
    - CASS_DRIVER_NO_EXTENSIONS: true
    - CASS_DRIVER_NO_CYTHON: true
    - CASSANDRA_SKIP_SYNC: true
    - DTEST_REPO: git://github.com/apache/cassandra-dtest.git
    - DTEST_BRANCH: master
    - CCM_MAX_HEAP_SIZE: 1024M
    - CCM_HEAP_NEWSIZE: 256M
    - JAVA_HOME: /usr/lib/jvm/java-8-openjdk-amd64
    - JDK_HOME: /usr/lib/jvm/java-8-openjdk-amd64
  utests_stress:
    docker:
    - image: spod/cassandra-testing-ubuntu1810-java11-w-dependencies:20190306
    resource_class: medium
    working_directory: ~/
    shell: /bin/bash -eo pipefail -l
    parallelism: 1
    steps:
    - attach_workspace:
        at: /home/cassandra
    - run:
        name: Run Unit Tests (stress-test)
        command: |
          export PATH=$JAVA_HOME/bin:$PATH
          time mv ~/cassandra /tmp
          cd /tmp/cassandra
<<<<<<< HEAD
          ant clean stress-test
=======
          if [ -d ~/dtest_jars ]; then
            cp ~/dtest_jars/dtest* /tmp/cassandra/build/
          fi
          ant clean long-test
>>>>>>> 5f572122
        no_output_timeout: 15m
    - store_test_results:
        path: /tmp/cassandra/build/test/output/
    - store_artifacts:
        path: /tmp/cassandra/build/test/output
        destination: junitxml
    - store_artifacts:
        path: /tmp/cassandra/build/test/logs
        destination: logs
    environment:
    - JAVA8_HOME: /usr/lib/jvm/java-8-openjdk-amd64
    - ANT_HOME: /usr/share/ant
    - LANG: en_US.UTF-8
    - KEEP_TEST_DIR: true
    - DEFAULT_DIR: /home/cassandra/cassandra-dtest
    - PYTHONIOENCODING: utf-8
    - PYTHONUNBUFFERED: true
    - CASS_DRIVER_NO_EXTENSIONS: true
    - CASS_DRIVER_NO_CYTHON: true
    - CASSANDRA_SKIP_SYNC: true
    - DTEST_REPO: git://github.com/apache/cassandra-dtest.git
    - DTEST_BRANCH: master
    - CCM_MAX_HEAP_SIZE: 1024M
    - CCM_HEAP_NEWSIZE: 256M
    - JAVA_HOME: /usr/lib/jvm/java-8-openjdk-amd64
    - JDK_HOME: /usr/lib/jvm/java-8-openjdk-amd64
  j8_unit_tests:
    docker:
    - image: spod/cassandra-testing-ubuntu1810-java11-w-dependencies:20190306
    resource_class: medium
    working_directory: ~/
    shell: /bin/bash -eo pipefail -l
    parallelism: 4
    steps:
    - attach_workspace:
        at: /home/cassandra
    - run:
        name: Determine Unit Tests to Run
        command: |
          # reminder: this code (along with all the steps) is independently executed on every circle container
          # so the goal here is to get the circleci script to return the tests *this* container will run
          # which we do via the `circleci` cli tool.

          rm -fr ~/cassandra-dtest/upgrade_tests
          echo "***java tests***"

          # get all of our unit test filenames
          set -eo pipefail && circleci tests glob "$HOME/cassandra/test/unit/**/*.java" > /tmp/all_java_unit_tests.txt

          # split up the unit tests into groups based on the number of containers we have
          set -eo pipefail && circleci tests split --split-by=timings --timings-type=filename --index=${CIRCLE_NODE_INDEX} --total=${CIRCLE_NODE_TOTAL} /tmp/all_java_unit_tests.txt > /tmp/java_tests_${CIRCLE_NODE_INDEX}.txt
          set -eo pipefail && cat /tmp/java_tests_${CIRCLE_NODE_INDEX}.txt | cut -c 37-1000000 | grep "Test\.java$" > /tmp/java_tests_${CIRCLE_NODE_INDEX}_final.txt
          echo "** /tmp/java_tests_${CIRCLE_NODE_INDEX}_final.txt"
          cat /tmp/java_tests_${CIRCLE_NODE_INDEX}_final.txt
        no_output_timeout: 15m
    - run:
        name: Log Environment Information
        command: |
          echo '*** id ***'
          id
          echo '*** cat /proc/cpuinfo ***'
          cat /proc/cpuinfo
          echo '*** free -m ***'
          free -m
          echo '*** df -m ***'
          df -m
          echo '*** ifconfig -a ***'
          ifconfig -a
          echo '*** uname -a ***'
          uname -a
          echo '*** mount ***'
          mount
          echo '*** env ***'
          env
          echo '*** java ***'
          which java
          java -version
    - run:
        name: Run Unit Tests (testclasslist)
        command: |
          export PATH=$JAVA_HOME/bin:$PATH
          time mv ~/cassandra /tmp
          cd /tmp/cassandra
          ant testclasslist -Dtest.classlistfile=/tmp/java_tests_${CIRCLE_NODE_INDEX}_final.txt  -Dtest.classlistprefix=unit
        no_output_timeout: 15m
    - store_test_results:
        path: /tmp/cassandra/build/test/output/
    - store_artifacts:
        path: /tmp/cassandra/build/test/output
        destination: junitxml
    - store_artifacts:
        path: /tmp/cassandra/build/test/logs
        destination: logs
    environment:
    - JAVA8_HOME: /usr/lib/jvm/java-8-openjdk-amd64
    - ANT_HOME: /usr/share/ant
    - LANG: en_US.UTF-8
    - KEEP_TEST_DIR: true
    - DEFAULT_DIR: /home/cassandra/cassandra-dtest
    - PYTHONIOENCODING: utf-8
    - PYTHONUNBUFFERED: true
    - CASS_DRIVER_NO_EXTENSIONS: true
    - CASS_DRIVER_NO_CYTHON: true
    - CASSANDRA_SKIP_SYNC: true
    - DTEST_REPO: git://github.com/apache/cassandra-dtest.git
    - DTEST_BRANCH: master
    - CCM_MAX_HEAP_SIZE: 1024M
    - CCM_HEAP_NEWSIZE: 256M
    - JAVA_HOME: /usr/lib/jvm/java-8-openjdk-amd64
    - JDK_HOME: /usr/lib/jvm/java-8-openjdk-amd64
<<<<<<< HEAD
  j8_dtests-with-vnodes:
    docker:
    - image: spod/cassandra-testing-ubuntu1810-java11-w-dependencies:20190306
    resource_class: medium
    working_directory: ~/
    shell: /bin/bash -eo pipefail -l
    parallelism: 4
    steps:
    - attach_workspace:
        at: /home/cassandra
    - run:
        name: Clone Cassandra dtest Repository (via git)
        command: |
          git clone --single-branch --branch $DTEST_BRANCH --depth 1 $DTEST_REPO ~/cassandra-dtest
    - run:
        name: Configure virtualenv and python Dependencies
        command: |
          # note, this should be super quick as all dependencies should be pre-installed in the docker image
          # if additional dependencies were added to requirmeents.txt and the docker image hasn't been updated
          # we'd have to install it here at runtime -- which will make things slow, so do yourself a favor and
          # rebuild the docker image! (it automatically pulls the latest requirements.txt on build)
          source ~/env/bin/activate
          export PATH=$JAVA_HOME/bin:$PATH
          pip3 install --upgrade -r ~/cassandra-dtest/requirements.txt
          pip3 freeze
    - run:
        name: Determine Tests to Run (j8_with_vnodes)
        no_output_timeout: 5m
        command: "# reminder: this code (along with all the steps) is independently\
          \ executed on every circle container\n# so the goal here is to get the circleci\
          \ script to return the tests *this* container will run\n# which we do via\
          \ the `circleci` cli tool.\n\ncd cassandra-dtest\nsource ~/env/bin/activate\n\
          export PATH=$JAVA_HOME/bin:$PATH\n\nif [ -n '' ]; then\n  export \nfi\n\n\
          echo \"***Collected DTests (j8_with_vnodes)***\"\nset -eo pipefail && ./run_dtests.py\
          \ --use-vnodes --skip-resource-intensive-tests --dtest-print-tests-only\
          \ --dtest-print-tests-output=/tmp/all_dtest_tests_j8_with_vnodes_raw --cassandra-dir=../cassandra\n\
          if [ -z '' ]; then\n  mv /tmp/all_dtest_tests_j8_with_vnodes_raw /tmp/all_dtest_tests_j8_with_vnodes\n\
          else\n  grep -e '' /tmp/all_dtest_tests_j8_with_vnodes_raw > /tmp/all_dtest_tests_j8_with_vnodes\
          \ || { echo \"Filter did not match any tests! Exiting build.\"; exit 0;\
          \ }\nfi\nset -eo pipefail && circleci tests split --split-by=timings --timings-type=classname\
          \ /tmp/all_dtest_tests_j8_with_vnodes > /tmp/split_dtest_tests_j8_with_vnodes.txt\n\
          cat /tmp/split_dtest_tests_j8_with_vnodes.txt | tr '\\n' ' ' > /tmp/split_dtest_tests_j8_with_vnodes_final.txt\n\
          cat /tmp/split_dtest_tests_j8_with_vnodes_final.txt\n"
    - run:
        name: Run dtests (j8_with_vnodes)
        no_output_timeout: 15m
        command: "echo \"cat /tmp/split_dtest_tests_j8_with_vnodes_final.txt\"\ncat\
          \ /tmp/split_dtest_tests_j8_with_vnodes_final.txt\n\nsource ~/env/bin/activate\n\
          export PATH=$JAVA_HOME/bin:$PATH\nif [ -n '' ]; then\n  export \nfi\n\n\
          java -version\ncd ~/cassandra-dtest\nmkdir -p /tmp/dtest\n\necho \"env:\
          \ $(env)\"\necho \"** done env\"\nmkdir -p /tmp/results/dtests\n# we need\
          \ the \"set -o pipefail\" here so that the exit code that circleci will\
          \ actually use is from pytest and not the exit code from tee\nexport SPLIT_TESTS=`cat\
          \ /tmp/split_dtest_tests_j8_with_vnodes_final.txt`\nset -o pipefail && cd\
          \ ~/cassandra-dtest && pytest --use-vnodes --num-tokens=32 --skip-resource-intensive-tests\
          \ --log-level=\"INFO\" --junit-xml=/tmp/results/dtests/pytest_result_j8_with_vnodes.xml\
          \ -s --cassandra-dir=/home/cassandra/cassandra --keep-test-dir $SPLIT_TESTS\
          \ 2>&1 | tee /tmp/dtest/stdout.txt\n"
    - store_test_results:
        path: /tmp/results
    - store_artifacts:
        path: /tmp/dtest
        destination: dtest_j8_with_vnodes
    - store_artifacts:
        path: ~/cassandra-dtest/logs
        destination: dtest_j8_with_vnodes_logs
    environment:
    - JAVA8_HOME: /usr/lib/jvm/java-8-openjdk-amd64
    - ANT_HOME: /usr/share/ant
    - LANG: en_US.UTF-8
    - KEEP_TEST_DIR: true
    - DEFAULT_DIR: /home/cassandra/cassandra-dtest
    - PYTHONIOENCODING: utf-8
    - PYTHONUNBUFFERED: true
    - CASS_DRIVER_NO_EXTENSIONS: true
    - CASS_DRIVER_NO_CYTHON: true
    - CASSANDRA_SKIP_SYNC: true
    - DTEST_REPO: git://github.com/apache/cassandra-dtest.git
    - DTEST_BRANCH: master
    - CCM_MAX_HEAP_SIZE: 1024M
    - CCM_HEAP_NEWSIZE: 256M
    - JAVA_HOME: /usr/lib/jvm/java-8-openjdk-amd64
    - JDK_HOME: /usr/lib/jvm/java-8-openjdk-amd64
  j8_jvm_dtests:
=======
  dtest_jars_build:
>>>>>>> 5f572122
    docker:
    - image: spod/cassandra-testing-ubuntu1810-java11-w-dependencies:20190306
    resource_class: medium
    working_directory: ~/
    shell: /bin/bash -eo pipefail -l
    parallelism: 1
<<<<<<< HEAD
    steps:
    - attach_workspace:
        at: /home/cassandra
    - run:
        name: Run Unit Tests (test-jvm-dtest-forking)
        command: |
          export PATH=$JAVA_HOME/bin:$PATH
          time mv ~/cassandra /tmp
          cd /tmp/cassandra
          ant clean test-jvm-dtest-forking
        no_output_timeout: 15m
    - store_test_results:
        path: /tmp/cassandra/build/test/output/
    - store_artifacts:
        path: /tmp/cassandra/build/test/output
        destination: junitxml
    - store_artifacts:
        path: /tmp/cassandra/build/test/logs
        destination: logs
    environment:
    - JAVA8_HOME: /usr/lib/jvm/java-8-openjdk-amd64
    - ANT_HOME: /usr/share/ant
    - LANG: en_US.UTF-8
    - KEEP_TEST_DIR: true
    - DEFAULT_DIR: /home/cassandra/cassandra-dtest
    - PYTHONIOENCODING: utf-8
    - PYTHONUNBUFFERED: true
    - CASS_DRIVER_NO_EXTENSIONS: true
    - CASS_DRIVER_NO_CYTHON: true
    - CASSANDRA_SKIP_SYNC: true
    - DTEST_REPO: git://github.com/apache/cassandra-dtest.git
    - DTEST_BRANCH: master
    - CCM_MAX_HEAP_SIZE: 1024M
    - CCM_HEAP_NEWSIZE: 256M
    - JAVA_HOME: /usr/lib/jvm/java-8-openjdk-amd64
    - JDK_HOME: /usr/lib/jvm/java-8-openjdk-amd64
  utests_long:
    docker:
    - image: spod/cassandra-testing-ubuntu1810-java11-w-dependencies:20190306
    resource_class: medium
    working_directory: ~/
    shell: /bin/bash -eo pipefail -l
    parallelism: 1
=======
>>>>>>> 5f572122
    steps:
    - attach_workspace:
        at: /home/cassandra
    - run:
<<<<<<< HEAD
        name: Run Unit Tests (long-test)
        command: |
          export PATH=$JAVA_HOME/bin:$PATH
          time mv ~/cassandra /tmp
          cd /tmp/cassandra
          ant clean long-test
        no_output_timeout: 15m
    - store_test_results:
        path: /tmp/cassandra/build/test/output/
    - store_artifacts:
        path: /tmp/cassandra/build/test/output
        destination: junitxml
    - store_artifacts:
        path: /tmp/cassandra/build/test/logs
        destination: logs
    environment:
    - JAVA8_HOME: /usr/lib/jvm/java-8-openjdk-amd64
    - ANT_HOME: /usr/share/ant
    - LANG: en_US.UTF-8
    - KEEP_TEST_DIR: true
    - DEFAULT_DIR: /home/cassandra/cassandra-dtest
    - PYTHONIOENCODING: utf-8
    - PYTHONUNBUFFERED: true
    - CASS_DRIVER_NO_EXTENSIONS: true
    - CASS_DRIVER_NO_CYTHON: true
    - CASSANDRA_SKIP_SYNC: true
    - DTEST_REPO: git://github.com/apache/cassandra-dtest.git
    - DTEST_BRANCH: master
    - CCM_MAX_HEAP_SIZE: 1024M
    - CCM_HEAP_NEWSIZE: 256M
    - JAVA_HOME: /usr/lib/jvm/java-8-openjdk-amd64
    - JDK_HOME: /usr/lib/jvm/java-8-openjdk-amd64
  utests_compression:
    docker:
    - image: spod/cassandra-testing-ubuntu1810-java11-w-dependencies:20190306
    resource_class: medium
    working_directory: ~/
    shell: /bin/bash -eo pipefail -l
    parallelism: 4
    steps:
    - attach_workspace:
        at: /home/cassandra
    - run:
        name: Determine Unit Tests to Run
        command: |
          # reminder: this code (along with all the steps) is independently executed on every circle container
          # so the goal here is to get the circleci script to return the tests *this* container will run
          # which we do via the `circleci` cli tool.

          rm -fr ~/cassandra-dtest/upgrade_tests
          echo "***java tests***"

          # get all of our unit test filenames
          set -eo pipefail && circleci tests glob "$HOME/cassandra/test/unit/**/*.java" > /tmp/all_java_unit_tests.txt

          # split up the unit tests into groups based on the number of containers we have
          set -eo pipefail && circleci tests split --split-by=timings --timings-type=filename --index=${CIRCLE_NODE_INDEX} --total=${CIRCLE_NODE_TOTAL} /tmp/all_java_unit_tests.txt > /tmp/java_tests_${CIRCLE_NODE_INDEX}.txt
          set -eo pipefail && cat /tmp/java_tests_${CIRCLE_NODE_INDEX}.txt | cut -c 37-1000000 | grep "Test\.java$" > /tmp/java_tests_${CIRCLE_NODE_INDEX}_final.txt
          echo "** /tmp/java_tests_${CIRCLE_NODE_INDEX}_final.txt"
          cat /tmp/java_tests_${CIRCLE_NODE_INDEX}_final.txt
        no_output_timeout: 15m
    - run:
        name: Log Environment Information
        command: |
          echo '*** id ***'
          id
          echo '*** cat /proc/cpuinfo ***'
          cat /proc/cpuinfo
          echo '*** free -m ***'
          free -m
          echo '*** df -m ***'
          df -m
          echo '*** ifconfig -a ***'
          ifconfig -a
          echo '*** uname -a ***'
          uname -a
          echo '*** mount ***'
          mount
          echo '*** env ***'
          env
          echo '*** java ***'
          which java
          java -version
    - run:
        name: Run Unit Tests (testclasslist-compression)
        command: |
          export PATH=$JAVA_HOME/bin:$PATH
          time mv ~/cassandra /tmp
          cd /tmp/cassandra
          ant testclasslist-compression -Dtest.classlistfile=/tmp/java_tests_${CIRCLE_NODE_INDEX}_final.txt  -Dtest.classlistprefix=unit
        no_output_timeout: 15m
    - store_test_results:
        path: /tmp/cassandra/build/test/output/
    - store_artifacts:
        path: /tmp/cassandra/build/test/output
        destination: junitxml
    - store_artifacts:
        path: /tmp/cassandra/build/test/logs
        destination: logs
=======
        name: Build Cassandra DTest jars
        command: |
          export PATH=$JAVA_HOME/bin:$PATH
          cd ~/cassandra
          git remote add apache git://github.com/apache/cassandra.git
          for branch in cassandra-2.2 cassandra-3.0 cassandra-3.11 trunk; do
            # check out the correct cassandra version:
            git remote set-branches --add apache '$branch'
            git fetch --depth 1 apache $branch
            git checkout $branch
            # Loop to prevent failure due to maven-ant-tasks not downloading a jar..
            for x in $(seq 1 3); do
                ${ANT_HOME}/bin/ant clean jar dtest-jar
                RETURN="$?"
                if [ "${RETURN}" -eq "0" ]; then
                    break
                fi
            done
            # Exit, if we didn't build successfully
            if [ "${RETURN}" -ne "0" ]; then
                echo "Build failed with exit code: ${RETURN}"
                exit ${RETURN}
            fi
          done
          # and build the dtest-jar for the branch under test
          git checkout origin/$CIRCLE_BRANCH
          for x in $(seq 1 3); do
              ${ANT_HOME}/bin/ant clean jar dtest-jar
              RETURN="$?"
              if [ "${RETURN}" -eq "0" ]; then
                  break
              fi
          done
          mkdir ~/dtest_jars
          cp build/dtest*.jar ~/dtest_jars
          ls -l ~/dtest_jars
        no_output_timeout: 15m
    - persist_to_workspace:
        root: /home/cassandra
        paths:
        - dtest_jars
>>>>>>> 5f572122
    environment:
    - JAVA8_HOME: /usr/lib/jvm/java-8-openjdk-amd64
    - ANT_HOME: /usr/share/ant
    - LANG: en_US.UTF-8
    - KEEP_TEST_DIR: true
    - DEFAULT_DIR: /home/cassandra/cassandra-dtest
    - PYTHONIOENCODING: utf-8
    - PYTHONUNBUFFERED: true
    - CASS_DRIVER_NO_EXTENSIONS: true
    - CASS_DRIVER_NO_CYTHON: true
    - CASSANDRA_SKIP_SYNC: true
    - DTEST_REPO: git://github.com/apache/cassandra-dtest.git
    - DTEST_BRANCH: master
    - CCM_MAX_HEAP_SIZE: 1024M
    - CCM_HEAP_NEWSIZE: 256M
    - JAVA_HOME: /usr/lib/jvm/java-8-openjdk-amd64
    - JDK_HOME: /usr/lib/jvm/java-8-openjdk-amd64
workflows:
  version: 2
  build_and_run_tests:
    jobs:
    - build
    - start_jvm_upgrade_dtest:
        type: approval
        requires:
        - build
    - dtest_jars_build:
        requires:
        - start_jvm_upgrade_dtest
    - j8_jvm_upgrade_dtests:
        requires:
        - dtest_jars_build
    - j8_unit_tests:
        requires:
        - build
    - j8_jvm_dtests:
        requires:
        - build
    - start_utests_long:
        type: approval
        requires:
        - build
    - utests_long:
        requires:
        - start_utests_long
    - start_utests_compression:
        type: approval
        requires:
        - build
    - utests_compression:
        requires:
        - start_utests_compression
    - start_utests_stress:
        type: approval
        requires:
        - build
    - utests_stress:
        requires:
        - start_utests_stress
    - start_j8_dtests:
        type: approval
        requires:
        - build
    - j8_dtests-with-vnodes:
        requires:
        - start_j8_dtests
    - j8_dtests-no-vnodes:
        requires:
        - start_j8_dtests
    - start_upgrade_tests:
        type: approval
        requires:
        - build
    - j8_upgradetests-no-vnodes:
        requires:
<<<<<<< HEAD
        - start_upgrade_tests

# Original config.yml file:
# version: 2.1
# 
# default_env_vars: &default_env_vars
#     JAVA8_HOME: /usr/lib/jvm/java-8-openjdk-amd64
#     ANT_HOME: /usr/share/ant
#     LANG: en_US.UTF-8
#     KEEP_TEST_DIR: true
#     DEFAULT_DIR: /home/cassandra/cassandra-dtest
#     PYTHONIOENCODING: utf-8
#     PYTHONUNBUFFERED: true
#     CASS_DRIVER_NO_EXTENSIONS: true
#     CASS_DRIVER_NO_CYTHON: true
#     #Skip all syncing to disk to avoid performance issues in flaky CI environments
#     CASSANDRA_SKIP_SYNC: true
#     DTEST_REPO: git://github.com/apache/cassandra-dtest.git
#     DTEST_BRANCH: master
#     CCM_MAX_HEAP_SIZE: 1024M
#     CCM_HEAP_NEWSIZE: 256M
# 
# j8_par_executor: &j8_par_executor
#   executor:
#     name: java8-executor
#     #exec_resource_class: xlarge
#   parallelism: 4
# 
# j8_seq_executor: &j8_seq_executor
#   executor:
#     name: java8-executor
#     #exec_resource_class: xlarge
#   parallelism: 1 # sequential, single container tests: no parallelism benefits
# 
# with_dtests_jobs: &with_dtest_jobs
#         jobs:
#             - build
#             # Java 8 unit tests will be run automatically
#             - j8_unit_tests:
#                 requires:
#                   - build
#             - j8_jvm_dtests:
#                 requires:
#                   - build
#             # specialized unit tests (all run on request using Java 8)
#             - start_utests_long:
#                 type: approval
#                 requires:
#                   - build
#             - utests_long:
#                 requires:
#                   - start_utests_long
#             - start_utests_compression:
#                 type: approval
#                 requires:
#                   - build
#             - utests_compression:
#                 requires:
#                   - start_utests_compression
#             - start_utests_stress:
#                 type: approval
#                 requires:
#                   - build
#             - utests_stress:
#                 requires:
#                   - start_utests_stress
#             # Java 8 dtests (on request)
#             - start_j8_dtests:
#                 type: approval
#                 requires:
#                   - build
#             - j8_dtests-with-vnodes:
#                 requires:
#                   - start_j8_dtests
#             - j8_dtests-no-vnodes:
#                 requires:
#                   - start_j8_dtests
#             # Java 8 upgrade tests
#             - start_upgrade_tests:
#                 type: approval
#                 requires:
#                   - build
#             - j8_upgradetests-no-vnodes:
#                 requires:
#                   - start_upgrade_tests
# 
# with_dtest_jobs_only: &with_dtest_jobs_only
#         jobs:
#             - build
#             - j8_dtests-with-vnodes:
#                   requires:
#                       - build
#             - j8_dtests-no-vnodes:
#                   requires:
#                       - build
# 
# workflows:
#     version: 2
#     build_and_run_tests: *with_dtest_jobs
#     #build_and_run_tests: *with_dtest_jobs_only
# 
# executors:
#   java8-executor:
#     parameters:
#       exec_resource_class:
#         type: string
#         default: medium
#     docker:
#       - image: spod/cassandra-testing-ubuntu1810-java11-w-dependencies:20190306
#     resource_class: << parameters.exec_resource_class >>
#     working_directory: ~/
#     shell: /bin/bash -eo pipefail -l
#     environment:
#       <<: *default_env_vars
#       JAVA_HOME: /usr/lib/jvm/java-8-openjdk-amd64
#       JDK_HOME: /usr/lib/jvm/java-8-openjdk-amd64
# 
# jobs:
#   build:
#     executor: java8-executor
#     parallelism: 1 # This job doesn't benefit from parallelism
#     steps:
#       - log_environment
#       - clone_cassandra
#       - build_cassandra
#       - run_eclipse_warnings
#       - persist_to_workspace:
#             root: /home/cassandra
#             paths:
#                 - cassandra
#                 - .m2
# 
#   j8_unit_tests:
#     <<: *j8_par_executor
#     steps:
#       - attach_workspace:
#           at: /home/cassandra
#       - create_junit_containers
#       - log_environment
#       - run_parallel_junit_tests
# 
#   j8_jvm_dtests:
#     <<: *j8_seq_executor
#     steps:
#       - attach_workspace:
#           at: /home/cassandra
#       - run_junit_tests:
#           target: test-jvm-dtest-forking
# 
#   utests_long:
#     <<: *j8_seq_executor
#     steps:
#       - attach_workspace:
#           at: /home/cassandra
#       - run_junit_tests:
#           target: long-test
# 
#   utests_compression:
#     <<: *j8_par_executor
#     steps:
#       - attach_workspace:
#           at: /home/cassandra
#       - create_junit_containers
#       - log_environment
#       - run_parallel_junit_tests:
#           target: testclasslist-compression
# 
#   utests_stress:
#     <<: *j8_seq_executor
#     steps:
#       - attach_workspace:
#           at: /home/cassandra
#       - run_junit_tests:
#           target: stress-test
# 
#   j8_dtests-with-vnodes:
#     <<: *j8_par_executor
#     steps:
#       - attach_workspace:
#           at: /home/cassandra
#       - clone_dtest
#       - create_venv
#       - create_dtest_containers:
#           file_tag: j8_with_vnodes
#           run_dtests_extra_args: '--use-vnodes --skip-resource-intensive-tests'
#       - run_dtests:
#           file_tag: j8_with_vnodes
#           pytest_extra_args: '--use-vnodes --num-tokens=32 --skip-resource-intensive-tests'
# 
#   j8_dtests-no-vnodes:
#     <<: *j8_par_executor
#     steps:
#       - attach_workspace:
#           at: /home/cassandra
#       - clone_dtest
#       - create_venv
#       - create_dtest_containers:
#           file_tag: j8_without_vnodes
#           run_dtests_extra_args: '--skip-resource-intensive-tests'
#       - run_dtests:
#           file_tag: j8_without_vnodes
#           pytest_extra_args: '--skip-resource-intensive-tests'
# 
#   j8_upgradetests-no-vnodes:
#     <<: *j8_par_executor
#     steps:
#       - attach_workspace:
#           at: /home/cassandra
#       - clone_dtest
#       - create_venv
#       - create_dtest_containers:
#           file_tag: j8_upgradetests_without_vnodes
#           run_dtests_extra_args: '--execute-upgrade-tests'
#           extra_env_args: 'RUN_STATIC_UPGRADE_MATRIX=true'
#           tests_filter_pattern: '^upgrade_tests'
#       - run_dtests:
#           file_tag: j8_upgradetests_without_vnodes
#           extra_env_args: 'RUN_STATIC_UPGRADE_MATRIX=true'
#           pytest_extra_args: '--execute-upgrade-tests'
# 
# commands:
#   log_environment:
#     steps:
#     - run:
#         name: Log Environment Information
#         command: |
#           echo '*** id ***'
#           id
#           echo '*** cat /proc/cpuinfo ***'
#           cat /proc/cpuinfo
#           echo '*** free -m ***'
#           free -m
#           echo '*** df -m ***'
#           df -m
#           echo '*** ifconfig -a ***'
#           ifconfig -a
#           echo '*** uname -a ***'
#           uname -a
#           echo '*** mount ***'
#           mount
#           echo '*** env ***'
#           env
#           echo '*** java ***'
#           which java
#           java -version
# 
#   clone_cassandra:
#     steps:
#     - run:
#         name: Clone Cassandra Repository (via git)
#         command: |
#           git clone --single-branch --depth 1 --branch $CIRCLE_BRANCH git://github.com/$CIRCLE_PROJECT_USERNAME/$CIRCLE_PROJECT_REPONAME.git ~/cassandra
# 
#   clone_dtest:
#     steps:
#     - run:
#         name: Clone Cassandra dtest Repository (via git)
#         command: |
#           git clone --single-branch --branch $DTEST_BRANCH --depth 1 $DTEST_REPO ~/cassandra-dtest
# 
#   build_cassandra:
#     steps:
#     - run:
#         name: Build Cassandra
#         command: |
#           export PATH=$JAVA_HOME/bin:$PATH
#           cd ~/cassandra
#           # Loop to prevent failure due to maven-ant-tasks not downloading a jar..
#           for x in $(seq 1 3); do
#               ${ANT_HOME}/bin/ant clean jar
#               RETURN=\"$?\"
#               if [ \"${RETURN}\" -eq \"0\" ]; then
#                   break
#               fi
#           done
#           # Exit, if we didn't build successfully
#           if [ \"${RETURN}\" -ne \"0\" ]; then
#               echo \"Build failed with exit code: ${RETURN}\"
#               exit ${RETURN}
#           fi
#         no_output_timeout: 15m
# 
#   run_eclipse_warnings:
#     steps:
#     - run:
#         name: Run eclipse-warnings
#         command: |
#           export PATH=$JAVA_HOME/bin:$PATH
#           cd ~/cassandra
#           ant eclipse-warnings
# 
#   create_junit_containers:
#     steps:
#     - run:
#         name: Determine Unit Tests to Run
#         command: |
#           # reminder: this code (along with all the steps) is independently executed on every circle container
#           # so the goal here is to get the circleci script to return the tests *this* container will run
#           # which we do via the `circleci` cli tool.
# 
#           rm -fr ~/cassandra-dtest/upgrade_tests
#           echo \"***java tests***\"
# 
#           # get all of our unit test filenames
#           set -eo pipefail && circleci tests glob \"$HOME/cassandra/test/unit/**/*.java\" > /tmp/all_java_unit_tests.txt
# 
#           # split up the unit tests into groups based on the number of containers we have
#           set -eo pipefail && circleci tests split --split-by=timings --timings-type=filename --index=${CIRCLE_NODE_INDEX} --total=${CIRCLE_NODE_TOTAL} /tmp/all_java_unit_tests.txt > /tmp/java_tests_${CIRCLE_NODE_INDEX}.txt
#           set -eo pipefail && cat /tmp/java_tests_${CIRCLE_NODE_INDEX}.txt | cut -c 37-1000000 | grep \"Test\\.java$\" > /tmp/java_tests_${CIRCLE_NODE_INDEX}_final.txt
#           echo \"** /tmp/java_tests_${CIRCLE_NODE_INDEX}_final.txt\"
#           cat /tmp/java_tests_${CIRCLE_NODE_INDEX}_final.txt
# 
#         no_output_timeout: 15m
# 
#   run_junit_tests:
#     parameters:
#       target:
#         type: string
#       no_output_timeout:
#         type: string
#         default: 15m
#     steps:
#     - run:
#         name: Run Unit Tests (<<parameters.target>>)
#         # Please note that we run `clean` and therefore rebuild the project, as we can't run tests on Java 8 in case
#         # based on Java 11 builds.
#         command: |
#           export PATH=$JAVA_HOME/bin:$PATH
#           time mv ~/cassandra /tmp
#           cd /tmp/cassandra
#           ant clean <<parameters.target>>
#         no_output_timeout: <<parameters.no_output_timeout>>
#     - store_test_results:
#         path: /tmp/cassandra/build/test/output/
#     - store_artifacts:
#         path: /tmp/cassandra/build/test/output
#         destination: junitxml
#     - store_artifacts:
#         path: /tmp/cassandra/build/test/logs
#         destination: logs
# 
#   run_parallel_junit_tests:
#     parameters:
#       target:
#         type: string
#         default: testclasslist
#       no_output_timeout:
#         type: string
#         default: 15m
#     steps:
#     - run:
#         name: Run Unit Tests (<<parameters.target>>)
#         # Please note that we run `clean` and therefore rebuild the project, as we can't run tests on Java 8 in case
#         # based on Java 11 builds.
#         command: |
#           export PATH=$JAVA_HOME/bin:$PATH
#           time mv ~/cassandra /tmp
#           cd /tmp/cassandra
#           ant <<parameters.target>> -Dtest.classlistfile=/tmp/java_tests_${CIRCLE_NODE_INDEX}_final.txt  -Dtest.classlistprefix=unit
#         no_output_timeout: <<parameters.no_output_timeout>>
#     - store_test_results:
#         path: /tmp/cassandra/build/test/output/
#     - store_artifacts:
#         path: /tmp/cassandra/build/test/output
#         destination: junitxml
#     - store_artifacts:
#         path: /tmp/cassandra/build/test/logs
#         destination: logs
# 
#   create_venv:
#     steps:
#     - run:
#         name: Configure virtualenv and python Dependencies
#         command: |
#           # note, this should be super quick as all dependencies should be pre-installed in the docker image
#           # if additional dependencies were added to requirmeents.txt and the docker image hasn't been updated
#           # we'd have to install it here at runtime -- which will make things slow, so do yourself a favor and
#           # rebuild the docker image! (it automatically pulls the latest requirements.txt on build)
#           source ~/env/bin/activate
#           export PATH=$JAVA_HOME/bin:$PATH
#           pip3 install --upgrade -r ~/cassandra-dtest/requirements.txt
#           pip3 freeze
# 
#   create_dtest_containers:
#     parameters:
#       file_tag:
#         type: string
#       run_dtests_extra_args:
#         type: string
#         default: ''
#       extra_env_args:
#         type: string
#         default: ''
#       tests_filter_pattern:
#         type: string
#         default: ''
#     steps:
#     - run:
#         name: Determine Tests to Run (<<parameters.file_tag>>)
#         no_output_timeout: 5m
#         command: |
#           # reminder: this code (along with all the steps) is independently executed on every circle container
#           # so the goal here is to get the circleci script to return the tests *this* container will run
#           # which we do via the `circleci` cli tool.
# 
#           cd cassandra-dtest
#           source ~/env/bin/activate
#           export PATH=$JAVA_HOME/bin:$PATH
# 
#           if [ -n '<<parameters.extra_env_args>>' ]; then
#             export <<parameters.extra_env_args>>
#           fi
# 
#           echo \"***Collected DTests (<<parameters.file_tag>>)***\"
#           set -eo pipefail && ./run_dtests.py <<parameters.run_dtests_extra_args>> --dtest-print-tests-only --dtest-print-tests-output=/tmp/all_dtest_tests_<<parameters.file_tag>>_raw --cassandra-dir=../cassandra
#           if [ -z '<<parameters.tests_filter_pattern>>' ]; then
#             mv /tmp/all_dtest_tests_<<parameters.file_tag>>_raw /tmp/all_dtest_tests_<<parameters.file_tag>>
#           else
#             grep -e '<<parameters.tests_filter_pattern>>' /tmp/all_dtest_tests_<<parameters.file_tag>>_raw > /tmp/all_dtest_tests_<<parameters.file_tag>> || { echo \"Filter did not match any tests! Exiting build.\"; exit 0; }
#           fi
#           set -eo pipefail && circleci tests split --split-by=timings --timings-type=classname /tmp/all_dtest_tests_<<parameters.file_tag>> > /tmp/split_dtest_tests_<<parameters.file_tag>>.txt
#           cat /tmp/split_dtest_tests_<<parameters.file_tag>>.txt | tr '\\n' ' ' > /tmp/split_dtest_tests_<<parameters.file_tag>>_final.txt
#           cat /tmp/split_dtest_tests_<<parameters.file_tag>>_final.txt
# 
#   run_dtests:
#     parameters:
#       file_tag:
#         type: string
#       pytest_extra_args:
#         type: string
#         default: ''
#       extra_env_args:
#         type: string
#         default: ''
#     steps:
#       - run:
#           name: Run dtests (<<parameters.file_tag>>)
#           no_output_timeout: 15m
#           command: |
#             echo \"cat /tmp/split_dtest_tests_<<parameters.file_tag>>_final.txt\"
#             cat /tmp/split_dtest_tests_<<parameters.file_tag>>_final.txt
# 
#             source ~/env/bin/activate
#             export PATH=$JAVA_HOME/bin:$PATH
#             if [ -n '<<parameters.extra_env_args>>' ]; then
#               export <<parameters.extra_env_args>>
#             fi
# 
#             java -version
#             cd ~/cassandra-dtest
#             mkdir -p /tmp/dtest
# 
#             echo \"env: $(env)\"
#             echo \"** done env\"
#             mkdir -p /tmp/results/dtests
#             # we need the \"set -o pipefail\" here so that the exit code that circleci will actually use is from pytest and not the exit code from tee
#             export SPLIT_TESTS=`cat /tmp/split_dtest_tests_<<parameters.file_tag>>_final.txt`
#             set -o pipefail && cd ~/cassandra-dtest && pytest <<parameters.pytest_extra_args>> --log-level=\"INFO\" --junit-xml=/tmp/results/dtests/pytest_result_<<parameters.file_tag>>.xml -s --cassandra-dir=/home/cassandra/cassandra --keep-test-dir $SPLIT_TESTS 2>&1 | tee /tmp/dtest/stdout.txt
#       - store_test_results:
#           path: /tmp/results
#       - store_artifacts:
#           path: /tmp/dtest
#           destination: dtest_<<parameters.file_tag>>
#       - store_artifacts:
#           path: ~/cassandra-dtest/logs
#           destination: dtest_<<parameters.file_tag>>_logs
=======
        - start_upgrade_tests
>>>>>>> 5f572122
<|MERGE_RESOLUTION|>--- conflicted
+++ resolved
@@ -128,8 +128,6 @@
     - JAVA_HOME: /usr/lib/jvm/java-8-openjdk-amd64
     - JDK_HOME: /usr/lib/jvm/java-8-openjdk-amd64
   j8_dtests-no-vnodes:
-<<<<<<< HEAD
-=======
     docker:
     - image: spod/cassandra-testing-ubuntu1810-java11-w-dependencies:20190306
     resource_class: medium
@@ -286,285 +284,26 @@
     - CCM_HEAP_NEWSIZE: 256M
     - JAVA_HOME: /usr/lib/jvm/java-8-openjdk-amd64
     - JDK_HOME: /usr/lib/jvm/java-8-openjdk-amd64
-  j8_unit_tests:
->>>>>>> 5f572122
-    docker:
-    - image: spod/cassandra-testing-ubuntu1810-java11-w-dependencies:20190306
-    resource_class: medium
-    working_directory: ~/
-    shell: /bin/bash -eo pipefail -l
-    parallelism: 4
-    steps:
-    - attach_workspace:
-        at: /home/cassandra
-    - run:
-        name: Clone Cassandra dtest Repository (via git)
-        command: |
-          git clone --single-branch --branch $DTEST_BRANCH --depth 1 $DTEST_REPO ~/cassandra-dtest
-    - run:
-        name: Configure virtualenv and python Dependencies
-        command: |
-          # note, this should be super quick as all dependencies should be pre-installed in the docker image
-          # if additional dependencies were added to requirmeents.txt and the docker image hasn't been updated
-          # we'd have to install it here at runtime -- which will make things slow, so do yourself a favor and
-          # rebuild the docker image! (it automatically pulls the latest requirements.txt on build)
-          source ~/env/bin/activate
-          export PATH=$JAVA_HOME/bin:$PATH
-          pip3 install --upgrade -r ~/cassandra-dtest/requirements.txt
-          pip3 freeze
-    - run:
-        name: Determine Tests to Run (j8_without_vnodes)
-        no_output_timeout: 5m
-        command: "# reminder: this code (along with all the steps) is independently\
-          \ executed on every circle container\n# so the goal here is to get the circleci\
-          \ script to return the tests *this* container will run\n# which we do via\
-          \ the `circleci` cli tool.\n\ncd cassandra-dtest\nsource ~/env/bin/activate\n\
-          export PATH=$JAVA_HOME/bin:$PATH\n\nif [ -n '' ]; then\n  export \nfi\n\n\
-          echo \"***Collected DTests (j8_without_vnodes)***\"\nset -eo pipefail &&\
-          \ ./run_dtests.py --skip-resource-intensive-tests --dtest-print-tests-only\
-          \ --dtest-print-tests-output=/tmp/all_dtest_tests_j8_without_vnodes_raw\
-          \ --cassandra-dir=../cassandra\nif [ -z '' ]; then\n  mv /tmp/all_dtest_tests_j8_without_vnodes_raw\
-          \ /tmp/all_dtest_tests_j8_without_vnodes\nelse\n  grep -e '' /tmp/all_dtest_tests_j8_without_vnodes_raw\
-          \ > /tmp/all_dtest_tests_j8_without_vnodes || { echo \"Filter did not match\
-          \ any tests! Exiting build.\"; exit 0; }\nfi\nset -eo pipefail && circleci\
-          \ tests split --split-by=timings --timings-type=classname /tmp/all_dtest_tests_j8_without_vnodes\
-          \ > /tmp/split_dtest_tests_j8_without_vnodes.txt\ncat /tmp/split_dtest_tests_j8_without_vnodes.txt\
-          \ | tr '\\n' ' ' > /tmp/split_dtest_tests_j8_without_vnodes_final.txt\n\
-          cat /tmp/split_dtest_tests_j8_without_vnodes_final.txt\n"
-    - run:
-        name: Run dtests (j8_without_vnodes)
-        no_output_timeout: 15m
-        command: "echo \"cat /tmp/split_dtest_tests_j8_without_vnodes_final.txt\"\n\
-          cat /tmp/split_dtest_tests_j8_without_vnodes_final.txt\n\nsource ~/env/bin/activate\n\
-          export PATH=$JAVA_HOME/bin:$PATH\nif [ -n '' ]; then\n  export \nfi\n\n\
-          java -version\ncd ~/cassandra-dtest\nmkdir -p /tmp/dtest\n\necho \"env:\
-          \ $(env)\"\necho \"** done env\"\nmkdir -p /tmp/results/dtests\n# we need\
-          \ the \"set -o pipefail\" here so that the exit code that circleci will\
-          \ actually use is from pytest and not the exit code from tee\nexport SPLIT_TESTS=`cat\
-          \ /tmp/split_dtest_tests_j8_without_vnodes_final.txt`\nset -o pipefail &&\
-          \ cd ~/cassandra-dtest && pytest --skip-resource-intensive-tests --log-level=\"\
-          INFO\" --junit-xml=/tmp/results/dtests/pytest_result_j8_without_vnodes.xml\
-          \ -s --cassandra-dir=/home/cassandra/cassandra --keep-test-dir $SPLIT_TESTS\
-          \ 2>&1 | tee /tmp/dtest/stdout.txt\n"
-    - store_test_results:
-        path: /tmp/results
-    - store_artifacts:
-        path: /tmp/dtest
-        destination: dtest_j8_without_vnodes
-    - store_artifacts:
-        path: ~/cassandra-dtest/logs
-        destination: dtest_j8_without_vnodes_logs
-    environment:
-    - JAVA8_HOME: /usr/lib/jvm/java-8-openjdk-amd64
-    - ANT_HOME: /usr/share/ant
-    - LANG: en_US.UTF-8
-    - KEEP_TEST_DIR: true
-    - DEFAULT_DIR: /home/cassandra/cassandra-dtest
-    - PYTHONIOENCODING: utf-8
-    - PYTHONUNBUFFERED: true
-    - CASS_DRIVER_NO_EXTENSIONS: true
-    - CASS_DRIVER_NO_CYTHON: true
-    - CASSANDRA_SKIP_SYNC: true
-    - DTEST_REPO: git://github.com/apache/cassandra-dtest.git
-    - DTEST_BRANCH: master
-    - CCM_MAX_HEAP_SIZE: 1024M
-    - CCM_HEAP_NEWSIZE: 256M
-    - JAVA_HOME: /usr/lib/jvm/java-8-openjdk-amd64
-    - JDK_HOME: /usr/lib/jvm/java-8-openjdk-amd64
-<<<<<<< HEAD
-  j8_upgradetests-no-vnodes:
-=======
-  j8_dtests-with-vnodes:
-    docker:
-    - image: spod/cassandra-testing-ubuntu1810-java11-w-dependencies:20190306
-    resource_class: medium
-    working_directory: ~/
-    shell: /bin/bash -eo pipefail -l
-    parallelism: 4
-    steps:
-    - attach_workspace:
-        at: /home/cassandra
-    - run:
-        name: Clone Cassandra dtest Repository (via git)
-        command: |
-          git clone --single-branch --branch $DTEST_BRANCH --depth 1 $DTEST_REPO ~/cassandra-dtest
-    - run:
-        name: Configure virtualenv and python Dependencies
-        command: |
-          # note, this should be super quick as all dependencies should be pre-installed in the docker image
-          # if additional dependencies were added to requirmeents.txt and the docker image hasn't been updated
-          # we'd have to install it here at runtime -- which will make things slow, so do yourself a favor and
-          # rebuild the docker image! (it automatically pulls the latest requirements.txt on build)
-          source ~/env/bin/activate
-          export PATH=$JAVA_HOME/bin:$PATH
-          pip3 install --upgrade -r ~/cassandra-dtest/requirements.txt
-          pip3 freeze
-    - run:
-        name: Determine Tests to Run (j8_with_vnodes)
-        no_output_timeout: 5m
-        command: "# reminder: this code (along with all the steps) is independently executed on every circle container\n# so the goal here is to get the circleci script to return the tests *this* container will run\n# which we do via the `circleci` cli tool.\n\ncd cassandra-dtest\nsource ~/env/bin/activate\nexport PATH=$JAVA_HOME/bin:$PATH\n\nif [ -n '' ]; then\n  export \nfi\n\necho \"***Collected DTests (j8_with_vnodes)***\"\nset -eo pipefail && ./run_dtests.py --use-vnodes --skip-resource-intensive-tests --dtest-print-tests-only --dtest-print-tests-output=/tmp/all_dtest_tests_j8_with_vnodes_raw --cassandra-dir=../cassandra\nif [ -z '' ]; then\n  mv /tmp/all_dtest_tests_j8_with_vnodes_raw /tmp/all_dtest_tests_j8_with_vnodes\nelse\n  grep -e '' /tmp/all_dtest_tests_j8_with_vnodes_raw > /tmp/all_dtest_tests_j8_with_vnodes || { echo \"Filter did not match any tests! Exiting build.\"; exit 0; }\nfi\nset -eo pipefail && circleci tests split --split-by=timings --timings-type=classname /tmp/all_dtest_tests_j8_with_vnodes > /tmp/split_dtest_tests_j8_with_vnodes.txt\ncat /tmp/split_dtest_tests_j8_with_vnodes.txt | tr '\\n' ' ' > /tmp/split_dtest_tests_j8_with_vnodes_final.txt\ncat /tmp/split_dtest_tests_j8_with_vnodes_final.txt\n"
-    - run:
-        name: Run dtests (j8_with_vnodes)
-        no_output_timeout: 15m
-        command: "echo \"cat /tmp/split_dtest_tests_j8_with_vnodes_final.txt\"\ncat /tmp/split_dtest_tests_j8_with_vnodes_final.txt\n\nsource ~/env/bin/activate\nexport PATH=$JAVA_HOME/bin:$PATH\nif [ -n '' ]; then\n  export \nfi\n\njava -version\ncd ~/cassandra-dtest\nmkdir -p /tmp/dtest\n\necho \"env: $(env)\"\necho \"** done env\"\nmkdir -p /tmp/results/dtests\n# we need the \"set -o pipefail\" here so that the exit code that circleci will actually use is from pytest and not the exit code from tee\nexport SPLIT_TESTS=`cat /tmp/split_dtest_tests_j8_with_vnodes_final.txt`\nset -o pipefail && cd ~/cassandra-dtest && pytest --use-vnodes --num-tokens=32 --skip-resource-intensive-tests --log-level=\"INFO\" --junit-xml=/tmp/results/dtests/pytest_result_j8_with_vnodes.xml -s --cassandra-dir=/home/cassandra/cassandra --keep-test-dir $SPLIT_TESTS 2>&1 | tee /tmp/dtest/stdout.txt\n"
-    - store_test_results:
-        path: /tmp/results
-    - store_artifacts:
-        path: /tmp/dtest
-        destination: dtest_j8_with_vnodes
-    - store_artifacts:
-        path: ~/cassandra-dtest/logs
-        destination: dtest_j8_with_vnodes_logs
-    environment:
-    - JAVA8_HOME: /usr/lib/jvm/java-8-openjdk-amd64
-    - ANT_HOME: /usr/share/ant
-    - LANG: en_US.UTF-8
-    - KEEP_TEST_DIR: true
-    - DEFAULT_DIR: /home/cassandra/cassandra-dtest
-    - PYTHONIOENCODING: utf-8
-    - PYTHONUNBUFFERED: true
-    - CASS_DRIVER_NO_EXTENSIONS: true
-    - CASS_DRIVER_NO_CYTHON: true
-    - CASSANDRA_SKIP_SYNC: true
-    - DTEST_REPO: git://github.com/apache/cassandra-dtest.git
-    - DTEST_BRANCH: master
-    - CCM_MAX_HEAP_SIZE: 1024M
-    - CCM_HEAP_NEWSIZE: 256M
-    - JAVA_HOME: /usr/lib/jvm/java-8-openjdk-amd64
-    - JDK_HOME: /usr/lib/jvm/java-8-openjdk-amd64
-  j8_jvm_dtests:
->>>>>>> 5f572122
-    docker:
-    - image: spod/cassandra-testing-ubuntu1810-java11-w-dependencies:20190306
-    resource_class: medium
-    working_directory: ~/
-    shell: /bin/bash -eo pipefail -l
-    parallelism: 4
-    steps:
-    - attach_workspace:
-        at: /home/cassandra
-    - run:
-        name: Clone Cassandra dtest Repository (via git)
-        command: |
-          git clone --single-branch --branch $DTEST_BRANCH --depth 1 $DTEST_REPO ~/cassandra-dtest
-    - run:
-        name: Configure virtualenv and python Dependencies
-        command: |
-          # note, this should be super quick as all dependencies should be pre-installed in the docker image
-          # if additional dependencies were added to requirmeents.txt and the docker image hasn't been updated
-          # we'd have to install it here at runtime -- which will make things slow, so do yourself a favor and
-          # rebuild the docker image! (it automatically pulls the latest requirements.txt on build)
-          source ~/env/bin/activate
-          export PATH=$JAVA_HOME/bin:$PATH
-<<<<<<< HEAD
-          pip3 install --upgrade -r ~/cassandra-dtest/requirements.txt
-          pip3 freeze
-    - run:
-        name: Determine Tests to Run (j8_upgradetests_without_vnodes)
-        no_output_timeout: 5m
-        command: |
-          # reminder: this code (along with all the steps) is independently executed on every circle container
-          # so the goal here is to get the circleci script to return the tests *this* container will run
-          # which we do via the `circleci` cli tool.
-
-          cd cassandra-dtest
-          source ~/env/bin/activate
-          export PATH=$JAVA_HOME/bin:$PATH
-
-          if [ -n 'RUN_STATIC_UPGRADE_MATRIX=true' ]; then
-            export RUN_STATIC_UPGRADE_MATRIX=true
-          fi
-
-          echo "***Collected DTests (j8_upgradetests_without_vnodes)***"
-          set -eo pipefail && ./run_dtests.py --execute-upgrade-tests --dtest-print-tests-only --dtest-print-tests-output=/tmp/all_dtest_tests_j8_upgradetests_without_vnodes_raw --cassandra-dir=../cassandra
-          if [ -z '^upgrade_tests' ]; then
-            mv /tmp/all_dtest_tests_j8_upgradetests_without_vnodes_raw /tmp/all_dtest_tests_j8_upgradetests_without_vnodes
-          else
-            grep -e '^upgrade_tests' /tmp/all_dtest_tests_j8_upgradetests_without_vnodes_raw > /tmp/all_dtest_tests_j8_upgradetests_without_vnodes || { echo "Filter did not match any tests! Exiting build."; exit 0; }
-          fi
-          set -eo pipefail && circleci tests split --split-by=timings --timings-type=classname /tmp/all_dtest_tests_j8_upgradetests_without_vnodes > /tmp/split_dtest_tests_j8_upgradetests_without_vnodes.txt
-          cat /tmp/split_dtest_tests_j8_upgradetests_without_vnodes.txt | tr '\n' ' ' > /tmp/split_dtest_tests_j8_upgradetests_without_vnodes_final.txt
-          cat /tmp/split_dtest_tests_j8_upgradetests_without_vnodes_final.txt
-    - run:
-        name: Run dtests (j8_upgradetests_without_vnodes)
-=======
+  utests_stress:
+    docker:
+    - image: spod/cassandra-testing-ubuntu1810-java11-w-dependencies:20190306
+    resource_class: medium
+    working_directory: ~/
+    shell: /bin/bash -eo pipefail -l
+    parallelism: 1
+    steps:
+    - attach_workspace:
+        at: /home/cassandra
+    - run:
+        name: Run Unit Tests (stress-test)
+        command: |
+          export PATH=$JAVA_HOME/bin:$PATH
           time mv ~/cassandra /tmp
           cd /tmp/cassandra
           if [ -d ~/dtest_jars ]; then
             cp ~/dtest_jars/dtest* /tmp/cassandra/build/
           fi
-          ant clean test-jvm-dtest-forking
->>>>>>> 5f572122
-        no_output_timeout: 15m
-        command: |
-          echo "cat /tmp/split_dtest_tests_j8_upgradetests_without_vnodes_final.txt"
-          cat /tmp/split_dtest_tests_j8_upgradetests_without_vnodes_final.txt
-
-          source ~/env/bin/activate
-          export PATH=$JAVA_HOME/bin:$PATH
-          if [ -n 'RUN_STATIC_UPGRADE_MATRIX=true' ]; then
-            export RUN_STATIC_UPGRADE_MATRIX=true
-          fi
-
-          java -version
-          cd ~/cassandra-dtest
-          mkdir -p /tmp/dtest
-
-          echo "env: $(env)"
-          echo "** done env"
-          mkdir -p /tmp/results/dtests
-          # we need the "set -o pipefail" here so that the exit code that circleci will actually use is from pytest and not the exit code from tee
-          export SPLIT_TESTS=`cat /tmp/split_dtest_tests_j8_upgradetests_without_vnodes_final.txt`
-          set -o pipefail && cd ~/cassandra-dtest && pytest --execute-upgrade-tests --log-level="INFO" --junit-xml=/tmp/results/dtests/pytest_result_j8_upgradetests_without_vnodes.xml -s --cassandra-dir=/home/cassandra/cassandra --keep-test-dir $SPLIT_TESTS 2>&1 | tee /tmp/dtest/stdout.txt
-    - store_test_results:
-        path: /tmp/results
-    - store_artifacts:
-        path: /tmp/dtest
-        destination: dtest_j8_upgradetests_without_vnodes
-    - store_artifacts:
-        path: ~/cassandra-dtest/logs
-        destination: dtest_j8_upgradetests_without_vnodes_logs
-    environment:
-    - JAVA8_HOME: /usr/lib/jvm/java-8-openjdk-amd64
-    - ANT_HOME: /usr/share/ant
-    - LANG: en_US.UTF-8
-    - KEEP_TEST_DIR: true
-    - DEFAULT_DIR: /home/cassandra/cassandra-dtest
-    - PYTHONIOENCODING: utf-8
-    - PYTHONUNBUFFERED: true
-    - CASS_DRIVER_NO_EXTENSIONS: true
-    - CASS_DRIVER_NO_CYTHON: true
-    - CASSANDRA_SKIP_SYNC: true
-    - DTEST_REPO: git://github.com/apache/cassandra-dtest.git
-    - DTEST_BRANCH: master
-    - CCM_MAX_HEAP_SIZE: 1024M
-    - CCM_HEAP_NEWSIZE: 256M
-    - JAVA_HOME: /usr/lib/jvm/java-8-openjdk-amd64
-    - JDK_HOME: /usr/lib/jvm/java-8-openjdk-amd64
-  utests_stress:
-    docker:
-    - image: spod/cassandra-testing-ubuntu1810-java11-w-dependencies:20190306
-    resource_class: medium
-    working_directory: ~/
-    shell: /bin/bash -eo pipefail -l
-    parallelism: 1
-    steps:
-    - attach_workspace:
-        at: /home/cassandra
-    - run:
-        name: Run Unit Tests (stress-test)
-        command: |
-          export PATH=$JAVA_HOME/bin:$PATH
-          time mv ~/cassandra /tmp
-          cd /tmp/cassandra
-<<<<<<< HEAD
           ant clean stress-test
-=======
-          if [ -d ~/dtest_jars ]; then
-            cp ~/dtest_jars/dtest* /tmp/cassandra/build/
-          fi
-          ant clean long-test
->>>>>>> 5f572122
         no_output_timeout: 15m
     - store_test_results:
         path: /tmp/cassandra/build/test/output/
@@ -675,7 +414,6 @@
     - CCM_HEAP_NEWSIZE: 256M
     - JAVA_HOME: /usr/lib/jvm/java-8-openjdk-amd64
     - JDK_HOME: /usr/lib/jvm/java-8-openjdk-amd64
-<<<<<<< HEAD
   j8_dtests-with-vnodes:
     docker:
     - image: spod/cassandra-testing-ubuntu1810-java11-w-dependencies:20190306
@@ -704,36 +442,11 @@
     - run:
         name: Determine Tests to Run (j8_with_vnodes)
         no_output_timeout: 5m
-        command: "# reminder: this code (along with all the steps) is independently\
-          \ executed on every circle container\n# so the goal here is to get the circleci\
-          \ script to return the tests *this* container will run\n# which we do via\
-          \ the `circleci` cli tool.\n\ncd cassandra-dtest\nsource ~/env/bin/activate\n\
-          export PATH=$JAVA_HOME/bin:$PATH\n\nif [ -n '' ]; then\n  export \nfi\n\n\
-          echo \"***Collected DTests (j8_with_vnodes)***\"\nset -eo pipefail && ./run_dtests.py\
-          \ --use-vnodes --skip-resource-intensive-tests --dtest-print-tests-only\
-          \ --dtest-print-tests-output=/tmp/all_dtest_tests_j8_with_vnodes_raw --cassandra-dir=../cassandra\n\
-          if [ -z '' ]; then\n  mv /tmp/all_dtest_tests_j8_with_vnodes_raw /tmp/all_dtest_tests_j8_with_vnodes\n\
-          else\n  grep -e '' /tmp/all_dtest_tests_j8_with_vnodes_raw > /tmp/all_dtest_tests_j8_with_vnodes\
-          \ || { echo \"Filter did not match any tests! Exiting build.\"; exit 0;\
-          \ }\nfi\nset -eo pipefail && circleci tests split --split-by=timings --timings-type=classname\
-          \ /tmp/all_dtest_tests_j8_with_vnodes > /tmp/split_dtest_tests_j8_with_vnodes.txt\n\
-          cat /tmp/split_dtest_tests_j8_with_vnodes.txt | tr '\\n' ' ' > /tmp/split_dtest_tests_j8_with_vnodes_final.txt\n\
-          cat /tmp/split_dtest_tests_j8_with_vnodes_final.txt\n"
+        command: "# reminder: this code (along with all the steps) is independently executed on every circle container\n# so the goal here is to get the circleci script to return the tests *this* container will run\n# which we do via the `circleci` cli tool.\n\ncd cassandra-dtest\nsource ~/env/bin/activate\nexport PATH=$JAVA_HOME/bin:$PATH\n\nif [ -n '' ]; then\n  export \nfi\n\necho \"***Collected DTests (j8_with_vnodes)***\"\nset -eo pipefail && ./run_dtests.py --use-vnodes --skip-resource-intensive-tests --dtest-print-tests-only --dtest-print-tests-output=/tmp/all_dtest_tests_j8_with_vnodes_raw --cassandra-dir=../cassandra\nif [ -z '' ]; then\n  mv /tmp/all_dtest_tests_j8_with_vnodes_raw /tmp/all_dtest_tests_j8_with_vnodes\nelse\n  grep -e '' /tmp/all_dtest_tests_j8_with_vnodes_raw > /tmp/all_dtest_tests_j8_with_vnodes || { echo \"Filter did not match any tests! Exiting build.\"; exit 0; }\nfi\nset -eo pipefail && circleci tests split --split-by=timings --timings-type=classname /tmp/all_dtest_tests_j8_with_vnodes > /tmp/split_dtest_tests_j8_with_vnodes.txt\ncat /tmp/split_dtest_tests_j8_with_vnodes.txt | tr '\\n' ' ' > /tmp/split_dtest_tests_j8_with_vnodes_final.txt\ncat /tmp/split_dtest_tests_j8_with_vnodes_final.txt\n"
     - run:
         name: Run dtests (j8_with_vnodes)
         no_output_timeout: 15m
-        command: "echo \"cat /tmp/split_dtest_tests_j8_with_vnodes_final.txt\"\ncat\
-          \ /tmp/split_dtest_tests_j8_with_vnodes_final.txt\n\nsource ~/env/bin/activate\n\
-          export PATH=$JAVA_HOME/bin:$PATH\nif [ -n '' ]; then\n  export \nfi\n\n\
-          java -version\ncd ~/cassandra-dtest\nmkdir -p /tmp/dtest\n\necho \"env:\
-          \ $(env)\"\necho \"** done env\"\nmkdir -p /tmp/results/dtests\n# we need\
-          \ the \"set -o pipefail\" here so that the exit code that circleci will\
-          \ actually use is from pytest and not the exit code from tee\nexport SPLIT_TESTS=`cat\
-          \ /tmp/split_dtest_tests_j8_with_vnodes_final.txt`\nset -o pipefail && cd\
-          \ ~/cassandra-dtest && pytest --use-vnodes --num-tokens=32 --skip-resource-intensive-tests\
-          \ --log-level=\"INFO\" --junit-xml=/tmp/results/dtests/pytest_result_j8_with_vnodes.xml\
-          \ -s --cassandra-dir=/home/cassandra/cassandra --keep-test-dir $SPLIT_TESTS\
-          \ 2>&1 | tee /tmp/dtest/stdout.txt\n"
+        command: "echo \"cat /tmp/split_dtest_tests_j8_with_vnodes_final.txt\"\ncat /tmp/split_dtest_tests_j8_with_vnodes_final.txt\n\nsource ~/env/bin/activate\nexport PATH=$JAVA_HOME/bin:$PATH\nif [ -n '' ]; then\n  export \nfi\n\njava -version\ncd ~/cassandra-dtest\nmkdir -p /tmp/dtest\n\necho \"env: $(env)\"\necho \"** done env\"\nmkdir -p /tmp/results/dtests\n# we need the \"set -o pipefail\" here so that the exit code that circleci will actually use is from pytest and not the exit code from tee\nexport SPLIT_TESTS=`cat /tmp/split_dtest_tests_j8_with_vnodes_final.txt`\nset -o pipefail && cd ~/cassandra-dtest && pytest --use-vnodes --num-tokens=32 --skip-resource-intensive-tests --log-level=\"INFO\" --junit-xml=/tmp/results/dtests/pytest_result_j8_with_vnodes.xml -s --cassandra-dir=/home/cassandra/cassandra --keep-test-dir $SPLIT_TESTS 2>&1 | tee /tmp/dtest/stdout.txt\n"
     - store_test_results:
         path: /tmp/results
     - store_artifacts:
@@ -760,16 +473,12 @@
     - JAVA_HOME: /usr/lib/jvm/java-8-openjdk-amd64
     - JDK_HOME: /usr/lib/jvm/java-8-openjdk-amd64
   j8_jvm_dtests:
-=======
-  dtest_jars_build:
->>>>>>> 5f572122
     docker:
     - image: spod/cassandra-testing-ubuntu1810-java11-w-dependencies:20190306
     resource_class: medium
     working_directory: ~/
     shell: /bin/bash -eo pipefail -l
     parallelism: 1
-<<<<<<< HEAD
     steps:
     - attach_workspace:
         at: /home/cassandra
@@ -779,6 +488,9 @@
           export PATH=$JAVA_HOME/bin:$PATH
           time mv ~/cassandra /tmp
           cd /tmp/cassandra
+          if [ -d ~/dtest_jars ]; then
+            cp ~/dtest_jars/dtest* /tmp/cassandra/build/
+          fi
           ant clean test-jvm-dtest-forking
         no_output_timeout: 15m
     - store_test_results:
@@ -813,18 +525,18 @@
     working_directory: ~/
     shell: /bin/bash -eo pipefail -l
     parallelism: 1
-=======
->>>>>>> 5f572122
-    steps:
-    - attach_workspace:
-        at: /home/cassandra
-    - run:
-<<<<<<< HEAD
+    steps:
+    - attach_workspace:
+        at: /home/cassandra
+    - run:
         name: Run Unit Tests (long-test)
         command: |
           export PATH=$JAVA_HOME/bin:$PATH
           time mv ~/cassandra /tmp
           cd /tmp/cassandra
+          if [ -d ~/dtest_jars ]; then
+            cp ~/dtest_jars/dtest* /tmp/cassandra/build/
+          fi
           ant clean long-test
         no_output_timeout: 15m
     - store_test_results:
@@ -919,7 +631,34 @@
     - store_artifacts:
         path: /tmp/cassandra/build/test/logs
         destination: logs
-=======
+    environment:
+    - JAVA8_HOME: /usr/lib/jvm/java-8-openjdk-amd64
+    - ANT_HOME: /usr/share/ant
+    - LANG: en_US.UTF-8
+    - KEEP_TEST_DIR: true
+    - DEFAULT_DIR: /home/cassandra/cassandra-dtest
+    - PYTHONIOENCODING: utf-8
+    - PYTHONUNBUFFERED: true
+    - CASS_DRIVER_NO_EXTENSIONS: true
+    - CASS_DRIVER_NO_CYTHON: true
+    - CASSANDRA_SKIP_SYNC: true
+    - DTEST_REPO: git://github.com/apache/cassandra-dtest.git
+    - DTEST_BRANCH: master
+    - CCM_MAX_HEAP_SIZE: 1024M
+    - CCM_HEAP_NEWSIZE: 256M
+    - JAVA_HOME: /usr/lib/jvm/java-8-openjdk-amd64
+    - JDK_HOME: /usr/lib/jvm/java-8-openjdk-amd64
+  dtest_jars_build:
+    docker:
+    - image: spod/cassandra-testing-ubuntu1810-java11-w-dependencies:20190306
+    resource_class: medium
+    working_directory: ~/
+    shell: /bin/bash -eo pipefail -l
+    parallelism: 1
+    steps:
+    - attach_workspace:
+        at: /home/cassandra
+    - run:
         name: Build Cassandra DTest jars
         command: |
           export PATH=$JAVA_HOME/bin:$PATH
@@ -961,7 +700,6 @@
         root: /home/cassandra
         paths:
         - dtest_jars
->>>>>>> 5f572122
     environment:
     - JAVA8_HOME: /usr/lib/jvm/java-8-openjdk-amd64
     - ANT_HOME: /usr/share/ant
@@ -984,16 +722,6 @@
   build_and_run_tests:
     jobs:
     - build
-    - start_jvm_upgrade_dtest:
-        type: approval
-        requires:
-        - build
-    - dtest_jars_build:
-        requires:
-        - start_jvm_upgrade_dtest
-    - j8_jvm_upgrade_dtests:
-        requires:
-        - dtest_jars_build
     - j8_unit_tests:
         requires:
         - build
@@ -1021,6 +749,16 @@
     - utests_stress:
         requires:
         - start_utests_stress
+    - start_jvm_upgrade_dtest:
+        type: approval
+        requires:
+        - build
+    - dtest_jars_build:
+        requires:
+        - start_jvm_upgrade_dtest
+    - j8_jvm_upgrade_dtests:
+        requires:
+        - dtest_jars_build
     - start_j8_dtests:
         type: approval
         requires:
@@ -1037,473 +775,4 @@
         - build
     - j8_upgradetests-no-vnodes:
         requires:
-<<<<<<< HEAD
-        - start_upgrade_tests
-
-# Original config.yml file:
-# version: 2.1
-# 
-# default_env_vars: &default_env_vars
-#     JAVA8_HOME: /usr/lib/jvm/java-8-openjdk-amd64
-#     ANT_HOME: /usr/share/ant
-#     LANG: en_US.UTF-8
-#     KEEP_TEST_DIR: true
-#     DEFAULT_DIR: /home/cassandra/cassandra-dtest
-#     PYTHONIOENCODING: utf-8
-#     PYTHONUNBUFFERED: true
-#     CASS_DRIVER_NO_EXTENSIONS: true
-#     CASS_DRIVER_NO_CYTHON: true
-#     #Skip all syncing to disk to avoid performance issues in flaky CI environments
-#     CASSANDRA_SKIP_SYNC: true
-#     DTEST_REPO: git://github.com/apache/cassandra-dtest.git
-#     DTEST_BRANCH: master
-#     CCM_MAX_HEAP_SIZE: 1024M
-#     CCM_HEAP_NEWSIZE: 256M
-# 
-# j8_par_executor: &j8_par_executor
-#   executor:
-#     name: java8-executor
-#     #exec_resource_class: xlarge
-#   parallelism: 4
-# 
-# j8_seq_executor: &j8_seq_executor
-#   executor:
-#     name: java8-executor
-#     #exec_resource_class: xlarge
-#   parallelism: 1 # sequential, single container tests: no parallelism benefits
-# 
-# with_dtests_jobs: &with_dtest_jobs
-#         jobs:
-#             - build
-#             # Java 8 unit tests will be run automatically
-#             - j8_unit_tests:
-#                 requires:
-#                   - build
-#             - j8_jvm_dtests:
-#                 requires:
-#                   - build
-#             # specialized unit tests (all run on request using Java 8)
-#             - start_utests_long:
-#                 type: approval
-#                 requires:
-#                   - build
-#             - utests_long:
-#                 requires:
-#                   - start_utests_long
-#             - start_utests_compression:
-#                 type: approval
-#                 requires:
-#                   - build
-#             - utests_compression:
-#                 requires:
-#                   - start_utests_compression
-#             - start_utests_stress:
-#                 type: approval
-#                 requires:
-#                   - build
-#             - utests_stress:
-#                 requires:
-#                   - start_utests_stress
-#             # Java 8 dtests (on request)
-#             - start_j8_dtests:
-#                 type: approval
-#                 requires:
-#                   - build
-#             - j8_dtests-with-vnodes:
-#                 requires:
-#                   - start_j8_dtests
-#             - j8_dtests-no-vnodes:
-#                 requires:
-#                   - start_j8_dtests
-#             # Java 8 upgrade tests
-#             - start_upgrade_tests:
-#                 type: approval
-#                 requires:
-#                   - build
-#             - j8_upgradetests-no-vnodes:
-#                 requires:
-#                   - start_upgrade_tests
-# 
-# with_dtest_jobs_only: &with_dtest_jobs_only
-#         jobs:
-#             - build
-#             - j8_dtests-with-vnodes:
-#                   requires:
-#                       - build
-#             - j8_dtests-no-vnodes:
-#                   requires:
-#                       - build
-# 
-# workflows:
-#     version: 2
-#     build_and_run_tests: *with_dtest_jobs
-#     #build_and_run_tests: *with_dtest_jobs_only
-# 
-# executors:
-#   java8-executor:
-#     parameters:
-#       exec_resource_class:
-#         type: string
-#         default: medium
-#     docker:
-#       - image: spod/cassandra-testing-ubuntu1810-java11-w-dependencies:20190306
-#     resource_class: << parameters.exec_resource_class >>
-#     working_directory: ~/
-#     shell: /bin/bash -eo pipefail -l
-#     environment:
-#       <<: *default_env_vars
-#       JAVA_HOME: /usr/lib/jvm/java-8-openjdk-amd64
-#       JDK_HOME: /usr/lib/jvm/java-8-openjdk-amd64
-# 
-# jobs:
-#   build:
-#     executor: java8-executor
-#     parallelism: 1 # This job doesn't benefit from parallelism
-#     steps:
-#       - log_environment
-#       - clone_cassandra
-#       - build_cassandra
-#       - run_eclipse_warnings
-#       - persist_to_workspace:
-#             root: /home/cassandra
-#             paths:
-#                 - cassandra
-#                 - .m2
-# 
-#   j8_unit_tests:
-#     <<: *j8_par_executor
-#     steps:
-#       - attach_workspace:
-#           at: /home/cassandra
-#       - create_junit_containers
-#       - log_environment
-#       - run_parallel_junit_tests
-# 
-#   j8_jvm_dtests:
-#     <<: *j8_seq_executor
-#     steps:
-#       - attach_workspace:
-#           at: /home/cassandra
-#       - run_junit_tests:
-#           target: test-jvm-dtest-forking
-# 
-#   utests_long:
-#     <<: *j8_seq_executor
-#     steps:
-#       - attach_workspace:
-#           at: /home/cassandra
-#       - run_junit_tests:
-#           target: long-test
-# 
-#   utests_compression:
-#     <<: *j8_par_executor
-#     steps:
-#       - attach_workspace:
-#           at: /home/cassandra
-#       - create_junit_containers
-#       - log_environment
-#       - run_parallel_junit_tests:
-#           target: testclasslist-compression
-# 
-#   utests_stress:
-#     <<: *j8_seq_executor
-#     steps:
-#       - attach_workspace:
-#           at: /home/cassandra
-#       - run_junit_tests:
-#           target: stress-test
-# 
-#   j8_dtests-with-vnodes:
-#     <<: *j8_par_executor
-#     steps:
-#       - attach_workspace:
-#           at: /home/cassandra
-#       - clone_dtest
-#       - create_venv
-#       - create_dtest_containers:
-#           file_tag: j8_with_vnodes
-#           run_dtests_extra_args: '--use-vnodes --skip-resource-intensive-tests'
-#       - run_dtests:
-#           file_tag: j8_with_vnodes
-#           pytest_extra_args: '--use-vnodes --num-tokens=32 --skip-resource-intensive-tests'
-# 
-#   j8_dtests-no-vnodes:
-#     <<: *j8_par_executor
-#     steps:
-#       - attach_workspace:
-#           at: /home/cassandra
-#       - clone_dtest
-#       - create_venv
-#       - create_dtest_containers:
-#           file_tag: j8_without_vnodes
-#           run_dtests_extra_args: '--skip-resource-intensive-tests'
-#       - run_dtests:
-#           file_tag: j8_without_vnodes
-#           pytest_extra_args: '--skip-resource-intensive-tests'
-# 
-#   j8_upgradetests-no-vnodes:
-#     <<: *j8_par_executor
-#     steps:
-#       - attach_workspace:
-#           at: /home/cassandra
-#       - clone_dtest
-#       - create_venv
-#       - create_dtest_containers:
-#           file_tag: j8_upgradetests_without_vnodes
-#           run_dtests_extra_args: '--execute-upgrade-tests'
-#           extra_env_args: 'RUN_STATIC_UPGRADE_MATRIX=true'
-#           tests_filter_pattern: '^upgrade_tests'
-#       - run_dtests:
-#           file_tag: j8_upgradetests_without_vnodes
-#           extra_env_args: 'RUN_STATIC_UPGRADE_MATRIX=true'
-#           pytest_extra_args: '--execute-upgrade-tests'
-# 
-# commands:
-#   log_environment:
-#     steps:
-#     - run:
-#         name: Log Environment Information
-#         command: |
-#           echo '*** id ***'
-#           id
-#           echo '*** cat /proc/cpuinfo ***'
-#           cat /proc/cpuinfo
-#           echo '*** free -m ***'
-#           free -m
-#           echo '*** df -m ***'
-#           df -m
-#           echo '*** ifconfig -a ***'
-#           ifconfig -a
-#           echo '*** uname -a ***'
-#           uname -a
-#           echo '*** mount ***'
-#           mount
-#           echo '*** env ***'
-#           env
-#           echo '*** java ***'
-#           which java
-#           java -version
-# 
-#   clone_cassandra:
-#     steps:
-#     - run:
-#         name: Clone Cassandra Repository (via git)
-#         command: |
-#           git clone --single-branch --depth 1 --branch $CIRCLE_BRANCH git://github.com/$CIRCLE_PROJECT_USERNAME/$CIRCLE_PROJECT_REPONAME.git ~/cassandra
-# 
-#   clone_dtest:
-#     steps:
-#     - run:
-#         name: Clone Cassandra dtest Repository (via git)
-#         command: |
-#           git clone --single-branch --branch $DTEST_BRANCH --depth 1 $DTEST_REPO ~/cassandra-dtest
-# 
-#   build_cassandra:
-#     steps:
-#     - run:
-#         name: Build Cassandra
-#         command: |
-#           export PATH=$JAVA_HOME/bin:$PATH
-#           cd ~/cassandra
-#           # Loop to prevent failure due to maven-ant-tasks not downloading a jar..
-#           for x in $(seq 1 3); do
-#               ${ANT_HOME}/bin/ant clean jar
-#               RETURN=\"$?\"
-#               if [ \"${RETURN}\" -eq \"0\" ]; then
-#                   break
-#               fi
-#           done
-#           # Exit, if we didn't build successfully
-#           if [ \"${RETURN}\" -ne \"0\" ]; then
-#               echo \"Build failed with exit code: ${RETURN}\"
-#               exit ${RETURN}
-#           fi
-#         no_output_timeout: 15m
-# 
-#   run_eclipse_warnings:
-#     steps:
-#     - run:
-#         name: Run eclipse-warnings
-#         command: |
-#           export PATH=$JAVA_HOME/bin:$PATH
-#           cd ~/cassandra
-#           ant eclipse-warnings
-# 
-#   create_junit_containers:
-#     steps:
-#     - run:
-#         name: Determine Unit Tests to Run
-#         command: |
-#           # reminder: this code (along with all the steps) is independently executed on every circle container
-#           # so the goal here is to get the circleci script to return the tests *this* container will run
-#           # which we do via the `circleci` cli tool.
-# 
-#           rm -fr ~/cassandra-dtest/upgrade_tests
-#           echo \"***java tests***\"
-# 
-#           # get all of our unit test filenames
-#           set -eo pipefail && circleci tests glob \"$HOME/cassandra/test/unit/**/*.java\" > /tmp/all_java_unit_tests.txt
-# 
-#           # split up the unit tests into groups based on the number of containers we have
-#           set -eo pipefail && circleci tests split --split-by=timings --timings-type=filename --index=${CIRCLE_NODE_INDEX} --total=${CIRCLE_NODE_TOTAL} /tmp/all_java_unit_tests.txt > /tmp/java_tests_${CIRCLE_NODE_INDEX}.txt
-#           set -eo pipefail && cat /tmp/java_tests_${CIRCLE_NODE_INDEX}.txt | cut -c 37-1000000 | grep \"Test\\.java$\" > /tmp/java_tests_${CIRCLE_NODE_INDEX}_final.txt
-#           echo \"** /tmp/java_tests_${CIRCLE_NODE_INDEX}_final.txt\"
-#           cat /tmp/java_tests_${CIRCLE_NODE_INDEX}_final.txt
-# 
-#         no_output_timeout: 15m
-# 
-#   run_junit_tests:
-#     parameters:
-#       target:
-#         type: string
-#       no_output_timeout:
-#         type: string
-#         default: 15m
-#     steps:
-#     - run:
-#         name: Run Unit Tests (<<parameters.target>>)
-#         # Please note that we run `clean` and therefore rebuild the project, as we can't run tests on Java 8 in case
-#         # based on Java 11 builds.
-#         command: |
-#           export PATH=$JAVA_HOME/bin:$PATH
-#           time mv ~/cassandra /tmp
-#           cd /tmp/cassandra
-#           ant clean <<parameters.target>>
-#         no_output_timeout: <<parameters.no_output_timeout>>
-#     - store_test_results:
-#         path: /tmp/cassandra/build/test/output/
-#     - store_artifacts:
-#         path: /tmp/cassandra/build/test/output
-#         destination: junitxml
-#     - store_artifacts:
-#         path: /tmp/cassandra/build/test/logs
-#         destination: logs
-# 
-#   run_parallel_junit_tests:
-#     parameters:
-#       target:
-#         type: string
-#         default: testclasslist
-#       no_output_timeout:
-#         type: string
-#         default: 15m
-#     steps:
-#     - run:
-#         name: Run Unit Tests (<<parameters.target>>)
-#         # Please note that we run `clean` and therefore rebuild the project, as we can't run tests on Java 8 in case
-#         # based on Java 11 builds.
-#         command: |
-#           export PATH=$JAVA_HOME/bin:$PATH
-#           time mv ~/cassandra /tmp
-#           cd /tmp/cassandra
-#           ant <<parameters.target>> -Dtest.classlistfile=/tmp/java_tests_${CIRCLE_NODE_INDEX}_final.txt  -Dtest.classlistprefix=unit
-#         no_output_timeout: <<parameters.no_output_timeout>>
-#     - store_test_results:
-#         path: /tmp/cassandra/build/test/output/
-#     - store_artifacts:
-#         path: /tmp/cassandra/build/test/output
-#         destination: junitxml
-#     - store_artifacts:
-#         path: /tmp/cassandra/build/test/logs
-#         destination: logs
-# 
-#   create_venv:
-#     steps:
-#     - run:
-#         name: Configure virtualenv and python Dependencies
-#         command: |
-#           # note, this should be super quick as all dependencies should be pre-installed in the docker image
-#           # if additional dependencies were added to requirmeents.txt and the docker image hasn't been updated
-#           # we'd have to install it here at runtime -- which will make things slow, so do yourself a favor and
-#           # rebuild the docker image! (it automatically pulls the latest requirements.txt on build)
-#           source ~/env/bin/activate
-#           export PATH=$JAVA_HOME/bin:$PATH
-#           pip3 install --upgrade -r ~/cassandra-dtest/requirements.txt
-#           pip3 freeze
-# 
-#   create_dtest_containers:
-#     parameters:
-#       file_tag:
-#         type: string
-#       run_dtests_extra_args:
-#         type: string
-#         default: ''
-#       extra_env_args:
-#         type: string
-#         default: ''
-#       tests_filter_pattern:
-#         type: string
-#         default: ''
-#     steps:
-#     - run:
-#         name: Determine Tests to Run (<<parameters.file_tag>>)
-#         no_output_timeout: 5m
-#         command: |
-#           # reminder: this code (along with all the steps) is independently executed on every circle container
-#           # so the goal here is to get the circleci script to return the tests *this* container will run
-#           # which we do via the `circleci` cli tool.
-# 
-#           cd cassandra-dtest
-#           source ~/env/bin/activate
-#           export PATH=$JAVA_HOME/bin:$PATH
-# 
-#           if [ -n '<<parameters.extra_env_args>>' ]; then
-#             export <<parameters.extra_env_args>>
-#           fi
-# 
-#           echo \"***Collected DTests (<<parameters.file_tag>>)***\"
-#           set -eo pipefail && ./run_dtests.py <<parameters.run_dtests_extra_args>> --dtest-print-tests-only --dtest-print-tests-output=/tmp/all_dtest_tests_<<parameters.file_tag>>_raw --cassandra-dir=../cassandra
-#           if [ -z '<<parameters.tests_filter_pattern>>' ]; then
-#             mv /tmp/all_dtest_tests_<<parameters.file_tag>>_raw /tmp/all_dtest_tests_<<parameters.file_tag>>
-#           else
-#             grep -e '<<parameters.tests_filter_pattern>>' /tmp/all_dtest_tests_<<parameters.file_tag>>_raw > /tmp/all_dtest_tests_<<parameters.file_tag>> || { echo \"Filter did not match any tests! Exiting build.\"; exit 0; }
-#           fi
-#           set -eo pipefail && circleci tests split --split-by=timings --timings-type=classname /tmp/all_dtest_tests_<<parameters.file_tag>> > /tmp/split_dtest_tests_<<parameters.file_tag>>.txt
-#           cat /tmp/split_dtest_tests_<<parameters.file_tag>>.txt | tr '\\n' ' ' > /tmp/split_dtest_tests_<<parameters.file_tag>>_final.txt
-#           cat /tmp/split_dtest_tests_<<parameters.file_tag>>_final.txt
-# 
-#   run_dtests:
-#     parameters:
-#       file_tag:
-#         type: string
-#       pytest_extra_args:
-#         type: string
-#         default: ''
-#       extra_env_args:
-#         type: string
-#         default: ''
-#     steps:
-#       - run:
-#           name: Run dtests (<<parameters.file_tag>>)
-#           no_output_timeout: 15m
-#           command: |
-#             echo \"cat /tmp/split_dtest_tests_<<parameters.file_tag>>_final.txt\"
-#             cat /tmp/split_dtest_tests_<<parameters.file_tag>>_final.txt
-# 
-#             source ~/env/bin/activate
-#             export PATH=$JAVA_HOME/bin:$PATH
-#             if [ -n '<<parameters.extra_env_args>>' ]; then
-#               export <<parameters.extra_env_args>>
-#             fi
-# 
-#             java -version
-#             cd ~/cassandra-dtest
-#             mkdir -p /tmp/dtest
-# 
-#             echo \"env: $(env)\"
-#             echo \"** done env\"
-#             mkdir -p /tmp/results/dtests
-#             # we need the \"set -o pipefail\" here so that the exit code that circleci will actually use is from pytest and not the exit code from tee
-#             export SPLIT_TESTS=`cat /tmp/split_dtest_tests_<<parameters.file_tag>>_final.txt`
-#             set -o pipefail && cd ~/cassandra-dtest && pytest <<parameters.pytest_extra_args>> --log-level=\"INFO\" --junit-xml=/tmp/results/dtests/pytest_result_<<parameters.file_tag>>.xml -s --cassandra-dir=/home/cassandra/cassandra --keep-test-dir $SPLIT_TESTS 2>&1 | tee /tmp/dtest/stdout.txt
-#       - store_test_results:
-#           path: /tmp/results
-#       - store_artifacts:
-#           path: /tmp/dtest
-#           destination: dtest_<<parameters.file_tag>>
-#       - store_artifacts:
-#           path: ~/cassandra-dtest/logs
-#           destination: dtest_<<parameters.file_tag>>_logs
-=======
-        - start_upgrade_tests
->>>>>>> 5f572122
+        - start_upgrade_tests