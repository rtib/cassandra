<<<<<<< HEAD
3.11.15
 * Fix Splitter sometimes creating more splits than requested (CASSANDRA-18013)
Merged from 3.0:
=======
3.0.29
 * Save host id to system.local and flush immediately after startup (CASSANDRA-18153)
>>>>>>> f96659c5
 * Fix RepairJob unnecessarily reporting cancellation error (CASSANDRA-17701)
 * Fix the ordering of sstables when running sstableupgrade tool (CASSANDRA-18143)
 * Fix default file system error handler for disk_failure_policy die (CASSANDRA-18294)
 * Introduce check for names of test classes (CASSANDRA-17964)
 * Suppress CVE-2022-41915 (CASSANDRA-18147)
 * Suppress CVE-2021-1471, CVE-2021-3064, CVE-2021-4235 (CASSANDRA-18149)
 * Switch to snakeyaml's SafeConstructor (CASSANDRA-18150)
 * Expand build.dir property in rat targets (CASSANDRA-18183)
 * Suppress CVE-2022-41881 (CASSANDRA-18148)
 * Default role is created with zero timestamp (CASSANDRA-12525)
 * Suppress CVE-2021-37533 (CASSANDRA-18146)
 * Add to the IntelliJ Git Window issue navigation links to Cassandra's Jira (CASSANDRA-18126)
 * Avoid anticompaction mixing data from two different time windows with TWCS (CASSANDRA-17970)
 * Do not spam the logs with MigrationCoordinator not being able to pull schemas (CASSANDRA-18096)
 * Fix incorrect resource name in LIST PERMISSION output (CASSANDRA-17848)
 * Suppress CVE-2022-41854 and similar (CASSANDRA-18083)
 * Fix running Ant rat targets without git (CASSANDRA-17974)


3.11.14
 * Suppress CVE-2022-42003 and CVE-2022-42004 (CASSANDRA-17966)
 * Make LongBufferPoolTest insensitive to timing (CASSANDRA-16681)
 * Suppress CVE-2022-25857 and other snakeyaml CVEs (CASSANDRA-17907)
 * Fix potential IndexOutOfBoundsException in PagingState in mixed mode clusters (CASSANDRA-17840)
 * Document usage of closed token intervals in manual compaction (CASSANDRA-17575)
 * Creating of a keyspace on insufficient number of replicas should filter out gosspping-only members (CASSANDRA-17759)
 * Only use statically defined subcolumns when determining column definition for supercolumn cell (CASSANDRA-14113)
Merged from 3.0:
 * Harden JMX by resolving beanshooter issues (CASSANDRA-17921)
 * Suppress CVE-2019-2684 (CASSANDRA-17965)
 * Fix auto-completing "WITH" when creating a materialized view (CASSANDRA-17879)
 * Fix scrubber falling into infinite loop when the last partition is broken (CASSANDRA-17862)
 * Improve libjemalloc resolution in bin/cassandra (CASSANDRA-15767)
 * Fix restarting of services on gossipping-only member (CASSANDRA-17752)
 * Fix writetime and ttl functions forbidden for collections instead of multicell columns (CASSANDRA-17628)
 * Supress CVE-2020-7238 (CASSANDRA-17697)
 * Fix issue where frozen maps may not be serialized in the correct order (CASSANDRA-17623)
 * Suppress CVE-2022-24823 (CASSANDRA-17633)
 * fsync TOC and digest files (CASSANDRA-10709)


3.11.13
 * Upgrade jackson-databind to 2.13.2.2 (CASSANDRA-17556)
 * Upgrade slf4j to 1.7.25 (CASSANDRA-17474)
 * Upgrade jackson to 2.13.2 (CASSANDRA-17492)
 * emit warning on keyspace creation when replication factor is bigger than the number of nodes (CASSANDRA-16747)
 * Fix snapshot true size calculation (CASSANDRA-17267)
 * Validate existence of DCs when repairing (CASSANDRA-17407)
 * dropping of a materialized view creates a snapshot with dropped- prefix (CASSANDRA-17415)
Merged from 3.0:
 * Fix URISyntaxException in nodetool with updated Java (CASSANDRA-17581)
 * Schema mutations may not be completed on drain (CASSANDRA-17524)
 * Fix data corruption in AbstractCompositeType due to static boolean byte buffers (CASSANDRA-14752)
 * Add procps dependency to RPM/Debian packages (CASSANDRA-17516)
 * Suppress CVE-2021-44521 (CASSANDRA-17492)
 * ConnectionLimitHandler may leaks connection count if remote connection drops (CASSANDRA-17252)
 * Require ant >= 1.10 (CASSANDRA-17428)
 * Disallow CONTAINS for UPDATE and DELETE (CASSANDRA-15266)
 * filter out NULL_VERSION entries from peers table in ConfiguredLimit (CASSANDRA-16518)
 * Suppress inapplicable CVEs (CASSANDRA-17368)
 * Fix flaky test - test_cqlsh_completion.TestCqlshCompletion (CASSANDRA-17338)
 * Fixed TestCqlshOutput failing tests (CASSANDRA-17386)
 * Lazy transaction log replica creation allows incorrect replica content divergence during anticompaction (CASSANDRA-17273)
 * LeveledCompactionStrategy disk space check improvements (CASSANDRA-17272)


3.11.12
 * Extend operator control over the UDF threading model for CVE-2021-44521 (CASSANDRA-17352)
 * Upgrade snakeyaml to 1.26 in 3.11 (CASSANDRA=17028)
 * Add key validation to ssstablescrub (CASSANDRA-16969)
 * Update Jackson from 2.9.10 to 2.12.5 (CASSANDRA-16851)
 * Include SASI components to snapshots (CASSANDRA-15134)
 * Make assassinate more resilient to missing tokens (CASSANDRA-16847)
 * Exclude Jackson 1.x transitive dependency of hadoop* provided dependencies (CASSANDRA-16854)
 * Validate SASI tokenizer options before adding index to schema (CASSANDRA-15135)
 * Fixup scrub output when no data post-scrub and clear up old use of row, which really means partition (CASSANDRA-16835)
 * Fix ant-junit dependency issue (CASSANDRA-16827)
 * Reduce thread contention in CommitLogSegment and HintsBuffer (CASSANDRA-16072)
 * Avoid sending CDC column if not enabled (CASSANDRA-16770)
Merged from 3.0:
 * Fix conversion from megabits to bytes in streaming rate limiter (CASSANDRA-17243)
 * Upgrade logback to 1.2.9 (CASSANDRA-17204)
 * Avoid race in AbstractReplicationStrategy endpoint caching (CASSANDRA-16673)
 * Fix abort when window resizing during cqlsh COPY (CASSANDRA-15230)
 * Fix slow keycache load which blocks startup for tables with many sstables (CASSANDRA-14898)
 * Fix rare NPE caused by batchlog replay / node decomission races (CASSANDRA-17049)
 * Allow users to view permissions of the roles they created (CASSANDRA-16902)
 * Fix failure handling in inter-node communication (CASSANDRA-16334)
 * Log more information when a node runs out of commitlog space (CASSANDRA-11323)
 * Don't take snapshots when truncating system tables (CASSANDRA-16839)
 * Make -Dtest.methods consistently optional in all Ant test targets (CASSANDRA-17014)
 * Immediately apply stream throughput, considering negative values as unthrottled (CASSANDRA-16959)
 * Do not release new SSTables in offline transactions (CASSANDRA-16975)
 * ArrayIndexOutOfBoundsException in FunctionResource#fromName (CASSANDRA-16977, CASSANDRA-16995)
 * CVE-2015-0886 Security vulnerability in jbcrypt is addressed (CASSANDRA-9384)
 * Avoid useless SSTable reads during single partition queries (CASSANDRA-16944)
 * Debian init respects CASSANDRA_HEAPDUMP_DIR (CASSANDRA-13843)
 * Catch UnsatisfiedLinkError in WindowsTimer (CASSANDRA-16085)
 * Avoid removing batch when it's not created during view replication (CASSANDRA-16175)
 * Make the addition of regular column to COMPACT tables throw an InvalidRequestException (CASSANDRA-14564)
 * Fix materialized view schema backup as table (CASSANDRA-12734)
 * Avoid signaling DigestResolver until the minimum number of responses are guaranteed to be visible (CASSANDRA-16883)
 * Fix secondary indexes on primary key columns skipping some writes (CASSANDRA-16868)
 * Fix incorrect error message in LegacyLayout (CASSANDRA-15136)
 * Use JMX to validate nodetool --jobs parameter (CASSANDRA-16104)
 * Handle properly UnsatisfiedLinkError in NativeLibrary#getProcessID() (CASSANDRA-16578)
 * Remove mutation data from error log message (CASSANDRA-16817)
 * Race in CompactionExecutorTest (CASSANDRA-17239)
Merged from 2.2:
 * Add python2 location to RPMs (CASSANDRA-16822)


3.11.11
 * Make cqlsh use the same set of reserved keywords than the server uses (CASSANDRA-15663)
 * Optimize bytes skipping when reading SSTable files (CASSANDRA-14415)
 * Enable tombstone compactions when unchecked_tombstone_compaction is set in TWCS (CASSANDRA-14496)
 * Read only the required SSTables for single partition queries (CASSANDRA-16737)
 * Fix LeveledCompactionStrategy compacts last level throw an ArrayIndexOutOfBoundsException (CASSANDRA-15669)
 * Maps $CASSANDRA_LOG_DIR to cassandra.logdir java property when executing nodetool (CASSANDRA-16199)
 * Nodetool garbagecollect should retain SSTableLevel for LCS (CASSANDRA-16634)
 * Ignore stale acks received in the shadow round (CASSANDRA-16588)
 * Add autocomplete and error messages for provide_overlapping_tombstones (CASSANDRA-16350)
 * Add StorageServiceMBean.getKeyspaceReplicationInfo(keyspaceName) (CASSANDRA-16447)
 * Make sure sstables with moved starts are removed correctly in LeveledGenerations (CASSANDRA-16552)
 * Upgrade jackson-databind to 2.9.10.8 (CASSANDRA-16462)
Merged from 3.0:
 * Binary releases no longer bundle the apidocs (javadoc) (CASSANDRA-16557)
 * Migrate dependency handling from maven-ant-tasks to resolver-ant-tasks, removing lib/ directory from version control (CASSANDRA-16557)
 * Don't allow seeds to replace without using unsafe (CASSANDRA-14463)
 * Calculate time remaining correctly for all compaction types in compactionstats (CASSANDRA-14701)
 * Receipt of gossip shutdown notification updates TokenMetadata (CASSANDRA-16796)
 * Count bloom filter misses correctly (CASSANDRA-12922)
 * Reject token() in MV WHERE clause (CASSANDRA-13464)
 * Ensure java executable is on the path (CASSANDRA-14325)
 * Make speculative retry parameter case-insensitive for backward compatibility with 2.1 (CASSANDRA-16467)
 * Push digest mismatch exceptions to trace (CASSANDRA-14900)
 * Handle correctly the exceptions thrown by custom QueryHandler constructors (CASSANDRA-16703)
 * Adding columns via ALTER TABLE can generate corrupt sstables (CASSANDRA-16735)
 * Add flag to disable ALTER...DROP COMPACT STORAGE statements (CASSANDRA-16733)
 * Clean transaction log leftovers at the beginning of sstablelevelreset and sstableofflinerelevel (CASSANDRA-12519)
 * CQL shell should prefer newer TLS version by default (CASSANDRA-16695)
 * Ensure that existing empty rows are properly returned (CASSANDRA-16671)
 * Invalidate prepared statements on DROP COMPACT (CASSANDRA-16712)
 * Failure to execute queries should emit a KPI other than read timeout/unavailable so it can be alerted/tracked (CASSANDRA-16581)
 * Don't wait on schema versions from replacement target when replacing a node (CASSANDRA-16692)
 * StandaloneVerifier does not fail when unable to verify SSTables, it only fails if Corruption is thrown (CASSANDRA-16683)
 * Fix bloom filter false ratio calculation by including true negatives (CASSANDRA-15834)
 * Prevent loss of commit log data when moving sstables between nodes (CASSANDRA-16619)
 * Fix materialized view builders inserting truncated data (CASSANDRA-16567)
 * Don't wait for schema migrations from removed nodes (CASSANDRA-16577)
 * Scheduled (delayed) schema pull tasks should not run after MIGRATION stage shutdown during decommission (CASSANDRA-16495)
 * Ignore trailing zeros in hint files (CASSANDRA-16523)
 * Refuse DROP COMPACT STORAGE if some 2.x sstables are in use (CASSANDRA-15897)
 * Fix ColumnFilter::toString not returning a valid CQL fragment (CASSANDRA-16483)
 * Fix ColumnFilter behaviour to prevent digest mitmatches during upgrades (CASSANDRA-16415)
 * Avoid pushing schema mutations when setting up distributed system keyspaces locally (CASSANDRA-16387)
Merged from 2.2:
 * Remove ant targets list-jvm-dtests and ant list-jvm-upgrade-dtests (CASSANDRA-16519)
 * Fix centos packaging for arm64, >=4.0 rpm's now require python3 (CASSANDRA-16477)
 * Make TokenMetadata's ring version increments atomic (CASSANDRA-16286)

3.11.10
 * Fix digest computation for queries with fetched but non queried columns (CASSANDRA-15962)
 * Reduce amount of allocations during batch statement execution (CASSANDRA-16201)
 * Update jflex-1.6.0.jar to match upstream (CASSANDRA-16393)
 * Fix DecimalDeserializer#toString OOM (CASSANDRA-14925)
 * Rate limit validation compactions using compaction_throughput_mb_per_sec (CASSANDRA-16161)
 * SASI's `max_compaction_flush_memory_in_mb` settings over 100GB revert to default of 1GB (CASSANDRA-16071)
Merged from 3.0:
 * Prevent unbounded number of pending flushing tasks (CASSANDRA-16261)
 * Improve empty hint file handling during startup (CASSANDRA-16162)
 * Allow empty string in collections with COPY FROM in cqlsh (CASSANDRA-16372)
 * Fix skipping on pre-3.0 created compact storage sstables due to missing primary key liveness (CASSANDRA-16226)
 * Extend the exclusion of replica filtering protection to other indices instead of just SASI (CASSANDRA-16311)
 * Synchronize transaction logs for JBOD (CASSANDRA-16225)
 * Fix the counting of cells per partition (CASSANDRA-16259)
 * Fix serial read/non-applying CAS linearizability (CASSANDRA-12126)
 * Avoid potential NPE in JVMStabilityInspector (CASSANDRA-16294)
 * Improved check of num_tokens against the length of initial_token (CASSANDRA-14477)
 * Fix a race condition on ColumnFamilyStore and TableMetrics (CASSANDRA-16228)
 * Remove the SEPExecutor blocking behavior (CASSANDRA-16186)
 * Fix invalid cell value skipping when reading from disk (CASSANDRA-16223)
 * Prevent invoking enable/disable gossip when not in NORMAL (CASSANDRA-16146)
 * Wait for schema agreement when bootstrapping (CASSANDRA-15158)
Merged from 2.2:
 * Fix the histogram merge of the table metrics (CASSANDRA-16259)

3.11.9
 * Synchronize Keyspace instance store/clear (CASSANDRA-16210)
 * Fix ColumnFilter to avoid querying cells of unselected complex columns (CASSANDRA-15977)
 * Fix memory leak in CompressedChunkReader (CASSANDRA-15880)
 * Don't attempt value skipping with mixed version cluster (CASSANDRA-15833)
 * Avoid failing compactions with very large partitions (CASSANDRA-15164)
 * Make sure LCS handles duplicate sstable added/removed notifications correctly (CASSANDRA-14103)
Merged from 3.0:
 * Fix OOM when terminating repair session (CASSANDRA-15902)
 * Avoid marking shutting down nodes as up after receiving gossip shutdown message (CASSANDRA-16094)
 * Check SSTables for latest version before dropping compact storage (CASSANDRA-16063)
 * Handle unexpected columns due to schema races (CASSANDRA-15899)
 * Add flag to ignore unreplicated keyspaces during repair (CASSANDRA-15160)
Merged from 2.2:
 * Package tools/bin scripts as executable (CASSANDRA-16151)
 * Fixed a NullPointerException when calling nodetool enablethrift (CASSANDRA-16127)

3.11.8
 * Correctly interpret SASI's `max_compaction_flush_memory_in_mb` setting in megabytes not bytes (CASSANDRA-16071)
 * Fix short read protection for GROUP BY queries (CASSANDRA-15459)
 * Frozen RawTuple is not annotated with frozen in the toString method (CASSANDRA-15857)
Merged from 3.0:
 * Use IF NOT EXISTS for index and UDT create statements in snapshot schema files (CASSANDRA-13935)
 * Fix gossip shutdown order (CASSANDRA-15816)
 * Remove broken 'defrag-on-read' optimization (CASSANDRA-15432)
 * Check for endpoint collision with hibernating nodes (CASSANDRA-14599)
 * Operational improvements and hardening for replica filtering protection (CASSANDRA-15907)
 * stop_paranoid disk failure policy is ignored on CorruptSSTableException after node is up (CASSANDRA-15191)
 * Forbid altering UDTs used in partition keys (CASSANDRA-15933)
 * Fix empty/null json string representation (CASSANDRA-15896)
 * 3.x fails to start if commit log has range tombstones from a column which is also deleted (CASSANDRA-15970)
 * Handle difference in timestamp precision between java8 and java11 in LogFIle.java (CASSANDRA-16050)
Merged from 2.2:
 * Fix CQL parsing of collections when the column type is reversed (CASSANDRA-15814)
Merged from 2.1:
 * Only allow strings to be passed to JMX authentication (CASSANDRA-16077)

3.11.7
 * Fix cqlsh output when fetching all rows in batch mode (CASSANDRA-15905)
 * Upgrade Jackson to 2.9.10 (CASSANDRA-15867)
 * Fix CQL formatting of read command restrictions for slow query log (CASSANDRA-15503)
 * Allow sstableloader to use SSL on the native port (CASSANDRA-14904)
Merged from 3.0:
 * Backport CASSANDRA-12189: escape string literals (CASSANDRA-15948)
 * Avoid hinted handoff per-host throttle being arounded to 0 in large cluster (CASSANDRA-15859)
 * Avoid emitting empty range tombstones from RangeTombstoneList (CASSANDRA-15924)
 * Avoid thread starvation, and improve compare-and-swap performance, in the slab allocators (CASSANDRA-15922)
 * Add token to tombstone warning and error messages (CASSANDRA-15890)
 * Fixed range read concurrency factor computation and capped as 10 times tpc cores (CASSANDRA-15752)
 * Catch exception on bootstrap resume and init native transport (CASSANDRA-15863)
 * Fix replica-side filtering returning stale data with CL > ONE (CASSANDRA-8272, CASSANDRA-8273)
 * Fix duplicated row on 2.x upgrades when multi-rows range tombstones interact with collection ones (CASSANDRA-15805)
 * Rely on snapshotted session infos on StreamResultFuture.maybeComplete to avoid race conditions (CASSANDRA-15667)
 * EmptyType doesn't override writeValue so could attempt to write bytes when expected not to (CASSANDRA-15790)
 * Fix index queries on partition key columns when some partitions contains only static data (CASSANDRA-13666)
 * Avoid creating duplicate rows during major upgrades (CASSANDRA-15789)
 * liveDiskSpaceUsed and totalDiskSpaceUsed get corrupted if IndexSummaryRedistribution gets interrupted (CASSANDRA-15674)
 * Fix Debian init start/stop (CASSANDRA-15770)
 * Fix infinite loop on index query paging in tables with clustering (CASSANDRA-14242)
 * Fix chunk index overflow due to large sstable with small chunk length (CASSANDRA-15595)
 * Allow selecting static column only when querying static index (CASSANDRA-14242)
 * cqlsh return non-zero status when STDIN CQL fails (CASSANDRA-15623)
 * Don't skip sstables in slice queries based only on local min/max/deletion timestamp (CASSANDRA-15690)
 * Memtable memory allocations may deadlock (CASSANDRA-15367)
 * Run evictFromMembership in GossipStage (CASSANDRA-15592)
Merged from 2.2:
 * Fix nomenclature of allow and deny lists (CASSANDRA-15862)
 * Remove generated files from source artifact (CASSANDRA-15849)
 * Remove duplicated tools binaries from tarballs (CASSANDRA-15768)
 * Duplicate results with DISTINCT queries in mixed mode (CASSANDRA-15501)
 * Disable JMX rebinding (CASSANDRA-15653)
Merged from 2.1:
 * Fix writing of snapshot manifest when the table has table-backed secondary indexes (CASSANDRA-10968)
 * Fix parse error in cqlsh COPY FROM and formatting for map of blobs (CASSANDRA-15679)
 * Fix Commit log replays when static column clustering keys are collections (CASSANDRA-14365)
 * Fix Red Hat init script on newer systemd versions (CASSANDRA-15273)
 * Allow EXTRA_CLASSPATH to work on tar/source installations (CASSANDRA-15567)


3.11.6
 * Fix bad UDT sstable metadata serialization headers written by C* 3.0 on upgrade and in sstablescrub (CASSANDRA-15035)
 * Fix nodetool compactionstats showing extra pending task for TWCS - patch implemented (CASSANDRA-15409)
 * Fix SELECT JSON formatting for the "duration" type (CASSANDRA-15075)
 * Fix LegacyLayout to have same behavior as 2.x when handling unknown column names (CASSANDRA-15081)
 * Update nodetool help stop output (CASSANDRA-15401)
Merged from 3.0:
 * Run in-jvm upgrade dtests in circleci (CASSANDRA-15506)
 * Include updates to static column in mutation size calculations (CASSANDRA-15293)
 * Fix point-in-time recoevery ignoring timestamp of updates to static columns (CASSANDRA-15292)
 * GC logs are also put under $CASSANDRA_LOG_DIR (CASSANDRA-14306)
 * Fix sstabledump's position key value when partitions have multiple rows (CASSANDRA-14721)
 * Avoid over-scanning data directories in LogFile.verify() (CASSANDRA-15364)
 * Bump generations and document changes to system_distributed and system_traces in 3.0, 3.11
   (CASSANDRA-15441)
 * Fix system_traces creation timestamp; optimise system keyspace upgrades (CASSANDRA-15398)
 * Fix various data directory prefix matching issues (CASSANDRA-13974)
 * Minimize clustering values in metadata collector (CASSANDRA-15400)
 * Avoid over-trimming of results in mixed mode clusters (CASSANDRA-15405)
 * validate value sizes in LegacyLayout (CASSANDRA-15373)
 * Ensure that tracing doesn't break connections in 3.x/4.0 mixed mode by default (CASSANDRA-15385)
 * Make sure index summary redistribution does not start when compactions are paused (CASSANDRA-15265)
 * Ensure legacy rows have primary key livenessinfo when they contain illegal cells (CASSANDRA-15365)
 * Fix race condition when setting bootstrap flags (CASSANDRA-14878)
 * Fix NativeLibrary.tryOpenDirectory callers for Windows (CASSANDRA-15426)
Merged from 2.2:
 * Fix SELECT JSON output for empty blobs (CASSANDRA-15435)
 * In-JVM DTest: Set correct internode message version for upgrade test (CASSANDRA-15371)
 * In-JVM DTest: Support NodeTool in dtest (CASSANDRA-15429)
 * Fix NativeLibrary.tryOpenDirectory callers for Windows (CASSANDRA-15426)


3.11.5
 * Fix SASI non-literal string comparisons (range operators) (CASSANDRA-15169)
 * Make sure user defined compaction transactions are always closed (CASSANDRA-15123)
 * Fix cassandra-env.sh to use $CASSANDRA_CONF to find cassandra-jaas.config (CASSANDRA-14305)
 * Fixed nodetool cfstats printing index name twice (CASSANDRA-14903)
 * Add flag to disable SASI indexes, and warnings on creation (CASSANDRA-14866)
Merged from 3.0:
 * Add ability to cap max negotiable protocol version (CASSANDRA-15193)
 * Gossip tokens on startup if available (CASSANDRA-15335)
 * Fix resource leak in CompressedSequentialWriter (CASSANDRA-15340)
 * Fix bad merge that reverted CASSANDRA-14993 (CASSANDRA-15289)
 * Fix LegacyLayout RangeTombstoneList IndexOutOfBoundsException when upgrading and RangeTombstone bounds are asymmetric (CASSANDRA-15172)
 * Fix NPE when using allocate_tokens_for_keyspace on new DC/rack (CASSANDRA-14952)
 * Filter sstables earlier when running cleanup (CASSANDRA-15100)
 * Use mean row count instead of mean column count for index selectivity calculation (CASSANDRA-15259)
 * Avoid updating unchanged gossip states (CASSANDRA-15097)
 * Prevent recreation of previously dropped columns with a different kind (CASSANDRA-14948)
 * Prevent client requests from blocking on executor task queue (CASSANDRA-15013)
 * Toughen up column drop/recreate type validations (CASSANDRA-15204)
 * LegacyLayout should handle paging states that cross a collection column (CASSANDRA-15201)
 * Prevent RuntimeException when username or password is empty/null (CASSANDRA-15198)
 * Multiget thrift query returns null records after digest mismatch (CASSANDRA-14812)
 * Skipping illegal legacy cells can break reverse iteration of indexed partitions (CASSANDRA-15178)
 * Handle paging states serialized with a different version than the session's (CASSANDRA-15176)
 * Throw IOE instead of asserting on unsupporter peer versions (CASSANDRA-15066)
 * Update token metadata when handling MOVING/REMOVING_TOKEN events (CASSANDRA-15120)
 * Add ability to customize cassandra log directory using $CASSANDRA_LOG_DIR (CASSANDRA-15090)
 * Skip cells with illegal column names when reading legacy sstables (CASSANDRA-15086)
 * Fix assorted gossip races and add related runtime checks (CASSANDRA-15059)
 * Fix mixed mode partition range scans with limit (CASSANDRA-15072)
 * cassandra-stress works with frozen collections: list and set (CASSANDRA-14907)
 * Fix handling FS errors on writing and reading flat files - LogTransaction and hints (CASSANDRA-15053)
 * Avoid double closing the iterator to avoid overcounting the number of requests (CASSANDRA-15058)
 * Improve `nodetool status -r` speed (CASSANDRA-14847)
 * Improve merkle tree size and time on heap (CASSANDRA-14096)
 * Add missing commands to nodetool_completion (CASSANDRA-14916)
 * Anti-compaction temporarily corrupts sstable state for readers (CASSANDRA-15004)
Merged from 2.2:
 * Catch non-IOException in FileUtils.close to make sure that all resources are closed (CASSANDRA-15225)
 * Handle exceptions during authentication/authorization (CASSANDRA-15041)
 * Support cross version messaging in in-jvm upgrade dtests (CASSANDRA-15078)
 * Fix index summary redistribution cancellation (CASSANDRA-15045)
 * Refactor Circle CI configuration (CASSANDRA-14806)
 * Fixing invalid CQL in security documentation (CASSANDRA-15020)
 * Multi-version in-JVM dtests (CASSANDRA-14937)
 * Allow instance class loaders to be garbage collected for inJVM dtest (CASSANDRA-15170)
 * Add support for network topology and query tracing for inJVM dtest (CASSANDRA-15319)


3.11.4
 * Make stop-server.bat wait for Cassandra to terminate (CASSANDRA-14829)
 * Correct sstable sorting for garbagecollect and levelled compaction (CASSANDRA-14870)
Merged from 3.0:
 * Severe concurrency issues in STCS,DTCS,TWCS,TMD.Topology,TypeParser
 * Add a script to make running the cqlsh tests in cassandra repo easier (CASSANDRA-14951)
 * If SizeEstimatesRecorder misses a 'onDropTable' notification, the size_estimates table will never be cleared for that table. (CASSANDRA-14905)
 * Counters fail to increment in 2.1/2.2 to 3.X mixed version clusters (CASSANDRA-14958)
 * Streaming needs to synchronise access to LifecycleTransaction (CASSANDRA-14554)
 * Fix cassandra-stress write hang with default options (CASSANDRA-14616)
 * Differentiate between slices and RTs when decoding legacy bounds (CASSANDRA-14919)
 * Netty epoll IOExceptions caused by unclean client disconnects being logged at INFO (CASSANDRA-14909)
 * Unfiltered.isEmpty conflicts with Row extends AbstractCollection.isEmpty (CASSANDRA-14588)
 * RangeTombstoneList doesn't properly clean up mergeable or superseded rts in some cases (CASSANDRA-14894)
 * Fix handling of collection tombstones for dropped columns from legacy sstables (CASSANDRA-14912)
 * Throw exception if Columns serialized subset encode more columns than possible (CASSANDRA-14591)
 * Drop/add column name with different Kind can result in corruption (CASSANDRA-14843)
 * Fix missing rows when reading 2.1 SSTables with static columns in 3.0 (CASSANDRA-14873)
 * Move TWCS message 'No compaction necessary for bucket size' to Trace level (CASSANDRA-14884)
 * Sstable min/max metadata can cause data loss (CASSANDRA-14861)
 * Dropped columns can cause reverse sstable iteration to return prematurely (CASSANDRA-14838)
 * Legacy sstables with  multi block range tombstones create invalid bound sequences (CASSANDRA-14823)
 * Expand range tombstone validation checks to multiple interim request stages (CASSANDRA-14824)
 * Reverse order reads can return incomplete results (CASSANDRA-14803)
 * Avoid calling iter.next() in a loop when notifying indexers about range tombstones (CASSANDRA-14794)
 * Fix purging semi-expired RT boundaries in reversed iterators (CASSANDRA-14672)
 * DESC order reads can fail to return the last Unfiltered in the partition (CASSANDRA-14766)
 * Fix corrupted collection deletions for dropped columns in 3.0 <-> 2.{1,2} messages (CASSANDRA-14568)
 * Fix corrupted static collection deletions in 3.0 <-> 2.{1,2} messages (CASSANDRA-14568)
 * Handle failures in parallelAllSSTableOperation (cleanup/upgradesstables/etc) (CASSANDRA-14657)
 * Improve TokenMetaData cache populating performance avoid long locking (CASSANDRA-14660)
 * Backport: Flush netty client messages immediately (not by default) (CASSANDRA-13651)
 * Fix static column order for SELECT * wildcard queries (CASSANDRA-14638)
 * sstableloader should use discovered broadcast address to connect intra-cluster (CASSANDRA-14522)
 * Fix reading columns with non-UTF names from schema (CASSANDRA-14468)
Merged from 2.2:
 * CircleCI docker image should bake in more dependencies (CASSANDRA-14985)
 * Don't enable client transports when bootstrap is pending (CASSANDRA-14525)
 * MigrationManager attempts to pull schema from different major version nodes (CASSANDRA-14928)
 * Fix incorrect cqlsh results when selecting same columns multiple times (CASSANDRA-13262)
 * Returns null instead of NaN or Infinity in JSON strings (CASSANDRA-14377)
Merged from 2.1:
 * Paged Range Slice queries with DISTINCT can drop rows from results (CASSANDRA-14956)
 * Update release checksum algorithms to SHA-256, SHA-512 (CASSANDRA-14970)


3.11.3
 * Validate supported column type with SASI analyzer (CASSANDRA-13669)
 * Remove BTree.Builder Recycler to reduce memory usage (CASSANDRA-13929)
 * Reduce nodetool GC thread count (CASSANDRA-14475)
 * Fix New SASI view creation during Index Redistribution (CASSANDRA-14055)
 * Remove string formatting lines from BufferPool hot path (CASSANDRA-14416)
 * Update metrics to 3.1.5 (CASSANDRA-12924)
 * Detect OpenJDK jvm type and architecture (CASSANDRA-12793)
 * Don't use guava collections in the non-system keyspace jmx attributes (CASSANDRA-12271)
 * Allow existing nodes to use all peers in shadow round (CASSANDRA-13851)
 * Fix cqlsh to read connection.ssl cqlshrc option again (CASSANDRA-14299)
 * Downgrade log level to trace for CommitLogSegmentManager (CASSANDRA-14370)
 * CQL fromJson(null) throws NullPointerException (CASSANDRA-13891)
 * Serialize empty buffer as empty string for json output format (CASSANDRA-14245)
 * Allow logging implementation to be interchanged for embedded testing (CASSANDRA-13396)
 * SASI tokenizer for simple delimiter based entries (CASSANDRA-14247)
 * Fix Loss of digits when doing CAST from varint/bigint to decimal (CASSANDRA-14170)
 * RateBasedBackPressure unnecessarily invokes a lock on the Guava RateLimiter (CASSANDRA-14163)
 * Fix wildcard GROUP BY queries (CASSANDRA-14209)
Merged from 3.0:
 * Fix corrupted static collection deletions in 3.0 -> 2.{1,2} messages (CASSANDRA-14568)
 * Fix potential IndexOutOfBoundsException with counters (CASSANDRA-14167)
 * Always close RT markers returned by ReadCommand#executeLocally() (CASSANDRA-14515)
 * Reverse order queries with range tombstones can cause data loss (CASSANDRA-14513)
 * Fix regression of lagging commitlog flush log message (CASSANDRA-14451)
 * Add Missing dependencies in pom-all (CASSANDRA-14422)
 * Cleanup StartupClusterConnectivityChecker and PING Verb (CASSANDRA-14447)
 * Fix deprecated repair error notifications from 3.x clusters to legacy JMX clients (CASSANDRA-13121)
 * Cassandra not starting when using enhanced startup scripts in windows (CASSANDRA-14418)
 * Fix progress stats and units in compactionstats (CASSANDRA-12244)
 * Better handle missing partition columns in system_schema.columns (CASSANDRA-14379)
 * Delay hints store excise by write timeout to avoid race with decommission (CASSANDRA-13740)
 * Deprecate background repair and probablistic read_repair_chance table options
   (CASSANDRA-13910)
 * Add missed CQL keywords to documentation (CASSANDRA-14359)
 * Fix unbounded validation compactions on repair / revert CASSANDRA-13797 (CASSANDRA-14332)
 * Avoid deadlock when running nodetool refresh before node is fully up (CASSANDRA-14310)
 * Handle all exceptions when opening sstables (CASSANDRA-14202)
 * Handle incompletely written hint descriptors during startup (CASSANDRA-14080)
 * Handle repeat open bound from SRP in read repair (CASSANDRA-14330)
 * Respect max hint window when hinting for LWT (CASSANDRA-14215)
 * Adding missing WriteType enum values to v3, v4, and v5 spec (CASSANDRA-13697)
 * Don't regenerate bloomfilter and summaries on startup (CASSANDRA-11163)
 * Fix NPE when performing comparison against a null frozen in LWT (CASSANDRA-14087)
 * Log when SSTables are deleted (CASSANDRA-14302)
 * Fix batch commitlog sync regression (CASSANDRA-14292)
 * Write to pending endpoint when view replica is also base replica (CASSANDRA-14251)
 * Chain commit log marker potential performance regression in batch commit mode (CASSANDRA-14194)
 * Fully utilise specified compaction threads (CASSANDRA-14210)
 * Pre-create deletion log records to finish compactions quicker (CASSANDRA-12763)
Merged from 2.2:
 * Fix bug that prevented compaction of SSTables after full repairs (CASSANDRA-14423)
 * Incorrect counting of pending messages in OutboundTcpConnection (CASSANDRA-11551)
 * Fix compaction failure caused by reading un-flushed data (CASSANDRA-12743)
 * Use Bounds instead of Range for sstables in anticompaction (CASSANDRA-14411)
 * Fix JSON queries with IN restrictions and ORDER BY clause (CASSANDRA-14286)
 * Backport circleci yaml (CASSANDRA-14240)
Merged from 2.1:
 * Check checksum before decompressing data (CASSANDRA-14284)
 * CVE-2017-5929 Security vulnerability in Logback warning in NEWS.txt (CASSANDRA-14183)


3.11.2
 * Fix ReadCommandTest (CASSANDRA-14234)
 * Remove trailing period from latency reports at keyspace level (CASSANDRA-14233)
 * Backport CASSANDRA-13080: Use new token allocation for non bootstrap case as well (CASSANDRA-14212)
 * Remove dependencies on JVM internal classes from JMXServerUtils (CASSANDRA-14173)
 * Add DEFAULT, UNSET, MBEAN and MBEANS to `ReservedKeywords` (CASSANDRA-14205)
 * Add Unittest for schema migration fix (CASSANDRA-14140)
 * Print correct snitch info from nodetool describecluster (CASSANDRA-13528)
 * Close socket on error during connect on OutboundTcpConnection (CASSANDRA-9630)
 * Enable CDC unittest (CASSANDRA-14141)
 * Acquire read lock before accessing CompactionStrategyManager fields (CASSANDRA-14139)
 * Split CommitLogStressTest to avoid timeout (CASSANDRA-14143)
 * Avoid invalidating disk boundaries unnecessarily (CASSANDRA-14083)
 * Avoid exposing compaction strategy index externally (CASSANDRA-14082)
 * Prevent continuous schema exchange between 3.0 and 3.11 nodes (CASSANDRA-14109)
 * Fix imbalanced disks when replacing node with same address with JBOD (CASSANDRA-14084)
 * Reload compaction strategies when disk boundaries are invalidated (CASSANDRA-13948)
 * Remove OpenJDK log warning (CASSANDRA-13916)
 * Prevent compaction strategies from looping indefinitely (CASSANDRA-14079)
 * Cache disk boundaries (CASSANDRA-13215)
 * Add asm jar to build.xml for maven builds (CASSANDRA-11193)
 * Round buffer size to powers of 2 for the chunk cache (CASSANDRA-13897)
 * Update jackson JSON jars (CASSANDRA-13949)
 * Avoid locks when checking LCS fanout and if we should defrag (CASSANDRA-13930)
 * Correctly count range tombstones in traces and tombstone thresholds (CASSANDRA-8527)
Merged from 3.0:
 * Add MinGW uname check to start scripts (CASSANDRA-12840)
 * Use the correct digest file and reload sstable metadata in nodetool verify (CASSANDRA-14217)
 * Handle failure when mutating repaired status in Verifier (CASSANDRA-13933)
 * Set encoding for javadoc generation (CASSANDRA-14154)
 * Fix index target computation for dense composite tables with dropped compact storage (CASSANDRA-14104)
 * Improve commit log chain marker updating (CASSANDRA-14108)
 * Extra range tombstone bound creates double rows (CASSANDRA-14008)
 * Fix SStable ordering by max timestamp in SinglePartitionReadCommand (CASSANDRA-14010)
 * Accept role names containing forward-slash (CASSANDRA-14088)
 * Optimize CRC check chance probability calculations (CASSANDRA-14094)
 * Fix cleanup on keyspace with no replicas (CASSANDRA-13526)
 * Fix updating base table rows with TTL not removing view entries (CASSANDRA-14071)
 * Reduce garbage created by DynamicSnitch (CASSANDRA-14091)
 * More frequent commitlog chained markers (CASSANDRA-13987)
 * Fix serialized size of DataLimits (CASSANDRA-14057)
 * Add flag to allow dropping oversized read repair mutations (CASSANDRA-13975)
 * Fix SSTableLoader logger message (CASSANDRA-14003)
 * Fix repair race that caused gossip to block (CASSANDRA-13849)
 * Tracing interferes with digest requests when using RandomPartitioner (CASSANDRA-13964)
 * Add flag to disable materialized views, and warnings on creation (CASSANDRA-13959)
 * Don't let user drop or generally break tables in system_distributed (CASSANDRA-13813)
 * Provide a JMX call to sync schema with local storage (CASSANDRA-13954)
 * Mishandling of cells for removed/dropped columns when reading legacy files (CASSANDRA-13939)
 * Deserialise sstable metadata in nodetool verify (CASSANDRA-13922)
Merged from 2.2:
 * Fix the inspectJvmOptions startup check (CASSANDRA-14112)
 * Fix race that prevents submitting compaction for a table when executor is full (CASSANDRA-13801)
 * Rely on the JVM to handle OutOfMemoryErrors (CASSANDRA-13006)
 * Grab refs during scrub/index redistribution/cleanup (CASSANDRA-13873)
Merged from 2.1:
 * Protect against overflow of local expiration time (CASSANDRA-14092)
 * RPM package spec: fix permissions for installed jars and config files (CASSANDRA-14181)
 * More PEP8 compiance for cqlsh (CASSANDRA-14021)


3.11.1
 * Fix the computation of cdc_total_space_in_mb for exabyte filesystems (CASSANDRA-13808)
 * AbstractTokenTreeBuilder#serializedSize returns wrong value when there is a single leaf and overflow collisions (CASSANDRA-13869)
 * Add a compaction option to TWCS to ignore sstables overlapping checks (CASSANDRA-13418)
 * BTree.Builder memory leak (CASSANDRA-13754)
 * Revert CASSANDRA-10368 of supporting non-pk column filtering due to correctness (CASSANDRA-13798)
 * Add a skip read validation flag to cassandra-stress (CASSANDRA-13772)
 * Fix cassandra-stress hang issues when an error during cluster connection happens (CASSANDRA-12938)
 * Better bootstrap failure message when blocked by (potential) range movement (CASSANDRA-13744)
 * "ignore" option is ignored in sstableloader (CASSANDRA-13721)
 * Deadlock in AbstractCommitLogSegmentManager (CASSANDRA-13652)
 * Duplicate the buffer before passing it to analyser in SASI operation (CASSANDRA-13512)
 * Properly evict pstmts from prepared statements cache (CASSANDRA-13641)
Merged from 3.0:
 * Improve TRUNCATE performance (CASSANDRA-13909)
 * Implement short read protection on partition boundaries (CASSANDRA-13595)
 * Fix ISE thrown by UPI.Serializer.hasNext() for some SELECT queries (CASSANDRA-13911)
 * Filter header only commit logs before recovery (CASSANDRA-13918)
 * AssertionError prepending to a list (CASSANDRA-13149)
 * Fix support for SuperColumn tables (CASSANDRA-12373)
 * Handle limit correctly on tables with strict liveness (CASSANDRA-13883)
 * Fix missing original update in TriggerExecutor (CASSANDRA-13894)
 * Remove non-rpc-ready nodes from counter leader candidates (CASSANDRA-13043)
 * Improve short read protection performance (CASSANDRA-13794)
 * Fix sstable reader to support range-tombstone-marker for multi-slices (CASSANDRA-13787)
 * Fix short read protection for tables with no clustering columns (CASSANDRA-13880)
 * Make isBuilt volatile in PartitionUpdate (CASSANDRA-13619)
 * Prevent integer overflow of timestamps in CellTest and RowsTest (CASSANDRA-13866)
 * Fix counter application order in short read protection (CASSANDRA-12872)
 * Don't block RepairJob execution on validation futures (CASSANDRA-13797)
 * Wait for all management tasks to complete before shutting down CLSM (CASSANDRA-13123)
 * INSERT statement fails when Tuple type is used as clustering column with default DESC order (CASSANDRA-13717)
 * Fix pending view mutations handling and cleanup batchlog when there are local and remote paired mutations (CASSANDRA-13069)
 * Improve config validation and documentation on overflow and NPE (CASSANDRA-13622)
 * Range deletes in a CAS batch are ignored (CASSANDRA-13655)
 * Avoid assertion error when IndexSummary > 2G (CASSANDRA-12014)
 * Change repair midpoint logging for tiny ranges (CASSANDRA-13603)
 * Better handle corrupt final commitlog segment (CASSANDRA-11995)
 * StreamingHistogram is not thread safe (CASSANDRA-13756)
 * Fix MV timestamp issues (CASSANDRA-11500)
 * Better tolerate improperly formatted bcrypt hashes (CASSANDRA-13626)
 * Fix race condition in read command serialization (CASSANDRA-13363)
 * Fix AssertionError in short read protection (CASSANDRA-13747)
 * Don't skip corrupted sstables on startup (CASSANDRA-13620)
 * Fix the merging of cells with different user type versions (CASSANDRA-13776)
 * Copy session properties on cqlsh.py do_login (CASSANDRA-13640)
 * Potential AssertionError during ReadRepair of range tombstone and partition deletions (CASSANDRA-13719)
 * Don't let stress write warmup data if n=0 (CASSANDRA-13773)
 * Gossip thread slows down when using batch commit log (CASSANDRA-12966)
 * Randomize batchlog endpoint selection with only 1 or 2 racks (CASSANDRA-12884)
 * Fix digest calculation for counter cells (CASSANDRA-13750)
 * Fix ColumnDefinition.cellValueType() for non-frozen collection and change SSTabledump to use type.toJSONString() (CASSANDRA-13573)
 * Skip materialized view addition if the base table doesn't exist (CASSANDRA-13737)
 * Drop table should remove corresponding entries in dropped_columns table (CASSANDRA-13730)
 * Log warn message until legacy auth tables have been migrated (CASSANDRA-13371)
 * Fix incorrect [2.1 <- 3.0] serialization of counter cells created in 2.0 (CASSANDRA-13691)
 * Fix invalid writetime for null cells (CASSANDRA-13711)
 * Fix ALTER TABLE statement to atomically propagate changes to the table and its MVs (CASSANDRA-12952)
 * Fixed ambiguous output of nodetool tablestats command (CASSANDRA-13722)
 * Fix Digest mismatch Exception if hints file has UnknownColumnFamily (CASSANDRA-13696)
 * Purge tombstones created by expired cells (CASSANDRA-13643)
 * Make concat work with iterators that have different subsets of columns (CASSANDRA-13482)
 * Set test.runners based on cores and memory size (CASSANDRA-13078)
 * Allow different NUMACTL_ARGS to be passed in (CASSANDRA-13557)
 * Allow native function calls in CQLSSTableWriter (CASSANDRA-12606)
 * Fix secondary index queries on COMPACT tables (CASSANDRA-13627)
 * Nodetool listsnapshots output is missing a newline, if there are no snapshots (CASSANDRA-13568)
 * sstabledump reports incorrect usage for argument order (CASSANDRA-13532)
Merged from 2.2:
 * Safely handle empty buffers when outputting to JSON (CASSANDRA-13868)
 * Copy session properties on cqlsh.py do_login (CASSANDRA-13847)
 * Fix load over calculated issue in IndexSummaryRedistribution (CASSANDRA-13738)
 * Fix compaction and flush exception not captured (CASSANDRA-13833)
 * Uncaught exceptions in Netty pipeline (CASSANDRA-13649)
 * Prevent integer overflow on exabyte filesystems (CASSANDRA-13067)
 * Fix queries with LIMIT and filtering on clustering columns (CASSANDRA-11223)
 * Fix potential NPE when resume bootstrap fails (CASSANDRA-13272)
 * Fix toJSONString for the UDT, tuple and collection types (CASSANDRA-13592)
 * Fix nested Tuples/UDTs validation (CASSANDRA-13646)
Merged from 2.1:
 * Clone HeartBeatState when building gossip messages. Make its generation/version volatile (CASSANDRA-13700)


3.11.0
 * Allow native function calls in CQLSSTableWriter (CASSANDRA-12606)
 * Replace string comparison with regex/number checks in MessagingService test (CASSANDRA-13216)
 * Fix formatting of duration columns in CQLSH (CASSANDRA-13549)
 * Fix the problem with duplicated rows when using paging with SASI (CASSANDRA-13302)
 * Allow CONTAINS statements filtering on the partition key and it’s parts (CASSANDRA-13275)
 * Fall back to even ranges calculation in clusters with vnodes when tokens are distributed unevenly (CASSANDRA-13229)
 * Fix duration type validation to prevent overflow (CASSANDRA-13218)
 * Forbid unsupported creation of SASI indexes over partition key columns (CASSANDRA-13228)
 * Reject multiple values for a key in CQL grammar. (CASSANDRA-13369)
 * UDA fails without input rows (CASSANDRA-13399)
 * Fix compaction-stress by using daemonInitialization (CASSANDRA-13188)
 * V5 protocol flags decoding broken (CASSANDRA-13443)
 * Use write lock not read lock for removing sstables from compaction strategies. (CASSANDRA-13422)
 * Use corePoolSize equal to maxPoolSize in JMXEnabledThreadPoolExecutors (CASSANDRA-13329)
 * Avoid rebuilding SASI indexes containing no values (CASSANDRA-12962)
 * Add charset to Analyser input stream (CASSANDRA-13151)
 * Fix testLimitSSTables flake caused by concurrent flush (CASSANDRA-12820)
 * cdc column addition strikes again (CASSANDRA-13382)
 * Fix static column indexes (CASSANDRA-13277)
 * DataOutputBuffer.asNewBuffer broken (CASSANDRA-13298)
 * unittest CipherFactoryTest failed on MacOS (CASSANDRA-13370)
 * Forbid SELECT restrictions and CREATE INDEX over non-frozen UDT columns (CASSANDRA-13247)
 * Default logging we ship will incorrectly print "?:?" for "%F:%L" pattern (CASSANDRA-13317)
 * Possible AssertionError in UnfilteredRowIteratorWithLowerBound (CASSANDRA-13366)
 * Support unaligned memory access for AArch64 (CASSANDRA-13326)
 * Improve SASI range iterator efficiency on intersection with an empty range (CASSANDRA-12915).
 * Fix equality comparisons of columns using the duration type (CASSANDRA-13174)
 * Obfuscate password in stress-graphs (CASSANDRA-12233)
 * Move to FastThreadLocalThread and FastThreadLocal (CASSANDRA-13034)
 * nodetool stopdaemon errors out (CASSANDRA-13030)
 * Tables in system_distributed should not use gcgs of 0 (CASSANDRA-12954)
 * Fix primary index calculation for SASI (CASSANDRA-12910)
 * More fixes to the TokenAllocator (CASSANDRA-12990)
 * NoReplicationTokenAllocator should work with zero replication factor (CASSANDRA-12983)
 * Address message coalescing regression (CASSANDRA-12676)
 * Delete illegal character from StandardTokenizerImpl.jflex (CASSANDRA-13417)
 * Fix cqlsh automatic protocol downgrade regression (CASSANDRA-13307)
 * Tracing payload not passed from QueryMessage to tracing session (CASSANDRA-12835)
Merged from 3.0:
 * Ensure int overflow doesn't occur when calculating large partition warning size (CASSANDRA-13172)
 * Ensure consistent view of partition columns between coordinator and replica in ColumnFilter (CASSANDRA-13004)
 * Failed unregistering mbean during drop keyspace (CASSANDRA-13346)
 * nodetool scrub/cleanup/upgradesstables exit code is wrong (CASSANDRA-13542)
 * Fix the reported number of sstable data files accessed per read (CASSANDRA-13120)
 * Fix schema digest mismatch during rolling upgrades from versions before 3.0.12 (CASSANDRA-13559)
 * Upgrade JNA version to 4.4.0 (CASSANDRA-13072)
 * Interned ColumnIdentifiers should use minimal ByteBuffers (CASSANDRA-13533)
 * ReverseIndexedReader may drop rows during 2.1 to 3.0 upgrade (CASSANDRA-13525)
 * Fix repair process violating start/end token limits for small ranges (CASSANDRA-13052)
 * Add storage port options to sstableloader (CASSANDRA-13518)
 * Properly handle quoted index names in cqlsh DESCRIBE output (CASSANDRA-12847)
 * Avoid reading static row twice from old format sstables (CASSANDRA-13236)
 * Fix NPE in StorageService.excise() (CASSANDRA-13163)
 * Expire OutboundTcpConnection messages by a single Thread (CASSANDRA-13265)
 * Fail repair if insufficient responses received (CASSANDRA-13397)
 * Fix SSTableLoader fail when the loaded table contains dropped columns (CASSANDRA-13276)
 * Avoid name clashes in CassandraIndexTest (CASSANDRA-13427)
 * Handling partially written hint files (CASSANDRA-12728)
 * Interrupt replaying hints on decommission (CASSANDRA-13308)
 * Handling partially written hint files (CASSANDRA-12728)
 * Fix NPE issue in StorageService (CASSANDRA-13060)
 * Make reading of range tombstones more reliable (CASSANDRA-12811)
 * Fix startup problems due to schema tables not completely flushed (CASSANDRA-12213)
 * Fix view builder bug that can filter out data on restart (CASSANDRA-13405)
 * Fix 2i page size calculation when there are no regular columns (CASSANDRA-13400)
 * Fix the conversion of 2.X expired rows without regular column data (CASSANDRA-13395)
 * Fix hint delivery when using ext+internal IPs with prefer_local enabled (CASSANDRA-13020)
 * Fix possible NPE on upgrade to 3.0/3.X in case of IO errors (CASSANDRA-13389)
 * Legacy deserializer can create empty range tombstones (CASSANDRA-13341)
 * Legacy caching options can prevent 3.0 upgrade (CASSANDRA-13384)
 * Use the Kernel32 library to retrieve the PID on Windows and fix startup checks (CASSANDRA-13333)
 * Fix code to not exchange schema across major versions (CASSANDRA-13274)
 * Dropping column results in "corrupt" SSTable (CASSANDRA-13337)
 * Bugs handling range tombstones in the sstable iterators (CASSANDRA-13340)
 * Fix CONTAINS filtering for null collections (CASSANDRA-13246)
 * Applying: Use a unique metric reservoir per test run when using Cassandra-wide metrics residing in MBeans (CASSANDRA-13216)
 * Propagate row deletions in 2i tables on upgrade (CASSANDRA-13320)
 * Slice.isEmpty() returns false for some empty slices (CASSANDRA-13305)
 * Add formatted row output to assertEmpty in CQL Tester (CASSANDRA-13238)
 * Prevent data loss on upgrade 2.1 - 3.0 by adding component separator to LogRecord absolute path (CASSANDRA-13294)
 * Improve testing on macOS by eliminating sigar logging (CASSANDRA-13233)
 * Cqlsh copy-from should error out when csv contains invalid data for collections (CASSANDRA-13071)
 * Fix "multiple versions of ant detected..." when running ant test (CASSANDRA-13232)
 * Coalescing strategy sleeps too much (CASSANDRA-13090)
 * Faster StreamingHistogram (CASSANDRA-13038)
 * Legacy deserializer can create unexpected boundary range tombstones (CASSANDRA-13237)
 * Remove unnecessary assertion from AntiCompactionTest (CASSANDRA-13070)
 * Fix cqlsh COPY for dates before 1900 (CASSANDRA-13185)
 * Use keyspace replication settings on system.size_estimates table (CASSANDRA-9639)
 * Add vm.max_map_count StartupCheck (CASSANDRA-13008)
 * Hint related logging should include the IP address of the destination in addition to
   host ID (CASSANDRA-13205)
 * Reloading logback.xml does not work (CASSANDRA-13173)
 * Lightweight transactions temporarily fail after upgrade from 2.1 to 3.0 (CASSANDRA-13109)
 * Duplicate rows after upgrading from 2.1.16 to 3.0.10/3.9 (CASSANDRA-13125)
 * Fix UPDATE queries with empty IN restrictions (CASSANDRA-13152)
 * Fix handling of partition with partition-level deletion plus
   live rows in sstabledump (CASSANDRA-13177)
 * Provide user workaround when system_schema.columns does not contain entries
   for a table that's in system_schema.tables (CASSANDRA-13180)
 * Nodetool upgradesstables/scrub/compact ignores system tables (CASSANDRA-13410)
 * Fix schema version calculation for rolling upgrades (CASSANDRA-13441)
Merged from 2.2:
 * Nodes started with join_ring=False should be able to serve requests when authentication is enabled (CASSANDRA-11381)
 * cqlsh COPY FROM: increment error count only for failures, not for attempts (CASSANDRA-13209)
 * Avoid starting gossiper in RemoveTest (CASSANDRA-13407)
 * Fix weightedSize() for row-cache reported by JMX and NodeTool (CASSANDRA-13393)
 * Fix JVM metric names (CASSANDRA-13103)
 * Honor truststore-password parameter in cassandra-stress (CASSANDRA-12773)
 * Discard in-flight shadow round responses (CASSANDRA-12653)
 * Don't anti-compact repaired data to avoid inconsistencies (CASSANDRA-13153)
 * Wrong logger name in AnticompactionTask (CASSANDRA-13343)
 * Commitlog replay may fail if last mutation is within 4 bytes of end of segment (CASSANDRA-13282)
 * Fix queries updating multiple time the same list (CASSANDRA-13130)
 * Fix GRANT/REVOKE when keyspace isn't specified (CASSANDRA-13053)
 * Fix flaky LongLeveledCompactionStrategyTest (CASSANDRA-12202)
 * Fix failing COPY TO STDOUT (CASSANDRA-12497)
 * Fix ColumnCounter::countAll behaviour for reverse queries (CASSANDRA-13222)
 * Exceptions encountered calling getSeeds() breaks OTC thread (CASSANDRA-13018)
 * Fix negative mean latency metric (CASSANDRA-12876)
 * Use only one file pointer when creating commitlog segments (CASSANDRA-12539)
Merged from 2.1:
 * Fix 2ndary index queries on partition keys for tables with static columns (CASSANDRA-13147)
 * Fix ParseError unhashable type list in cqlsh copy from (CASSANDRA-13364)
 * Remove unused repositories (CASSANDRA-13278)
 * Log stacktrace of uncaught exceptions (CASSANDRA-13108)
 * Use portable stderr for java error in startup (CASSANDRA-13211)
 * Fix Thread Leak in OutboundTcpConnection (CASSANDRA-13204)
 * Coalescing strategy can enter infinite loop (CASSANDRA-13159)


3.10
 * Fix secondary index queries regression (CASSANDRA-13013)
 * Add duration type to the protocol V5 (CASSANDRA-12850)
 * Fix duration type validation (CASSANDRA-13143)
 * Fix flaky GcCompactionTest (CASSANDRA-12664)
 * Fix TestHintedHandoff.hintedhandoff_decom_test (CASSANDRA-13058)
 * Fixed query monitoring for range queries (CASSANDRA-13050)
 * Remove outboundBindAny configuration property (CASSANDRA-12673)
 * Use correct bounds for all-data range when filtering (CASSANDRA-12666)
 * Remove timing window in test case (CASSANDRA-12875)
 * Resolve unit testing without JCE security libraries installed (CASSANDRA-12945)
 * Fix inconsistencies in cassandra-stress load balancing policy (CASSANDRA-12919)
 * Fix validation of non-frozen UDT cells (CASSANDRA-12916)
 * Don't shut down socket input/output on StreamSession (CASSANDRA-12903)
 * Fix Murmur3PartitionerTest (CASSANDRA-12858)
 * Move cqlsh syntax rules into separate module and allow easier customization (CASSANDRA-12897)
 * Fix CommitLogSegmentManagerTest (CASSANDRA-12283)
 * Fix cassandra-stress truncate option (CASSANDRA-12695)
 * Fix crossNode value when receiving messages (CASSANDRA-12791)
 * Don't load MX4J beans twice (CASSANDRA-12869)
 * Extend native protocol request flags, add versions to SUPPORTED, and introduce ProtocolVersion enum (CASSANDRA-12838)
 * Set JOINING mode when running pre-join tasks (CASSANDRA-12836)
 * remove net.mintern.primitive library due to license issue (CASSANDRA-12845)
 * Properly format IPv6 addresses when logging JMX service URL (CASSANDRA-12454)
 * Optimize the vnode allocation for single replica per DC (CASSANDRA-12777)
 * Use non-token restrictions for bounds when token restrictions are overridden (CASSANDRA-12419)
 * Fix CQLSH auto completion for PER PARTITION LIMIT (CASSANDRA-12803)
 * Use different build directories for Eclipse and Ant (CASSANDRA-12466)
 * Avoid potential AttributeError in cqlsh due to no table metadata (CASSANDRA-12815)
 * Fix RandomReplicationAwareTokenAllocatorTest.testExistingCluster (CASSANDRA-12812)
 * Upgrade commons-codec to 1.9 (CASSANDRA-12790)
 * Make the fanout size for LeveledCompactionStrategy to be configurable (CASSANDRA-11550)
 * Add duration data type (CASSANDRA-11873)
 * Fix timeout in ReplicationAwareTokenAllocatorTest (CASSANDRA-12784)
 * Improve sum aggregate functions (CASSANDRA-12417)
 * Make cassandra.yaml docs for batch_size_*_threshold_in_kb reflect changes in CASSANDRA-10876 (CASSANDRA-12761)
 * cqlsh fails to format collections when using aliases (CASSANDRA-11534)
 * Check for hash conflicts in prepared statements (CASSANDRA-12733)
 * Exit query parsing upon first error (CASSANDRA-12598)
 * Fix cassandra-stress to use single seed in UUID generation (CASSANDRA-12729)
 * CQLSSTableWriter does not allow Update statement (CASSANDRA-12450)
 * Config class uses boxed types but DD exposes primitive types (CASSANDRA-12199)
 * Add pre- and post-shutdown hooks to Storage Service (CASSANDRA-12461)
 * Add hint delivery metrics (CASSANDRA-12693)
 * Remove IndexInfo cache from FileIndexInfoRetriever (CASSANDRA-12731)
 * ColumnIndex does not reuse buffer (CASSANDRA-12502)
 * cdc column addition still breaks schema migration tasks (CASSANDRA-12697)
 * Upgrade metrics-reporter dependencies (CASSANDRA-12089)
 * Tune compaction thread count via nodetool (CASSANDRA-12248)
 * Add +=/-= shortcut syntax for update queries (CASSANDRA-12232)
 * Include repair session IDs in repair start message (CASSANDRA-12532)
 * Add a blocking task to Index, run before joining the ring (CASSANDRA-12039)
 * Fix NPE when using CQLSSTableWriter (CASSANDRA-12667)
 * Support optional backpressure strategies at the coordinator (CASSANDRA-9318)
 * Make randompartitioner work with new vnode allocation (CASSANDRA-12647)
 * Fix cassandra-stress graphing (CASSANDRA-12237)
 * Allow filtering on partition key columns for queries without secondary indexes (CASSANDRA-11031)
 * Fix Cassandra Stress reporting thread model and precision (CASSANDRA-12585)
 * Add JMH benchmarks.jar (CASSANDRA-12586)
 * Cleanup uses of AlterTableStatementColumn (CASSANDRA-12567)
 * Add keep-alive to streaming (CASSANDRA-11841)
 * Tracing payload is passed through newSession(..) (CASSANDRA-11706)
 * avoid deleting non existing sstable files and improve related log messages (CASSANDRA-12261)
 * json/yaml output format for nodetool compactionhistory (CASSANDRA-12486)
 * Retry all internode messages once after a connection is
   closed and reopened (CASSANDRA-12192)
 * Add support to rebuild from targeted replica (CASSANDRA-9875)
 * Add sequence distribution type to cassandra stress (CASSANDRA-12490)
 * "SELECT * FROM foo LIMIT ;" does not error out (CASSANDRA-12154)
 * Define executeLocally() at the ReadQuery Level (CASSANDRA-12474)
 * Extend read/write failure messages with a map of replica addresses
   to error codes in the v5 native protocol (CASSANDRA-12311)
 * Fix rebuild of SASI indexes with existing index files (CASSANDRA-12374)
 * Let DatabaseDescriptor not implicitly startup services (CASSANDRA-9054, 12550)
 * Fix clustering indexes in presence of static columns in SASI (CASSANDRA-12378)
 * Fix queries on columns with reversed type on SASI indexes (CASSANDRA-12223)
 * Added slow query log (CASSANDRA-12403)
 * Count full coordinated request against timeout (CASSANDRA-12256)
 * Allow TTL with null value on insert and update (CASSANDRA-12216)
 * Make decommission operation resumable (CASSANDRA-12008)
 * Add support to one-way targeted repair (CASSANDRA-9876)
 * Remove clientutil jar (CASSANDRA-11635)
 * Fix compaction throughput throttle (CASSANDRA-12366, CASSANDRA-12717)
 * Delay releasing Memtable memory on flush until PostFlush has finished running (CASSANDRA-12358)
 * Cassandra stress should dump all setting on startup (CASSANDRA-11914)
 * Make it possible to compact a given token range (CASSANDRA-10643)
 * Allow updating DynamicEndpointSnitch properties via JMX (CASSANDRA-12179)
 * Collect metrics on queries by consistency level (CASSANDRA-7384)
 * Add support for GROUP BY to SELECT statement (CASSANDRA-10707)
 * Deprecate memtable_cleanup_threshold and update default for memtable_flush_writers (CASSANDRA-12228)
 * Upgrade to OHC 0.4.4 (CASSANDRA-12133)
 * Add version command to cassandra-stress (CASSANDRA-12258)
 * Create compaction-stress tool (CASSANDRA-11844)
 * Garbage-collecting compaction operation and schema option (CASSANDRA-7019)
 * Add beta protocol flag for v5 native protocol (CASSANDRA-12142)
 * Support filtering on non-PRIMARY KEY columns in the CREATE
   MATERIALIZED VIEW statement's WHERE clause (CASSANDRA-10368)
 * Unify STDOUT and SYSTEMLOG logback format (CASSANDRA-12004)
 * COPY FROM should raise error for non-existing input files (CASSANDRA-12174)
 * Faster write path (CASSANDRA-12269)
 * Option to leave omitted columns in INSERT JSON unset (CASSANDRA-11424)
 * Support json/yaml output in nodetool tpstats (CASSANDRA-12035)
 * Expose metrics for successful/failed authentication attempts (CASSANDRA-10635)
 * Prepend snapshot name with "truncated" or "dropped" when a snapshot
   is taken before truncating or dropping a table (CASSANDRA-12178)
 * Optimize RestrictionSet (CASSANDRA-12153)
 * cqlsh does not automatically downgrade CQL version (CASSANDRA-12150)
 * Omit (de)serialization of state variable in UDAs (CASSANDRA-9613)
 * Create a system table to expose prepared statements (CASSANDRA-8831)
 * Reuse DataOutputBuffer from ColumnIndex (CASSANDRA-11970)
 * Remove DatabaseDescriptor dependency from SegmentedFile (CASSANDRA-11580)
 * Add supplied username to authentication error messages (CASSANDRA-12076)
 * Remove pre-startup check for open JMX port (CASSANDRA-12074)
 * Remove compaction Severity from DynamicEndpointSnitch (CASSANDRA-11738)
 * Restore resumable hints delivery (CASSANDRA-11960)
 * Properly report LWT contention (CASSANDRA-12626)
Merged from 3.0:
 * Dump threads when unit tests time out (CASSANDRA-13117)
 * Better error when modifying function permissions without explicit keyspace (CASSANDRA-12925)
 * Indexer is not correctly invoked when building indexes over sstables (CASSANDRA-13075)
 * Read repair is not blocking repair to finish in foreground repair (CASSANDRA-13115)
 * Stress daemon help is incorrect(CASSANDRA-12563)
 * Remove ALTER TYPE support (CASSANDRA-12443)
 * Fix assertion for certain legacy range tombstone pattern (CASSANDRA-12203)
 * Replace empty strings with null values if they cannot be converted (CASSANDRA-12794)
 * Fix deserialization of 2.x DeletedCells (CASSANDRA-12620)
 * Add parent repair session id to anticompaction log message (CASSANDRA-12186)
 * Improve contention handling on failure to acquire MV lock for streaming and hints (CASSANDRA-12905)
 * Fix DELETE and UPDATE queries with empty IN restrictions (CASSANDRA-12829)
 * Mark MVs as built after successful bootstrap (CASSANDRA-12984)
 * Estimated TS drop-time histogram updated with Cell.NO_DELETION_TIME (CASSANDRA-13040)
 * Nodetool compactionstats fails with NullPointerException (CASSANDRA-13021)
 * Thread local pools never cleaned up (CASSANDRA-13033)
 * Set RPC_READY to false when draining or if a node is marked as shutdown (CASSANDRA-12781)
 * CQL often queries static columns unnecessarily (CASSANDRA-12768)
 * Make sure sstables only get committed when it's safe to discard commit log records (CASSANDRA-12956)
 * Reject default_time_to_live option when creating or altering MVs (CASSANDRA-12868)
 * Nodetool should use a more sane max heap size (CASSANDRA-12739)
 * LocalToken ensures token values are cloned on heap (CASSANDRA-12651)
 * AnticompactionRequestSerializer serializedSize is incorrect (CASSANDRA-12934)
 * Prevent reloading of logback.xml from UDF sandbox (CASSANDRA-12535)
 * Reenable HeapPool (CASSANDRA-12900)
 * Disallow offheap_buffers memtable allocation (CASSANDRA-11039)
 * Fix CommitLogSegmentManagerTest (CASSANDRA-12283)
 * Pass root cause to CorruptBlockException when uncompression failed (CASSANDRA-12889)
 * Batch with multiple conditional updates for the same partition causes AssertionError (CASSANDRA-12867)
 * Make AbstractReplicationStrategy extendable from outside its package (CASSANDRA-12788)
 * Don't tell users to turn off consistent rangemovements during rebuild. (CASSANDRA-12296)
 * Fix CommitLogTest.testDeleteIfNotDirty (CASSANDRA-12854)
 * Avoid deadlock due to MV lock contention (CASSANDRA-12689)
 * Fix for KeyCacheCqlTest flakiness (CASSANDRA-12801)
 * Include SSTable filename in compacting large row message (CASSANDRA-12384)
 * Fix potential socket leak (CASSANDRA-12329, CASSANDRA-12330)
 * Fix ViewTest.testCompaction (CASSANDRA-12789)
 * Improve avg aggregate functions (CASSANDRA-12417)
 * Preserve quoted reserved keyword column names in MV creation (CASSANDRA-11803)
 * nodetool stopdaemon errors out (CASSANDRA-12646)
 * Split materialized view mutations on build to prevent OOM (CASSANDRA-12268)
 * mx4j does not work in 3.0.8 (CASSANDRA-12274)
 * Abort cqlsh copy-from in case of no answer after prolonged period of time (CASSANDRA-12740)
 * Avoid sstable corrupt exception due to dropped static column (CASSANDRA-12582)
 * Make stress use client mode to avoid checking commit log size on startup (CASSANDRA-12478)
 * Fix exceptions with new vnode allocation (CASSANDRA-12715)
 * Unify drain and shutdown processes (CASSANDRA-12509)
 * Fix NPE in ComponentOfSlice.isEQ() (CASSANDRA-12706)
 * Fix failure in LogTransactionTest (CASSANDRA-12632)
 * Fix potentially incomplete non-frozen UDT values when querying with the
   full primary key specified (CASSANDRA-12605)
 * Make sure repaired tombstones are dropped when only_purge_repaired_tombstones is enabled (CASSANDRA-12703)
 * Skip writing MV mutations to commitlog on mutation.applyUnsafe() (CASSANDRA-11670)
 * Establish consistent distinction between non-existing partition and NULL value for LWTs on static columns (CASSANDRA-12060)
 * Extend ColumnIdentifier.internedInstances key to include the type that generated the byte buffer (CASSANDRA-12516)
 * Handle composite prefixes with final EOC=0 as in 2.x and refactor LegacyLayout.decodeBound (CASSANDRA-12423)
 * select_distinct_with_deletions_test failing on non-vnode environments (CASSANDRA-11126)
 * Stack Overflow returned to queries while upgrading (CASSANDRA-12527)
 * Fix legacy regex for temporary files from 2.2 (CASSANDRA-12565)
 * Add option to state current gc_grace_seconds to tools/bin/sstablemetadata (CASSANDRA-12208)
 * Fix file system race condition that may cause LogAwareFileLister to fail to classify files (CASSANDRA-11889)
 * Fix file handle leaks due to simultaneous compaction/repair and
   listing snapshots, calculating snapshot sizes, or making schema
   changes (CASSANDRA-11594)
 * Fix nodetool repair exits with 0 for some errors (CASSANDRA-12508)
 * Do not shut down BatchlogManager twice during drain (CASSANDRA-12504)
 * Disk failure policy should not be invoked on out of space (CASSANDRA-12385)
 * Calculate last compacted key on startup (CASSANDRA-6216)
 * Add schema to snapshot manifest, add USING TIMESTAMP clause to ALTER TABLE statements (CASSANDRA-7190)
 * If CF has no clustering columns, any row cache is full partition cache (CASSANDRA-12499)
 * Correct log message for statistics of offheap memtable flush (CASSANDRA-12776)
 * Explicitly set locale for string validation (CASSANDRA-12541,CASSANDRA-12542,CASSANDRA-12543,CASSANDRA-12545)
Merged from 2.2:
 * Fix speculative retry bugs (CASSANDRA-13009)
 * Fix handling of nulls and unsets in IN conditions (CASSANDRA-12981)
 * Fix race causing infinite loop if Thrift server is stopped before it starts listening (CASSANDRA-12856)
 * CompactionTasks now correctly drops sstables out of compaction when not enough disk space is available (CASSANDRA-12979)
 * Remove support for non-JavaScript UDFs (CASSANDRA-12883)
 * Fix DynamicEndpointSnitch noop in multi-datacenter situations (CASSANDRA-13074)
 * cqlsh copy-from: encode column names to avoid primary key parsing errors (CASSANDRA-12909)
 * Temporarily fix bug that creates commit log when running offline tools (CASSANDRA-8616)
 * Reduce granuality of OpOrder.Group during index build (CASSANDRA-12796)
 * Test bind parameters and unset parameters in InsertUpdateIfConditionTest (CASSANDRA-12980)
 * Use saved tokens when setting local tokens on StorageService.joinRing (CASSANDRA-12935)
 * cqlsh: fix DESC TYPES errors (CASSANDRA-12914)
 * Fix leak on skipped SSTables in sstableupgrade (CASSANDRA-12899)
 * Avoid blocking gossip during pending range calculation (CASSANDRA-12281)
 * Fix purgeability of tombstones with max timestamp (CASSANDRA-12792)
 * Fail repair if participant dies during sync or anticompaction (CASSANDRA-12901)
 * cqlsh COPY: unprotected pk values before converting them if not using prepared statements (CASSANDRA-12863)
 * Fix Util.spinAssertEquals (CASSANDRA-12283)
 * Fix potential NPE for compactionstats (CASSANDRA-12462)
 * Prepare legacy authenticate statement if credentials table initialised after node startup (CASSANDRA-12813)
 * Change cassandra.wait_for_tracing_events_timeout_secs default to 0 (CASSANDRA-12754)
 * Clean up permissions when a UDA is dropped (CASSANDRA-12720)
 * Limit colUpdateTimeDelta histogram updates to reasonable deltas (CASSANDRA-11117)
 * Fix leak errors and execution rejected exceptions when draining (CASSANDRA-12457)
 * Fix merkle tree depth calculation (CASSANDRA-12580)
 * Make Collections deserialization more robust (CASSANDRA-12618)
 * Better handle invalid system roles table (CASSANDRA-12700)
 * Fix exceptions when enabling gossip on nodes that haven't joined the ring (CASSANDRA-12253)
 * Fix authentication problem when invoking cqlsh copy from a SOURCE command (CASSANDRA-12642)
 * Decrement pending range calculator jobs counter in finally block
 * cqlshlib tests: increase default execute timeout (CASSANDRA-12481)
 * Forward writes to replacement node when replace_address != broadcast_address (CASSANDRA-8523)
 * Fail repair on non-existing table (CASSANDRA-12279)
 * Enable repair -pr and -local together (fix regression of CASSANDRA-7450) (CASSANDRA-12522)
 * Split consistent range movement flag correction (CASSANDRA-12786)
Merged from 2.1:
 * Upgrade netty version to fix memory leak with client encryption (CASSANDRA-13114)
 * cqlsh copy-from: sort user type fields in csv (CASSANDRA-12959)
 * Don't skip sstables based on maxLocalDeletionTime (CASSANDRA-12765)


3.8, 3.9
 * Fix value skipping with counter columns (CASSANDRA-11726)
 * Fix nodetool tablestats miss SSTable count (CASSANDRA-12205)
 * Fixed flacky SSTablesIteratedTest (CASSANDRA-12282)
 * Fixed flacky SSTableRewriterTest: check file counts before calling validateCFS (CASSANDRA-12348)
 * cqlsh: Fix handling of $$-escaped strings (CASSANDRA-12189)
 * Fix SSL JMX requiring truststore containing server cert (CASSANDRA-12109)
 * RTE from new CDC column breaks in flight queries (CASSANDRA-12236)
 * Fix hdr logging for single operation workloads (CASSANDRA-12145)
 * Fix SASI PREFIX search in CONTAINS mode with partial terms (CASSANDRA-12073)
 * Increase size of flushExecutor thread pool (CASSANDRA-12071)
 * Partial revert of CASSANDRA-11971, cannot recycle buffer in SP.sendMessagesToNonlocalDC (CASSANDRA-11950)
 * Upgrade netty to 4.0.39 (CASSANDRA-12032, CASSANDRA-12034)
 * Improve details in compaction log message (CASSANDRA-12080)
 * Allow unset values in CQLSSTableWriter (CASSANDRA-11911)
 * Chunk cache to request compressor-compatible buffers if pool space is exhausted (CASSANDRA-11993)
 * Remove DatabaseDescriptor dependencies from SequentialWriter (CASSANDRA-11579)
 * Move skip_stop_words filter before stemming (CASSANDRA-12078)
 * Support seek() in EncryptedFileSegmentInputStream (CASSANDRA-11957)
 * SSTable tools mishandling LocalPartitioner (CASSANDRA-12002)
 * When SEPWorker assigned work, set thread name to match pool (CASSANDRA-11966)
 * Add cross-DC latency metrics (CASSANDRA-11569)
 * Allow terms in selection clause (CASSANDRA-10783)
 * Add bind variables to trace (CASSANDRA-11719)
 * Switch counter shards' clock to timestamps (CASSANDRA-9811)
 * Introduce HdrHistogram and response/service/wait separation to stress tool (CASSANDRA-11853)
 * entry-weighers in QueryProcessor should respect partitionKeyBindIndexes field (CASSANDRA-11718)
 * Support older ant versions (CASSANDRA-11807)
 * Estimate compressed on disk size when deciding if sstable size limit reached (CASSANDRA-11623)
 * cassandra-stress profiles should support case sensitive schemas (CASSANDRA-11546)
 * Remove DatabaseDescriptor dependency from FileUtils (CASSANDRA-11578)
 * Faster streaming (CASSANDRA-9766)
 * Add prepared query parameter to trace for "Execute CQL3 prepared query" session (CASSANDRA-11425)
 * Add repaired percentage metric (CASSANDRA-11503)
 * Add Change-Data-Capture (CASSANDRA-8844)
Merged from 3.0:
 * Fix paging for 2.x to 3.x upgrades (CASSANDRA-11195)
 * Fix clean interval not sent to commit log for empty memtable flush (CASSANDRA-12436)
 * Fix potential resource leak in RMIServerSocketFactoryImpl (CASSANDRA-12331)
 * Make sure compaction stats are updated when compaction is interrupted (CASSANDRA-12100)
 * Change commitlog and sstables to track dirty and clean intervals (CASSANDRA-11828)
 * NullPointerException during compaction on table with static columns (CASSANDRA-12336)
 * Fixed ConcurrentModificationException when reading metrics in GraphiteReporter (CASSANDRA-11823)
 * Fix upgrade of super columns on thrift (CASSANDRA-12335)
 * Fixed flacky BlacklistingCompactionsTest, switched to fixed size types and increased corruption size (CASSANDRA-12359)
 * Rerun ReplicationAwareTokenAllocatorTest on failure to avoid flakiness (CASSANDRA-12277)
 * Exception when computing read-repair for range tombstones (CASSANDRA-12263)
 * Lost counter writes in compact table and static columns (CASSANDRA-12219)
 * AssertionError with MVs on updating a row that isn't indexed due to a null value (CASSANDRA-12247)
 * Disable RR and speculative retry with EACH_QUORUM reads (CASSANDRA-11980)
 * Add option to override compaction space check (CASSANDRA-12180)
 * Faster startup by only scanning each directory for temporary files once (CASSANDRA-12114)
 * Respond with v1/v2 protocol header when responding to driver that attempts
   to connect with too low of a protocol version (CASSANDRA-11464)
 * NullPointerExpception when reading/compacting table (CASSANDRA-11988)
 * Fix problem with undeleteable rows on upgrade to new sstable format (CASSANDRA-12144)
 * Fix potential bad messaging service message for paged range reads
   within mixed-version 3.x clusters (CASSANDRA-12249)
 * Fix paging logic for deleted partitions with static columns (CASSANDRA-12107)
 * Wait until the message is being send to decide which serializer must be used (CASSANDRA-11393)
 * Fix migration of static thrift column names with non-text comparators (CASSANDRA-12147)
 * Fix upgrading sparse tables that are incorrectly marked as dense (CASSANDRA-11315)
 * Fix reverse queries ignoring range tombstones (CASSANDRA-11733)
 * Avoid potential race when rebuilding CFMetaData (CASSANDRA-12098)
 * Avoid missing sstables when getting the canonical sstables (CASSANDRA-11996)
 * Always select the live sstables when getting sstables in bounds (CASSANDRA-11944)
 * Fix column ordering of results with static columns for Thrift requests in
   a mixed 2.x/3.x cluster, also fix potential non-resolved duplication of
   those static columns in query results (CASSANDRA-12123)
 * Avoid digest mismatch with empty but static rows (CASSANDRA-12090)
 * Fix EOF exception when altering column type (CASSANDRA-11820)
 * Fix potential race in schema during new table creation (CASSANDRA-12083)
 * cqlsh: fix error handling in rare COPY FROM failure scenario (CASSANDRA-12070)
 * Disable autocompaction during drain (CASSANDRA-11878)
 * Add a metrics timer to MemtablePool and use it to track time spent blocked on memory in MemtableAllocator (CASSANDRA-11327)
 * Fix upgrading schema with super columns with non-text subcomparators (CASSANDRA-12023)
 * Add TimeWindowCompactionStrategy (CASSANDRA-9666)
 * Fix JsonTransformer output of partition with deletion info (CASSANDRA-12418)
 * Fix NPE in SSTableLoader when specifying partial directory path (CASSANDRA-12609)
Merged from 2.2:
 * Add local address entry in PropertyFileSnitch (CASSANDRA-11332)
 * cqlsh copy: fix missing counter values (CASSANDRA-12476)
 * Move migration tasks to non-periodic queue, assure flush executor shutdown after non-periodic executor (CASSANDRA-12251)
 * cqlsh copy: fixed possible race in initializing feeding thread (CASSANDRA-11701)
 * Only set broadcast_rpc_address on Ec2MultiRegionSnitch if it's not set (CASSANDRA-11357)
 * Update StorageProxy range metrics for timeouts, failures and unavailables (CASSANDRA-9507)
 * Add Sigar to classes included in clientutil.jar (CASSANDRA-11635)
 * Add decay to histograms and timers used for metrics (CASSANDRA-11752)
 * Fix hanging stream session (CASSANDRA-10992)
 * Fix INSERT JSON, fromJson() support of smallint, tinyint types (CASSANDRA-12371)
 * Restore JVM metric export for metric reporters (CASSANDRA-12312)
 * Release sstables of failed stream sessions only when outgoing transfers are finished (CASSANDRA-11345)
 * Wait for tracing events before returning response and query at same consistency level client side (CASSANDRA-11465)
 * cqlsh copyutil should get host metadata by connected address (CASSANDRA-11979)
 * Fixed cqlshlib.test.remove_test_db (CASSANDRA-12214)
 * Synchronize ThriftServer::stop() (CASSANDRA-12105)
 * Use dedicated thread for JMX notifications (CASSANDRA-12146)
 * Improve streaming synchronization and fault tolerance (CASSANDRA-11414)
 * MemoryUtil.getShort() should return an unsigned short also for architectures not supporting unaligned memory accesses (CASSANDRA-11973)
Merged from 2.1:
 * Fix queries with empty ByteBuffer values in clustering column restrictions (CASSANDRA-12127)
 * Disable passing control to post-flush after flush failure to prevent data loss (CASSANDRA-11828)
 * Allow STCS-in-L0 compactions to reduce scope with LCS (CASSANDRA-12040)
 * cannot use cql since upgrading python to 2.7.11+ (CASSANDRA-11850)
 * Fix filtering on clustering columns when 2i is used (CASSANDRA-11907)


3.0.8
 * Fix potential race in schema during new table creation (CASSANDRA-12083)
 * cqlsh: fix error handling in rare COPY FROM failure scenario (CASSANDRA-12070)
 * Disable autocompaction during drain (CASSANDRA-11878)
 * Add a metrics timer to MemtablePool and use it to track time spent blocked on memory in MemtableAllocator (CASSANDRA-11327)
 * Fix upgrading schema with super columns with non-text subcomparators (CASSANDRA-12023)
 * Add TimeWindowCompactionStrategy (CASSANDRA-9666)
Merged from 2.2:
 * Allow nodetool info to run with readonly JMX access (CASSANDRA-11755)
 * Validate bloom_filter_fp_chance against lowest supported
   value when the table is created (CASSANDRA-11920)
 * Don't send erroneous NEW_NODE notifications on restart (CASSANDRA-11038)
 * StorageService shutdown hook should use a volatile variable (CASSANDRA-11984)
Merged from 2.1:
 * Add system property to set the max number of native transport requests in queue (CASSANDRA-11363)
 * Fix queries with empty ByteBuffer values in clustering column restrictions (CASSANDRA-12127)
 * Disable passing control to post-flush after flush failure to prevent data loss (CASSANDRA-11828)
 * Allow STCS-in-L0 compactions to reduce scope with LCS (CASSANDRA-12040)
 * cannot use cql since upgrading python to 2.7.11+ (CASSANDRA-11850)
 * Fix filtering on clustering columns when 2i is used (CASSANDRA-11907)
 * Avoid stalling paxos when the paxos state expires (CASSANDRA-12043)
 * Remove finished incoming streaming connections from MessagingService (CASSANDRA-11854)
 * Don't try to get sstables for non-repairing column families (CASSANDRA-12077)
 * Avoid marking too many sstables as repaired (CASSANDRA-11696)
 * Prevent select statements with clustering key > 64k (CASSANDRA-11882)
 * Fix clock skew corrupting other nodes with paxos (CASSANDRA-11991)
 * Remove distinction between non-existing static columns and existing but null in LWTs (CASSANDRA-9842)
 * Cache local ranges when calculating repair neighbors (CASSANDRA-11934)
 * Allow LWT operation on static column with only partition keys (CASSANDRA-10532)
 * Create interval tree over canonical sstables to avoid missing sstables during streaming (CASSANDRA-11886)
 * cqlsh COPY FROM: shutdown parent cluster after forking, to avoid corrupting SSL connections (CASSANDRA-11749)


3.7
 * Support multiple folders for user defined compaction tasks (CASSANDRA-11765)
 * Fix race in CompactionStrategyManager's pause/resume (CASSANDRA-11922)
Merged from 3.0:
 * Fix legacy serialization of Thrift-generated non-compound range tombstones
   when communicating with 2.x nodes (CASSANDRA-11930)
 * Fix Directories instantiations where CFS.initialDirectories should be used (CASSANDRA-11849)
 * Avoid referencing DatabaseDescriptor in AbstractType (CASSANDRA-11912)
 * Don't use static dataDirectories field in Directories instances (CASSANDRA-11647)
 * Fix sstables not being protected from removal during index build (CASSANDRA-11905)
 * cqlsh: Suppress stack trace from Read/WriteFailures (CASSANDRA-11032)
 * Remove unneeded code to repair index summaries that have
   been improperly down-sampled (CASSANDRA-11127)
 * Avoid WriteTimeoutExceptions during commit log replay due to materialized
   view lock contention (CASSANDRA-11891)
 * Prevent OOM failures on SSTable corruption, improve tests for corruption detection (CASSANDRA-9530)
 * Use CFS.initialDirectories when clearing snapshots (CASSANDRA-11705)
 * Allow compaction strategies to disable early open (CASSANDRA-11754)
 * Refactor Materialized View code (CASSANDRA-11475)
 * Update Java Driver (CASSANDRA-11615)
Merged from 2.2:
 * Persist local metadata earlier in startup sequence (CASSANDRA-11742)
 * cqlsh: fix tab completion for case-sensitive identifiers (CASSANDRA-11664)
 * Avoid showing estimated key as -1 in tablestats (CASSANDRA-11587)
 * Fix possible race condition in CommitLog.recover (CASSANDRA-11743)
 * Enable client encryption in sstableloader with cli options (CASSANDRA-11708)
 * Possible memory leak in NIODataInputStream (CASSANDRA-11867)
 * Add seconds to cqlsh tracing session duration (CASSANDRA-11753)
 * Fix commit log replay after out-of-order flush completion (CASSANDRA-9669)
 * Prohibit Reversed Counter type as part of the PK (CASSANDRA-9395)
 * cqlsh: correctly handle non-ascii chars in error messages (CASSANDRA-11626)
Merged from 2.1:
 * Run CommitLog tests with different compression settings (CASSANDRA-9039)
 * cqlsh: apply current keyspace to source command (CASSANDRA-11152)
 * Clear out parent repair session if repair coordinator dies (CASSANDRA-11824)
 * Set default streaming_socket_timeout_in_ms to 24 hours (CASSANDRA-11840)
 * Do not consider local node a valid source during replace (CASSANDRA-11848)
 * Add message dropped tasks to nodetool netstats (CASSANDRA-11855)
 * Avoid holding SSTableReaders for duration of incremental repair (CASSANDRA-11739)


3.6
 * Correctly migrate schema for frozen UDTs during 2.x -> 3.x upgrades
   (does not affect any released versions) (CASSANDRA-11613)
 * Allow server startup if JMX is configured directly (CASSANDRA-11725)
 * Prevent direct memory OOM on buffer pool allocations (CASSANDRA-11710)
 * Enhanced Compaction Logging (CASSANDRA-10805)
 * Make prepared statement cache size configurable (CASSANDRA-11555)
 * Integrated JMX authentication and authorization (CASSANDRA-10091)
 * Add units to stress ouput (CASSANDRA-11352)
 * Fix PER PARTITION LIMIT for single and multi partitions queries (CASSANDRA-11603)
 * Add uncompressed chunk cache for RandomAccessReader (CASSANDRA-5863)
 * Clarify ClusteringPrefix hierarchy (CASSANDRA-11213)
 * Always perform collision check before joining ring (CASSANDRA-10134)
 * SSTableWriter output discrepancy (CASSANDRA-11646)
 * Fix potential timeout in NativeTransportService.testConcurrentDestroys (CASSANDRA-10756)
 * Support large partitions on the 3.0 sstable format (CASSANDRA-11206,11763)
 * Add support to rebuild from specific range (CASSANDRA-10406)
 * Optimize the overlapping lookup by calculating all the
   bounds in advance (CASSANDRA-11571)
 * Support json/yaml output in nodetool tablestats (CASSANDRA-5977)
 * (stress) Add datacenter option to -node options (CASSANDRA-11591)
 * Fix handling of empty slices (CASSANDRA-11513)
 * Make number of cores used by cqlsh COPY visible to testing code (CASSANDRA-11437)
 * Allow filtering on clustering columns for queries without secondary indexes (CASSANDRA-11310)
 * Refactor Restriction hierarchy (CASSANDRA-11354)
 * Eliminate allocations in R/W path (CASSANDRA-11421)
 * Update Netty to 4.0.36 (CASSANDRA-11567)
 * Fix PER PARTITION LIMIT for queries requiring post-query ordering (CASSANDRA-11556)
 * Allow instantiation of UDTs and tuples in UDFs (CASSANDRA-10818)
 * Support UDT in CQLSSTableWriter (CASSANDRA-10624)
 * Support for non-frozen user-defined types, updating
   individual fields of user-defined types (CASSANDRA-7423)
 * Make LZ4 compression level configurable (CASSANDRA-11051)
 * Allow per-partition LIMIT clause in CQL (CASSANDRA-7017)
 * Make custom filtering more extensible with UserExpression (CASSANDRA-11295)
 * Improve field-checking and error reporting in cassandra.yaml (CASSANDRA-10649)
 * Print CAS stats in nodetool proxyhistograms (CASSANDRA-11507)
 * More user friendly error when providing an invalid token to nodetool (CASSANDRA-9348)
 * Add static column support to SASI index (CASSANDRA-11183)
 * Support EQ/PREFIX queries in SASI CONTAINS mode without tokenization (CASSANDRA-11434)
 * Support LIKE operator in prepared statements (CASSANDRA-11456)
 * Add a command to see if a Materialized View has finished building (CASSANDRA-9967)
 * Log endpoint and port associated with streaming operation (CASSANDRA-8777)
 * Print sensible units for all log messages (CASSANDRA-9692)
 * Upgrade Netty to version 4.0.34 (CASSANDRA-11096)
 * Break the CQL grammar into separate Parser and Lexer (CASSANDRA-11372)
 * Compress only inter-dc traffic by default (CASSANDRA-8888)
 * Add metrics to track write amplification (CASSANDRA-11420)
 * cassandra-stress: cannot handle "value-less" tables (CASSANDRA-7739)
 * Add/drop multiple columns in one ALTER TABLE statement (CASSANDRA-10411)
 * Add require_endpoint_verification opt for internode encryption (CASSANDRA-9220)
 * Add auto import java.util for UDF code block (CASSANDRA-11392)
 * Add --hex-format option to nodetool getsstables (CASSANDRA-11337)
 * sstablemetadata should print sstable min/max token (CASSANDRA-7159)
 * Do not wrap CassandraException in TriggerExecutor (CASSANDRA-9421)
 * COPY TO should have higher double precision (CASSANDRA-11255)
 * Stress should exit with non-zero status after failure (CASSANDRA-10340)
 * Add client to cqlsh SHOW_SESSION (CASSANDRA-8958)
 * Fix nodetool tablestats keyspace level metrics (CASSANDRA-11226)
 * Store repair options in parent_repair_history (CASSANDRA-11244)
 * Print current leveling in sstableofflinerelevel (CASSANDRA-9588)
 * Change repair message for keyspaces with RF 1 (CASSANDRA-11203)
 * Remove hard-coded SSL cipher suites and protocols (CASSANDRA-10508)
 * Improve concurrency in CompactionStrategyManager (CASSANDRA-10099)
 * (cqlsh) interpret CQL type for formatting blobs (CASSANDRA-11274)
 * Refuse to start and print txn log information in case of disk
   corruption (CASSANDRA-10112)
 * Resolve some eclipse-warnings (CASSANDRA-11086)
 * (cqlsh) Show static columns in a different color (CASSANDRA-11059)
 * Allow to remove TTLs on table with default_time_to_live (CASSANDRA-11207)
Merged from 3.0:
 * Disallow creating view with a static column (CASSANDRA-11602)
 * Reduce the amount of object allocations caused by the getFunctions methods (CASSANDRA-11593)
 * Potential error replaying commitlog with smallint/tinyint/date/time types (CASSANDRA-11618)
 * Fix queries with filtering on counter columns (CASSANDRA-11629)
 * Improve tombstone printing in sstabledump (CASSANDRA-11655)
 * Fix paging for range queries where all clustering columns are specified (CASSANDRA-11669)
 * Don't require HEAP_NEW_SIZE to be set when using G1 (CASSANDRA-11600)
 * Fix sstabledump not showing cells after tombstone marker (CASSANDRA-11654)
 * Ignore all LocalStrategy keyspaces for streaming and other related
   operations (CASSANDRA-11627)
 * Ensure columnfilter covers indexed columns for thrift 2i queries (CASSANDRA-11523)
 * Only open one sstable scanner per sstable (CASSANDRA-11412)
 * Option to specify ProtocolVersion in cassandra-stress (CASSANDRA-11410)
 * ArithmeticException in avgFunctionForDecimal (CASSANDRA-11485)
 * LogAwareFileLister should only use OLD sstable files in current folder to determine disk consistency (CASSANDRA-11470)
 * Notify indexers of expired rows during compaction (CASSANDRA-11329)
 * Properly respond with ProtocolError when a v1/v2 native protocol
   header is received (CASSANDRA-11464)
 * Validate that num_tokens and initial_token are consistent with one another (CASSANDRA-10120)
Merged from 2.2:
 * Exit JVM if JMX server fails to startup (CASSANDRA-11540)
 * Produce a heap dump when exiting on OOM (CASSANDRA-9861)
 * Restore ability to filter on clustering columns when using a 2i (CASSANDRA-11510)
 * JSON datetime formatting needs timezone (CASSANDRA-11137)
 * Fix is_dense recalculation for Thrift-updated tables (CASSANDRA-11502)
 * Remove unnescessary file existence check during anticompaction (CASSANDRA-11660)
 * Add missing files to debian packages (CASSANDRA-11642)
 * Avoid calling Iterables::concat in loops during ModificationStatement::getFunctions (CASSANDRA-11621)
 * cqlsh: COPY FROM should use regular inserts for single statement batches and
   report errors correctly if workers processes crash on initialization (CASSANDRA-11474)
 * Always close cluster with connection in CqlRecordWriter (CASSANDRA-11553)
 * Allow only DISTINCT queries with partition keys restrictions (CASSANDRA-11339)
 * CqlConfigHelper no longer requires both a keystore and truststore to work (CASSANDRA-11532)
 * Make deprecated repair methods backward-compatible with previous notification service (CASSANDRA-11430)
 * IncomingStreamingConnection version check message wrong (CASSANDRA-11462)
Merged from 2.1:
 * Support mlockall on IBM POWER arch (CASSANDRA-11576)
 * Add option to disable use of severity in DynamicEndpointSnitch (CASSANDRA-11737)
 * cqlsh COPY FROM fails for null values with non-prepared statements (CASSANDRA-11631)
 * Make cython optional in pylib/setup.py (CASSANDRA-11630)
 * Change order of directory searching for cassandra.in.sh to favor local one (CASSANDRA-11628)
 * cqlsh COPY FROM fails with []{} chars in UDT/tuple fields/values (CASSANDRA-11633)
 * clqsh: COPY FROM throws TypeError with Cython extensions enabled (CASSANDRA-11574)
 * cqlsh: COPY FROM ignores NULL values in conversion (CASSANDRA-11549)
 * Validate levels when building LeveledScanner to avoid overlaps with orphaned sstables (CASSANDRA-9935)


3.5
 * StaticTokenTreeBuilder should respect posibility of duplicate tokens (CASSANDRA-11525)
 * Correctly fix potential assertion error during compaction (CASSANDRA-11353)
 * Avoid index segment stitching in RAM which lead to OOM on big SSTable files (CASSANDRA-11383)
 * Fix clustering and row filters for LIKE queries on clustering columns (CASSANDRA-11397)
Merged from 3.0:
 * Fix rare NPE on schema upgrade from 2.x to 3.x (CASSANDRA-10943)
 * Improve backoff policy for cqlsh COPY FROM (CASSANDRA-11320)
 * Improve IF NOT EXISTS check in CREATE INDEX (CASSANDRA-11131)
 * Upgrade ohc to 0.4.3
 * Enable SO_REUSEADDR for JMX RMI server sockets (CASSANDRA-11093)
 * Allocate merkletrees with the correct size (CASSANDRA-11390)
 * Support streaming pre-3.0 sstables (CASSANDRA-10990)
 * Add backpressure to compressed or encrypted commit log (CASSANDRA-10971)
 * SSTableExport supports secondary index tables (CASSANDRA-11330)
 * Fix sstabledump to include missing info in debug output (CASSANDRA-11321)
 * Establish and implement canonical bulk reading workload(s) (CASSANDRA-10331)
 * Fix paging for IN queries on tables without clustering columns (CASSANDRA-11208)
 * Remove recursive call from CompositesSearcher (CASSANDRA-11304)
 * Fix filtering on non-primary key columns for queries without index (CASSANDRA-6377)
 * Fix sstableloader fail when using materialized view (CASSANDRA-11275)
Merged from 2.2:
 * DatabaseDescriptor should log stacktrace in case of Eception during seed provider creation (CASSANDRA-11312)
 * Use canonical path for directory in SSTable descriptor (CASSANDRA-10587)
 * Add cassandra-stress keystore option (CASSANDRA-9325)
 * Dont mark sstables as repairing with sub range repairs (CASSANDRA-11451)
 * Notify when sstables change after cancelling compaction (CASSANDRA-11373)
 * cqlsh: COPY FROM should check that explicit column names are valid (CASSANDRA-11333)
 * Add -Dcassandra.start_gossip startup option (CASSANDRA-10809)
 * Fix UTF8Validator.validate() for modified UTF-8 (CASSANDRA-10748)
 * Clarify that now() function is calculated on the coordinator node in CQL documentation (CASSANDRA-10900)
 * Fix bloom filter sizing with LCS (CASSANDRA-11344)
 * (cqlsh) Fix error when result is 0 rows with EXPAND ON (CASSANDRA-11092)
 * Add missing newline at end of bin/cqlsh (CASSANDRA-11325)
 * Unresolved hostname leads to replace being ignored (CASSANDRA-11210)
 * Only log yaml config once, at startup (CASSANDRA-11217)
 * Reference leak with parallel repairs on the same table (CASSANDRA-11215)
Merged from 2.1:
 * Add a -j parameter to scrub/cleanup/upgradesstables to state how
   many threads to use (CASSANDRA-11179)
 * COPY FROM on large datasets: fix progress report and debug performance (CASSANDRA-11053)
 * InvalidateKeys should have a weak ref to key cache (CASSANDRA-11176)


3.4
 * (cqlsh) add cqlshrc option to always connect using ssl (CASSANDRA-10458)
 * Cleanup a few resource warnings (CASSANDRA-11085)
 * Allow custom tracing implementations (CASSANDRA-10392)
 * Extract LoaderOptions to be able to be used from outside (CASSANDRA-10637)
 * fix OnDiskIndexTest to properly treat empty ranges (CASSANDRA-11205)
 * fix TrackerTest to handle new notifications (CASSANDRA-11178)
 * add SASI validation for partitioner and complex columns (CASSANDRA-11169)
 * Add caching of encrypted credentials in PasswordAuthenticator (CASSANDRA-7715)
 * fix SASI memtable switching on flush (CASSANDRA-11159)
 * Remove duplicate offline compaction tracking (CASSANDRA-11148)
 * fix EQ semantics of analyzed SASI indexes (CASSANDRA-11130)
 * Support long name output for nodetool commands (CASSANDRA-7950)
 * Encrypted hints (CASSANDRA-11040)
 * SASI index options validation (CASSANDRA-11136)
 * Optimize disk seek using min/max column name meta data when the LIMIT clause is used
   (CASSANDRA-8180)
 * Add LIKE support to CQL3 (CASSANDRA-11067)
 * Generic Java UDF types (CASSANDRA-10819)
 * cqlsh: Include sub-second precision in timestamps by default (CASSANDRA-10428)
 * Set javac encoding to utf-8 (CASSANDRA-11077)
 * Integrate SASI index into Cassandra (CASSANDRA-10661)
 * Add --skip-flush option to nodetool snapshot
 * Skip values for non-queried columns (CASSANDRA-10657)
 * Add support for secondary indexes on static columns (CASSANDRA-8103)
 * CommitLogUpgradeTestMaker creates broken commit logs (CASSANDRA-11051)
 * Add metric for number of dropped mutations (CASSANDRA-10866)
 * Simplify row cache invalidation code (CASSANDRA-10396)
 * Support user-defined compaction through nodetool (CASSANDRA-10660)
 * Stripe view locks by key and table ID to reduce contention (CASSANDRA-10981)
 * Add nodetool gettimeout and settimeout commands (CASSANDRA-10953)
 * Add 3.0 metadata to sstablemetadata output (CASSANDRA-10838)
Merged from 3.0:
 * MV should only query complex columns included in the view (CASSANDRA-11069)
 * Failed aggregate creation breaks server permanently (CASSANDRA-11064)
 * Add sstabledump tool (CASSANDRA-7464)
 * Introduce backpressure for hints (CASSANDRA-10972)
 * Fix ClusteringPrefix not being able to read tombstone range boundaries (CASSANDRA-11158)
 * Prevent logging in sandboxed state (CASSANDRA-11033)
 * Disallow drop/alter operations of UDTs used by UDAs (CASSANDRA-10721)
 * Add query time validation method on Index (CASSANDRA-11043)
 * Avoid potential AssertionError in mixed version cluster (CASSANDRA-11128)
 * Properly handle hinted handoff after topology changes (CASSANDRA-5902)
 * AssertionError when listing sstable files on inconsistent disk state (CASSANDRA-11156)
 * Fix wrong rack counting and invalid conditions check for TokenAllocation
   (CASSANDRA-11139)
 * Avoid creating empty hint files (CASSANDRA-11090)
 * Fix leak detection strong reference loop using weak reference (CASSANDRA-11120)
 * Configurie BatchlogManager to stop delayed tasks on shutdown (CASSANDRA-11062)
 * Hadoop integration is incompatible with Cassandra Driver 3.0.0 (CASSANDRA-11001)
 * Add dropped_columns to the list of schema table so it gets handled
   properly (CASSANDRA-11050)
 * Fix NPE when using forceRepairRangeAsync without DC (CASSANDRA-11239)
Merged from 2.2:
 * Preserve order for preferred SSL cipher suites (CASSANDRA-11164)
 * Range.compareTo() violates the contract of Comparable (CASSANDRA-11216)
 * Avoid NPE when serializing ErrorMessage with null message (CASSANDRA-11167)
 * Replacing an aggregate with a new version doesn't reset INITCOND (CASSANDRA-10840)
 * (cqlsh) cqlsh cannot be called through symlink (CASSANDRA-11037)
 * fix ohc and java-driver pom dependencies in build.xml (CASSANDRA-10793)
 * Protect from keyspace dropped during repair (CASSANDRA-11065)
 * Handle adding fields to a UDT in SELECT JSON and toJson() (CASSANDRA-11146)
 * Better error message for cleanup (CASSANDRA-10991)
 * cqlsh pg-style-strings broken if line ends with ';' (CASSANDRA-11123)
 * Always persist upsampled index summaries (CASSANDRA-10512)
 * (cqlsh) Fix inconsistent auto-complete (CASSANDRA-10733)
 * Make SELECT JSON and toJson() threadsafe (CASSANDRA-11048)
 * Fix SELECT on tuple relations for mixed ASC/DESC clustering order (CASSANDRA-7281)
 * Use cloned TokenMetadata in size estimates to avoid race against membership check
   (CASSANDRA-10736)
 * (cqlsh) Support utf-8/cp65001 encoding on Windows (CASSANDRA-11030)
 * Fix paging on DISTINCT queries repeats result when first row in partition changes
   (CASSANDRA-10010)
 * (cqlsh) Support timezone conversion using pytz (CASSANDRA-10397)
 * cqlsh: change default encoding to UTF-8 (CASSANDRA-11124)
Merged from 2.1:
 * Checking if an unlogged batch is local is inefficient (CASSANDRA-11529)
 * Fix out-of-space error treatment in memtable flushing (CASSANDRA-11448).
 * Don't do defragmentation if reading from repaired sstables (CASSANDRA-10342)
 * Fix streaming_socket_timeout_in_ms not enforced (CASSANDRA-11286)
 * Avoid dropping message too quickly due to missing unit conversion (CASSANDRA-11302)
 * Don't remove FailureDetector history on removeEndpoint (CASSANDRA-10371)
 * Only notify if repair status changed (CASSANDRA-11172)
 * Use logback setting for 'cassandra -v' command (CASSANDRA-10767)
 * Fix sstableloader to unthrottle streaming by default (CASSANDRA-9714)
 * Fix incorrect warning in 'nodetool status' (CASSANDRA-10176)
 * Properly release sstable ref when doing offline scrub (CASSANDRA-10697)
 * Improve nodetool status performance for large cluster (CASSANDRA-7238)
 * Gossiper#isEnabled is not thread safe (CASSANDRA-11116)
 * Avoid major compaction mixing repaired and unrepaired sstables in DTCS (CASSANDRA-11113)
 * Make it clear what DTCS timestamp_resolution is used for (CASSANDRA-11041)
 * (cqlsh) Display milliseconds when datetime overflows (CASSANDRA-10625)


3.3
 * Avoid infinite loop if owned range is smaller than number of
   data dirs (CASSANDRA-11034)
 * Avoid bootstrap hanging when existing nodes have no data to stream (CASSANDRA-11010)
Merged from 3.0:
 * Remove double initialization of newly added tables (CASSANDRA-11027)
 * Filter keys searcher results by target range (CASSANDRA-11104)
 * Fix deserialization of legacy read commands (CASSANDRA-11087)
 * Fix incorrect computation of deletion time in sstable metadata (CASSANDRA-11102)
 * Avoid memory leak when collecting sstable metadata (CASSANDRA-11026)
 * Mutations do not block for completion under view lock contention (CASSANDRA-10779)
 * Invalidate legacy schema tables when unloading them (CASSANDRA-11071)
 * (cqlsh) handle INSERT and UPDATE statements with LWT conditions correctly
   (CASSANDRA-11003)
 * Fix DISTINCT queries in mixed version clusters (CASSANDRA-10762)
 * Migrate build status for indexes along with legacy schema (CASSANDRA-11046)
 * Ensure SSTables for legacy KEYS indexes can be read (CASSANDRA-11045)
 * Added support for IBM zSystems architecture (CASSANDRA-11054)
 * Update CQL documentation (CASSANDRA-10899)
 * Check the column name, not cell name, for dropped columns when reading
   legacy sstables (CASSANDRA-11018)
 * Don't attempt to index clustering values of static rows (CASSANDRA-11021)
 * Remove checksum files after replaying hints (CASSANDRA-10947)
 * Support passing base table metadata to custom 2i validation (CASSANDRA-10924)
 * Ensure stale index entries are purged during reads (CASSANDRA-11013)
 * (cqlsh) Also apply --connect-timeout to control connection
   timeout (CASSANDRA-10959)
 * Fix AssertionError when removing from list using UPDATE (CASSANDRA-10954)
 * Fix UnsupportedOperationException when reading old sstable with range
   tombstone (CASSANDRA-10743)
 * MV should use the maximum timestamp of the primary key (CASSANDRA-10910)
 * Fix potential assertion error during compaction (CASSANDRA-10944)
Merged from 2.2:
 * maxPurgeableTimestamp needs to check memtables too (CASSANDRA-9949)
 * Apply change to compaction throughput in real time (CASSANDRA-10025)
 * (cqlsh) encode input correctly when saving history
 * Fix potential NPE on ORDER BY queries with IN (CASSANDRA-10955)
 * Start L0 STCS-compactions even if there is a L0 -> L1 compaction
   going (CASSANDRA-10979)
 * Make UUID LSB unique per process (CASSANDRA-7925)
 * Avoid NPE when performing sstable tasks (scrub etc.) (CASSANDRA-10980)
 * Make sure client gets tombstone overwhelmed warning (CASSANDRA-9465)
 * Fix error streaming section more than 2GB (CASSANDRA-10961)
 * Histogram buckets exposed in jmx are sorted incorrectly (CASSANDRA-10975)
 * Enable GC logging by default (CASSANDRA-10140)
 * Optimize pending range computation (CASSANDRA-9258)
 * Skip commit log and saved cache directories in SSTable version startup check (CASSANDRA-10902)
 * drop/alter user should be case sensitive (CASSANDRA-10817)
Merged from 2.1:
 * test_bulk_round_trip_blogposts is failing occasionally (CASSANDRA-10938)
 * Fix isJoined return true only after becoming cluster member (CASANDRA-11007)
 * Fix bad gossip generation seen in long-running clusters (CASSANDRA-10969)
 * Avoid NPE when incremental repair fails (CASSANDRA-10909)
 * Unmark sstables compacting once they are done in cleanup/scrub/upgradesstables (CASSANDRA-10829)
 * Allow simultaneous bootstrapping with strict consistency when no vnodes are used (CASSANDRA-11005)
 * Log a message when major compaction does not result in a single file (CASSANDRA-10847)
 * (cqlsh) fix cqlsh_copy_tests when vnodes are disabled (CASSANDRA-10997)
 * (cqlsh) Add request timeout option to cqlsh (CASSANDRA-10686)
 * Avoid AssertionError while submitting hint with LWT (CASSANDRA-10477)
 * If CompactionMetadata is not in stats file, use index summary instead (CASSANDRA-10676)
 * Retry sending gossip syn multiple times during shadow round (CASSANDRA-8072)
 * Fix pending range calculation during moves (CASSANDRA-10887)
 * Sane default (200Mbps) for inter-DC streaming througput (CASSANDRA-8708)



3.2
 * Make sure tokens don't exist in several data directories (CASSANDRA-6696)
 * Add requireAuthorization method to IAuthorizer (CASSANDRA-10852)
 * Move static JVM options to conf/jvm.options file (CASSANDRA-10494)
 * Fix CassandraVersion to accept x.y version string (CASSANDRA-10931)
 * Add forceUserDefinedCleanup to allow more flexible cleanup (CASSANDRA-10708)
 * (cqlsh) allow setting TTL with COPY (CASSANDRA-9494)
 * Fix counting of received sstables in streaming (CASSANDRA-10949)
 * Implement hints compression (CASSANDRA-9428)
 * Fix potential assertion error when reading static columns (CASSANDRA-10903)
 * Fix EstimatedHistogram creation in nodetool tablehistograms (CASSANDRA-10859)
 * Establish bootstrap stream sessions sequentially (CASSANDRA-6992)
 * Sort compactionhistory output by timestamp (CASSANDRA-10464)
 * More efficient BTree removal (CASSANDRA-9991)
 * Make tablehistograms accept the same syntax as tablestats (CASSANDRA-10149)
 * Group pending compactions based on table (CASSANDRA-10718)
 * Add compressor name in sstablemetadata output (CASSANDRA-9879)
 * Fix type casting for counter columns (CASSANDRA-10824)
 * Prevent running Cassandra as root (CASSANDRA-8142)
 * bound maximum in-flight commit log replay mutation bytes to 64 megabytes (CASSANDRA-8639)
 * Normalize all scripts (CASSANDRA-10679)
 * Make compression ratio much more accurate (CASSANDRA-10225)
 * Optimize building of Clustering object when only one is created (CASSANDRA-10409)
 * Make index building pluggable (CASSANDRA-10681)
 * Add sstable flush observer (CASSANDRA-10678)
 * Improve NTS endpoints calculation (CASSANDRA-10200)
 * Improve performance of the folderSize function (CASSANDRA-10677)
 * Add support for type casting in selection clause (CASSANDRA-10310)
 * Added graphing option to cassandra-stress (CASSANDRA-7918)
 * Abort in-progress queries that time out (CASSANDRA-7392)
 * Add transparent data encryption core classes (CASSANDRA-9945)
Merged from 3.0:
 * Better handling of SSL connection errors inter-node (CASSANDRA-10816)
 * Avoid NoSuchElementException when executing empty batch (CASSANDRA-10711)
 * Avoid building PartitionUpdate in toString (CASSANDRA-10897)
 * Reduce heap spent when receiving many SSTables (CASSANDRA-10797)
 * Add back support for 3rd party auth providers to bulk loader (CASSANDRA-10873)
 * Eliminate the dependency on jgrapht for UDT resolution (CASSANDRA-10653)
 * (Hadoop) Close Clusters and Sessions in Hadoop Input/Output classes (CASSANDRA-10837)
 * Fix sstableloader not working with upper case keyspace name (CASSANDRA-10806)
Merged from 2.2:
 * jemalloc detection fails due to quoting issues in regexv (CASSANDRA-10946)
 * (cqlsh) show correct column names for empty result sets (CASSANDRA-9813)
 * Add new types to Stress (CASSANDRA-9556)
 * Add property to allow listening on broadcast interface (CASSANDRA-9748)
Merged from 2.1:
 * Match cassandra-loader options in COPY FROM (CASSANDRA-9303)
 * Fix binding to any address in CqlBulkRecordWriter (CASSANDRA-9309)
 * cqlsh fails to decode utf-8 characters for text typed columns (CASSANDRA-10875)
 * Log error when stream session fails (CASSANDRA-9294)
 * Fix bugs in commit log archiving startup behavior (CASSANDRA-10593)
 * (cqlsh) further optimise COPY FROM (CASSANDRA-9302)
 * Allow CREATE TABLE WITH ID (CASSANDRA-9179)
 * Make Stress compiles within eclipse (CASSANDRA-10807)
 * Cassandra Daemon should print JVM arguments (CASSANDRA-10764)
 * Allow cancellation of index summary redistribution (CASSANDRA-8805)


3.1.1
Merged from 3.0:
  * Fix upgrade data loss due to range tombstone deleting more data than then should
    (CASSANDRA-10822)


3.1
Merged from 3.0:
 * Avoid MV race during node decommission (CASSANDRA-10674)
 * Disable reloading of GossipingPropertyFileSnitch (CASSANDRA-9474)
 * Handle single-column deletions correction in materialized views
   when the column is part of the view primary key (CASSANDRA-10796)
 * Fix issue with datadir migration on upgrade (CASSANDRA-10788)
 * Fix bug with range tombstones on reverse queries and test coverage for
   AbstractBTreePartition (CASSANDRA-10059)
 * Remove 64k limit on collection elements (CASSANDRA-10374)
 * Remove unclear Indexer.indexes() method (CASSANDRA-10690)
 * Fix NPE on stream read error (CASSANDRA-10771)
 * Normalize cqlsh DESC output (CASSANDRA-10431)
 * Rejects partition range deletions when columns are specified (CASSANDRA-10739)
 * Fix error when saving cached key for old format sstable (CASSANDRA-10778)
 * Invalidate prepared statements on DROP INDEX (CASSANDRA-10758)
 * Fix SELECT statement with IN restrictions on partition key,
   ORDER BY and LIMIT (CASSANDRA-10729)
 * Improve stress performance over 1k threads (CASSANDRA-7217)
 * Wait for migration responses to complete before bootstrapping (CASSANDRA-10731)
 * Unable to create a function with argument of type Inet (CASSANDRA-10741)
 * Fix backward incompatibiliy in CqlInputFormat (CASSANDRA-10717)
 * Correctly preserve deletion info on updated rows when notifying indexers
   of single-row deletions (CASSANDRA-10694)
 * Notify indexers of partition delete during cleanup (CASSANDRA-10685)
 * Keep the file open in trySkipCache (CASSANDRA-10669)
 * Updated trigger example (CASSANDRA-10257)
Merged from 2.2:
 * Verify tables in pseudo-system keyspaces at startup (CASSANDRA-10761)
 * Fix IllegalArgumentException in DataOutputBuffer.reallocate for large buffers (CASSANDRA-10592)
 * Show CQL help in cqlsh in web browser (CASSANDRA-7225)
 * Serialize on disk the proper SSTable compression ratio (CASSANDRA-10775)
 * Reject index queries while the index is building (CASSANDRA-8505)
 * CQL.textile syntax incorrectly includes optional keyspace for aggregate SFUNC and FINALFUNC (CASSANDRA-10747)
 * Fix JSON update with prepared statements (CASSANDRA-10631)
 * Don't do anticompaction after subrange repair (CASSANDRA-10422)
 * Fix SimpleDateType type compatibility (CASSANDRA-10027)
 * (Hadoop) fix splits calculation (CASSANDRA-10640)
 * (Hadoop) ensure that Cluster instances are always closed (CASSANDRA-10058)
Merged from 2.1:
 * Fix Stress profile parsing on Windows (CASSANDRA-10808)
 * Fix incremental repair hang when replica is down (CASSANDRA-10288)
 * Optimize the way we check if a token is repaired in anticompaction (CASSANDRA-10768)
 * Add proper error handling to stream receiver (CASSANDRA-10774)
 * Warn or fail when changing cluster topology live (CASSANDRA-10243)
 * Status command in debian/ubuntu init script doesn't work (CASSANDRA-10213)
 * Some DROP ... IF EXISTS incorrectly result in exceptions on non-existing KS (CASSANDRA-10658)
 * DeletionTime.compareTo wrong in rare cases (CASSANDRA-10749)
 * Force encoding when computing statement ids (CASSANDRA-10755)
 * Properly reject counters as map keys (CASSANDRA-10760)
 * Fix the sstable-needs-cleanup check (CASSANDRA-10740)
 * (cqlsh) Print column names before COPY operation (CASSANDRA-8935)
 * Fix CompressedInputStream for proper cleanup (CASSANDRA-10012)
 * (cqlsh) Support counters in COPY commands (CASSANDRA-9043)
 * Try next replica if not possible to connect to primary replica on
   ColumnFamilyRecordReader (CASSANDRA-2388)
 * Limit window size in DTCS (CASSANDRA-10280)
 * sstableloader does not use MAX_HEAP_SIZE env parameter (CASSANDRA-10188)
 * (cqlsh) Improve COPY TO performance and error handling (CASSANDRA-9304)
 * Create compression chunk for sending file only (CASSANDRA-10680)
 * Forbid compact clustering column type changes in ALTER TABLE (CASSANDRA-8879)
 * Reject incremental repair with subrange repair (CASSANDRA-10422)
 * Add a nodetool command to refresh size_estimates (CASSANDRA-9579)
 * Invalidate cache after stream receive task is completed (CASSANDRA-10341)
 * Reject counter writes in CQLSSTableWriter (CASSANDRA-10258)
 * Remove superfluous COUNTER_MUTATION stage mapping (CASSANDRA-10605)


3.0
 * Fix AssertionError while flushing memtable due to materialized views
   incorrectly inserting empty rows (CASSANDRA-10614)
 * Store UDA initcond as CQL literal in the schema table, instead of a blob (CASSANDRA-10650)
 * Don't use -1 for the position of partition key in schema (CASSANDRA-10491)
 * Fix distinct queries in mixed version cluster (CASSANDRA-10573)
 * Skip sstable on clustering in names query (CASSANDRA-10571)
 * Remove value skipping as it breaks read-repair (CASSANDRA-10655)
 * Fix bootstrapping with MVs (CASSANDRA-10621)
 * Make sure EACH_QUORUM reads are using NTS (CASSANDRA-10584)
 * Fix MV replica filtering for non-NetworkTopologyStrategy (CASSANDRA-10634)
 * (Hadoop) fix CIF describeSplits() not handling 0 size estimates (CASSANDRA-10600)
 * Fix reading of legacy sstables (CASSANDRA-10590)
 * Use CQL type names in schema metadata tables (CASSANDRA-10365)
 * Guard batchlog replay against integer division by zero (CASSANDRA-9223)
 * Fix bug when adding a column to thrift with the same name than a primary key (CASSANDRA-10608)
 * Add client address argument to IAuthenticator::newSaslNegotiator (CASSANDRA-8068)
 * Fix implementation of LegacyLayout.LegacyBoundComparator (CASSANDRA-10602)
 * Don't use 'names query' read path for counters (CASSANDRA-10572)
 * Fix backward compatibility for counters (CASSANDRA-10470)
 * Remove memory_allocator paramter from cassandra.yaml (CASSANDRA-10581,10628)
 * Execute the metadata reload task of all registered indexes on CFS::reload (CASSANDRA-10604)
 * Fix thrift cas operations with defined columns (CASSANDRA-10576)
 * Fix PartitionUpdate.operationCount()for updates with static column operations (CASSANDRA-10606)
 * Fix thrift get() queries with defined columns (CASSANDRA-10586)
 * Fix marking of indexes as built and removed (CASSANDRA-10601)
 * Skip initialization of non-registered 2i instances, remove Index::getIndexName (CASSANDRA-10595)
 * Fix batches on multiple tables (CASSANDRA-10554)
 * Ensure compaction options are validated when updating KeyspaceMetadata (CASSANDRA-10569)
 * Flatten Iterator Transformation Hierarchy (CASSANDRA-9975)
 * Remove token generator (CASSANDRA-5261)
 * RolesCache should not be created for any authenticator that does not requireAuthentication (CASSANDRA-10562)
 * Fix LogTransaction checking only a single directory for files (CASSANDRA-10421)
 * Fix handling of range tombstones when reading old format sstables (CASSANDRA-10360)
 * Aggregate with Initial Condition fails with C* 3.0 (CASSANDRA-10367)
Merged from 2.2:
 * (cqlsh) show partial trace if incomplete after max_trace_wait (CASSANDRA-7645)
 * Use most up-to-date version of schema for system tables (CASSANDRA-10652)
 * Deprecate memory_allocator in cassandra.yaml (CASSANDRA-10581,10628)
 * Expose phi values from failure detector via JMX and tweak debug
   and trace logging (CASSANDRA-9526)
 * Fix IllegalArgumentException in DataOutputBuffer.reallocate for large buffers (CASSANDRA-10592)
Merged from 2.1:
 * Shutdown compaction in drain to prevent leak (CASSANDRA-10079)
 * (cqlsh) fix COPY using wrong variable name for time_format (CASSANDRA-10633)
 * Do not run SizeEstimatesRecorder if a node is not a member of the ring (CASSANDRA-9912)
 * Improve handling of dead nodes in gossip (CASSANDRA-10298)
 * Fix logback-tools.xml incorrectly configured for outputing to System.err
   (CASSANDRA-9937)
 * Fix streaming to catch exception so retry not fail (CASSANDRA-10557)
 * Add validation method to PerRowSecondaryIndex (CASSANDRA-10092)
 * Support encrypted and plain traffic on the same port (CASSANDRA-10559)
 * Do STCS in DTCS windows (CASSANDRA-10276)
 * Avoid repetition of JVM_OPTS in debian package (CASSANDRA-10251)
 * Fix potential NPE from handling result of SIM.highestSelectivityIndex (CASSANDRA-10550)
 * Fix paging issues with partitions containing only static columns data (CASSANDRA-10381)
 * Fix conditions on static columns (CASSANDRA-10264)
 * AssertionError: attempted to delete non-existing file CommitLog (CASSANDRA-10377)
 * Fix sorting for queries with an IN condition on partition key columns (CASSANDRA-10363)


3.0-rc2
 * Fix SELECT DISTINCT queries between 2.2.2 nodes and 3.0 nodes (CASSANDRA-10473)
 * Remove circular references in SegmentedFile (CASSANDRA-10543)
 * Ensure validation of indexed values only occurs once per-partition (CASSANDRA-10536)
 * Fix handling of static columns for range tombstones in thrift (CASSANDRA-10174)
 * Support empty ColumnFilter for backward compatility on empty IN (CASSANDRA-10471)
 * Remove Pig support (CASSANDRA-10542)
 * Fix LogFile throws Exception when assertion is disabled (CASSANDRA-10522)
 * Revert CASSANDRA-7486, make CMS default GC, move GC config to
   conf/jvm.options (CASSANDRA-10403)
 * Fix TeeingAppender causing some logs to be truncated/empty (CASSANDRA-10447)
 * Allow EACH_QUORUM for reads (CASSANDRA-9602)
 * Fix potential ClassCastException while upgrading (CASSANDRA-10468)
 * Fix NPE in MVs on update (CASSANDRA-10503)
 * Only include modified cell data in indexing deltas (CASSANDRA-10438)
 * Do not load keyspace when creating sstable writer (CASSANDRA-10443)
 * If node is not yet gossiping write all MV updates to batchlog only (CASSANDRA-10413)
 * Re-populate token metadata after commit log recovery (CASSANDRA-10293)
 * Provide additional metrics for materialized views (CASSANDRA-10323)
 * Flush system schema tables after local schema changes (CASSANDRA-10429)
Merged from 2.2:
 * Reduce contention getting instances of CompositeType (CASSANDRA-10433)
 * Fix the regression when using LIMIT with aggregates (CASSANDRA-10487)
 * Avoid NoClassDefFoundError during DataDescriptor initialization on windows (CASSANDRA-10412)
 * Preserve case of quoted Role & User names (CASSANDRA-10394)
 * cqlsh pg-style-strings broken (CASSANDRA-10484)
 * cqlsh prompt includes name of keyspace after failed `use` statement (CASSANDRA-10369)
Merged from 2.1:
 * (cqlsh) Distinguish negative and positive infinity in output (CASSANDRA-10523)
 * (cqlsh) allow custom time_format for COPY TO (CASSANDRA-8970)
 * Don't allow startup if the node's rack has changed (CASSANDRA-10242)
 * (cqlsh) show partial trace if incomplete after max_trace_wait (CASSANDRA-7645)
 * Allow LOCAL_JMX to be easily overridden (CASSANDRA-10275)
 * Mark nodes as dead even if they've already left (CASSANDRA-10205)


3.0.0-rc1
 * Fix mixed version read request compatibility for compact static tables
   (CASSANDRA-10373)
 * Fix paging of DISTINCT with static and IN (CASSANDRA-10354)
 * Allow MATERIALIZED VIEW's SELECT statement to restrict primary key
   columns (CASSANDRA-9664)
 * Move crc_check_chance out of compression options (CASSANDRA-9839)
 * Fix descending iteration past end of BTreeSearchIterator (CASSANDRA-10301)
 * Transfer hints to a different node on decommission (CASSANDRA-10198)
 * Check partition keys for CAS operations during stmt validation (CASSANDRA-10338)
 * Add custom query expressions to SELECT (CASSANDRA-10217)
 * Fix minor bugs in MV handling (CASSANDRA-10362)
 * Allow custom indexes with 0,1 or multiple target columns (CASSANDRA-10124)
 * Improve MV schema representation (CASSANDRA-9921)
 * Add flag to enable/disable coordinator batchlog for MV writes (CASSANDRA-10230)
 * Update cqlsh COPY for new internal driver serialization interface (CASSANDRA-10318)
 * Give index implementations more control over rebuild operations (CASSANDRA-10312)
 * Update index file format (CASSANDRA-10314)
 * Add "shadowable" row tombstones to deal with mv timestamp issues (CASSANDRA-10261)
 * CFS.loadNewSSTables() broken for pre-3.0 sstables
 * Cache selected index in read command to reduce lookups (CASSANDRA-10215)
 * Small optimizations of sstable index serialization (CASSANDRA-10232)
 * Support for both encrypted and unencrypted native transport connections (CASSANDRA-9590)
Merged from 2.2:
 * Configurable page size in cqlsh (CASSANDRA-9855)
 * Defer default role manager setup until all nodes are on 2.2+ (CASSANDRA-9761)
 * Handle missing RoleManager in config after upgrade to 2.2 (CASSANDRA-10209)
Merged from 2.1:
 * Bulk Loader API could not tolerate even node failure (CASSANDRA-10347)
 * Avoid misleading pushed notifications when multiple nodes
   share an rpc_address (CASSANDRA-10052)
 * Fix dropping undroppable when message queue is full (CASSANDRA-10113)
 * Fix potential ClassCastException during paging (CASSANDRA-10352)
 * Prevent ALTER TYPE from creating circular references (CASSANDRA-10339)
 * Fix cache handling of 2i and base tables (CASSANDRA-10155, 10359)
 * Fix NPE in nodetool compactionhistory (CASSANDRA-9758)
 * (Pig) support BulkOutputFormat as a URL parameter (CASSANDRA-7410)
 * BATCH statement is broken in cqlsh (CASSANDRA-10272)
 * (cqlsh) Make cqlsh PEP8 Compliant (CASSANDRA-10066)
 * (cqlsh) Fix error when starting cqlsh with --debug (CASSANDRA-10282)
 * Scrub, Cleanup and Upgrade do not unmark compacting until all operations
   have completed, regardless of the occurence of exceptions (CASSANDRA-10274)


3.0.0-beta2
 * Fix columns returned by AbstractBtreePartitions (CASSANDRA-10220)
 * Fix backward compatibility issue due to AbstractBounds serialization bug (CASSANDRA-9857)
 * Fix startup error when upgrading nodes (CASSANDRA-10136)
 * Base table PRIMARY KEY can be assumed to be NOT NULL in MV creation (CASSANDRA-10147)
 * Improve batchlog write patch (CASSANDRA-9673)
 * Re-apply MaterializedView updates on commitlog replay (CASSANDRA-10164)
 * Require AbstractType.isByteOrderComparable declaration in constructor (CASSANDRA-9901)
 * Avoid digest mismatch on upgrade to 3.0 (CASSANDRA-9554)
 * Fix Materialized View builder when adding multiple MVs (CASSANDRA-10156)
 * Choose better poolingOptions for protocol v4 in cassandra-stress (CASSANDRA-10182)
 * Fix LWW bug affecting Materialized Views (CASSANDRA-10197)
 * Ensures frozen sets and maps are always sorted (CASSANDRA-10162)
 * Don't deadlock when flushing CFS backed custom indexes (CASSANDRA-10181)
 * Fix double flushing of secondary index tables (CASSANDRA-10180)
 * Fix incorrect handling of range tombstones in thrift (CASSANDRA-10046)
 * Only use batchlog when paired materialized view replica is remote (CASSANDRA-10061)
 * Reuse TemporalRow when updating multiple MaterializedViews (CASSANDRA-10060)
 * Validate gc_grace_seconds for batchlog writes and MVs (CASSANDRA-9917)
 * Fix sstablerepairedset (CASSANDRA-10132)
Merged from 2.2:
 * Cancel transaction for sstables we wont redistribute index summary
   for (CASSANDRA-10270)
 * Retry snapshot deletion after compaction and gc on Windows (CASSANDRA-10222)
 * Fix failure to start with space in directory path on Windows (CASSANDRA-10239)
 * Fix repair hang when snapshot failed (CASSANDRA-10057)
 * Fall back to 1/4 commitlog volume for commitlog_total_space on small disks
   (CASSANDRA-10199)
Merged from 2.1:
 * Added configurable warning threshold for GC duration (CASSANDRA-8907)
 * Fix handling of streaming EOF (CASSANDRA-10206)
 * Only check KeyCache when it is enabled
 * Change streaming_socket_timeout_in_ms default to 1 hour (CASSANDRA-8611)
 * (cqlsh) update list of CQL keywords (CASSANDRA-9232)
 * Add nodetool gettraceprobability command (CASSANDRA-10234)
Merged from 2.0:
 * Fix rare race where older gossip states can be shadowed (CASSANDRA-10366)
 * Fix consolidating racks violating the RF contract (CASSANDRA-10238)
 * Disallow decommission when node is in drained state (CASSANDRA-8741)


2.2.1
 * Fix race during construction of commit log (CASSANDRA-10049)
 * Fix LeveledCompactionStrategyTest (CASSANDRA-9757)
 * Fix broken UnbufferedDataOutputStreamPlus.writeUTF (CASSANDRA-10203)
 * (cqlsh) default load-from-file encoding to utf-8 (CASSANDRA-9898)
 * Avoid returning Permission.NONE when failing to query users table (CASSANDRA-10168)
 * (cqlsh) add CLEAR command (CASSANDRA-10086)
 * Support string literals as Role names for compatibility (CASSANDRA-10135)
Merged from 2.1:
 * Only check KeyCache when it is enabled
 * Change streaming_socket_timeout_in_ms default to 1 hour (CASSANDRA-8611)
 * (cqlsh) update list of CQL keywords (CASSANDRA-9232)


3.0.0-beta1
 * Redesign secondary index API (CASSANDRA-9459, 7771, 9041)
 * Fix throwing ReadFailure instead of ReadTimeout on range queries (CASSANDRA-10125)
 * Rewrite hinted handoff (CASSANDRA-6230)
 * Fix query on static compact tables (CASSANDRA-10093)
 * Fix race during construction of commit log (CASSANDRA-10049)
 * Add option to only purge repaired tombstones (CASSANDRA-6434)
 * Change authorization handling for MVs (CASSANDRA-9927)
 * Add custom JMX enabled executor for UDF sandbox (CASSANDRA-10026)
 * Fix row deletion bug for Materialized Views (CASSANDRA-10014)
 * Support mixed-version clusters with Cassandra 2.1 and 2.2 (CASSANDRA-9704)
 * Fix multiple slices on RowSearchers (CASSANDRA-10002)
 * Fix bug in merging of collections (CASSANDRA-10001)
 * Optimize batchlog replay to avoid full scans (CASSANDRA-7237)
 * Repair improvements when using vnodes (CASSANDRA-5220)
 * Disable scripted UDFs by default (CASSANDRA-9889)
 * Bytecode inspection for Java-UDFs (CASSANDRA-9890)
 * Use byte to serialize MT hash length (CASSANDRA-9792)
 * Replace usage of Adler32 with CRC32 (CASSANDRA-8684)
 * Fix migration to new format from 2.1 SSTable (CASSANDRA-10006)
 * SequentialWriter should extend BufferedDataOutputStreamPlus (CASSANDRA-9500)
 * Use the same repairedAt timestamp within incremental repair session (CASSANDRA-9111)
Merged from 2.2:
 * Allow count(*) and count(1) to be use as normal aggregation (CASSANDRA-10114)
 * An NPE is thrown if the column name is unknown for an IN relation (CASSANDRA-10043)
 * Apply commit_failure_policy to more errors on startup (CASSANDRA-9749)
 * Fix histogram overflow exception (CASSANDRA-9973)
 * Route gossip messages over dedicated socket (CASSANDRA-9237)
 * Add checksum to saved cache files (CASSANDRA-9265)
 * Log warning when using an aggregate without partition key (CASSANDRA-9737)
Merged from 2.1:
 * (cqlsh) Allow encoding to be set through command line (CASSANDRA-10004)
 * Add new JMX methods to change local compaction strategy (CASSANDRA-9965)
 * Write hints for paxos commits (CASSANDRA-7342)
 * (cqlsh) Fix timestamps before 1970 on Windows, always
   use UTC for timestamp display (CASSANDRA-10000)
 * (cqlsh) Avoid overwriting new config file with old config
   when both exist (CASSANDRA-9777)
 * Release snapshot selfRef when doing snapshot repair (CASSANDRA-9998)
 * Cannot replace token does not exist - DN node removed as Fat Client (CASSANDRA-9871)
Merged from 2.0:
 * Don't cast expected bf size to an int (CASSANDRA-9959)
 * Make getFullyExpiredSSTables less expensive (CASSANDRA-9882)


3.0.0-alpha1
 * Implement proper sandboxing for UDFs (CASSANDRA-9402)
 * Simplify (and unify) cleanup of compaction leftovers (CASSANDRA-7066)
 * Allow extra schema definitions in cassandra-stress yaml (CASSANDRA-9850)
 * Metrics should use up to date nomenclature (CASSANDRA-9448)
 * Change CREATE/ALTER TABLE syntax for compression (CASSANDRA-8384)
 * Cleanup crc and adler code for java 8 (CASSANDRA-9650)
 * Storage engine refactor (CASSANDRA-8099, 9743, 9746, 9759, 9781, 9808, 9825,
   9848, 9705, 9859, 9867, 9874, 9828, 9801)
 * Update Guava to 18.0 (CASSANDRA-9653)
 * Bloom filter false positive ratio is not honoured (CASSANDRA-8413)
 * New option for cassandra-stress to leave a ratio of columns null (CASSANDRA-9522)
 * Change hinted_handoff_enabled yaml setting, JMX (CASSANDRA-9035)
 * Add algorithmic token allocation (CASSANDRA-7032)
 * Add nodetool command to replay batchlog (CASSANDRA-9547)
 * Make file buffer cache independent of paths being read (CASSANDRA-8897)
 * Remove deprecated legacy Hadoop code (CASSANDRA-9353)
 * Decommissioned nodes will not rejoin the cluster (CASSANDRA-8801)
 * Change gossip stabilization to use endpoit size (CASSANDRA-9401)
 * Change default garbage collector to G1 (CASSANDRA-7486)
 * Populate TokenMetadata early during startup (CASSANDRA-9317)
 * Undeprecate cache recentHitRate (CASSANDRA-6591)
 * Add support for selectively varint encoding fields (CASSANDRA-9499, 9865)
 * Materialized Views (CASSANDRA-6477)
Merged from 2.2:
 * Avoid grouping sstables for anticompaction with DTCS (CASSANDRA-9900)
 * UDF / UDA execution time in trace (CASSANDRA-9723)
 * Fix broken internode SSL (CASSANDRA-9884)
Merged from 2.1:
 * Add new JMX methods to change local compaction strategy (CASSANDRA-9965)
 * Fix handling of enable/disable autocompaction (CASSANDRA-9899)
 * Add consistency level to tracing ouput (CASSANDRA-9827)
 * Remove repair snapshot leftover on startup (CASSANDRA-7357)
 * Use random nodes for batch log when only 2 racks (CASSANDRA-8735)
 * Ensure atomicity inside thrift and stream session (CASSANDRA-7757)
 * Fix nodetool info error when the node is not joined (CASSANDRA-9031)
Merged from 2.0:
 * Log when messages are dropped due to cross_node_timeout (CASSANDRA-9793)
 * Don't track hotness when opening from snapshot for validation (CASSANDRA-9382)


2.2.0
 * Allow the selection of columns together with aggregates (CASSANDRA-9767)
 * Fix cqlsh copy methods and other windows specific issues (CASSANDRA-9795)
 * Don't wrap byte arrays in SequentialWriter (CASSANDRA-9797)
 * sum() and avg() functions missing for smallint and tinyint types (CASSANDRA-9671)
 * Revert CASSANDRA-9542 (allow native functions in UDA) (CASSANDRA-9771)
Merged from 2.1:
 * Fix MarshalException when upgrading superColumn family (CASSANDRA-9582)
 * Fix broken logging for "empty" flushes in Memtable (CASSANDRA-9837)
 * Handle corrupt files on startup (CASSANDRA-9686)
 * Fix clientutil jar and tests (CASSANDRA-9760)
 * (cqlsh) Allow the SSL protocol version to be specified through the
    config file or environment variables (CASSANDRA-9544)
Merged from 2.0:
 * Add tool to find why expired sstables are not getting dropped (CASSANDRA-10015)
 * Remove erroneous pending HH tasks from tpstats/jmx (CASSANDRA-9129)
 * Don't cast expected bf size to an int (CASSANDRA-9959)
 * checkForEndpointCollision fails for legitimate collisions (CASSANDRA-9765)
 * Complete CASSANDRA-8448 fix (CASSANDRA-9519)
 * Don't include auth credentials in debug log (CASSANDRA-9682)
 * Can't transition from write survey to normal mode (CASSANDRA-9740)
 * Scrub (recover) sstables even when -Index.db is missing (CASSANDRA-9591)
 * Fix growing pending background compaction (CASSANDRA-9662)


2.2.0-rc2
 * Re-enable memory-mapped I/O on Windows (CASSANDRA-9658)
 * Warn when an extra-large partition is compacted (CASSANDRA-9643)
 * (cqlsh) Allow setting the initial connection timeout (CASSANDRA-9601)
 * BulkLoader has --transport-factory option but does not use it (CASSANDRA-9675)
 * Allow JMX over SSL directly from nodetool (CASSANDRA-9090)
 * Update cqlsh for UDFs (CASSANDRA-7556)
 * Change Windows kernel default timer resolution (CASSANDRA-9634)
 * Deprected sstable2json and json2sstable (CASSANDRA-9618)
 * Allow native functions in user-defined aggregates (CASSANDRA-9542)
 * Don't repair system_distributed by default (CASSANDRA-9621)
 * Fix mixing min, max, and count aggregates for blob type (CASSANRA-9622)
 * Rename class for DATE type in Java driver (CASSANDRA-9563)
 * Duplicate compilation of UDFs on coordinator (CASSANDRA-9475)
 * Fix connection leak in CqlRecordWriter (CASSANDRA-9576)
 * Mlockall before opening system sstables & remove boot_without_jna option (CASSANDRA-9573)
 * Add functions to convert timeuuid to date or time, deprecate dateOf and unixTimestampOf (CASSANDRA-9229)
 * Make sure we cancel non-compacting sstables from LifecycleTransaction (CASSANDRA-9566)
 * Fix deprecated repair JMX API (CASSANDRA-9570)
 * Add logback metrics (CASSANDRA-9378)
 * Update and refactor ant test/test-compression to run the tests in parallel (CASSANDRA-9583)
 * Fix upgrading to new directory for secondary index (CASSANDRA-9687)
Merged from 2.1:
 * (cqlsh) Fix bad check for CQL compatibility when DESCRIBE'ing
   COMPACT STORAGE tables with no clustering columns
 * Eliminate strong self-reference chains in sstable ref tidiers (CASSANDRA-9656)
 * Ensure StreamSession uses canonical sstable reader instances (CASSANDRA-9700)
 * Ensure memtable book keeping is not corrupted in the event we shrink usage (CASSANDRA-9681)
 * Update internal python driver for cqlsh (CASSANDRA-9064)
 * Fix IndexOutOfBoundsException when inserting tuple with too many
   elements using the string literal notation (CASSANDRA-9559)
 * Enable describe on indices (CASSANDRA-7814)
 * Fix incorrect result for IN queries where column not found (CASSANDRA-9540)
 * ColumnFamilyStore.selectAndReference may block during compaction (CASSANDRA-9637)
 * Fix bug in cardinality check when compacting (CASSANDRA-9580)
 * Fix memory leak in Ref due to ConcurrentLinkedQueue.remove() behaviour (CASSANDRA-9549)
 * Make rebuild only run one at a time (CASSANDRA-9119)
Merged from 2.0:
 * Avoid NPE in AuthSuccess#decode (CASSANDRA-9727)
 * Add listen_address to system.local (CASSANDRA-9603)
 * Bug fixes to resultset metadata construction (CASSANDRA-9636)
 * Fix setting 'durable_writes' in ALTER KEYSPACE (CASSANDRA-9560)
 * Avoids ballot clash in Paxos (CASSANDRA-9649)
 * Improve trace messages for RR (CASSANDRA-9479)
 * Fix suboptimal secondary index selection when restricted
   clustering column is also indexed (CASSANDRA-9631)
 * (cqlsh) Add min_threshold to DTCS option autocomplete (CASSANDRA-9385)
 * Fix error message when attempting to create an index on a column
   in a COMPACT STORAGE table with clustering columns (CASSANDRA-9527)
 * 'WITH WITH' in alter keyspace statements causes NPE (CASSANDRA-9565)
 * Expose some internals of SelectStatement for inspection (CASSANDRA-9532)
 * ArrivalWindow should use primitives (CASSANDRA-9496)
 * Periodically submit background compaction tasks (CASSANDRA-9592)
 * Set HAS_MORE_PAGES flag to false when PagingState is null (CASSANDRA-9571)


2.2.0-rc1
 * Compressed commit log should measure compressed space used (CASSANDRA-9095)
 * Fix comparison bug in CassandraRoleManager#collectRoles (CASSANDRA-9551)
 * Add tinyint,smallint,time,date support for UDFs (CASSANDRA-9400)
 * Deprecates SSTableSimpleWriter and SSTableSimpleUnsortedWriter (CASSANDRA-9546)
 * Empty INITCOND treated as null in aggregate (CASSANDRA-9457)
 * Remove use of Cell in Thrift MapReduce classes (CASSANDRA-8609)
 * Integrate pre-release Java Driver 2.2-rc1, custom build (CASSANDRA-9493)
 * Clean up gossiper logic for old versions (CASSANDRA-9370)
 * Fix custom payload coding/decoding to match the spec (CASSANDRA-9515)
 * ant test-all results incomplete when parsed (CASSANDRA-9463)
 * Disallow frozen<> types in function arguments and return types for
   clarity (CASSANDRA-9411)
 * Static Analysis to warn on unsafe use of Autocloseable instances (CASSANDRA-9431)
 * Update commitlog archiving examples now that commitlog segments are
   not recycled (CASSANDRA-9350)
 * Extend Transactional API to sstable lifecycle management (CASSANDRA-8568)
 * (cqlsh) Add support for native protocol 4 (CASSANDRA-9399)
 * Ensure that UDF and UDAs are keyspace-isolated (CASSANDRA-9409)
 * Revert CASSANDRA-7807 (tracing completion client notifications) (CASSANDRA-9429)
 * Add ability to stop compaction by ID (CASSANDRA-7207)
 * Let CassandraVersion handle SNAPSHOT version (CASSANDRA-9438)
Merged from 2.1:
 * (cqlsh) Fix using COPY through SOURCE or -f (CASSANDRA-9083)
 * Fix occasional lack of `system` keyspace in schema tables (CASSANDRA-8487)
 * Use ProtocolError code instead of ServerError code for native protocol
   error responses to unsupported protocol versions (CASSANDRA-9451)
 * Default commitlog_sync_batch_window_in_ms changed to 2ms (CASSANDRA-9504)
 * Fix empty partition assertion in unsorted sstable writing tools (CASSANDRA-9071)
 * Ensure truncate without snapshot cannot produce corrupt responses (CASSANDRA-9388)
 * Consistent error message when a table mixes counter and non-counter
   columns (CASSANDRA-9492)
 * Avoid getting unreadable keys during anticompaction (CASSANDRA-9508)
 * (cqlsh) Better float precision by default (CASSANDRA-9224)
 * Improve estimated row count (CASSANDRA-9107)
 * Optimize range tombstone memory footprint (CASSANDRA-8603)
 * Use configured gcgs in anticompaction (CASSANDRA-9397)
Merged from 2.0:
 * Don't accumulate more range than necessary in RangeTombstone.Tracker (CASSANDRA-9486)
 * Add broadcast and rpc addresses to system.local (CASSANDRA-9436)
 * Always mark sstable suspect when corrupted (CASSANDRA-9478)
 * Add database users and permissions to CQL3 documentation (CASSANDRA-7558)
 * Allow JVM_OPTS to be passed to standalone tools (CASSANDRA-5969)
 * Fix bad condition in RangeTombstoneList (CASSANDRA-9485)
 * Fix potential StackOverflow when setting CrcCheckChance over JMX (CASSANDRA-9488)
 * Fix null static columns in pages after the first, paged reversed
   queries (CASSANDRA-8502)
 * Fix counting cache serialization in request metrics (CASSANDRA-9466)
 * Add option not to validate atoms during scrub (CASSANDRA-9406)


2.2.0-beta1
 * Introduce Transactional API for internal state changes (CASSANDRA-8984)
 * Add a flag in cassandra.yaml to enable UDFs (CASSANDRA-9404)
 * Better support of null for UDF (CASSANDRA-8374)
 * Use ecj instead of javassist for UDFs (CASSANDRA-8241)
 * faster async logback configuration for tests (CASSANDRA-9376)
 * Add `smallint` and `tinyint` data types (CASSANDRA-8951)
 * Avoid thrift schema creation when native driver is used in stress tool (CASSANDRA-9374)
 * Make Functions.declared thread-safe
 * Add client warnings to native protocol v4 (CASSANDRA-8930)
 * Allow roles cache to be invalidated (CASSANDRA-8967)
 * Upgrade Snappy (CASSANDRA-9063)
 * Don't start Thrift rpc by default (CASSANDRA-9319)
 * Only stream from unrepaired sstables with incremental repair (CASSANDRA-8267)
 * Aggregate UDFs allow SFUNC return type to differ from STYPE if FFUNC specified (CASSANDRA-9321)
 * Remove Thrift dependencies in bundled tools (CASSANDRA-8358)
 * Disable memory mapping of hsperfdata file for JVM statistics (CASSANDRA-9242)
 * Add pre-startup checks to detect potential incompatibilities (CASSANDRA-8049)
 * Distinguish between null and unset in protocol v4 (CASSANDRA-7304)
 * Add user/role permissions for user-defined functions (CASSANDRA-7557)
 * Allow cassandra config to be updated to restart daemon without unloading classes (CASSANDRA-9046)
 * Don't initialize compaction writer before checking if iter is empty (CASSANDRA-9117)
 * Don't execute any functions at prepare-time (CASSANDRA-9037)
 * Share file handles between all instances of a SegmentedFile (CASSANDRA-8893)
 * Make it possible to major compact LCS (CASSANDRA-7272)
 * Make FunctionExecutionException extend RequestExecutionException
   (CASSANDRA-9055)
 * Add support for SELECT JSON, INSERT JSON syntax and new toJson(), fromJson()
   functions (CASSANDRA-7970)
 * Optimise max purgeable timestamp calculation in compaction (CASSANDRA-8920)
 * Constrain internode message buffer sizes, and improve IO class hierarchy (CASSANDRA-8670)
 * New tool added to validate all sstables in a node (CASSANDRA-5791)
 * Push notification when tracing completes for an operation (CASSANDRA-7807)
 * Delay "node up" and "node added" notifications until native protocol server is started (CASSANDRA-8236)
 * Compressed Commit Log (CASSANDRA-6809)
 * Optimise IntervalTree (CASSANDRA-8988)
 * Add a key-value payload for third party usage (CASSANDRA-8553, 9212)
 * Bump metrics-reporter-config dependency for metrics 3.0 (CASSANDRA-8149)
 * Partition intra-cluster message streams by size, not type (CASSANDRA-8789)
 * Add WriteFailureException to native protocol, notify coordinator of
   write failures (CASSANDRA-8592)
 * Convert SequentialWriter to nio (CASSANDRA-8709)
 * Add role based access control (CASSANDRA-7653, 8650, 7216, 8760, 8849, 8761, 8850)
 * Record client ip address in tracing sessions (CASSANDRA-8162)
 * Indicate partition key columns in response metadata for prepared
   statements (CASSANDRA-7660)
 * Merge UUIDType and TimeUUIDType parse logic (CASSANDRA-8759)
 * Avoid memory allocation when searching index summary (CASSANDRA-8793)
 * Optimise (Time)?UUIDType Comparisons (CASSANDRA-8730)
 * Make CRC32Ex into a separate maven dependency (CASSANDRA-8836)
 * Use preloaded jemalloc w/ Unsafe (CASSANDRA-8714, 9197)
 * Avoid accessing partitioner through StorageProxy (CASSANDRA-8244, 8268)
 * Upgrade Metrics library and remove depricated metrics (CASSANDRA-5657)
 * Serializing Row cache alternative, fully off heap (CASSANDRA-7438)
 * Duplicate rows returned when in clause has repeated values (CASSANDRA-6706)
 * Make CassandraException unchecked, extend RuntimeException (CASSANDRA-8560)
 * Support direct buffer decompression for reads (CASSANDRA-8464)
 * DirectByteBuffer compatible LZ4 methods (CASSANDRA-7039)
 * Group sstables for anticompaction correctly (CASSANDRA-8578)
 * Add ReadFailureException to native protocol, respond
   immediately when replicas encounter errors while handling
   a read request (CASSANDRA-7886)
 * Switch CommitLogSegment from RandomAccessFile to nio (CASSANDRA-8308)
 * Allow mixing token and partition key restrictions (CASSANDRA-7016)
 * Support index key/value entries on map collections (CASSANDRA-8473)
 * Modernize schema tables (CASSANDRA-8261)
 * Support for user-defined aggregation functions (CASSANDRA-8053)
 * Fix NPE in SelectStatement with empty IN values (CASSANDRA-8419)
 * Refactor SelectStatement, return IN results in natural order instead
   of IN value list order and ignore duplicate values in partition key IN restrictions (CASSANDRA-7981)
 * Support UDTs, tuples, and collections in user-defined
   functions (CASSANDRA-7563)
 * Fix aggregate fn results on empty selection, result column name,
   and cqlsh parsing (CASSANDRA-8229)
 * Mark sstables as repaired after full repair (CASSANDRA-7586)
 * Extend Descriptor to include a format value and refactor reader/writer
   APIs (CASSANDRA-7443)
 * Integrate JMH for microbenchmarks (CASSANDRA-8151)
 * Keep sstable levels when bootstrapping (CASSANDRA-7460)
 * Add Sigar library and perform basic OS settings check on startup (CASSANDRA-7838)
 * Support for aggregation functions (CASSANDRA-4914)
 * Remove cassandra-cli (CASSANDRA-7920)
 * Accept dollar quoted strings in CQL (CASSANDRA-7769)
 * Make assassinate a first class command (CASSANDRA-7935)
 * Support IN clause on any partition key column (CASSANDRA-7855)
 * Support IN clause on any clustering column (CASSANDRA-4762)
 * Improve compaction logging (CASSANDRA-7818)
 * Remove YamlFileNetworkTopologySnitch (CASSANDRA-7917)
 * Do anticompaction in groups (CASSANDRA-6851)
 * Support user-defined functions (CASSANDRA-7395, 7526, 7562, 7740, 7781, 7929,
   7924, 7812, 8063, 7813, 7708)
 * Permit configurable timestamps with cassandra-stress (CASSANDRA-7416)
 * Move sstable RandomAccessReader to nio2, which allows using the
   FILE_SHARE_DELETE flag on Windows (CASSANDRA-4050)
 * Remove CQL2 (CASSANDRA-5918)
 * Optimize fetching multiple cells by name (CASSANDRA-6933)
 * Allow compilation in java 8 (CASSANDRA-7028)
 * Make incremental repair default (CASSANDRA-7250)
 * Enable code coverage thru JaCoCo (CASSANDRA-7226)
 * Switch external naming of 'column families' to 'tables' (CASSANDRA-4369)
 * Shorten SSTable path (CASSANDRA-6962)
 * Use unsafe mutations for most unit tests (CASSANDRA-6969)
 * Fix race condition during calculation of pending ranges (CASSANDRA-7390)
 * Fail on very large batch sizes (CASSANDRA-8011)
 * Improve concurrency of repair (CASSANDRA-6455, 8208, 9145)
 * Select optimal CRC32 implementation at runtime (CASSANDRA-8614)
 * Evaluate MurmurHash of Token once per query (CASSANDRA-7096)
 * Generalize progress reporting (CASSANDRA-8901)
 * Resumable bootstrap streaming (CASSANDRA-8838, CASSANDRA-8942)
 * Allow scrub for secondary index (CASSANDRA-5174)
 * Save repair data to system table (CASSANDRA-5839)
 * fix nodetool names that reference column families (CASSANDRA-8872)
 Merged from 2.1:
 * Warn on misuse of unlogged batches (CASSANDRA-9282)
 * Failure detector detects and ignores local pauses (CASSANDRA-9183)
 * Add utility class to support for rate limiting a given log statement (CASSANDRA-9029)
 * Add missing consistency levels to cassandra-stess (CASSANDRA-9361)
 * Fix commitlog getCompletedTasks to not increment (CASSANDRA-9339)
 * Fix for harmless exceptions logged as ERROR (CASSANDRA-8564)
 * Delete processed sstables in sstablesplit/sstableupgrade (CASSANDRA-8606)
 * Improve sstable exclusion from partition tombstones (CASSANDRA-9298)
 * Validate the indexed column rather than the cell's contents for 2i (CASSANDRA-9057)
 * Add support for top-k custom 2i queries (CASSANDRA-8717)
 * Fix error when dropping table during compaction (CASSANDRA-9251)
 * cassandra-stress supports validation operations over user profiles (CASSANDRA-8773)
 * Add support for rate limiting log messages (CASSANDRA-9029)
 * Log the partition key with tombstone warnings (CASSANDRA-8561)
 * Reduce runWithCompactionsDisabled poll interval to 1ms (CASSANDRA-9271)
 * Fix PITR commitlog replay (CASSANDRA-9195)
 * GCInspector logs very different times (CASSANDRA-9124)
 * Fix deleting from an empty list (CASSANDRA-9198)
 * Update tuple and collection types that use a user-defined type when that UDT
   is modified (CASSANDRA-9148, CASSANDRA-9192)
 * Use higher timeout for prepair and snapshot in repair (CASSANDRA-9261)
 * Fix anticompaction blocking ANTI_ENTROPY stage (CASSANDRA-9151)
 * Repair waits for anticompaction to finish (CASSANDRA-9097)
 * Fix streaming not holding ref when stream error (CASSANDRA-9295)
 * Fix canonical view returning early opened SSTables (CASSANDRA-9396)
Merged from 2.0:
 * (cqlsh) Add LOGIN command to switch users (CASSANDRA-7212)
 * Clone SliceQueryFilter in AbstractReadCommand implementations (CASSANDRA-8940)
 * Push correct protocol notification for DROP INDEX (CASSANDRA-9310)
 * token-generator - generated tokens too long (CASSANDRA-9300)
 * Fix counting of tombstones for TombstoneOverwhelmingException (CASSANDRA-9299)
 * Fix ReconnectableSnitch reconnecting to peers during upgrade (CASSANDRA-6702)
 * Include keyspace and table name in error log for collections over the size
   limit (CASSANDRA-9286)
 * Avoid potential overlap in LCS with single-partition sstables (CASSANDRA-9322)
 * Log warning message when a table is queried before the schema has fully
   propagated (CASSANDRA-9136)
 * Overload SecondaryIndex#indexes to accept the column definition (CASSANDRA-9314)
 * (cqlsh) Add SERIAL and LOCAL_SERIAL consistency levels (CASSANDRA-8051)
 * Fix index selection during rebuild with certain table layouts (CASSANDRA-9281)
 * Fix partition-level-delete-only workload accounting (CASSANDRA-9194)
 * Allow scrub to handle corrupted compressed chunks (CASSANDRA-9140)
 * Fix assertion error when resetlocalschema is run during repair (CASSANDRA-9249)
 * Disable single sstable tombstone compactions for DTCS by default (CASSANDRA-9234)
 * IncomingTcpConnection thread is not named (CASSANDRA-9262)
 * Close incoming connections when MessagingService is stopped (CASSANDRA-9238)
 * Fix streaming hang when retrying (CASSANDRA-9132)


2.1.5
 * Re-add deprecated cold_reads_to_omit param for backwards compat (CASSANDRA-9203)
 * Make anticompaction visible in compactionstats (CASSANDRA-9098)
 * Improve nodetool getendpoints documentation about the partition
   key parameter (CASSANDRA-6458)
 * Don't check other keyspaces for schema changes when an user-defined
   type is altered (CASSANDRA-9187)
 * Add generate-idea-files target to build.xml (CASSANDRA-9123)
 * Allow takeColumnFamilySnapshot to take a list of tables (CASSANDRA-8348)
 * Limit major sstable operations to their canonical representation (CASSANDRA-8669)
 * cqlsh: Add tests for INSERT and UPDATE tab completion (CASSANDRA-9125)
 * cqlsh: quote column names when needed in COPY FROM inserts (CASSANDRA-9080)
 * Do not load read meter for offline operations (CASSANDRA-9082)
 * cqlsh: Make CompositeType data readable (CASSANDRA-8919)
 * cqlsh: Fix display of triggers (CASSANDRA-9081)
 * Fix NullPointerException when deleting or setting an element by index on
   a null list collection (CASSANDRA-9077)
 * Buffer bloom filter serialization (CASSANDRA-9066)
 * Fix anti-compaction target bloom filter size (CASSANDRA-9060)
 * Make FROZEN and TUPLE unreserved keywords in CQL (CASSANDRA-9047)
 * Prevent AssertionError from SizeEstimatesRecorder (CASSANDRA-9034)
 * Avoid overwriting index summaries for sstables with an older format that
   does not support downsampling; rebuild summaries on startup when this
   is detected (CASSANDRA-8993)
 * Fix potential data loss in CompressedSequentialWriter (CASSANDRA-8949)
 * Make PasswordAuthenticator number of hashing rounds configurable (CASSANDRA-8085)
 * Fix AssertionError when binding nested collections in DELETE (CASSANDRA-8900)
 * Check for overlap with non-early sstables in LCS (CASSANDRA-8739)
 * Only calculate max purgable timestamp if we have to (CASSANDRA-8914)
 * (cqlsh) Greatly improve performance of COPY FROM (CASSANDRA-8225)
 * IndexSummary effectiveIndexInterval is now a guideline, not a rule (CASSANDRA-8993)
 * Use correct bounds for page cache eviction of compressed files (CASSANDRA-8746)
 * SSTableScanner enforces its bounds (CASSANDRA-8946)
 * Cleanup cell equality (CASSANDRA-8947)
 * Introduce intra-cluster message coalescing (CASSANDRA-8692)
 * DatabaseDescriptor throws NPE when rpc_interface is used (CASSANDRA-8839)
 * Don't check if an sstable is live for offline compactions (CASSANDRA-8841)
 * Don't set clientMode in SSTableLoader (CASSANDRA-8238)
 * Fix SSTableRewriter with disabled early open (CASSANDRA-8535)
 * Fix cassandra-stress so it respects the CL passed in user mode (CASSANDRA-8948)
 * Fix rare NPE in ColumnDefinition#hasIndexOption() (CASSANDRA-8786)
 * cassandra-stress reports per-operation statistics, plus misc (CASSANDRA-8769)
 * Add SimpleDate (cql date) and Time (cql time) types (CASSANDRA-7523)
 * Use long for key count in cfstats (CASSANDRA-8913)
 * Make SSTableRewriter.abort() more robust to failure (CASSANDRA-8832)
 * Remove cold_reads_to_omit from STCS (CASSANDRA-8860)
 * Make EstimatedHistogram#percentile() use ceil instead of floor (CASSANDRA-8883)
 * Fix top partitions reporting wrong cardinality (CASSANDRA-8834)
 * Fix rare NPE in KeyCacheSerializer (CASSANDRA-8067)
 * Pick sstables for validation as late as possible inc repairs (CASSANDRA-8366)
 * Fix commitlog getPendingTasks to not increment (CASSANDRA-8862)
 * Fix parallelism adjustment in range and secondary index queries
   when the first fetch does not satisfy the limit (CASSANDRA-8856)
 * Check if the filtered sstables is non-empty in STCS (CASSANDRA-8843)
 * Upgrade java-driver used for cassandra-stress (CASSANDRA-8842)
 * Fix CommitLog.forceRecycleAllSegments() memory access error (CASSANDRA-8812)
 * Improve assertions in Memory (CASSANDRA-8792)
 * Fix SSTableRewriter cleanup (CASSANDRA-8802)
 * Introduce SafeMemory for CompressionMetadata.Writer (CASSANDRA-8758)
 * 'nodetool info' prints exception against older node (CASSANDRA-8796)
 * Ensure SSTableReader.last corresponds exactly with the file end (CASSANDRA-8750)
 * Make SSTableWriter.openEarly more robust and obvious (CASSANDRA-8747)
 * Enforce SSTableReader.first/last (CASSANDRA-8744)
 * Cleanup SegmentedFile API (CASSANDRA-8749)
 * Avoid overlap with early compaction replacement (CASSANDRA-8683)
 * Safer Resource Management++ (CASSANDRA-8707)
 * Write partition size estimates into a system table (CASSANDRA-7688)
 * cqlsh: Fix keys() and full() collection indexes in DESCRIBE output
   (CASSANDRA-8154)
 * Show progress of streaming in nodetool netstats (CASSANDRA-8886)
 * IndexSummaryBuilder utilises offheap memory, and shares data between
   each IndexSummary opened from it (CASSANDRA-8757)
 * markCompacting only succeeds if the exact SSTableReader instances being
   marked are in the live set (CASSANDRA-8689)
 * cassandra-stress support for varint (CASSANDRA-8882)
 * Fix Adler32 digest for compressed sstables (CASSANDRA-8778)
 * Add nodetool statushandoff/statusbackup (CASSANDRA-8912)
 * Use stdout for progress and stats in sstableloader (CASSANDRA-8982)
 * Correctly identify 2i datadir from older versions (CASSANDRA-9116)
Merged from 2.0:
 * Ignore gossip SYNs after shutdown (CASSANDRA-9238)
 * Avoid overflow when calculating max sstable size in LCS (CASSANDRA-9235)
 * Make sstable blacklisting work with compression (CASSANDRA-9138)
 * Do not attempt to rebuild indexes if no index accepts any column (CASSANDRA-9196)
 * Don't initiate snitch reconnection for dead states (CASSANDRA-7292)
 * Fix ArrayIndexOutOfBoundsException in CQLSSTableWriter (CASSANDRA-8978)
 * Add shutdown gossip state to prevent timeouts during rolling restarts (CASSANDRA-8336)
 * Fix running with java.net.preferIPv6Addresses=true (CASSANDRA-9137)
 * Fix failed bootstrap/replace attempts being persisted in system.peers (CASSANDRA-9180)
 * Flush system.IndexInfo after marking index built (CASSANDRA-9128)
 * Fix updates to min/max_compaction_threshold through cassandra-cli
   (CASSANDRA-8102)
 * Don't include tmp files when doing offline relevel (CASSANDRA-9088)
 * Use the proper CAS WriteType when finishing a previous round during Paxos
   preparation (CASSANDRA-8672)
 * Avoid race in cancelling compactions (CASSANDRA-9070)
 * More aggressive check for expired sstables in DTCS (CASSANDRA-8359)
 * Fix ignored index_interval change in ALTER TABLE statements (CASSANDRA-7976)
 * Do more aggressive compaction in old time windows in DTCS (CASSANDRA-8360)
 * java.lang.AssertionError when reading saved cache (CASSANDRA-8740)
 * "disk full" when running cleanup (CASSANDRA-9036)
 * Lower logging level from ERROR to DEBUG when a scheduled schema pull
   cannot be completed due to a node being down (CASSANDRA-9032)
 * Fix MOVED_NODE client event (CASSANDRA-8516)
 * Allow overriding MAX_OUTSTANDING_REPLAY_COUNT (CASSANDRA-7533)
 * Fix malformed JMX ObjectName containing IPv6 addresses (CASSANDRA-9027)
 * (cqlsh) Allow increasing CSV field size limit through
   cqlshrc config option (CASSANDRA-8934)
 * Stop logging range tombstones when exceeding the threshold
   (CASSANDRA-8559)
 * Fix NullPointerException when nodetool getendpoints is run
   against invalid keyspaces or tables (CASSANDRA-8950)
 * Allow specifying the tmp dir (CASSANDRA-7712)
 * Improve compaction estimated tasks estimation (CASSANDRA-8904)
 * Fix duplicate up/down messages sent to native clients (CASSANDRA-7816)
 * Expose commit log archive status via JMX (CASSANDRA-8734)
 * Provide better exceptions for invalid replication strategy parameters
   (CASSANDRA-8909)
 * Fix regression in mixed single and multi-column relation support for
   SELECT statements (CASSANDRA-8613)
 * Add ability to limit number of native connections (CASSANDRA-8086)
 * Fix CQLSSTableWriter throwing exception and spawning threads
   (CASSANDRA-8808)
 * Fix MT mismatch between empty and GC-able data (CASSANDRA-8979)
 * Fix incorrect validation when snapshotting single table (CASSANDRA-8056)
 * Add offline tool to relevel sstables (CASSANDRA-8301)
 * Preserve stream ID for more protocol errors (CASSANDRA-8848)
 * Fix combining token() function with multi-column relations on
   clustering columns (CASSANDRA-8797)
 * Make CFS.markReferenced() resistant to bad refcounting (CASSANDRA-8829)
 * Fix StreamTransferTask abort/complete bad refcounting (CASSANDRA-8815)
 * Fix AssertionError when querying a DESC clustering ordered
   table with ASC ordering and paging (CASSANDRA-8767)
 * AssertionError: "Memory was freed" when running cleanup (CASSANDRA-8716)
 * Make it possible to set max_sstable_age to fractional days (CASSANDRA-8406)
 * Fix some multi-column relations with indexes on some clustering
   columns (CASSANDRA-8275)
 * Fix memory leak in SSTableSimple*Writer and SSTableReader.validate()
   (CASSANDRA-8748)
 * Throw OOM if allocating memory fails to return a valid pointer (CASSANDRA-8726)
 * Fix SSTableSimpleUnsortedWriter ConcurrentModificationException (CASSANDRA-8619)
 * 'nodetool info' prints exception against older node (CASSANDRA-8796)
 * Ensure SSTableSimpleUnsortedWriter.close() terminates if
   disk writer has crashed (CASSANDRA-8807)


2.1.4
 * Bind JMX to localhost unless explicitly configured otherwise (CASSANDRA-9085)


2.1.3
 * Fix HSHA/offheap_objects corruption (CASSANDRA-8719)
 * Upgrade libthrift to 0.9.2 (CASSANDRA-8685)
 * Don't use the shared ref in sstableloader (CASSANDRA-8704)
 * Purge internal prepared statements if related tables or
   keyspaces are dropped (CASSANDRA-8693)
 * (cqlsh) Handle unicode BOM at start of files (CASSANDRA-8638)
 * Stop compactions before exiting offline tools (CASSANDRA-8623)
 * Update tools/stress/README.txt to match current behaviour (CASSANDRA-7933)
 * Fix schema from Thrift conversion with empty metadata (CASSANDRA-8695)
 * Safer Resource Management (CASSANDRA-7705)
 * Make sure we compact highly overlapping cold sstables with
   STCS (CASSANDRA-8635)
 * rpc_interface and listen_interface generate NPE on startup when specified
   interface doesn't exist (CASSANDRA-8677)
 * Fix ArrayIndexOutOfBoundsException in nodetool cfhistograms (CASSANDRA-8514)
 * Switch from yammer metrics for nodetool cf/proxy histograms (CASSANDRA-8662)
 * Make sure we don't add tmplink files to the compaction
   strategy (CASSANDRA-8580)
 * (cqlsh) Handle maps with blob keys (CASSANDRA-8372)
 * (cqlsh) Handle DynamicCompositeType schemas correctly (CASSANDRA-8563)
 * Duplicate rows returned when in clause has repeated values (CASSANDRA-6706)
 * Add tooling to detect hot partitions (CASSANDRA-7974)
 * Fix cassandra-stress user-mode truncation of partition generation (CASSANDRA-8608)
 * Only stream from unrepaired sstables during inc repair (CASSANDRA-8267)
 * Don't allow starting multiple inc repairs on the same sstables (CASSANDRA-8316)
 * Invalidate prepared BATCH statements when related tables
   or keyspaces are dropped (CASSANDRA-8652)
 * Fix missing results in secondary index queries on collections
   with ALLOW FILTERING (CASSANDRA-8421)
 * Expose EstimatedHistogram metrics for range slices (CASSANDRA-8627)
 * (cqlsh) Escape clqshrc passwords properly (CASSANDRA-8618)
 * Fix NPE when passing wrong argument in ALTER TABLE statement (CASSANDRA-8355)
 * Pig: Refactor and deprecate CqlStorage (CASSANDRA-8599)
 * Don't reuse the same cleanup strategy for all sstables (CASSANDRA-8537)
 * Fix case-sensitivity of index name on CREATE and DROP INDEX
   statements (CASSANDRA-8365)
 * Better detection/logging for corruption in compressed sstables (CASSANDRA-8192)
 * Use the correct repairedAt value when closing writer (CASSANDRA-8570)
 * (cqlsh) Handle a schema mismatch being detected on startup (CASSANDRA-8512)
 * Properly calculate expected write size during compaction (CASSANDRA-8532)
 * Invalidate affected prepared statements when a table's columns
   are altered (CASSANDRA-7910)
 * Stress - user defined writes should populate sequentally (CASSANDRA-8524)
 * Fix regression in SSTableRewriter causing some rows to become unreadable
   during compaction (CASSANDRA-8429)
 * Run major compactions for repaired/unrepaired in parallel (CASSANDRA-8510)
 * (cqlsh) Fix compression options in DESCRIBE TABLE output when compression
   is disabled (CASSANDRA-8288)
 * (cqlsh) Fix DESCRIBE output after keyspaces are altered (CASSANDRA-7623)
 * Make sure we set lastCompactedKey correctly (CASSANDRA-8463)
 * (cqlsh) Fix output of CONSISTENCY command (CASSANDRA-8507)
 * (cqlsh) Fixed the handling of LIST statements (CASSANDRA-8370)
 * Make sstablescrub check leveled manifest again (CASSANDRA-8432)
 * Check first/last keys in sstable when giving out positions (CASSANDRA-8458)
 * Disable mmap on Windows (CASSANDRA-6993)
 * Add missing ConsistencyLevels to cassandra-stress (CASSANDRA-8253)
 * Add auth support to cassandra-stress (CASSANDRA-7985)
 * Fix ArrayIndexOutOfBoundsException when generating error message
   for some CQL syntax errors (CASSANDRA-8455)
 * Scale memtable slab allocation logarithmically (CASSANDRA-7882)
 * cassandra-stress simultaneous inserts over same seed (CASSANDRA-7964)
 * Reduce cassandra-stress sampling memory requirements (CASSANDRA-7926)
 * Ensure memtable flush cannot expire commit log entries from its future (CASSANDRA-8383)
 * Make read "defrag" async to reclaim memtables (CASSANDRA-8459)
 * Remove tmplink files for offline compactions (CASSANDRA-8321)
 * Reduce maxHintsInProgress (CASSANDRA-8415)
 * BTree updates may call provided update function twice (CASSANDRA-8018)
 * Release sstable references after anticompaction (CASSANDRA-8386)
 * Handle abort() in SSTableRewriter properly (CASSANDRA-8320)
 * Centralize shared executors (CASSANDRA-8055)
 * Fix filtering for CONTAINS (KEY) relations on frozen collection
   clustering columns when the query is restricted to a single
   partition (CASSANDRA-8203)
 * Do more aggressive entire-sstable TTL expiry checks (CASSANDRA-8243)
 * Add more log info if readMeter is null (CASSANDRA-8238)
 * add check of the system wall clock time at startup (CASSANDRA-8305)
 * Support for frozen collections (CASSANDRA-7859)
 * Fix overflow on histogram computation (CASSANDRA-8028)
 * Have paxos reuse the timestamp generation of normal queries (CASSANDRA-7801)
 * Fix incremental repair not remove parent session on remote (CASSANDRA-8291)
 * Improve JBOD disk utilization (CASSANDRA-7386)
 * Log failed host when preparing incremental repair (CASSANDRA-8228)
 * Force config client mode in CQLSSTableWriter (CASSANDRA-8281)
 * Fix sstableupgrade throws exception (CASSANDRA-8688)
 * Fix hang when repairing empty keyspace (CASSANDRA-8694)
Merged from 2.0:
 * Fix IllegalArgumentException in dynamic snitch (CASSANDRA-8448)
 * Add support for UPDATE ... IF EXISTS (CASSANDRA-8610)
 * Fix reversal of list prepends (CASSANDRA-8733)
 * Prevent non-zero default_time_to_live on tables with counters
   (CASSANDRA-8678)
 * Fix SSTableSimpleUnsortedWriter ConcurrentModificationException
   (CASSANDRA-8619)
 * Round up time deltas lower than 1ms in BulkLoader (CASSANDRA-8645)
 * Add batch remove iterator to ABSC (CASSANDRA-8414, 8666)
 * Round up time deltas lower than 1ms in BulkLoader (CASSANDRA-8645)
 * Fix isClientMode check in Keyspace (CASSANDRA-8687)
 * Use more efficient slice size for querying internal secondary
   index tables (CASSANDRA-8550)
 * Fix potentially returning deleted rows with range tombstone (CASSANDRA-8558)
 * Check for available disk space before starting a compaction (CASSANDRA-8562)
 * Fix DISTINCT queries with LIMITs or paging when some partitions
   contain only tombstones (CASSANDRA-8490)
 * Introduce background cache refreshing to permissions cache
   (CASSANDRA-8194)
 * Fix race condition in StreamTransferTask that could lead to
   infinite loops and premature sstable deletion (CASSANDRA-7704)
 * Add an extra version check to MigrationTask (CASSANDRA-8462)
 * Ensure SSTableWriter cleans up properly after failure (CASSANDRA-8499)
 * Increase bf true positive count on key cache hit (CASSANDRA-8525)
 * Move MeteredFlusher to its own thread (CASSANDRA-8485)
 * Fix non-distinct results in DISTNCT queries on static columns when
   paging is enabled (CASSANDRA-8087)
 * Move all hints related tasks to hints internal executor (CASSANDRA-8285)
 * Fix paging for multi-partition IN queries (CASSANDRA-8408)
 * Fix MOVED_NODE topology event never being emitted when a node
   moves its token (CASSANDRA-8373)
 * Fix validation of indexes in COMPACT tables (CASSANDRA-8156)
 * Avoid StackOverflowError when a large list of IN values
   is used for a clustering column (CASSANDRA-8410)
 * Fix NPE when writetime() or ttl() calls are wrapped by
   another function call (CASSANDRA-8451)
 * Fix NPE after dropping a keyspace (CASSANDRA-8332)
 * Fix error message on read repair timeouts (CASSANDRA-7947)
 * Default DTCS base_time_seconds changed to 60 (CASSANDRA-8417)
 * Refuse Paxos operation with more than one pending endpoint (CASSANDRA-8346, 8640)
 * Throw correct exception when trying to bind a keyspace or table
   name (CASSANDRA-6952)
 * Make HHOM.compact synchronized (CASSANDRA-8416)
 * cancel latency-sampling task when CF is dropped (CASSANDRA-8401)
 * don't block SocketThread for MessagingService (CASSANDRA-8188)
 * Increase quarantine delay on replacement (CASSANDRA-8260)
 * Expose off-heap memory usage stats (CASSANDRA-7897)
 * Ignore Paxos commits for truncated tables (CASSANDRA-7538)
 * Validate size of indexed column values (CASSANDRA-8280)
 * Make LCS split compaction results over all data directories (CASSANDRA-8329)
 * Fix some failing queries that use multi-column relations
   on COMPACT STORAGE tables (CASSANDRA-8264)
 * Fix InvalidRequestException with ORDER BY (CASSANDRA-8286)
 * Disable SSLv3 for POODLE (CASSANDRA-8265)
 * Fix millisecond timestamps in Tracing (CASSANDRA-8297)
 * Include keyspace name in error message when there are insufficient
   live nodes to stream from (CASSANDRA-8221)
 * Avoid overlap in L1 when L0 contains many nonoverlapping
   sstables (CASSANDRA-8211)
 * Improve PropertyFileSnitch logging (CASSANDRA-8183)
 * Add DC-aware sequential repair (CASSANDRA-8193)
 * Use live sstables in snapshot repair if possible (CASSANDRA-8312)
 * Fix hints serialized size calculation (CASSANDRA-8587)


2.1.2
 * (cqlsh) parse_for_table_meta errors out on queries with undefined
   grammars (CASSANDRA-8262)
 * (cqlsh) Fix SELECT ... TOKEN() function broken in C* 2.1.1 (CASSANDRA-8258)
 * Fix Cassandra crash when running on JDK8 update 40 (CASSANDRA-8209)
 * Optimize partitioner tokens (CASSANDRA-8230)
 * Improve compaction of repaired/unrepaired sstables (CASSANDRA-8004)
 * Make cache serializers pluggable (CASSANDRA-8096)
 * Fix issues with CONTAINS (KEY) queries on secondary indexes
   (CASSANDRA-8147)
 * Fix read-rate tracking of sstables for some queries (CASSANDRA-8239)
 * Fix default timestamp in QueryOptions (CASSANDRA-8246)
 * Set socket timeout when reading remote version (CASSANDRA-8188)
 * Refactor how we track live size (CASSANDRA-7852)
 * Make sure unfinished compaction files are removed (CASSANDRA-8124)
 * Fix shutdown when run as Windows service (CASSANDRA-8136)
 * Fix DESCRIBE TABLE with custom indexes (CASSANDRA-8031)
 * Fix race in RecoveryManagerTest (CASSANDRA-8176)
 * Avoid IllegalArgumentException while sorting sstables in
   IndexSummaryManager (CASSANDRA-8182)
 * Shutdown JVM on file descriptor exhaustion (CASSANDRA-7579)
 * Add 'die' policy for commit log and disk failure (CASSANDRA-7927)
 * Fix installing as service on Windows (CASSANDRA-8115)
 * Fix CREATE TABLE for CQL2 (CASSANDRA-8144)
 * Avoid boxing in ColumnStats min/max trackers (CASSANDRA-8109)
Merged from 2.0:
 * Correctly handle non-text column names in cql3 (CASSANDRA-8178)
 * Fix deletion for indexes on primary key columns (CASSANDRA-8206)
 * Add 'nodetool statusgossip' (CASSANDRA-8125)
 * Improve client notification that nodes are ready for requests (CASSANDRA-7510)
 * Handle negative timestamp in writetime method (CASSANDRA-8139)
 * Pig: Remove errant LIMIT clause in CqlNativeStorage (CASSANDRA-8166)
 * Throw ConfigurationException when hsha is used with the default
   rpc_max_threads setting of 'unlimited' (CASSANDRA-8116)
 * Allow concurrent writing of the same table in the same JVM using
   CQLSSTableWriter (CASSANDRA-7463)
 * Fix totalDiskSpaceUsed calculation (CASSANDRA-8205)


2.1.1
 * Fix spin loop in AtomicSortedColumns (CASSANDRA-7546)
 * Dont notify when replacing tmplink files (CASSANDRA-8157)
 * Fix validation with multiple CONTAINS clause (CASSANDRA-8131)
 * Fix validation of collections in TriggerExecutor (CASSANDRA-8146)
 * Fix IllegalArgumentException when a list of IN values containing tuples
   is passed as a single arg to a prepared statement with the v1 or v2
   protocol (CASSANDRA-8062)
 * Fix ClassCastException in DISTINCT query on static columns with
   query paging (CASSANDRA-8108)
 * Fix NPE on null nested UDT inside a set (CASSANDRA-8105)
 * Fix exception when querying secondary index on set items or map keys
   when some clustering columns are specified (CASSANDRA-8073)
 * Send proper error response when there is an error during native
   protocol message decode (CASSANDRA-8118)
 * Gossip should ignore generation numbers too far in the future (CASSANDRA-8113)
 * Fix NPE when creating a table with frozen sets, lists (CASSANDRA-8104)
 * Fix high memory use due to tracking reads on incrementally opened sstable
   readers (CASSANDRA-8066)
 * Fix EXECUTE request with skipMetadata=false returning no metadata
   (CASSANDRA-8054)
 * Allow concurrent use of CQLBulkOutputFormat (CASSANDRA-7776)
 * Shutdown JVM on OOM (CASSANDRA-7507)
 * Upgrade netty version and enable epoll event loop (CASSANDRA-7761)
 * Don't duplicate sstables smaller than split size when using
   the sstablesplitter tool (CASSANDRA-7616)
 * Avoid re-parsing already prepared statements (CASSANDRA-7923)
 * Fix some Thrift slice deletions and updates of COMPACT STORAGE
   tables with some clustering columns omitted (CASSANDRA-7990)
 * Fix filtering for CONTAINS on sets (CASSANDRA-8033)
 * Properly track added size (CASSANDRA-7239)
 * Allow compilation in java 8 (CASSANDRA-7208)
 * Fix Assertion error on RangeTombstoneList diff (CASSANDRA-8013)
 * Release references to overlapping sstables during compaction (CASSANDRA-7819)
 * Send notification when opening compaction results early (CASSANDRA-8034)
 * Make native server start block until properly bound (CASSANDRA-7885)
 * (cqlsh) Fix IPv6 support (CASSANDRA-7988)
 * Ignore fat clients when checking for endpoint collision (CASSANDRA-7939)
 * Make sstablerepairedset take a list of files (CASSANDRA-7995)
 * (cqlsh) Tab completeion for indexes on map keys (CASSANDRA-7972)
 * (cqlsh) Fix UDT field selection in select clause (CASSANDRA-7891)
 * Fix resource leak in event of corrupt sstable
 * (cqlsh) Add command line option for cqlshrc file path (CASSANDRA-7131)
 * Provide visibility into prepared statements churn (CASSANDRA-7921, CASSANDRA-7930)
 * Invalidate prepared statements when their keyspace or table is
   dropped (CASSANDRA-7566)
 * cassandra-stress: fix support for NetworkTopologyStrategy (CASSANDRA-7945)
 * Fix saving caches when a table is dropped (CASSANDRA-7784)
 * Add better error checking of new stress profile (CASSANDRA-7716)
 * Use ThreadLocalRandom and remove FBUtilities.threadLocalRandom (CASSANDRA-7934)
 * Prevent operator mistakes due to simultaneous bootstrap (CASSANDRA-7069)
 * cassandra-stress supports whitelist mode for node config (CASSANDRA-7658)
 * GCInspector more closely tracks GC; cassandra-stress and nodetool report it (CASSANDRA-7916)
 * nodetool won't output bogus ownership info without a keyspace (CASSANDRA-7173)
 * Add human readable option to nodetool commands (CASSANDRA-5433)
 * Don't try to set repairedAt on old sstables (CASSANDRA-7913)
 * Add metrics for tracking PreparedStatement use (CASSANDRA-7719)
 * (cqlsh) tab-completion for triggers (CASSANDRA-7824)
 * (cqlsh) Support for query paging (CASSANDRA-7514)
 * (cqlsh) Show progress of COPY operations (CASSANDRA-7789)
 * Add syntax to remove multiple elements from a map (CASSANDRA-6599)
 * Support non-equals conditions in lightweight transactions (CASSANDRA-6839)
 * Add IF [NOT] EXISTS to create/drop triggers (CASSANDRA-7606)
 * (cqlsh) Display the current logged-in user (CASSANDRA-7785)
 * (cqlsh) Don't ignore CTRL-C during COPY FROM execution (CASSANDRA-7815)
 * (cqlsh) Order UDTs according to cross-type dependencies in DESCRIBE
   output (CASSANDRA-7659)
 * (cqlsh) Fix handling of CAS statement results (CASSANDRA-7671)
 * (cqlsh) COPY TO/FROM improvements (CASSANDRA-7405)
 * Support list index operations with conditions (CASSANDRA-7499)
 * Add max live/tombstoned cells to nodetool cfstats output (CASSANDRA-7731)
 * Validate IPv6 wildcard addresses properly (CASSANDRA-7680)
 * (cqlsh) Error when tracing query (CASSANDRA-7613)
 * Avoid IOOBE when building SyntaxError message snippet (CASSANDRA-7569)
 * SSTableExport uses correct validator to create string representation of partition
   keys (CASSANDRA-7498)
 * Avoid NPEs when receiving type changes for an unknown keyspace (CASSANDRA-7689)
 * Add support for custom 2i validation (CASSANDRA-7575)
 * Pig support for hadoop CqlInputFormat (CASSANDRA-6454)
 * Add duration mode to cassandra-stress (CASSANDRA-7468)
 * Add listen_interface and rpc_interface options (CASSANDRA-7417)
 * Improve schema merge performance (CASSANDRA-7444)
 * Adjust MT depth based on # of partition validating (CASSANDRA-5263)
 * Optimise NativeCell comparisons (CASSANDRA-6755)
 * Configurable client timeout for cqlsh (CASSANDRA-7516)
 * Include snippet of CQL query near syntax error in messages (CASSANDRA-7111)
 * Make repair -pr work with -local (CASSANDRA-7450)
 * Fix error in sstableloader with -cph > 1 (CASSANDRA-8007)
 * Fix snapshot repair error on indexed tables (CASSANDRA-8020)
 * Do not exit nodetool repair when receiving JMX NOTIF_LOST (CASSANDRA-7909)
 * Stream to private IP when available (CASSANDRA-8084)
Merged from 2.0:
 * Reject conditions on DELETE unless full PK is given (CASSANDRA-6430)
 * Properly reject the token function DELETE (CASSANDRA-7747)
 * Force batchlog replay before decommissioning a node (CASSANDRA-7446)
 * Fix hint replay with many accumulated expired hints (CASSANDRA-6998)
 * Fix duplicate results in DISTINCT queries on static columns with query
   paging (CASSANDRA-8108)
 * Add DateTieredCompactionStrategy (CASSANDRA-6602)
 * Properly validate ascii and utf8 string literals in CQL queries (CASSANDRA-8101)
 * (cqlsh) Fix autocompletion for alter keyspace (CASSANDRA-8021)
 * Create backup directories for commitlog archiving during startup (CASSANDRA-8111)
 * Reduce totalBlockFor() for LOCAL_* consistency levels (CASSANDRA-8058)
 * Fix merging schemas with re-dropped keyspaces (CASSANDRA-7256)
 * Fix counters in supercolumns during live upgrades from 1.2 (CASSANDRA-7188)
 * Notify DT subscribers when a column family is truncated (CASSANDRA-8088)
 * Add sanity check of $JAVA on startup (CASSANDRA-7676)
 * Schedule fat client schema pull on join (CASSANDRA-7993)
 * Don't reset nodes' versions when closing IncomingTcpConnections
   (CASSANDRA-7734)
 * Record the real messaging version in all cases in OutboundTcpConnection
   (CASSANDRA-8057)
 * SSL does not work in cassandra-cli (CASSANDRA-7899)
 * Fix potential exception when using ReversedType in DynamicCompositeType
   (CASSANDRA-7898)
 * Better validation of collection values (CASSANDRA-7833)
 * Track min/max timestamps correctly (CASSANDRA-7969)
 * Fix possible overflow while sorting CL segments for replay (CASSANDRA-7992)
 * Increase nodetool Xmx (CASSANDRA-7956)
 * Archive any commitlog segments present at startup (CASSANDRA-6904)
 * CrcCheckChance should adjust based on live CFMetadata not
   sstable metadata (CASSANDRA-7978)
 * token() should only accept columns in the partitioning
   key order (CASSANDRA-6075)
 * Add method to invalidate permission cache via JMX (CASSANDRA-7977)
 * Allow propagating multiple gossip states atomically (CASSANDRA-6125)
 * Log exceptions related to unclean native protocol client disconnects
   at DEBUG or INFO (CASSANDRA-7849)
 * Allow permissions cache to be set via JMX (CASSANDRA-7698)
 * Include schema_triggers CF in readable system resources (CASSANDRA-7967)
 * Fix RowIndexEntry to report correct serializedSize (CASSANDRA-7948)
 * Make CQLSSTableWriter sync within partitions (CASSANDRA-7360)
 * Potentially use non-local replicas in CqlConfigHelper (CASSANDRA-7906)
 * Explicitly disallow mixing multi-column and single-column
   relations on clustering columns (CASSANDRA-7711)
 * Better error message when condition is set on PK column (CASSANDRA-7804)
 * Don't send schema change responses and events for no-op DDL
   statements (CASSANDRA-7600)
 * (Hadoop) fix cluster initialisation for a split fetching (CASSANDRA-7774)
 * Throw InvalidRequestException when queries contain relations on entire
   collection columns (CASSANDRA-7506)
 * (cqlsh) enable CTRL-R history search with libedit (CASSANDRA-7577)
 * (Hadoop) allow ACFRW to limit nodes to local DC (CASSANDRA-7252)
 * (cqlsh) cqlsh should automatically disable tracing when selecting
   from system_traces (CASSANDRA-7641)
 * (Hadoop) Add CqlOutputFormat (CASSANDRA-6927)
 * Don't depend on cassandra config for nodetool ring (CASSANDRA-7508)
 * (cqlsh) Fix failing cqlsh formatting tests (CASSANDRA-7703)
 * Fix IncompatibleClassChangeError from hadoop2 (CASSANDRA-7229)
 * Add 'nodetool sethintedhandoffthrottlekb' (CASSANDRA-7635)
 * (cqlsh) Add tab-completion for CREATE/DROP USER IF [NOT] EXISTS (CASSANDRA-7611)
 * Catch errors when the JVM pulls the rug out from GCInspector (CASSANDRA-5345)
 * cqlsh fails when version number parts are not int (CASSANDRA-7524)
 * Fix NPE when table dropped during streaming (CASSANDRA-7946)
 * Fix wrong progress when streaming uncompressed (CASSANDRA-7878)
 * Fix possible infinite loop in creating repair range (CASSANDRA-7983)
 * Fix unit in nodetool for streaming throughput (CASSANDRA-7375)
Merged from 1.2:
 * Don't index tombstones (CASSANDRA-7828)
 * Improve PasswordAuthenticator default super user setup (CASSANDRA-7788)


2.1.0
 * (cqlsh) Removed "ALTER TYPE <name> RENAME TO <name>" from tab-completion
   (CASSANDRA-7895)
 * Fixed IllegalStateException in anticompaction (CASSANDRA-7892)
 * cqlsh: DESCRIBE support for frozen UDTs, tuples (CASSANDRA-7863)
 * Avoid exposing internal classes over JMX (CASSANDRA-7879)
 * Add null check for keys when freezing collection (CASSANDRA-7869)
 * Improve stress workload realism (CASSANDRA-7519)
Merged from 2.0:
 * Configure system.paxos with LeveledCompactionStrategy (CASSANDRA-7753)
 * Fix ALTER clustering column type from DateType to TimestampType when
   using DESC clustering order (CASSANRDA-7797)
 * Throw EOFException if we run out of chunks in compressed datafile
   (CASSANDRA-7664)
 * Fix PRSI handling of CQL3 row markers for row cleanup (CASSANDRA-7787)
 * Fix dropping collection when it's the last regular column (CASSANDRA-7744)
 * Make StreamReceiveTask thread safe and gc friendly (CASSANDRA-7795)
 * Validate empty cell names from counter updates (CASSANDRA-7798)
Merged from 1.2:
 * Don't allow compacted sstables to be marked as compacting (CASSANDRA-7145)
 * Track expired tombstones (CASSANDRA-7810)


2.1.0-rc7
 * Add frozen keyword and require UDT to be frozen (CASSANDRA-7857)
 * Track added sstable size correctly (CASSANDRA-7239)
 * (cqlsh) Fix case insensitivity (CASSANDRA-7834)
 * Fix failure to stream ranges when moving (CASSANDRA-7836)
 * Correctly remove tmplink files (CASSANDRA-7803)
 * (cqlsh) Fix column name formatting for functions, CAS operations,
   and UDT field selections (CASSANDRA-7806)
 * (cqlsh) Fix COPY FROM handling of null/empty primary key
   values (CASSANDRA-7792)
 * Fix ordering of static cells (CASSANDRA-7763)
Merged from 2.0:
 * Forbid re-adding dropped counter columns (CASSANDRA-7831)
 * Fix CFMetaData#isThriftCompatible() for PK-only tables (CASSANDRA-7832)
 * Always reject inequality on the partition key without token()
   (CASSANDRA-7722)
 * Always send Paxos commit to all replicas (CASSANDRA-7479)
 * Make disruptor_thrift_server invocation pool configurable (CASSANDRA-7594)
 * Make repair no-op when RF=1 (CASSANDRA-7864)


2.1.0-rc6
 * Fix OOM issue from netty caching over time (CASSANDRA-7743)
 * json2sstable couldn't import JSON for CQL table (CASSANDRA-7477)
 * Invalidate all caches on table drop (CASSANDRA-7561)
 * Skip strict endpoint selection for ranges if RF == nodes (CASSANRA-7765)
 * Fix Thrift range filtering without 2ary index lookups (CASSANDRA-7741)
 * Add tracing entries about concurrent range requests (CASSANDRA-7599)
 * (cqlsh) Fix DESCRIBE for NTS keyspaces (CASSANDRA-7729)
 * Remove netty buffer ref-counting (CASSANDRA-7735)
 * Pass mutated cf to index updater for use by PRSI (CASSANDRA-7742)
 * Include stress yaml example in release and deb (CASSANDRA-7717)
 * workaround for netty issue causing corrupted data off the wire (CASSANDRA-7695)
 * cqlsh DESC CLUSTER fails retrieving ring information (CASSANDRA-7687)
 * Fix binding null values inside UDT (CASSANDRA-7685)
 * Fix UDT field selection with empty fields (CASSANDRA-7670)
 * Bogus deserialization of static cells from sstable (CASSANDRA-7684)
 * Fix NPE on compaction leftover cleanup for dropped table (CASSANDRA-7770)
Merged from 2.0:
 * Fix race condition in StreamTransferTask that could lead to
   infinite loops and premature sstable deletion (CASSANDRA-7704)
 * (cqlsh) Wait up to 10 sec for a tracing session (CASSANDRA-7222)
 * Fix NPE in FileCacheService.sizeInBytes (CASSANDRA-7756)
 * Remove duplicates from StorageService.getJoiningNodes (CASSANDRA-7478)
 * Clone token map outside of hot gossip loops (CASSANDRA-7758)
 * Fix MS expiring map timeout for Paxos messages (CASSANDRA-7752)
 * Do not flush on truncate if durable_writes is false (CASSANDRA-7750)
 * Give CRR a default input_cql Statement (CASSANDRA-7226)
 * Better error message when adding a collection with the same name
   than a previously dropped one (CASSANDRA-6276)
 * Fix validation when adding static columns (CASSANDRA-7730)
 * (Thrift) fix range deletion of supercolumns (CASSANDRA-7733)
 * Fix potential AssertionError in RangeTombstoneList (CASSANDRA-7700)
 * Validate arguments of blobAs* functions (CASSANDRA-7707)
 * Fix potential AssertionError with 2ndary indexes (CASSANDRA-6612)
 * Avoid logging CompactionInterrupted at ERROR (CASSANDRA-7694)
 * Minor leak in sstable2jon (CASSANDRA-7709)
 * Add cassandra.auto_bootstrap system property (CASSANDRA-7650)
 * Update java driver (for hadoop) (CASSANDRA-7618)
 * Remove CqlPagingRecordReader/CqlPagingInputFormat (CASSANDRA-7570)
 * Support connecting to ipv6 jmx with nodetool (CASSANDRA-7669)


2.1.0-rc5
 * Reject counters inside user types (CASSANDRA-7672)
 * Switch to notification-based GCInspector (CASSANDRA-7638)
 * (cqlsh) Handle nulls in UDTs and tuples correctly (CASSANDRA-7656)
 * Don't use strict consistency when replacing (CASSANDRA-7568)
 * Fix min/max cell name collection on 2.0 SSTables with range
   tombstones (CASSANDRA-7593)
 * Tolerate min/max cell names of different lengths (CASSANDRA-7651)
 * Filter cached results correctly (CASSANDRA-7636)
 * Fix tracing on the new SEPExecutor (CASSANDRA-7644)
 * Remove shuffle and taketoken (CASSANDRA-7601)
 * Clean up Windows batch scripts (CASSANDRA-7619)
 * Fix native protocol drop user type notification (CASSANDRA-7571)
 * Give read access to system.schema_usertypes to all authenticated users
   (CASSANDRA-7578)
 * (cqlsh) Fix cqlsh display when zero rows are returned (CASSANDRA-7580)
 * Get java version correctly when JAVA_TOOL_OPTIONS is set (CASSANDRA-7572)
 * Fix NPE when dropping index from non-existent keyspace, AssertionError when
   dropping non-existent index with IF EXISTS (CASSANDRA-7590)
 * Fix sstablelevelresetter hang (CASSANDRA-7614)
 * (cqlsh) Fix deserialization of blobs (CASSANDRA-7603)
 * Use "keyspace updated" schema change message for UDT changes in v1 and
   v2 protocols (CASSANDRA-7617)
 * Fix tracing of range slices and secondary index lookups that are local
   to the coordinator (CASSANDRA-7599)
 * Set -Dcassandra.storagedir for all tool shell scripts (CASSANDRA-7587)
 * Don't swap max/min col names when mutating sstable metadata (CASSANDRA-7596)
 * (cqlsh) Correctly handle paged result sets (CASSANDRA-7625)
 * (cqlsh) Improve waiting for a trace to complete (CASSANDRA-7626)
 * Fix tracing of concurrent range slices and 2ary index queries (CASSANDRA-7626)
 * Fix scrub against collection type (CASSANDRA-7665)
Merged from 2.0:
 * Set gc_grace_seconds to seven days for system schema tables (CASSANDRA-7668)
 * SimpleSeedProvider no longer caches seeds forever (CASSANDRA-7663)
 * Always flush on truncate (CASSANDRA-7511)
 * Fix ReversedType(DateType) mapping to native protocol (CASSANDRA-7576)
 * Always merge ranges owned by a single node (CASSANDRA-6930)
 * Track max/min timestamps for range tombstones (CASSANDRA-7647)
 * Fix NPE when listing saved caches dir (CASSANDRA-7632)


2.1.0-rc4
 * Fix word count hadoop example (CASSANDRA-7200)
 * Updated memtable_cleanup_threshold and memtable_flush_writers defaults
   (CASSANDRA-7551)
 * (Windows) fix startup when WMI memory query fails (CASSANDRA-7505)
 * Anti-compaction proceeds if any part of the repair failed (CASSANDRA-7521)
 * Add missing table name to DROP INDEX responses and notifications (CASSANDRA-7539)
 * Bump CQL version to 3.2.0 and update CQL documentation (CASSANDRA-7527)
 * Fix configuration error message when running nodetool ring (CASSANDRA-7508)
 * Support conditional updates, tuple type, and the v3 protocol in cqlsh (CASSANDRA-7509)
 * Handle queries on multiple secondary index types (CASSANDRA-7525)
 * Fix cqlsh authentication with v3 native protocol (CASSANDRA-7564)
 * Fix NPE when unknown prepared statement ID is used (CASSANDRA-7454)
Merged from 2.0:
 * (Windows) force range-based repair to non-sequential mode (CASSANDRA-7541)
 * Fix range merging when DES scores are zero (CASSANDRA-7535)
 * Warn when SSL certificates have expired (CASSANDRA-7528)
 * Fix error when doing reversed queries with static columns (CASSANDRA-7490)
Merged from 1.2:
 * Set correct stream ID on responses when non-Exception Throwables
   are thrown while handling native protocol messages (CASSANDRA-7470)


2.1.0-rc3
 * Consider expiry when reconciling otherwise equal cells (CASSANDRA-7403)
 * Introduce CQL support for stress tool (CASSANDRA-6146)
 * Fix ClassCastException processing expired messages (CASSANDRA-7496)
 * Fix prepared marker for collections inside UDT (CASSANDRA-7472)
 * Remove left-over populate_io_cache_on_flush and replicate_on_write
   uses (CASSANDRA-7493)
 * (Windows) handle spaces in path names (CASSANDRA-7451)
 * Ensure writes have completed after dropping a table, before recycling
   commit log segments (CASSANDRA-7437)
 * Remove left-over rows_per_partition_to_cache (CASSANDRA-7493)
 * Fix error when CONTAINS is used with a bind marker (CASSANDRA-7502)
 * Properly reject unknown UDT field (CASSANDRA-7484)
Merged from 2.0:
 * Fix CC#collectTimeOrderedData() tombstone optimisations (CASSANDRA-7394)
 * Support DISTINCT for static columns and fix behaviour when DISTINC is
   not use (CASSANDRA-7305).
 * Workaround JVM NPE on JMX bind failure (CASSANDRA-7254)
 * Fix race in FileCacheService RemovalListener (CASSANDRA-7278)
 * Fix inconsistent use of consistencyForCommit that allowed LOCAL_QUORUM
   operations to incorrect become full QUORUM (CASSANDRA-7345)
 * Properly handle unrecognized opcodes and flags (CASSANDRA-7440)
 * (Hadoop) close CqlRecordWriter clients when finished (CASSANDRA-7459)
 * Commit disk failure policy (CASSANDRA-7429)
 * Make sure high level sstables get compacted (CASSANDRA-7414)
 * Fix AssertionError when using empty clustering columns and static columns
   (CASSANDRA-7455)
 * Add option to disable STCS in L0 (CASSANDRA-6621)
 * Upgrade to snappy-java 1.0.5.2 (CASSANDRA-7476)


2.1.0-rc2
 * Fix heap size calculation for CompoundSparseCellName and
   CompoundSparseCellName.WithCollection (CASSANDRA-7421)
 * Allow counter mutations in UNLOGGED batches (CASSANDRA-7351)
 * Modify reconcile logic to always pick a tombstone over a counter cell
   (CASSANDRA-7346)
 * Avoid incremental compaction on Windows (CASSANDRA-7365)
 * Fix exception when querying a composite-keyed table with a collection index
   (CASSANDRA-7372)
 * Use node's host id in place of counter ids (CASSANDRA-7366)
 * Fix error when doing reversed queries with static columns (CASSANDRA-7490)
 * Backport CASSANDRA-6747 (CASSANDRA-7560)
 * Track max/min timestamps for range tombstones (CASSANDRA-7647)
 * Fix NPE when listing saved caches dir (CASSANDRA-7632)
 * Fix sstableloader unable to connect encrypted node (CASSANDRA-7585)
Merged from 1.2:
 * Clone token map outside of hot gossip loops (CASSANDRA-7758)
 * Add stop method to EmbeddedCassandraService (CASSANDRA-7595)
 * Support connecting to ipv6 jmx with nodetool (CASSANDRA-7669)
 * Set gc_grace_seconds to seven days for system schema tables (CASSANDRA-7668)
 * SimpleSeedProvider no longer caches seeds forever (CASSANDRA-7663)
 * Set correct stream ID on responses when non-Exception Throwables
   are thrown while handling native protocol messages (CASSANDRA-7470)
 * Fix row size miscalculation in LazilyCompactedRow (CASSANDRA-7543)
 * Fix race in background compaction check (CASSANDRA-7745)
 * Don't clear out range tombstones during compaction (CASSANDRA-7808)


2.1.0-rc1
 * Revert flush directory (CASSANDRA-6357)
 * More efficient executor service for fast operations (CASSANDRA-4718)
 * Move less common tools into a new cassandra-tools package (CASSANDRA-7160)
 * Support more concurrent requests in native protocol (CASSANDRA-7231)
 * Add tab-completion to debian nodetool packaging (CASSANDRA-6421)
 * Change concurrent_compactors defaults (CASSANDRA-7139)
 * Add PowerShell Windows launch scripts (CASSANDRA-7001)
 * Make commitlog archive+restore more robust (CASSANDRA-6974)
 * Fix marking commitlogsegments clean (CASSANDRA-6959)
 * Add snapshot "manifest" describing files included (CASSANDRA-6326)
 * Parallel streaming for sstableloader (CASSANDRA-3668)
 * Fix bugs in supercolumns handling (CASSANDRA-7138)
 * Fix ClassClassException on composite dense tables (CASSANDRA-7112)
 * Cleanup and optimize collation and slice iterators (CASSANDRA-7107)
 * Upgrade NBHM lib (CASSANDRA-7128)
 * Optimize netty server (CASSANDRA-6861)
 * Fix repair hang when given CF does not exist (CASSANDRA-7189)
 * Allow c* to be shutdown in an embedded mode (CASSANDRA-5635)
 * Add server side batching to native transport (CASSANDRA-5663)
 * Make batchlog replay asynchronous (CASSANDRA-6134)
 * remove unused classes (CASSANDRA-7197)
 * Limit user types to the keyspace they are defined in (CASSANDRA-6643)
 * Add validate method to CollectionType (CASSANDRA-7208)
 * New serialization format for UDT values (CASSANDRA-7209, CASSANDRA-7261)
 * Fix nodetool netstats (CASSANDRA-7270)
 * Fix potential ClassCastException in HintedHandoffManager (CASSANDRA-7284)
 * Use prepared statements internally (CASSANDRA-6975)
 * Fix broken paging state with prepared statement (CASSANDRA-7120)
 * Fix IllegalArgumentException in CqlStorage (CASSANDRA-7287)
 * Allow nulls/non-existant fields in UDT (CASSANDRA-7206)
 * Add Thrift MultiSliceRequest (CASSANDRA-6757, CASSANDRA-7027)
 * Handle overlapping MultiSlices (CASSANDRA-7279)
 * Fix DataOutputTest on Windows (CASSANDRA-7265)
 * Embedded sets in user defined data-types are not updating (CASSANDRA-7267)
 * Add tuple type to CQL/native protocol (CASSANDRA-7248)
 * Fix CqlPagingRecordReader on tables with few rows (CASSANDRA-7322)
Merged from 2.0:
 * Copy compaction options to make sure they are reloaded (CASSANDRA-7290)
 * Add option to do more aggressive tombstone compactions (CASSANDRA-6563)
 * Don't try to compact already-compacting files in HHOM (CASSANDRA-7288)
 * Always reallocate buffers in HSHA (CASSANDRA-6285)
 * (Hadoop) support authentication in CqlRecordReader (CASSANDRA-7221)
 * (Hadoop) Close java driver Cluster in CQLRR.close (CASSANDRA-7228)
 * Warn when 'USING TIMESTAMP' is used on a CAS BATCH (CASSANDRA-7067)
 * return all cpu values from BackgroundActivityMonitor.readAndCompute (CASSANDRA-7183)
 * Correctly delete scheduled range xfers (CASSANDRA-7143)
 * return all cpu values from BackgroundActivityMonitor.readAndCompute (CASSANDRA-7183)
 * reduce garbage creation in calculatePendingRanges (CASSANDRA-7191)
 * fix c* launch issues on Russian os's due to output of linux 'free' cmd (CASSANDRA-6162)
 * Fix disabling autocompaction (CASSANDRA-7187)
 * Fix potential NumberFormatException when deserializing IntegerType (CASSANDRA-7088)
 * cqlsh can't tab-complete disabling compaction (CASSANDRA-7185)
 * cqlsh: Accept and execute CQL statement(s) from command-line parameter (CASSANDRA-7172)
 * Fix IllegalStateException in CqlPagingRecordReader (CASSANDRA-7198)
 * Fix the InvertedIndex trigger example (CASSANDRA-7211)
 * Add --resolve-ip option to 'nodetool ring' (CASSANDRA-7210)
 * reduce garbage on codec flag deserialization (CASSANDRA-7244)
 * Fix duplicated error messages on directory creation error at startup (CASSANDRA-5818)
 * Proper null handle for IF with map element access (CASSANDRA-7155)
 * Improve compaction visibility (CASSANDRA-7242)
 * Correctly delete scheduled range xfers (CASSANDRA-7143)
 * Make batchlog replica selection rack-aware (CASSANDRA-6551)
 * Fix CFMetaData#getColumnDefinitionFromColumnName() (CASSANDRA-7074)
 * Fix writetime/ttl functions for static columns (CASSANDRA-7081)
 * Suggest CTRL-C or semicolon after three blank lines in cqlsh (CASSANDRA-7142)
 * Fix 2ndary index queries with DESC clustering order (CASSANDRA-6950)
 * Invalid key cache entries on DROP (CASSANDRA-6525)
 * Fix flapping RecoveryManagerTest (CASSANDRA-7084)
 * Add missing iso8601 patterns for date strings (CASSANDRA-6973)
 * Support selecting multiple rows in a partition using IN (CASSANDRA-6875)
 * Add authentication support to shuffle (CASSANDRA-6484)
 * Swap local and global default read repair chances (CASSANDRA-7320)
 * Add conditional CREATE/DROP USER support (CASSANDRA-7264)
 * Cqlsh counts non-empty lines for "Blank lines" warning (CASSANDRA-7325)
Merged from 1.2:
 * Add Cloudstack snitch (CASSANDRA-7147)
 * Update system.peers correctly when relocating tokens (CASSANDRA-7126)
 * Add Google Compute Engine snitch (CASSANDRA-7132)
 * remove duplicate query for local tokens (CASSANDRA-7182)
 * exit CQLSH with error status code if script fails (CASSANDRA-6344)
 * Fix bug with some IN queries missig results (CASSANDRA-7105)
 * Fix availability validation for LOCAL_ONE CL (CASSANDRA-7319)
 * Hint streaming can cause decommission to fail (CASSANDRA-7219)


2.1.0-beta2
 * Increase default CL space to 8GB (CASSANDRA-7031)
 * Add range tombstones to read repair digests (CASSANDRA-6863)
 * Fix BTree.clear for large updates (CASSANDRA-6943)
 * Fail write instead of logging a warning when unable to append to CL
   (CASSANDRA-6764)
 * Eliminate possibility of CL segment appearing twice in active list
   (CASSANDRA-6557)
 * Apply DONTNEED fadvise to commitlog segments (CASSANDRA-6759)
 * Switch CRC component to Adler and include it for compressed sstables
   (CASSANDRA-4165)
 * Allow cassandra-stress to set compaction strategy options (CASSANDRA-6451)
 * Add broadcast_rpc_address option to cassandra.yaml (CASSANDRA-5899)
 * Auto reload GossipingPropertyFileSnitch config (CASSANDRA-5897)
 * Fix overflow of memtable_total_space_in_mb (CASSANDRA-6573)
 * Fix ABTC NPE and apply update function correctly (CASSANDRA-6692)
 * Allow nodetool to use a file or prompt for password (CASSANDRA-6660)
 * Fix AIOOBE when concurrently accessing ABSC (CASSANDRA-6742)
 * Fix assertion error in ALTER TYPE RENAME (CASSANDRA-6705)
 * Scrub should not always clear out repaired status (CASSANDRA-5351)
 * Improve handling of range tombstone for wide partitions (CASSANDRA-6446)
 * Fix ClassCastException for compact table with composites (CASSANDRA-6738)
 * Fix potentially repairing with wrong nodes (CASSANDRA-6808)
 * Change caching option syntax (CASSANDRA-6745)
 * Fix stress to do proper counter reads (CASSANDRA-6835)
 * Fix help message for stress counter_write (CASSANDRA-6824)
 * Fix stress smart Thrift client to pick servers correctly (CASSANDRA-6848)
 * Add logging levels (minimal, normal or verbose) to stress tool (CASSANDRA-6849)
 * Fix race condition in Batch CLE (CASSANDRA-6860)
 * Improve cleanup/scrub/upgradesstables failure handling (CASSANDRA-6774)
 * ByteBuffer write() methods for serializing sstables (CASSANDRA-6781)
 * Proper compare function for CollectionType (CASSANDRA-6783)
 * Update native server to Netty 4 (CASSANDRA-6236)
 * Fix off-by-one error in stress (CASSANDRA-6883)
 * Make OpOrder AutoCloseable (CASSANDRA-6901)
 * Remove sync repair JMX interface (CASSANDRA-6900)
 * Add multiple memory allocation options for memtables (CASSANDRA-6689, 6694)
 * Remove adjusted op rate from stress output (CASSANDRA-6921)
 * Add optimized CF.hasColumns() implementations (CASSANDRA-6941)
 * Serialize batchlog mutations with the version of the target node
   (CASSANDRA-6931)
 * Optimize CounterColumn#reconcile() (CASSANDRA-6953)
 * Properly remove 1.2 sstable support in 2.1 (CASSANDRA-6869)
 * Lock counter cells, not partitions (CASSANDRA-6880)
 * Track presence of legacy counter shards in sstables (CASSANDRA-6888)
 * Ensure safe resource cleanup when replacing sstables (CASSANDRA-6912)
 * Add failure handler to async callback (CASSANDRA-6747)
 * Fix AE when closing SSTable without releasing reference (CASSANDRA-7000)
 * Clean up IndexInfo on keyspace/table drops (CASSANDRA-6924)
 * Only snapshot relative SSTables when sequential repair (CASSANDRA-7024)
 * Require nodetool rebuild_index to specify index names (CASSANDRA-7038)
 * fix cassandra stress errors on reads with native protocol (CASSANDRA-7033)
 * Use OpOrder to guard sstable references for reads (CASSANDRA-6919)
 * Preemptive opening of compaction result (CASSANDRA-6916)
 * Multi-threaded scrub/cleanup/upgradesstables (CASSANDRA-5547)
 * Optimize cellname comparison (CASSANDRA-6934)
 * Native protocol v3 (CASSANDRA-6855)
 * Optimize Cell liveness checks and clean up Cell (CASSANDRA-7119)
 * Support consistent range movements (CASSANDRA-2434)
 * Display min timestamp in sstablemetadata viewer (CASSANDRA-6767)
Merged from 2.0:
 * Avoid race-prone second "scrub" of system keyspace (CASSANDRA-6797)
 * Pool CqlRecordWriter clients by inetaddress rather than Range
   (CASSANDRA-6665)
 * Fix compaction_history timestamps (CASSANDRA-6784)
 * Compare scores of full replica ordering in DES (CASSANDRA-6683)
 * fix CME in SessionInfo updateProgress affecting netstats (CASSANDRA-6577)
 * Allow repairing between specific replicas (CASSANDRA-6440)
 * Allow per-dc enabling of hints (CASSANDRA-6157)
 * Add compatibility for Hadoop 0.2.x (CASSANDRA-5201)
 * Fix EstimatedHistogram races (CASSANDRA-6682)
 * Failure detector correctly converts initial value to nanos (CASSANDRA-6658)
 * Add nodetool taketoken to relocate vnodes (CASSANDRA-4445)
 * Expose bulk loading progress over JMX (CASSANDRA-4757)
 * Correctly handle null with IF conditions and TTL (CASSANDRA-6623)
 * Account for range/row tombstones in tombstone drop
   time histogram (CASSANDRA-6522)
 * Stop CommitLogSegment.close() from calling sync() (CASSANDRA-6652)
 * Make commitlog failure handling configurable (CASSANDRA-6364)
 * Avoid overlaps in LCS (CASSANDRA-6688)
 * Improve support for paginating over composites (CASSANDRA-4851)
 * Fix count(*) queries in a mixed cluster (CASSANDRA-6707)
 * Improve repair tasks(snapshot, differencing) concurrency (CASSANDRA-6566)
 * Fix replaying pre-2.0 commit logs (CASSANDRA-6714)
 * Add static columns to CQL3 (CASSANDRA-6561)
 * Optimize single partition batch statements (CASSANDRA-6737)
 * Disallow post-query re-ordering when paging (CASSANDRA-6722)
 * Fix potential paging bug with deleted columns (CASSANDRA-6748)
 * Fix NPE on BulkLoader caused by losing StreamEvent (CASSANDRA-6636)
 * Fix truncating compression metadata (CASSANDRA-6791)
 * Add CMSClassUnloadingEnabled JVM option (CASSANDRA-6541)
 * Catch memtable flush exceptions during shutdown (CASSANDRA-6735)
 * Fix upgradesstables NPE for non-CF-based indexes (CASSANDRA-6645)
 * Fix UPDATE updating PRIMARY KEY columns implicitly (CASSANDRA-6782)
 * Fix IllegalArgumentException when updating from 1.2 with SuperColumns
   (CASSANDRA-6733)
 * FBUtilities.singleton() should use the CF comparator (CASSANDRA-6778)
 * Fix CQLSStableWriter.addRow(Map<String, Object>) (CASSANDRA-6526)
 * Fix HSHA server introducing corrupt data (CASSANDRA-6285)
 * Fix CAS conditions for COMPACT STORAGE tables (CASSANDRA-6813)
 * Starting threads in OutboundTcpConnectionPool constructor causes race conditions (CASSANDRA-7177)
 * Allow overriding cassandra-rackdc.properties file (CASSANDRA-7072)
 * Set JMX RMI port to 7199 (CASSANDRA-7087)
 * Use LOCAL_QUORUM for data reads at LOCAL_SERIAL (CASSANDRA-6939)
 * Log a warning for large batches (CASSANDRA-6487)
 * Put nodes in hibernate when join_ring is false (CASSANDRA-6961)
 * Avoid early loading of non-system keyspaces before compaction-leftovers
   cleanup at startup (CASSANDRA-6913)
 * Restrict Windows to parallel repairs (CASSANDRA-6907)
 * (Hadoop) Allow manually specifying start/end tokens in CFIF (CASSANDRA-6436)
 * Fix NPE in MeteredFlusher (CASSANDRA-6820)
 * Fix race processing range scan responses (CASSANDRA-6820)
 * Allow deleting snapshots from dropped keyspaces (CASSANDRA-6821)
 * Add uuid() function (CASSANDRA-6473)
 * Omit tombstones from schema digests (CASSANDRA-6862)
 * Include correct consistencyLevel in LWT timeout (CASSANDRA-6884)
 * Lower chances for losing new SSTables during nodetool refresh and
   ColumnFamilyStore.loadNewSSTables (CASSANDRA-6514)
 * Add support for DELETE ... IF EXISTS to CQL3 (CASSANDRA-5708)
 * Update hadoop_cql3_word_count example (CASSANDRA-6793)
 * Fix handling of RejectedExecution in sync Thrift server (CASSANDRA-6788)
 * Log more information when exceeding tombstone_warn_threshold (CASSANDRA-6865)
 * Fix truncate to not abort due to unreachable fat clients (CASSANDRA-6864)
 * Fix schema concurrency exceptions (CASSANDRA-6841)
 * Fix leaking validator FH in StreamWriter (CASSANDRA-6832)
 * Fix saving triggers to schema (CASSANDRA-6789)
 * Fix trigger mutations when base mutation list is immutable (CASSANDRA-6790)
 * Fix accounting in FileCacheService to allow re-using RAR (CASSANDRA-6838)
 * Fix static counter columns (CASSANDRA-6827)
 * Restore expiring->deleted (cell) compaction optimization (CASSANDRA-6844)
 * Fix CompactionManager.needsCleanup (CASSANDRA-6845)
 * Correctly compare BooleanType values other than 0 and 1 (CASSANDRA-6779)
 * Read message id as string from earlier versions (CASSANDRA-6840)
 * Properly use the Paxos consistency for (non-protocol) batch (CASSANDRA-6837)
 * Add paranoid disk failure option (CASSANDRA-6646)
 * Improve PerRowSecondaryIndex performance (CASSANDRA-6876)
 * Extend triggers to support CAS updates (CASSANDRA-6882)
 * Static columns with IF NOT EXISTS don't always work as expected (CASSANDRA-6873)
 * Fix paging with SELECT DISTINCT (CASSANDRA-6857)
 * Fix UnsupportedOperationException on CAS timeout (CASSANDRA-6923)
 * Improve MeteredFlusher handling of MF-unaffected column families
   (CASSANDRA-6867)
 * Add CqlRecordReader using native pagination (CASSANDRA-6311)
 * Add QueryHandler interface (CASSANDRA-6659)
 * Track liveRatio per-memtable, not per-CF (CASSANDRA-6945)
 * Make sure upgradesstables keeps sstable level (CASSANDRA-6958)
 * Fix LIMIT with static columns (CASSANDRA-6956)
 * Fix clash with CQL column name in thrift validation (CASSANDRA-6892)
 * Fix error with super columns in mixed 1.2-2.0 clusters (CASSANDRA-6966)
 * Fix bad skip of sstables on slice query with composite start/finish (CASSANDRA-6825)
 * Fix unintended update with conditional statement (CASSANDRA-6893)
 * Fix map element access in IF (CASSANDRA-6914)
 * Avoid costly range calculations for range queries on system keyspaces
   (CASSANDRA-6906)
 * Fix SSTable not released if stream session fails (CASSANDRA-6818)
 * Avoid build failure due to ANTLR timeout (CASSANDRA-6991)
 * Queries on compact tables can return more rows that requested (CASSANDRA-7052)
 * USING TIMESTAMP for batches does not work (CASSANDRA-7053)
 * Fix performance regression from CASSANDRA-5614 (CASSANDRA-6949)
 * Ensure that batchlog and hint timeouts do not produce hints (CASSANDRA-7058)
 * Merge groupable mutations in TriggerExecutor#execute() (CASSANDRA-7047)
 * Plug holes in resource release when wiring up StreamSession (CASSANDRA-7073)
 * Re-add parameter columns to tracing session (CASSANDRA-6942)
 * Preserves CQL metadata when updating table from thrift (CASSANDRA-6831)
Merged from 1.2:
 * Fix nodetool display with vnodes (CASSANDRA-7082)
 * Add UNLOGGED, COUNTER options to BATCH documentation (CASSANDRA-6816)
 * add extra SSL cipher suites (CASSANDRA-6613)
 * fix nodetool getsstables for blob PK (CASSANDRA-6803)
 * Fix BatchlogManager#deleteBatch() use of millisecond timestamps
   (CASSANDRA-6822)
 * Continue assassinating even if the endpoint vanishes (CASSANDRA-6787)
 * Schedule schema pulls on change (CASSANDRA-6971)
 * Non-droppable verbs shouldn't be dropped from OTC (CASSANDRA-6980)
 * Shutdown batchlog executor in SS#drain() (CASSANDRA-7025)
 * Fix batchlog to account for CF truncation records (CASSANDRA-6999)
 * Fix CQLSH parsing of functions and BLOB literals (CASSANDRA-7018)
 * Properly load trustore in the native protocol (CASSANDRA-6847)
 * Always clean up references in SerializingCache (CASSANDRA-6994)
 * Don't shut MessagingService down when replacing a node (CASSANDRA-6476)
 * fix npe when doing -Dcassandra.fd_initial_value_ms (CASSANDRA-6751)


2.1.0-beta1
 * Add flush directory distinct from compaction directories (CASSANDRA-6357)
 * Require JNA by default (CASSANDRA-6575)
 * add listsnapshots command to nodetool (CASSANDRA-5742)
 * Introduce AtomicBTreeColumns (CASSANDRA-6271, 6692)
 * Multithreaded commitlog (CASSANDRA-3578)
 * allocate fixed index summary memory pool and resample cold index summaries
   to use less memory (CASSANDRA-5519)
 * Removed multithreaded compaction (CASSANDRA-6142)
 * Parallelize fetching rows for low-cardinality indexes (CASSANDRA-1337)
 * change logging from log4j to logback (CASSANDRA-5883)
 * switch to LZ4 compression for internode communication (CASSANDRA-5887)
 * Stop using Thrift-generated Index* classes internally (CASSANDRA-5971)
 * Remove 1.2 network compatibility code (CASSANDRA-5960)
 * Remove leveled json manifest migration code (CASSANDRA-5996)
 * Remove CFDefinition (CASSANDRA-6253)
 * Use AtomicIntegerFieldUpdater in RefCountedMemory (CASSANDRA-6278)
 * User-defined types for CQL3 (CASSANDRA-5590)
 * Use of o.a.c.metrics in nodetool (CASSANDRA-5871, 6406)
 * Batch read from OTC's queue and cleanup (CASSANDRA-1632)
 * Secondary index support for collections (CASSANDRA-4511, 6383)
 * SSTable metadata(Stats.db) format change (CASSANDRA-6356)
 * Push composites support in the storage engine
   (CASSANDRA-5417, CASSANDRA-6520)
 * Add snapshot space used to cfstats (CASSANDRA-6231)
 * Add cardinality estimator for key count estimation (CASSANDRA-5906)
 * CF id is changed to be non-deterministic. Data dir/key cache are created
   uniquely for CF id (CASSANDRA-5202)
 * New counters implementation (CASSANDRA-6504)
 * Replace UnsortedColumns, EmptyColumns, TreeMapBackedSortedColumns with new
   ArrayBackedSortedColumns (CASSANDRA-6630, CASSANDRA-6662, CASSANDRA-6690)
 * Add option to use row cache with a given amount of rows (CASSANDRA-5357)
 * Avoid repairing already repaired data (CASSANDRA-5351)
 * Reject counter updates with USING TTL/TIMESTAMP (CASSANDRA-6649)
 * Replace index_interval with min/max_index_interval (CASSANDRA-6379)
 * Lift limitation that order by columns must be selected for IN queries (CASSANDRA-4911)


2.0.5
 * Reduce garbage generated by bloom filter lookups (CASSANDRA-6609)
 * Add ks.cf names to tombstone logging (CASSANDRA-6597)
 * Use LOCAL_QUORUM for LWT operations at LOCAL_SERIAL (CASSANDRA-6495)
 * Wait for gossip to settle before accepting client connections (CASSANDRA-4288)
 * Delete unfinished compaction incrementally (CASSANDRA-6086)
 * Allow specifying custom secondary index options in CQL3 (CASSANDRA-6480)
 * Improve replica pinning for cache efficiency in DES (CASSANDRA-6485)
 * Fix LOCAL_SERIAL from thrift (CASSANDRA-6584)
 * Don't special case received counts in CAS timeout exceptions (CASSANDRA-6595)
 * Add support for 2.1 global counter shards (CASSANDRA-6505)
 * Fix NPE when streaming connection is not yet established (CASSANDRA-6210)
 * Avoid rare duplicate read repair triggering (CASSANDRA-6606)
 * Fix paging discardFirst (CASSANDRA-6555)
 * Fix ArrayIndexOutOfBoundsException in 2ndary index query (CASSANDRA-6470)
 * Release sstables upon rebuilding 2i (CASSANDRA-6635)
 * Add AbstractCompactionStrategy.startup() method (CASSANDRA-6637)
 * SSTableScanner may skip rows during cleanup (CASSANDRA-6638)
 * sstables from stalled repair sessions can resurrect deleted data (CASSANDRA-6503)
 * Switch stress to use ITransportFactory (CASSANDRA-6641)
 * Fix IllegalArgumentException during prepare (CASSANDRA-6592)
 * Fix possible loss of 2ndary index entries during compaction (CASSANDRA-6517)
 * Fix direct Memory on architectures that do not support unaligned long access
   (CASSANDRA-6628)
 * Let scrub optionally skip broken counter partitions (CASSANDRA-5930)
Merged from 1.2:
 * fsync compression metadata (CASSANDRA-6531)
 * Validate CF existence on execution for prepared statement (CASSANDRA-6535)
 * Add ability to throttle batchlog replay (CASSANDRA-6550)
 * Fix executing LOCAL_QUORUM with SimpleStrategy (CASSANDRA-6545)
 * Avoid StackOverflow when using large IN queries (CASSANDRA-6567)
 * Nodetool upgradesstables includes secondary indexes (CASSANDRA-6598)
 * Paginate batchlog replay (CASSANDRA-6569)
 * skip blocking on streaming during drain (CASSANDRA-6603)
 * Improve error message when schema doesn't match loaded sstable (CASSANDRA-6262)
 * Add properties to adjust FD initial value and max interval (CASSANDRA-4375)
 * Fix preparing with batch and delete from collection (CASSANDRA-6607)
 * Fix ABSC reverse iterator's remove() method (CASSANDRA-6629)
 * Handle host ID conflicts properly (CASSANDRA-6615)
 * Move handling of migration event source to solve bootstrap race. (CASSANDRA-6648)
 * Make sure compaction throughput value doesn't overflow with int math (CASSANDRA-6647)


2.0.4
 * Allow removing snapshots of no-longer-existing CFs (CASSANDRA-6418)
 * add StorageService.stopDaemon() (CASSANDRA-4268)
 * add IRE for invalid CF supplied to get_count (CASSANDRA-5701)
 * add client encryption support to sstableloader (CASSANDRA-6378)
 * Fix accept() loop for SSL sockets post-shutdown (CASSANDRA-6468)
 * Fix size-tiered compaction in LCS L0 (CASSANDRA-6496)
 * Fix assertion failure in filterColdSSTables (CASSANDRA-6483)
 * Fix row tombstones in larger-than-memory compactions (CASSANDRA-6008)
 * Fix cleanup ClassCastException (CASSANDRA-6462)
 * Reduce gossip memory use by interning VersionedValue strings (CASSANDRA-6410)
 * Allow specifying datacenters to participate in a repair (CASSANDRA-6218)
 * Fix divide-by-zero in PCI (CASSANDRA-6403)
 * Fix setting last compacted key in the wrong level for LCS (CASSANDRA-6284)
 * Add millisecond precision formats to the timestamp parser (CASSANDRA-6395)
 * Expose a total memtable size metric for a CF (CASSANDRA-6391)
 * cqlsh: handle symlinks properly (CASSANDRA-6425)
 * Fix potential infinite loop when paging query with IN (CASSANDRA-6464)
 * Fix assertion error in AbstractQueryPager.discardFirst (CASSANDRA-6447)
 * Fix streaming older SSTable yields unnecessary tombstones (CASSANDRA-6527)
Merged from 1.2:
 * Improved error message on bad properties in DDL queries (CASSANDRA-6453)
 * Randomize batchlog candidates selection (CASSANDRA-6481)
 * Fix thundering herd on endpoint cache invalidation (CASSANDRA-6345, 6485)
 * Improve batchlog write performance with vnodes (CASSANDRA-6488)
 * cqlsh: quote single quotes in strings inside collections (CASSANDRA-6172)
 * Improve gossip performance for typical messages (CASSANDRA-6409)
 * Throw IRE if a prepared statement has more markers than supported
   (CASSANDRA-5598)
 * Expose Thread metrics for the native protocol server (CASSANDRA-6234)
 * Change snapshot response message verb to INTERNAL to avoid dropping it
   (CASSANDRA-6415)
 * Warn when collection read has > 65K elements (CASSANDRA-5428)
 * Fix cache persistence when both row and key cache are enabled
   (CASSANDRA-6413)
 * (Hadoop) add describe_local_ring (CASSANDRA-6268)
 * Fix handling of concurrent directory creation failure (CASSANDRA-6459)
 * Allow executing CREATE statements multiple times (CASSANDRA-6471)
 * Don't send confusing info with timeouts (CASSANDRA-6491)
 * Don't resubmit counter mutation runnables internally (CASSANDRA-6427)
 * Don't drop local mutations without a hint (CASSANDRA-6510)
 * Don't allow null max_hint_window_in_ms (CASSANDRA-6419)
 * Validate SliceRange start and finish lengths (CASSANDRA-6521)


2.0.3
 * Fix FD leak on slice read path (CASSANDRA-6275)
 * Cancel read meter task when closing SSTR (CASSANDRA-6358)
 * free off-heap IndexSummary during bulk (CASSANDRA-6359)
 * Recover from IOException in accept() thread (CASSANDRA-6349)
 * Improve Gossip tolerance of abnormally slow tasks (CASSANDRA-6338)
 * Fix trying to hint timed out counter writes (CASSANDRA-6322)
 * Allow restoring specific columnfamilies from archived CL (CASSANDRA-4809)
 * Avoid flushing compaction_history after each operation (CASSANDRA-6287)
 * Fix repair assertion error when tombstones expire (CASSANDRA-6277)
 * Skip loading corrupt key cache (CASSANDRA-6260)
 * Fixes for compacting larger-than-memory rows (CASSANDRA-6274)
 * Compact hottest sstables first and optionally omit coldest from
   compaction entirely (CASSANDRA-6109)
 * Fix modifying column_metadata from thrift (CASSANDRA-6182)
 * cqlsh: fix LIST USERS output (CASSANDRA-6242)
 * Add IRequestSink interface (CASSANDRA-6248)
 * Update memtable size while flushing (CASSANDRA-6249)
 * Provide hooks around CQL2/CQL3 statement execution (CASSANDRA-6252)
 * Require Permission.SELECT for CAS updates (CASSANDRA-6247)
 * New CQL-aware SSTableWriter (CASSANDRA-5894)
 * Reject CAS operation when the protocol v1 is used (CASSANDRA-6270)
 * Correctly throw error when frame too large (CASSANDRA-5981)
 * Fix serialization bug in PagedRange with 2ndary indexes (CASSANDRA-6299)
 * Fix CQL3 table validation in Thrift (CASSANDRA-6140)
 * Fix bug missing results with IN clauses (CASSANDRA-6327)
 * Fix paging with reversed slices (CASSANDRA-6343)
 * Set minTimestamp correctly to be able to drop expired sstables (CASSANDRA-6337)
 * Support NaN and Infinity as float literals (CASSANDRA-6003)
 * Remove RF from nodetool ring output (CASSANDRA-6289)
 * Fix attempting to flush empty rows (CASSANDRA-6374)
 * Fix potential out of bounds exception when paging (CASSANDRA-6333)
Merged from 1.2:
 * Optimize FD phi calculation (CASSANDRA-6386)
 * Improve initial FD phi estimate when starting up (CASSANDRA-6385)
 * Don't list CQL3 table in CLI describe even if named explicitely
   (CASSANDRA-5750)
 * Invalidate row cache when dropping CF (CASSANDRA-6351)
 * add non-jamm path for cached statements (CASSANDRA-6293)
 * add windows bat files for shell commands (CASSANDRA-6145)
 * Require logging in for Thrift CQL2/3 statement preparation (CASSANDRA-6254)
 * restrict max_num_tokens to 1536 (CASSANDRA-6267)
 * Nodetool gets default JMX port from cassandra-env.sh (CASSANDRA-6273)
 * make calculatePendingRanges asynchronous (CASSANDRA-6244)
 * Remove blocking flushes in gossip thread (CASSANDRA-6297)
 * Fix potential socket leak in connectionpool creation (CASSANDRA-6308)
 * Allow LOCAL_ONE/LOCAL_QUORUM to work with SimpleStrategy (CASSANDRA-6238)
 * cqlsh: handle 'null' as session duration (CASSANDRA-6317)
 * Fix json2sstable handling of range tombstones (CASSANDRA-6316)
 * Fix missing one row in reverse query (CASSANDRA-6330)
 * Fix reading expired row value from row cache (CASSANDRA-6325)
 * Fix AssertionError when doing set element deletion (CASSANDRA-6341)
 * Make CL code for the native protocol match the one in C* 2.0
   (CASSANDRA-6347)
 * Disallow altering CQL3 table from thrift (CASSANDRA-6370)
 * Fix size computation of prepared statement (CASSANDRA-6369)


2.0.2
 * Update FailureDetector to use nanontime (CASSANDRA-4925)
 * Fix FileCacheService regressions (CASSANDRA-6149)
 * Never return WriteTimeout for CL.ANY (CASSANDRA-6132)
 * Fix race conditions in bulk loader (CASSANDRA-6129)
 * Add configurable metrics reporting (CASSANDRA-4430)
 * drop queries exceeding a configurable number of tombstones (CASSANDRA-6117)
 * Track and persist sstable read activity (CASSANDRA-5515)
 * Fixes for speculative retry (CASSANDRA-5932, CASSANDRA-6194)
 * Improve memory usage of metadata min/max column names (CASSANDRA-6077)
 * Fix thrift validation refusing row markers on CQL3 tables (CASSANDRA-6081)
 * Fix insertion of collections with CAS (CASSANDRA-6069)
 * Correctly send metadata on SELECT COUNT (CASSANDRA-6080)
 * Track clients' remote addresses in ClientState (CASSANDRA-6070)
 * Create snapshot dir if it does not exist when migrating
   leveled manifest (CASSANDRA-6093)
 * make sequential nodetool repair the default (CASSANDRA-5950)
 * Add more hooks for compaction strategy implementations (CASSANDRA-6111)
 * Fix potential NPE on composite 2ndary indexes (CASSANDRA-6098)
 * Delete can potentially be skipped in batch (CASSANDRA-6115)
 * Allow alter keyspace on system_traces (CASSANDRA-6016)
 * Disallow empty column names in cql (CASSANDRA-6136)
 * Use Java7 file-handling APIs and fix file moving on Windows (CASSANDRA-5383)
 * Save compaction history to system keyspace (CASSANDRA-5078)
 * Fix NPE if StorageService.getOperationMode() is executed before full startup (CASSANDRA-6166)
 * CQL3: support pre-epoch longs for TimestampType (CASSANDRA-6212)
 * Add reloadtriggers command to nodetool (CASSANDRA-4949)
 * cqlsh: ignore empty 'value alias' in DESCRIBE (CASSANDRA-6139)
 * Fix sstable loader (CASSANDRA-6205)
 * Reject bootstrapping if the node already exists in gossip (CASSANDRA-5571)
 * Fix NPE while loading paxos state (CASSANDRA-6211)
 * cqlsh: add SHOW SESSION <tracing-session> command (CASSANDRA-6228)
Merged from 1.2:
 * (Hadoop) Require CFRR batchSize to be at least 2 (CASSANDRA-6114)
 * Add a warning for small LCS sstable size (CASSANDRA-6191)
 * Add ability to list specific KS/CF combinations in nodetool cfstats (CASSANDRA-4191)
 * Mark CF clean if a mutation raced the drop and got it marked dirty (CASSANDRA-5946)
 * Add a LOCAL_ONE consistency level (CASSANDRA-6202)
 * Limit CQL prepared statement cache by size instead of count (CASSANDRA-6107)
 * Tracing should log write failure rather than raw exceptions (CASSANDRA-6133)
 * lock access to TM.endpointToHostIdMap (CASSANDRA-6103)
 * Allow estimated memtable size to exceed slab allocator size (CASSANDRA-6078)
 * Start MeteredFlusher earlier to prevent OOM during CL replay (CASSANDRA-6087)
 * Avoid sending Truncate command to fat clients (CASSANDRA-6088)
 * Allow where clause conditions to be in parenthesis (CASSANDRA-6037)
 * Do not open non-ssl storage port if encryption option is all (CASSANDRA-3916)
 * Move batchlog replay to its own executor (CASSANDRA-6079)
 * Add tombstone debug threshold and histogram (CASSANDRA-6042, 6057)
 * Enable tcp keepalive on incoming connections (CASSANDRA-4053)
 * Fix fat client schema pull NPE (CASSANDRA-6089)
 * Fix memtable flushing for indexed tables (CASSANDRA-6112)
 * Fix skipping columns with multiple slices (CASSANDRA-6119)
 * Expose connected thrift + native client counts (CASSANDRA-5084)
 * Optimize auth setup (CASSANDRA-6122)
 * Trace index selection (CASSANDRA-6001)
 * Update sstablesPerReadHistogram to use biased sampling (CASSANDRA-6164)
 * Log UnknownColumnfamilyException when closing socket (CASSANDRA-5725)
 * Properly error out on CREATE INDEX for counters table (CASSANDRA-6160)
 * Handle JMX notification failure for repair (CASSANDRA-6097)
 * (Hadoop) Fetch no more than 128 splits in parallel (CASSANDRA-6169)
 * stress: add username/password authentication support (CASSANDRA-6068)
 * Fix indexed queries with row cache enabled on parent table (CASSANDRA-5732)
 * Fix compaction race during columnfamily drop (CASSANDRA-5957)
 * Fix validation of empty column names for compact tables (CASSANDRA-6152)
 * Skip replaying mutations that pass CRC but fail to deserialize (CASSANDRA-6183)
 * Rework token replacement to use replace_address (CASSANDRA-5916)
 * Fix altering column types (CASSANDRA-6185)
 * cqlsh: fix CREATE/ALTER WITH completion (CASSANDRA-6196)
 * add windows bat files for shell commands (CASSANDRA-6145)
 * Fix potential stack overflow during range tombstones insertion (CASSANDRA-6181)
 * (Hadoop) Make LOCAL_ONE the default consistency level (CASSANDRA-6214)


2.0.1
 * Fix bug that could allow reading deleted data temporarily (CASSANDRA-6025)
 * Improve memory use defaults (CASSANDRA-6059)
 * Make ThriftServer more easlly extensible (CASSANDRA-6058)
 * Remove Hadoop dependency from ITransportFactory (CASSANDRA-6062)
 * add file_cache_size_in_mb setting (CASSANDRA-5661)
 * Improve error message when yaml contains invalid properties (CASSANDRA-5958)
 * Improve leveled compaction's ability to find non-overlapping L0 compactions
   to work on concurrently (CASSANDRA-5921)
 * Notify indexer of columns shadowed by range tombstones (CASSANDRA-5614)
 * Log Merkle tree stats (CASSANDRA-2698)
 * Switch from crc32 to adler32 for compressed sstable checksums (CASSANDRA-5862)
 * Improve offheap memcpy performance (CASSANDRA-5884)
 * Use a range aware scanner for cleanup (CASSANDRA-2524)
 * Cleanup doesn't need to inspect sstables that contain only local data
   (CASSANDRA-5722)
 * Add ability for CQL3 to list partition keys (CASSANDRA-4536)
 * Improve native protocol serialization (CASSANDRA-5664)
 * Upgrade Thrift to 0.9.1 (CASSANDRA-5923)
 * Require superuser status for adding triggers (CASSANDRA-5963)
 * Make standalone scrubber handle old and new style leveled manifest
   (CASSANDRA-6005)
 * Fix paxos bugs (CASSANDRA-6012, 6013, 6023)
 * Fix paged ranges with multiple replicas (CASSANDRA-6004)
 * Fix potential AssertionError during tracing (CASSANDRA-6041)
 * Fix NPE in sstablesplit (CASSANDRA-6027)
 * Migrate pre-2.0 key/value/column aliases to system.schema_columns
   (CASSANDRA-6009)
 * Paging filter empty rows too agressively (CASSANDRA-6040)
 * Support variadic parameters for IN clauses (CASSANDRA-4210)
 * cqlsh: return the result of CAS writes (CASSANDRA-5796)
 * Fix validation of IN clauses with 2ndary indexes (CASSANDRA-6050)
 * Support named bind variables in CQL (CASSANDRA-6033)
Merged from 1.2:
 * Allow cache-keys-to-save to be set at runtime (CASSANDRA-5980)
 * Avoid second-guessing out-of-space state (CASSANDRA-5605)
 * Tuning knobs for dealing with large blobs and many CFs (CASSANDRA-5982)
 * (Hadoop) Fix CQLRW for thrift tables (CASSANDRA-6002)
 * Fix possible divide-by-zero in HHOM (CASSANDRA-5990)
 * Allow local batchlog writes for CL.ANY (CASSANDRA-5967)
 * Upgrade metrics-core to version 2.2.0 (CASSANDRA-5947)
 * Fix CqlRecordWriter with composite keys (CASSANDRA-5949)
 * Add snitch, schema version, cluster, partitioner to JMX (CASSANDRA-5881)
 * Allow disabling SlabAllocator (CASSANDRA-5935)
 * Make user-defined compaction JMX blocking (CASSANDRA-4952)
 * Fix streaming does not transfer wrapped range (CASSANDRA-5948)
 * Fix loading index summary containing empty key (CASSANDRA-5965)
 * Correctly handle limits in CompositesSearcher (CASSANDRA-5975)
 * Pig: handle CQL collections (CASSANDRA-5867)
 * Pass the updated cf to the PRSI index() method (CASSANDRA-5999)
 * Allow empty CQL3 batches (as no-op) (CASSANDRA-5994)
 * Support null in CQL3 functions (CASSANDRA-5910)
 * Replace the deprecated MapMaker with CacheLoader (CASSANDRA-6007)
 * Add SSTableDeletingNotification to DataTracker (CASSANDRA-6010)
 * Fix snapshots in use get deleted during snapshot repair (CASSANDRA-6011)
 * Move hints and exception count to o.a.c.metrics (CASSANDRA-6017)
 * Fix memory leak in snapshot repair (CASSANDRA-6047)
 * Fix sstable2sjon for CQL3 tables (CASSANDRA-5852)


2.0.0
 * Fix thrift validation when inserting into CQL3 tables (CASSANDRA-5138)
 * Fix periodic memtable flushing behavior with clean memtables (CASSANDRA-5931)
 * Fix dateOf() function for pre-2.0 timestamp columns (CASSANDRA-5928)
 * Fix SSTable unintentionally loads BF when opened for batch (CASSANDRA-5938)
 * Add stream session progress to JMX (CASSANDRA-4757)
 * Fix NPE during CAS operation (CASSANDRA-5925)
Merged from 1.2:
 * Fix getBloomFilterDiskSpaceUsed for AlwaysPresentFilter (CASSANDRA-5900)
 * Don't announce schema version until we've loaded the changes locally
   (CASSANDRA-5904)
 * Fix to support off heap bloom filters size greater than 2 GB (CASSANDRA-5903)
 * Properly handle parsing huge map and set literals (CASSANDRA-5893)


2.0.0-rc2
 * enable vnodes by default (CASSANDRA-5869)
 * fix CAS contention timeout (CASSANDRA-5830)
 * fix HsHa to respect max frame size (CASSANDRA-4573)
 * Fix (some) 2i on composite components omissions (CASSANDRA-5851)
 * cqlsh: add DESCRIBE FULL SCHEMA variant (CASSANDRA-5880)
Merged from 1.2:
 * Correctly validate sparse composite cells in scrub (CASSANDRA-5855)
 * Add KeyCacheHitRate metric to CF metrics (CASSANDRA-5868)
 * cqlsh: add support for multiline comments (CASSANDRA-5798)
 * Handle CQL3 SELECT duplicate IN restrictions on clustering columns
   (CASSANDRA-5856)


2.0.0-rc1
 * improve DecimalSerializer performance (CASSANDRA-5837)
 * fix potential spurious wakeup in AsyncOneResponse (CASSANDRA-5690)
 * fix schema-related trigger issues (CASSANDRA-5774)
 * Better validation when accessing CQL3 table from thrift (CASSANDRA-5138)
 * Fix assertion error during repair (CASSANDRA-5801)
 * Fix range tombstone bug (CASSANDRA-5805)
 * DC-local CAS (CASSANDRA-5797)
 * Add a native_protocol_version column to the system.local table (CASSANRDA-5819)
 * Use index_interval from cassandra.yaml when upgraded (CASSANDRA-5822)
 * Fix buffer underflow on socket close (CASSANDRA-5792)
Merged from 1.2:
 * Fix reading DeletionTime from 1.1-format sstables (CASSANDRA-5814)
 * cqlsh: add collections support to COPY (CASSANDRA-5698)
 * retry important messages for any IOException (CASSANDRA-5804)
 * Allow empty IN relations in SELECT/UPDATE/DELETE statements (CASSANDRA-5626)
 * cqlsh: fix crashing on Windows due to libedit detection (CASSANDRA-5812)
 * fix bulk-loading compressed sstables (CASSANDRA-5820)
 * (Hadoop) fix quoting in CqlPagingRecordReader and CqlRecordWriter
   (CASSANDRA-5824)
 * update default LCS sstable size to 160MB (CASSANDRA-5727)
 * Allow compacting 2Is via nodetool (CASSANDRA-5670)
 * Hex-encode non-String keys in OPP (CASSANDRA-5793)
 * nodetool history logging (CASSANDRA-5823)
 * (Hadoop) fix support for Thrift tables in CqlPagingRecordReader
   (CASSANDRA-5752)
 * add "all time blocked" to StatusLogger output (CASSANDRA-5825)
 * Future-proof inter-major-version schema migrations (CASSANDRA-5845)
 * (Hadoop) add CqlPagingRecordReader support for ReversedType in Thrift table
   (CASSANDRA-5718)
 * Add -no-snapshot option to scrub (CASSANDRA-5891)
 * Fix to support off heap bloom filters size greater than 2 GB (CASSANDRA-5903)
 * Properly handle parsing huge map and set literals (CASSANDRA-5893)
 * Fix LCS L0 compaction may overlap in L1 (CASSANDRA-5907)
 * New sstablesplit tool to split large sstables offline (CASSANDRA-4766)
 * Fix potential deadlock in native protocol server (CASSANDRA-5926)
 * Disallow incompatible type change in CQL3 (CASSANDRA-5882)
Merged from 1.1:
 * Correctly validate sparse composite cells in scrub (CASSANDRA-5855)


2.0.0-beta2
 * Replace countPendingHints with Hints Created metric (CASSANDRA-5746)
 * Allow nodetool with no args, and with help to run without a server (CASSANDRA-5734)
 * Cleanup AbstractType/TypeSerializer classes (CASSANDRA-5744)
 * Remove unimplemented cli option schema-mwt (CASSANDRA-5754)
 * Support range tombstones in thrift (CASSANDRA-5435)
 * Normalize table-manipulating CQL3 statements' class names (CASSANDRA-5759)
 * cqlsh: add missing table options to DESCRIBE output (CASSANDRA-5749)
 * Fix assertion error during repair (CASSANDRA-5757)
 * Fix bulkloader (CASSANDRA-5542)
 * Add LZ4 compression to the native protocol (CASSANDRA-5765)
 * Fix bugs in the native protocol v2 (CASSANDRA-5770)
 * CAS on 'primary key only' table (CASSANDRA-5715)
 * Support streaming SSTables of old versions (CASSANDRA-5772)
 * Always respect protocol version in native protocol (CASSANDRA-5778)
 * Fix ConcurrentModificationException during streaming (CASSANDRA-5782)
 * Update deletion timestamp in Commit#updatesWithPaxosTime (CASSANDRA-5787)
 * Thrift cas() method crashes if input columns are not sorted (CASSANDRA-5786)
 * Order columns names correctly when querying for CAS (CASSANDRA-5788)
 * Fix streaming retry (CASSANDRA-5775)
Merged from 1.2:
 * if no seeds can be a reached a node won't start in a ring by itself (CASSANDRA-5768)
 * add cassandra.unsafesystem property (CASSANDRA-5704)
 * (Hadoop) quote identifiers in CqlPagingRecordReader (CASSANDRA-5763)
 * Add replace_node functionality for vnodes (CASSANDRA-5337)
 * Add timeout events to query traces (CASSANDRA-5520)
 * Fix serialization of the LEFT gossip value (CASSANDRA-5696)
 * Pig: support for cql3 tables (CASSANDRA-5234)
 * Fix skipping range tombstones with reverse queries (CASSANDRA-5712)
 * Expire entries out of ThriftSessionManager (CASSANDRA-5719)
 * Don't keep ancestor information in memory (CASSANDRA-5342)
 * Expose native protocol server status in nodetool info (CASSANDRA-5735)
 * Fix pathetic performance of range tombstones (CASSANDRA-5677)
 * Fix querying with an empty (impossible) range (CASSANDRA-5573)
 * cqlsh: handle CUSTOM 2i in DESCRIBE output (CASSANDRA-5760)
 * Fix minor bug in Range.intersects(Bound) (CASSANDRA-5771)
 * cqlsh: handle disabled compression in DESCRIBE output (CASSANDRA-5766)
 * Ensure all UP events are notified on the native protocol (CASSANDRA-5769)
 * Fix formatting of sstable2json with multiple -k arguments (CASSANDRA-5781)
 * Don't rely on row marker for queries in general to hide lost markers
   after TTL expires (CASSANDRA-5762)
 * Sort nodetool help output (CASSANDRA-5776)
 * Fix column expiring during 2 phases compaction (CASSANDRA-5799)
 * now() is being rejected in INSERTs when inside collections (CASSANDRA-5795)


2.0.0-beta1
 * Add support for indexing clustered columns (CASSANDRA-5125)
 * Removed on-heap row cache (CASSANDRA-5348)
 * use nanotime consistently for node-local timeouts (CASSANDRA-5581)
 * Avoid unnecessary second pass on name-based queries (CASSANDRA-5577)
 * Experimental triggers (CASSANDRA-1311)
 * JEMalloc support for off-heap allocation (CASSANDRA-3997)
 * Single-pass compaction (CASSANDRA-4180)
 * Removed token range bisection (CASSANDRA-5518)
 * Removed compatibility with pre-1.2.5 sstables and network messages
   (CASSANDRA-5511)
 * removed PBSPredictor (CASSANDRA-5455)
 * CAS support (CASSANDRA-5062, 5441, 5442, 5443, 5619, 5667)
 * Leveled compaction performs size-tiered compactions in L0
   (CASSANDRA-5371, 5439)
 * Add yaml network topology snitch for mixed ec2/other envs (CASSANDRA-5339)
 * Log when a node is down longer than the hint window (CASSANDRA-4554)
 * Optimize tombstone creation for ExpiringColumns (CASSANDRA-4917)
 * Improve LeveledScanner work estimation (CASSANDRA-5250, 5407)
 * Replace compaction lock with runWithCompactionsDisabled (CASSANDRA-3430)
 * Change Message IDs to ints (CASSANDRA-5307)
 * Move sstable level information into the Stats component, removing the
   need for a separate Manifest file (CASSANDRA-4872)
 * avoid serializing to byte[] on commitlog append (CASSANDRA-5199)
 * make index_interval configurable per columnfamily (CASSANDRA-3961, CASSANDRA-5650)
 * add default_time_to_live (CASSANDRA-3974)
 * add memtable_flush_period_in_ms (CASSANDRA-4237)
 * replace supercolumns internally by composites (CASSANDRA-3237, 5123)
 * upgrade thrift to 0.9.0 (CASSANDRA-3719)
 * drop unnecessary keyspace parameter from user-defined compaction API
   (CASSANDRA-5139)
 * more robust solution to incomplete compactions + counters (CASSANDRA-5151)
 * Change order of directory searching for c*.in.sh (CASSANDRA-3983)
 * Add tool to reset SSTable compaction level for LCS (CASSANDRA-5271)
 * Allow custom configuration loader (CASSANDRA-5045)
 * Remove memory emergency pressure valve logic (CASSANDRA-3534)
 * Reduce request latency with eager retry (CASSANDRA-4705)
 * cqlsh: Remove ASSUME command (CASSANDRA-5331)
 * Rebuild BF when loading sstables if bloom_filter_fp_chance
   has changed since compaction (CASSANDRA-5015)
 * remove row-level bloom filters (CASSANDRA-4885)
 * Change Kernel Page Cache skipping into row preheating (disabled by default)
   (CASSANDRA-4937)
 * Improve repair by deciding on a gcBefore before sending
   out TreeRequests (CASSANDRA-4932)
 * Add an official way to disable compactions (CASSANDRA-5074)
 * Reenable ALTER TABLE DROP with new semantics (CASSANDRA-3919)
 * Add binary protocol versioning (CASSANDRA-5436)
 * Swap THshaServer for TThreadedSelectorServer (CASSANDRA-5530)
 * Add alias support to SELECT statement (CASSANDRA-5075)
 * Don't create empty RowMutations in CommitLogReplayer (CASSANDRA-5541)
 * Use range tombstones when dropping cfs/columns from schema (CASSANDRA-5579)
 * cqlsh: drop CQL2/CQL3-beta support (CASSANDRA-5585)
 * Track max/min column names in sstables to be able to optimize slice
   queries (CASSANDRA-5514, CASSANDRA-5595, CASSANDRA-5600)
 * Binary protocol: allow batching already prepared statements (CASSANDRA-4693)
 * Allow preparing timestamp, ttl and limit in CQL3 queries (CASSANDRA-4450)
 * Support native link w/o JNA in Java7 (CASSANDRA-3734)
 * Use SASL authentication in binary protocol v2 (CASSANDRA-5545)
 * Replace Thrift HsHa with LMAX Disruptor based implementation (CASSANDRA-5582)
 * cqlsh: Add row count to SELECT output (CASSANDRA-5636)
 * Include a timestamp with all read commands to determine column expiration
   (CASSANDRA-5149)
 * Streaming 2.0 (CASSANDRA-5286, 5699)
 * Conditional create/drop ks/table/index statements in CQL3 (CASSANDRA-2737)
 * more pre-table creation property validation (CASSANDRA-5693)
 * Redesign repair messages (CASSANDRA-5426)
 * Fix ALTER RENAME post-5125 (CASSANDRA-5702)
 * Disallow renaming a 2ndary indexed column (CASSANDRA-5705)
 * Rename Table to Keyspace (CASSANDRA-5613)
 * Ensure changing column_index_size_in_kb on different nodes don't corrupt the
   sstable (CASSANDRA-5454)
 * Move resultset type information into prepare, not execute (CASSANDRA-5649)
 * Auto paging in binary protocol (CASSANDRA-4415, 5714)
 * Don't tie client side use of AbstractType to JDBC (CASSANDRA-4495)
 * Adds new TimestampType to replace DateType (CASSANDRA-5723, CASSANDRA-5729)
Merged from 1.2:
 * make starting native protocol server idempotent (CASSANDRA-5728)
 * Fix loading key cache when a saved entry is no longer valid (CASSANDRA-5706)
 * Fix serialization of the LEFT gossip value (CASSANDRA-5696)
 * cqlsh: Don't show 'null' in place of empty values (CASSANDRA-5675)
 * Race condition in detecting version on a mixed 1.1/1.2 cluster
   (CASSANDRA-5692)
 * Fix skipping range tombstones with reverse queries (CASSANDRA-5712)
 * Expire entries out of ThriftSessionManager (CASSANRDA-5719)
 * Don't keep ancestor information in memory (CASSANDRA-5342)
 * cqlsh: fix handling of semicolons inside BATCH queries (CASSANDRA-5697)


1.2.6
 * Fix tracing when operation completes before all responses arrive
   (CASSANDRA-5668)
 * Fix cross-DC mutation forwarding (CASSANDRA-5632)
 * Reduce SSTableLoader memory usage (CASSANDRA-5555)
 * Scale hinted_handoff_throttle_in_kb to cluster size (CASSANDRA-5272)
 * (Hadoop) Add CQL3 input/output formats (CASSANDRA-4421, 5622)
 * (Hadoop) Fix InputKeyRange in CFIF (CASSANDRA-5536)
 * Fix dealing with ridiculously large max sstable sizes in LCS (CASSANDRA-5589)
 * Ignore pre-truncate hints (CASSANDRA-4655)
 * Move System.exit on OOM into a separate thread (CASSANDRA-5273)
 * Write row markers when serializing schema (CASSANDRA-5572)
 * Check only SSTables for the requested range when streaming (CASSANDRA-5569)
 * Improve batchlog replay behavior and hint ttl handling (CASSANDRA-5314)
 * Exclude localTimestamp from validation for tombstones (CASSANDRA-5398)
 * cqlsh: add custom prompt support (CASSANDRA-5539)
 * Reuse prepared statements in hot auth queries (CASSANDRA-5594)
 * cqlsh: add vertical output option (see EXPAND) (CASSANDRA-5597)
 * Add a rate limit option to stress (CASSANDRA-5004)
 * have BulkLoader ignore snapshots directories (CASSANDRA-5587)
 * fix SnitchProperties logging context (CASSANDRA-5602)
 * Expose whether jna is enabled and memory is locked via JMX (CASSANDRA-5508)
 * cqlsh: fix COPY FROM with ReversedType (CASSANDRA-5610)
 * Allow creating CUSTOM indexes on collections (CASSANDRA-5615)
 * Evaluate now() function at execution time (CASSANDRA-5616)
 * Expose detailed read repair metrics (CASSANDRA-5618)
 * Correct blob literal + ReversedType parsing (CASSANDRA-5629)
 * Allow GPFS to prefer the internal IP like EC2MRS (CASSANDRA-5630)
 * fix help text for -tspw cassandra-cli (CASSANDRA-5643)
 * don't throw away initial causes exceptions for internode encryption issues
   (CASSANDRA-5644)
 * Fix message spelling errors for cql select statements (CASSANDRA-5647)
 * Suppress custom exceptions thru jmx (CASSANDRA-5652)
 * Update CREATE CUSTOM INDEX syntax (CASSANDRA-5639)
 * Fix PermissionDetails.equals() method (CASSANDRA-5655)
 * Never allow partition key ranges in CQL3 without token() (CASSANDRA-5666)
 * Gossiper incorrectly drops AppState for an upgrading node (CASSANDRA-5660)
 * Connection thrashing during multi-region ec2 during upgrade, due to
   messaging version (CASSANDRA-5669)
 * Avoid over reconnecting in EC2MRS (CASSANDRA-5678)
 * Fix ReadResponseSerializer.serializedSize() for digest reads (CASSANDRA-5476)
 * allow sstable2json on 2i CFs (CASSANDRA-5694)
Merged from 1.1:
 * Remove buggy thrift max message length option (CASSANDRA-5529)
 * Fix NPE in Pig's widerow mode (CASSANDRA-5488)
 * Add split size parameter to Pig and disable split combination (CASSANDRA-5544)


1.2.5
 * make BytesToken.toString only return hex bytes (CASSANDRA-5566)
 * Ensure that submitBackground enqueues at least one task (CASSANDRA-5554)
 * fix 2i updates with identical values and timestamps (CASSANDRA-5540)
 * fix compaction throttling bursty-ness (CASSANDRA-4316)
 * reduce memory consumption of IndexSummary (CASSANDRA-5506)
 * remove per-row column name bloom filters (CASSANDRA-5492)
 * Include fatal errors in trace events (CASSANDRA-5447)
 * Ensure that PerRowSecondaryIndex is notified of row-level deletes
   (CASSANDRA-5445)
 * Allow empty blob literals in CQL3 (CASSANDRA-5452)
 * Fix streaming RangeTombstones at column index boundary (CASSANDRA-5418)
 * Fix preparing statements when current keyspace is not set (CASSANDRA-5468)
 * Fix SemanticVersion.isSupportedBy minor/patch handling (CASSANDRA-5496)
 * Don't provide oldCfId for post-1.1 system cfs (CASSANDRA-5490)
 * Fix primary range ignores replication strategy (CASSANDRA-5424)
 * Fix shutdown of binary protocol server (CASSANDRA-5507)
 * Fix repair -snapshot not working (CASSANDRA-5512)
 * Set isRunning flag later in binary protocol server (CASSANDRA-5467)
 * Fix use of CQL3 functions with descending clustering order (CASSANDRA-5472)
 * Disallow renaming columns one at a time for thrift table in CQL3
   (CASSANDRA-5531)
 * cqlsh: add CLUSTERING ORDER BY support to DESCRIBE (CASSANDRA-5528)
 * Add custom secondary index support to CQL3 (CASSANDRA-5484)
 * Fix repair hanging silently on unexpected error (CASSANDRA-5229)
 * Fix Ec2Snitch regression introduced by CASSANDRA-5171 (CASSANDRA-5432)
 * Add nodetool enablebackup/disablebackup (CASSANDRA-5556)
 * cqlsh: fix DESCRIBE after case insensitive USE (CASSANDRA-5567)
Merged from 1.1
 * Add retry mechanism to OTC for non-droppable_verbs (CASSANDRA-5393)
 * Use allocator information to improve memtable memory usage estimate
   (CASSANDRA-5497)
 * Fix trying to load deleted row into row cache on startup (CASSANDRA-4463)
 * fsync leveled manifest to avoid corruption (CASSANDRA-5535)
 * Fix Bound intersection computation (CASSANDRA-5551)
 * sstablescrub now respects max memory size in cassandra.in.sh (CASSANDRA-5562)


1.2.4
 * Ensure that PerRowSecondaryIndex updates see the most recent values
   (CASSANDRA-5397)
 * avoid duplicate index entries ind PrecompactedRow and
   ParallelCompactionIterable (CASSANDRA-5395)
 * remove the index entry on oldColumn when new column is a tombstone
   (CASSANDRA-5395)
 * Change default stream throughput from 400 to 200 mbps (CASSANDRA-5036)
 * Gossiper logs DOWN for symmetry with UP (CASSANDRA-5187)
 * Fix mixing prepared statements between keyspaces (CASSANDRA-5352)
 * Fix consistency level during bootstrap - strike 3 (CASSANDRA-5354)
 * Fix transposed arguments in AlreadyExistsException (CASSANDRA-5362)
 * Improve asynchronous hint delivery (CASSANDRA-5179)
 * Fix Guava dependency version (12.0 -> 13.0.1) for Maven (CASSANDRA-5364)
 * Validate that provided CQL3 collection value are < 64K (CASSANDRA-5355)
 * Make upgradeSSTable skip current version sstables by default (CASSANDRA-5366)
 * Optimize min/max timestamp collection (CASSANDRA-5373)
 * Invalid streamId in cql binary protocol when using invalid CL
   (CASSANDRA-5164)
 * Fix validation for IN where clauses with collections (CASSANDRA-5376)
 * Copy resultSet on count query to avoid ConcurrentModificationException
   (CASSANDRA-5382)
 * Correctly typecheck in CQL3 even with ReversedType (CASSANDRA-5386)
 * Fix streaming compressed files when using encryption (CASSANDRA-5391)
 * cassandra-all 1.2.0 pom missing netty dependency (CASSANDRA-5392)
 * Fix writetime/ttl functions on null values (CASSANDRA-5341)
 * Fix NPE during cql3 select with token() (CASSANDRA-5404)
 * IndexHelper.skipBloomFilters won't skip non-SHA filters (CASSANDRA-5385)
 * cqlsh: Print maps ordered by key, sort sets (CASSANDRA-5413)
 * Add null syntax support in CQL3 for inserts (CASSANDRA-3783)
 * Allow unauthenticated set_keyspace() calls (CASSANDRA-5423)
 * Fix potential incremental backups race (CASSANDRA-5410)
 * Fix prepared BATCH statements with batch-level timestamps (CASSANDRA-5415)
 * Allow overriding superuser setup delay (CASSANDRA-5430)
 * cassandra-shuffle with JMX usernames and passwords (CASSANDRA-5431)
Merged from 1.1:
 * cli: Quote ks and cf names in schema output when needed (CASSANDRA-5052)
 * Fix bad default for min/max timestamp in SSTableMetadata (CASSANDRA-5372)
 * Fix cf name extraction from manifest in Directories.migrateFile()
   (CASSANDRA-5242)
 * Support pluggable internode authentication (CASSANDRA-5401)


1.2.3
 * add check for sstable overlap within a level on startup (CASSANDRA-5327)
 * replace ipv6 colons in jmx object names (CASSANDRA-5298, 5328)
 * Avoid allocating SSTableBoundedScanner during repair when the range does
   not intersect the sstable (CASSANDRA-5249)
 * Don't lowercase property map keys (this breaks NTS) (CASSANDRA-5292)
 * Fix composite comparator with super columns (CASSANDRA-5287)
 * Fix insufficient validation of UPDATE queries against counter cfs
   (CASSANDRA-5300)
 * Fix PropertyFileSnitch default DC/Rack behavior (CASSANDRA-5285)
 * Handle null values when executing prepared statement (CASSANDRA-5081)
 * Add netty to pom dependencies (CASSANDRA-5181)
 * Include type arguments in Thrift CQLPreparedResult (CASSANDRA-5311)
 * Fix compaction not removing columns when bf_fp_ratio is 1 (CASSANDRA-5182)
 * cli: Warn about missing CQL3 tables in schema descriptions (CASSANDRA-5309)
 * Re-enable unknown option in replication/compaction strategies option for
   backward compatibility (CASSANDRA-4795)
 * Add binary protocol support to stress (CASSANDRA-4993)
 * cqlsh: Fix COPY FROM value quoting and null handling (CASSANDRA-5305)
 * Fix repair -pr for vnodes (CASSANDRA-5329)
 * Relax CL for auth queries for non-default users (CASSANDRA-5310)
 * Fix AssertionError during repair (CASSANDRA-5245)
 * Don't announce migrations to pre-1.2 nodes (CASSANDRA-5334)
Merged from 1.1:
 * Update offline scrub for 1.0 -> 1.1 directory structure (CASSANDRA-5195)
 * add tmp flag to Descriptor hashcode (CASSANDRA-4021)
 * fix logging of "Found table data in data directories" when only system tables
   are present (CASSANDRA-5289)
 * cli: Add JMX authentication support (CASSANDRA-5080)
 * nodetool: ability to repair specific range (CASSANDRA-5280)
 * Fix possible assertion triggered in SliceFromReadCommand (CASSANDRA-5284)
 * cqlsh: Add inet type support on Windows (ipv4-only) (CASSANDRA-4801)
 * Fix race when initializing ColumnFamilyStore (CASSANDRA-5350)
 * Add UseTLAB JVM flag (CASSANDRA-5361)


1.2.2
 * fix potential for multiple concurrent compactions of the same sstables
   (CASSANDRA-5256)
 * avoid no-op caching of byte[] on commitlog append (CASSANDRA-5199)
 * fix symlinks under data dir not working (CASSANDRA-5185)
 * fix bug in compact storage metadata handling (CASSANDRA-5189)
 * Validate login for USE queries (CASSANDRA-5207)
 * cli: remove default username and password (CASSANDRA-5208)
 * configure populate_io_cache_on_flush per-CF (CASSANDRA-4694)
 * allow configuration of internode socket buffer (CASSANDRA-3378)
 * Make sstable directory picking blacklist-aware again (CASSANDRA-5193)
 * Correctly expire gossip states for edge cases (CASSANDRA-5216)
 * Improve handling of directory creation failures (CASSANDRA-5196)
 * Expose secondary indicies to the rest of nodetool (CASSANDRA-4464)
 * Binary protocol: avoid sending notification for 0.0.0.0 (CASSANDRA-5227)
 * add UseCondCardMark XX jvm settings on jdk 1.7 (CASSANDRA-4366)
 * CQL3 refactor to allow conversion function (CASSANDRA-5226)
 * Fix drop of sstables in some circumstance (CASSANDRA-5232)
 * Implement caching of authorization results (CASSANDRA-4295)
 * Add support for LZ4 compression (CASSANDRA-5038)
 * Fix missing columns in wide rows queries (CASSANDRA-5225)
 * Simplify auth setup and make system_auth ks alterable (CASSANDRA-5112)
 * Stop compactions from hanging during bootstrap (CASSANDRA-5244)
 * fix compressed streaming sending extra chunk (CASSANDRA-5105)
 * Add CQL3-based implementations of IAuthenticator and IAuthorizer
   (CASSANDRA-4898)
 * Fix timestamp-based tomstone removal logic (CASSANDRA-5248)
 * cli: Add JMX authentication support (CASSANDRA-5080)
 * Fix forceFlush behavior (CASSANDRA-5241)
 * cqlsh: Add username autocompletion (CASSANDRA-5231)
 * Fix CQL3 composite partition key error (CASSANDRA-5240)
 * Allow IN clause on last clustering key (CASSANDRA-5230)
Merged from 1.1:
 * fix start key/end token validation for wide row iteration (CASSANDRA-5168)
 * add ConfigHelper support for Thrift frame and max message sizes (CASSANDRA-5188)
 * fix nodetool repair not fail on node down (CASSANDRA-5203)
 * always collect tombstone hints (CASSANDRA-5068)
 * Fix error when sourcing file in cqlsh (CASSANDRA-5235)


1.2.1
 * stream undelivered hints on decommission (CASSANDRA-5128)
 * GossipingPropertyFileSnitch loads saved dc/rack info if needed (CASSANDRA-5133)
 * drain should flush system CFs too (CASSANDRA-4446)
 * add inter_dc_tcp_nodelay setting (CASSANDRA-5148)
 * re-allow wrapping ranges for start_token/end_token range pairitspwng (CASSANDRA-5106)
 * fix validation compaction of empty rows (CASSANDRA-5136)
 * nodetool methods to enable/disable hint storage/delivery (CASSANDRA-4750)
 * disallow bloom filter false positive chance of 0 (CASSANDRA-5013)
 * add threadpool size adjustment methods to JMXEnabledThreadPoolExecutor and
   CompactionManagerMBean (CASSANDRA-5044)
 * fix hinting for dropped local writes (CASSANDRA-4753)
 * off-heap cache doesn't need mutable column container (CASSANDRA-5057)
 * apply disk_failure_policy to bad disks on initial directory creation
   (CASSANDRA-4847)
 * Optimize name-based queries to use ArrayBackedSortedColumns (CASSANDRA-5043)
 * Fall back to old manifest if most recent is unparseable (CASSANDRA-5041)
 * pool [Compressed]RandomAccessReader objects on the partitioned read path
   (CASSANDRA-4942)
 * Add debug logging to list filenames processed by Directories.migrateFile
   method (CASSANDRA-4939)
 * Expose black-listed directories via JMX (CASSANDRA-4848)
 * Log compaction merge counts (CASSANDRA-4894)
 * Minimize byte array allocation by AbstractData{Input,Output} (CASSANDRA-5090)
 * Add SSL support for the binary protocol (CASSANDRA-5031)
 * Allow non-schema system ks modification for shuffle to work (CASSANDRA-5097)
 * cqlsh: Add default limit to SELECT statements (CASSANDRA-4972)
 * cqlsh: fix DESCRIBE for 1.1 cfs in CQL3 (CASSANDRA-5101)
 * Correctly gossip with nodes >= 1.1.7 (CASSANDRA-5102)
 * Ensure CL guarantees on digest mismatch (CASSANDRA-5113)
 * Validate correctly selects on composite partition key (CASSANDRA-5122)
 * Fix exception when adding collection (CASSANDRA-5117)
 * Handle states for non-vnode clusters correctly (CASSANDRA-5127)
 * Refuse unrecognized replication and compaction strategy options (CASSANDRA-4795)
 * Pick the correct value validator in sstable2json for cql3 tables (CASSANDRA-5134)
 * Validate login for describe_keyspace, describe_keyspaces and set_keyspace
   (CASSANDRA-5144)
 * Fix inserting empty maps (CASSANDRA-5141)
 * Don't remove tokens from System table for node we know (CASSANDRA-5121)
 * fix streaming progress report for compresed files (CASSANDRA-5130)
 * Coverage analysis for low-CL queries (CASSANDRA-4858)
 * Stop interpreting dates as valid timeUUID value (CASSANDRA-4936)
 * Adds E notation for floating point numbers (CASSANDRA-4927)
 * Detect (and warn) unintentional use of the cql2 thrift methods when cql3 was
   intended (CASSANDRA-5172)
 * cli: Quote ks and cf names in schema output when needed (CASSANDRA-5052)
 * Fix cf name extraction from manifest in Directories.migrateFile() (CASSANDRA-5242)
 * Replace mistaken usage of commons-logging with slf4j (CASSANDRA-5464)
 * Ensure Jackson dependency matches lib (CASSANDRA-5126)
 * Expose droppable tombstone ratio stats over JMX (CASSANDRA-5159)
Merged from 1.1:
 * Simplify CompressedRandomAccessReader to work around JDK FD bug (CASSANDRA-5088)
 * Improve handling a changing target throttle rate mid-compaction (CASSANDRA-5087)
 * Pig: correctly decode row keys in widerow mode (CASSANDRA-5098)
 * nodetool repair command now prints progress (CASSANDRA-4767)
 * fix user defined compaction to run against 1.1 data directory (CASSANDRA-5118)
 * Fix CQL3 BATCH authorization caching (CASSANDRA-5145)
 * fix get_count returns incorrect value with TTL (CASSANDRA-5099)
 * better handling for mid-compaction failure (CASSANDRA-5137)
 * convert default marshallers list to map for better readability (CASSANDRA-5109)
 * fix ConcurrentModificationException in getBootstrapSource (CASSANDRA-5170)
 * fix sstable maxtimestamp for row deletes and pre-1.1.1 sstables (CASSANDRA-5153)
 * Fix thread growth on node removal (CASSANDRA-5175)
 * Make Ec2Region's datacenter name configurable (CASSANDRA-5155)


1.2.0
 * Disallow counters in collections (CASSANDRA-5082)
 * cqlsh: add unit tests (CASSANDRA-3920)
 * fix default bloom_filter_fp_chance for LeveledCompactionStrategy (CASSANDRA-5093)
Merged from 1.1:
 * add validation for get_range_slices with start_key and end_token (CASSANDRA-5089)


1.2.0-rc2
 * fix nodetool ownership display with vnodes (CASSANDRA-5065)
 * cqlsh: add DESCRIBE KEYSPACES command (CASSANDRA-5060)
 * Fix potential infinite loop when reloading CFS (CASSANDRA-5064)
 * Fix SimpleAuthorizer example (CASSANDRA-5072)
 * cqlsh: force CL.ONE for tracing and system.schema* queries (CASSANDRA-5070)
 * Includes cassandra-shuffle in the debian package (CASSANDRA-5058)
Merged from 1.1:
 * fix multithreaded compaction deadlock (CASSANDRA-4492)
 * fix temporarily missing schema after upgrade from pre-1.1.5 (CASSANDRA-5061)
 * Fix ALTER TABLE overriding compression options with defaults
   (CASSANDRA-4996, 5066)
 * fix specifying and altering crc_check_chance (CASSANDRA-5053)
 * fix Murmur3Partitioner ownership% calculation (CASSANDRA-5076)
 * Don't expire columns sooner than they should in 2ndary indexes (CASSANDRA-5079)


1.2-rc1
 * rename rpc_timeout settings to request_timeout (CASSANDRA-5027)
 * add BF with 0.1 FP to LCS by default (CASSANDRA-5029)
 * Fix preparing insert queries (CASSANDRA-5016)
 * Fix preparing queries with counter increment (CASSANDRA-5022)
 * Fix preparing updates with collections (CASSANDRA-5017)
 * Don't generate UUID based on other node address (CASSANDRA-5002)
 * Fix message when trying to alter a clustering key type (CASSANDRA-5012)
 * Update IAuthenticator to match the new IAuthorizer (CASSANDRA-5003)
 * Fix inserting only a key in CQL3 (CASSANDRA-5040)
 * Fix CQL3 token() function when used with strings (CASSANDRA-5050)
Merged from 1.1:
 * reduce log spam from invalid counter shards (CASSANDRA-5026)
 * Improve schema propagation performance (CASSANDRA-5025)
 * Fix for IndexHelper.IndexFor throws OOB Exception (CASSANDRA-5030)
 * cqlsh: make it possible to describe thrift CFs (CASSANDRA-4827)
 * cqlsh: fix timestamp formatting on some platforms (CASSANDRA-5046)


1.2-beta3
 * make consistency level configurable in cqlsh (CASSANDRA-4829)
 * fix cqlsh rendering of blob fields (CASSANDRA-4970)
 * fix cqlsh DESCRIBE command (CASSANDRA-4913)
 * save truncation position in system table (CASSANDRA-4906)
 * Move CompressionMetadata off-heap (CASSANDRA-4937)
 * allow CLI to GET cql3 columnfamily data (CASSANDRA-4924)
 * Fix rare race condition in getExpireTimeForEndpoint (CASSANDRA-4402)
 * acquire references to overlapping sstables during compaction so bloom filter
   doesn't get free'd prematurely (CASSANDRA-4934)
 * Don't share slice query filter in CQL3 SelectStatement (CASSANDRA-4928)
 * Separate tracing from Log4J (CASSANDRA-4861)
 * Exclude gcable tombstones from merkle-tree computation (CASSANDRA-4905)
 * Better printing of AbstractBounds for tracing (CASSANDRA-4931)
 * Optimize mostRecentTombstone check in CC.collectAllData (CASSANDRA-4883)
 * Change stream session ID to UUID to avoid collision from same node (CASSANDRA-4813)
 * Use Stats.db when bulk loading if present (CASSANDRA-4957)
 * Skip repair on system_trace and keyspaces with RF=1 (CASSANDRA-4956)
 * (cql3) Remove arbitrary SELECT limit (CASSANDRA-4918)
 * Correctly handle prepared operation on collections (CASSANDRA-4945)
 * Fix CQL3 LIMIT (CASSANDRA-4877)
 * Fix Stress for CQL3 (CASSANDRA-4979)
 * Remove cassandra specific exceptions from JMX interface (CASSANDRA-4893)
 * (CQL3) Force using ALLOW FILTERING on potentially inefficient queries (CASSANDRA-4915)
 * (cql3) Fix adding column when the table has collections (CASSANDRA-4982)
 * (cql3) Fix allowing collections with compact storage (CASSANDRA-4990)
 * (cql3) Refuse ttl/writetime function on collections (CASSANDRA-4992)
 * Replace IAuthority with new IAuthorizer (CASSANDRA-4874)
 * clqsh: fix KEY pseudocolumn escaping when describing Thrift tables
   in CQL3 mode (CASSANDRA-4955)
 * add basic authentication support for Pig CassandraStorage (CASSANDRA-3042)
 * fix CQL2 ALTER TABLE compaction_strategy_class altering (CASSANDRA-4965)
Merged from 1.1:
 * Fall back to old describe_splits if d_s_ex is not available (CASSANDRA-4803)
 * Improve error reporting when streaming ranges fail (CASSANDRA-5009)
 * Fix cqlsh timestamp formatting of timezone info (CASSANDRA-4746)
 * Fix assertion failure with leveled compaction (CASSANDRA-4799)
 * Check for null end_token in get_range_slice (CASSANDRA-4804)
 * Remove all remnants of removed nodes (CASSANDRA-4840)
 * Add aut-reloading of the log4j file in debian package (CASSANDRA-4855)
 * Fix estimated row cache entry size (CASSANDRA-4860)
 * reset getRangeSlice filter after finishing a row for get_paged_slice
   (CASSANDRA-4919)
 * expunge row cache post-truncate (CASSANDRA-4940)
 * Allow static CF definition with compact storage (CASSANDRA-4910)
 * Fix endless loop/compaction of schema_* CFs due to broken timestamps (CASSANDRA-4880)
 * Fix 'wrong class type' assertion in CounterColumn (CASSANDRA-4976)


1.2-beta2
 * fp rate of 1.0 disables BF entirely; LCS defaults to 1.0 (CASSANDRA-4876)
 * off-heap bloom filters for row keys (CASSANDRA_4865)
 * add extension point for sstable components (CASSANDRA-4049)
 * improve tracing output (CASSANDRA-4852, 4862)
 * make TRACE verb droppable (CASSANDRA-4672)
 * fix BulkLoader recognition of CQL3 columnfamilies (CASSANDRA-4755)
 * Sort commitlog segments for replay by id instead of mtime (CASSANDRA-4793)
 * Make hint delivery asynchronous (CASSANDRA-4761)
 * Pluggable Thrift transport factories for CLI and cqlsh (CASSANDRA-4609, 4610)
 * cassandra-cli: allow Double value type to be inserted to a column (CASSANDRA-4661)
 * Add ability to use custom TServerFactory implementations (CASSANDRA-4608)
 * optimize batchlog flushing to skip successful batches (CASSANDRA-4667)
 * include metadata for system keyspace itself in schema tables (CASSANDRA-4416)
 * add check to PropertyFileSnitch to verify presence of location for
   local node (CASSANDRA-4728)
 * add PBSPredictor consistency modeler (CASSANDRA-4261)
 * remove vestiges of Thrift unframed mode (CASSANDRA-4729)
 * optimize single-row PK lookups (CASSANDRA-4710)
 * adjust blockFor calculation to account for pending ranges due to node
   movement (CASSANDRA-833)
 * Change CQL version to 3.0.0 and stop accepting 3.0.0-beta1 (CASSANDRA-4649)
 * (CQL3) Make prepared statement global instead of per connection
   (CASSANDRA-4449)
 * Fix scrubbing of CQL3 created tables (CASSANDRA-4685)
 * (CQL3) Fix validation when using counter and regular columns in the same
   table (CASSANDRA-4706)
 * Fix bug starting Cassandra with simple authentication (CASSANDRA-4648)
 * Add support for batchlog in CQL3 (CASSANDRA-4545, 4738)
 * Add support for multiple column family outputs in CFOF (CASSANDRA-4208)
 * Support repairing only the local DC nodes (CASSANDRA-4747)
 * Use rpc_address for binary protocol and change default port (CASSANDRA-4751)
 * Fix use of collections in prepared statements (CASSANDRA-4739)
 * Store more information into peers table (CASSANDRA-4351, 4814)
 * Configurable bucket size for size tiered compaction (CASSANDRA-4704)
 * Run leveled compaction in parallel (CASSANDRA-4310)
 * Fix potential NPE during CFS reload (CASSANDRA-4786)
 * Composite indexes may miss results (CASSANDRA-4796)
 * Move consistency level to the protocol level (CASSANDRA-4734, 4824)
 * Fix Subcolumn slice ends not respected (CASSANDRA-4826)
 * Fix Assertion error in cql3 select (CASSANDRA-4783)
 * Fix list prepend logic (CQL3) (CASSANDRA-4835)
 * Add booleans as literals in CQL3 (CASSANDRA-4776)
 * Allow renaming PK columns in CQL3 (CASSANDRA-4822)
 * Fix binary protocol NEW_NODE event (CASSANDRA-4679)
 * Fix potential infinite loop in tombstone compaction (CASSANDRA-4781)
 * Remove system tables accounting from schema (CASSANDRA-4850)
 * (cql3) Force provided columns in clustering key order in
   'CLUSTERING ORDER BY' (CASSANDRA-4881)
 * Fix composite index bug (CASSANDRA-4884)
 * Fix short read protection for CQL3 (CASSANDRA-4882)
 * Add tracing support to the binary protocol (CASSANDRA-4699)
 * (cql3) Don't allow prepared marker inside collections (CASSANDRA-4890)
 * Re-allow order by on non-selected columns (CASSANDRA-4645)
 * Bug when composite index is created in a table having collections (CASSANDRA-4909)
 * log index scan subject in CompositesSearcher (CASSANDRA-4904)
Merged from 1.1:
 * add get[Row|Key]CacheEntries to CacheServiceMBean (CASSANDRA-4859)
 * fix get_paged_slice to wrap to next row correctly (CASSANDRA-4816)
 * fix indexing empty column values (CASSANDRA-4832)
 * allow JdbcDate to compose null Date objects (CASSANDRA-4830)
 * fix possible stackoverflow when compacting 1000s of sstables
   (CASSANDRA-4765)
 * fix wrong leveled compaction progress calculation (CASSANDRA-4807)
 * add a close() method to CRAR to prevent leaking file descriptors (CASSANDRA-4820)
 * fix potential infinite loop in get_count (CASSANDRA-4833)
 * fix compositeType.{get/from}String methods (CASSANDRA-4842)
 * (CQL) fix CREATE COLUMNFAMILY permissions check (CASSANDRA-4864)
 * Fix DynamicCompositeType same type comparison (CASSANDRA-4711)
 * Fix duplicate SSTable reference when stream session failed (CASSANDRA-3306)
 * Allow static CF definition with compact storage (CASSANDRA-4910)
 * Fix endless loop/compaction of schema_* CFs due to broken timestamps (CASSANDRA-4880)
 * Fix 'wrong class type' assertion in CounterColumn (CASSANDRA-4976)


1.2-beta1
 * add atomic_batch_mutate (CASSANDRA-4542, -4635)
 * increase default max_hint_window_in_ms to 3h (CASSANDRA-4632)
 * include message initiation time to replicas so they can more
   accurately drop timed-out requests (CASSANDRA-2858)
 * fix clientutil.jar dependencies (CASSANDRA-4566)
 * optimize WriteResponse (CASSANDRA-4548)
 * new metrics (CASSANDRA-4009)
 * redesign KEYS indexes to avoid read-before-write (CASSANDRA-2897)
 * debug tracing (CASSANDRA-1123)
 * parallelize row cache loading (CASSANDRA-4282)
 * Make compaction, flush JBOD-aware (CASSANDRA-4292)
 * run local range scans on the read stage (CASSANDRA-3687)
 * clean up ioexceptions (CASSANDRA-2116)
 * add disk_failure_policy (CASSANDRA-2118)
 * Introduce new json format with row level deletion (CASSANDRA-4054)
 * remove redundant "name" column from schema_keyspaces (CASSANDRA-4433)
 * improve "nodetool ring" handling of multi-dc clusters (CASSANDRA-3047)
 * update NTS calculateNaturalEndpoints to be O(N log N) (CASSANDRA-3881)
 * split up rpc timeout by operation type (CASSANDRA-2819)
 * rewrite key cache save/load to use only sequential i/o (CASSANDRA-3762)
 * update MS protocol with a version handshake + broadcast address id
   (CASSANDRA-4311)
 * multithreaded hint replay (CASSANDRA-4189)
 * add inter-node message compression (CASSANDRA-3127)
 * remove COPP (CASSANDRA-2479)
 * Track tombstone expiration and compact when tombstone content is
   higher than a configurable threshold, default 20% (CASSANDRA-3442, 4234)
 * update MurmurHash to version 3 (CASSANDRA-2975)
 * (CLI) track elapsed time for `delete' operation (CASSANDRA-4060)
 * (CLI) jline version is bumped to 1.0 to properly  support
   'delete' key function (CASSANDRA-4132)
 * Save IndexSummary into new SSTable 'Summary' component (CASSANDRA-2392, 4289)
 * Add support for range tombstones (CASSANDRA-3708)
 * Improve MessagingService efficiency (CASSANDRA-3617)
 * Avoid ID conflicts from concurrent schema changes (CASSANDRA-3794)
 * Set thrift HSHA server thread limit to unlimited by default (CASSANDRA-4277)
 * Avoids double serialization of CF id in RowMutation messages
   (CASSANDRA-4293)
 * stream compressed sstables directly with java nio (CASSANDRA-4297)
 * Support multiple ranges in SliceQueryFilter (CASSANDRA-3885)
 * Add column metadata to system column families (CASSANDRA-4018)
 * (cql3) Always use composite types by default (CASSANDRA-4329)
 * (cql3) Add support for set, map and list (CASSANDRA-3647)
 * Validate date type correctly (CASSANDRA-4441)
 * (cql3) Allow definitions with only a PK (CASSANDRA-4361)
 * (cql3) Add support for row key composites (CASSANDRA-4179)
 * improve DynamicEndpointSnitch by using reservoir sampling (CASSANDRA-4038)
 * (cql3) Add support for 2ndary indexes (CASSANDRA-3680)
 * (cql3) fix defining more than one PK to be invalid (CASSANDRA-4477)
 * remove schema agreement checking from all external APIs (Thrift, CQL and CQL3) (CASSANDRA-4487)
 * add Murmur3Partitioner and make it default for new installations (CASSANDRA-3772, 4621)
 * (cql3) update pseudo-map syntax to use map syntax (CASSANDRA-4497)
 * Finer grained exceptions hierarchy and provides error code with exceptions (CASSANDRA-3979)
 * Adds events push to binary protocol (CASSANDRA-4480)
 * Rewrite nodetool help (CASSANDRA-2293)
 * Make CQL3 the default for CQL (CASSANDRA-4640)
 * update stress tool to be able to use CQL3 (CASSANDRA-4406)
 * Accept all thrift update on CQL3 cf but don't expose their metadata (CASSANDRA-4377)
 * Replace Throttle with Guava's RateLimiter for HintedHandOff (CASSANDRA-4541)
 * fix counter add/get using CQL2 and CQL3 in stress tool (CASSANDRA-4633)
 * Add sstable count per level to cfstats (CASSANDRA-4537)
 * (cql3) Add ALTER KEYSPACE statement (CASSANDRA-4611)
 * (cql3) Allow defining default consistency levels (CASSANDRA-4448)
 * (cql3) Fix queries using LIMIT missing results (CASSANDRA-4579)
 * fix cross-version gossip messaging (CASSANDRA-4576)
 * added inet data type (CASSANDRA-4627)


1.1.6
 * Wait for writes on synchronous read digest mismatch (CASSANDRA-4792)
 * fix commitlog replay for nanotime-infected sstables (CASSANDRA-4782)
 * preflight check ttl for maximum of 20 years (CASSANDRA-4771)
 * (Pig) fix widerow input with single column rows (CASSANDRA-4789)
 * Fix HH to compact with correct gcBefore, which avoids wiping out
   undelivered hints (CASSANDRA-4772)
 * LCS will merge up to 32 L0 sstables as intended (CASSANDRA-4778)
 * NTS will default unconfigured DC replicas to zero (CASSANDRA-4675)
 * use default consistency level in counter validation if none is
   explicitly provide (CASSANDRA-4700)
 * Improve IAuthority interface by introducing fine-grained
   access permissions and grant/revoke commands (CASSANDRA-4490, 4644)
 * fix assumption error in CLI when updating/describing keyspace
   (CASSANDRA-4322)
 * Adds offline sstablescrub to debian packaging (CASSANDRA-4642)
 * Automatic fixing of overlapping leveled sstables (CASSANDRA-4644)
 * fix error when using ORDER BY with extended selections (CASSANDRA-4689)
 * (CQL3) Fix validation for IN queries for non-PK cols (CASSANDRA-4709)
 * fix re-created keyspace disappering after 1.1.5 upgrade
   (CASSANDRA-4698, 4752)
 * (CLI) display elapsed time in 2 fraction digits (CASSANDRA-3460)
 * add authentication support to sstableloader (CASSANDRA-4712)
 * Fix CQL3 'is reversed' logic (CASSANDRA-4716, 4759)
 * (CQL3) Don't return ReversedType in result set metadata (CASSANDRA-4717)
 * Backport adding AlterKeyspace statement (CASSANDRA-4611)
 * (CQL3) Correcty accept upper-case data types (CASSANDRA-4770)
 * Add binary protocol events for schema changes (CASSANDRA-4684)
Merged from 1.0:
 * Switch from NBHM to CHM in MessagingService's callback map, which
   prevents OOM in long-running instances (CASSANDRA-4708)


1.1.5
 * add SecondaryIndex.reload API (CASSANDRA-4581)
 * use millis + atomicint for commitlog segment creation instead of
   nanotime, which has issues under some hypervisors (CASSANDRA-4601)
 * fix FD leak in slice queries (CASSANDRA-4571)
 * avoid recursion in leveled compaction (CASSANDRA-4587)
 * increase stack size under Java7 to 180K
 * Log(info) schema changes (CASSANDRA-4547)
 * Change nodetool setcachecapcity to manipulate global caches (CASSANDRA-4563)
 * (cql3) fix setting compaction strategy (CASSANDRA-4597)
 * fix broken system.schema_* timestamps on system startup (CASSANDRA-4561)
 * fix wrong skip of cache saving (CASSANDRA-4533)
 * Avoid NPE when lost+found is in data dir (CASSANDRA-4572)
 * Respect five-minute flush moratorium after initial CL replay (CASSANDRA-4474)
 * Adds ntp as recommended in debian packaging (CASSANDRA-4606)
 * Configurable transport in CF Record{Reader|Writer} (CASSANDRA-4558)
 * (cql3) fix potential NPE with both equal and unequal restriction (CASSANDRA-4532)
 * (cql3) improves ORDER BY validation (CASSANDRA-4624)
 * Fix potential deadlock during counter writes (CASSANDRA-4578)
 * Fix cql error with ORDER BY when using IN (CASSANDRA-4612)
Merged from 1.0:
 * increase Xss to 160k to accomodate latest 1.6 JVMs (CASSANDRA-4602)
 * fix toString of hint destination tokens (CASSANDRA-4568)
 * Fix multiple values for CurrentLocal NodeID (CASSANDRA-4626)


1.1.4
 * fix offline scrub to catch >= out of order rows (CASSANDRA-4411)
 * fix cassandra-env.sh on RHEL and other non-dash-based systems
   (CASSANDRA-4494)
Merged from 1.0:
 * (Hadoop) fix setting key length for old-style mapred api (CASSANDRA-4534)
 * (Hadoop) fix iterating through a resultset consisting entirely
   of tombstoned rows (CASSANDRA-4466)


1.1.3
 * (cqlsh) add COPY TO (CASSANDRA-4434)
 * munmap commitlog segments before rename (CASSANDRA-4337)
 * (JMX) rename getRangeKeySample to sampleKeyRange to avoid returning
   multi-MB results as an attribute (CASSANDRA-4452)
 * flush based on data size, not throughput; overwritten columns no
   longer artificially inflate liveRatio (CASSANDRA-4399)
 * update default commitlog segment size to 32MB and total commitlog
   size to 32/1024 MB for 32/64 bit JVMs, respectively (CASSANDRA-4422)
 * avoid using global partitioner to estimate ranges in index sstables
   (CASSANDRA-4403)
 * restore pre-CASSANDRA-3862 approach to removing expired tombstones
   from row cache during compaction (CASSANDRA-4364)
 * (stress) support for CQL prepared statements (CASSANDRA-3633)
 * Correctly catch exception when Snappy cannot be loaded (CASSANDRA-4400)
 * (cql3) Support ORDER BY when IN condition is given in WHERE clause (CASSANDRA-4327)
 * (cql3) delete "component_index" column on DROP TABLE call (CASSANDRA-4420)
 * change nanoTime() to currentTimeInMillis() in schema related code (CASSANDRA-4432)
 * add a token generation tool (CASSANDRA-3709)
 * Fix LCS bug with sstable containing only 1 row (CASSANDRA-4411)
 * fix "Can't Modify Index Name" problem on CF update (CASSANDRA-4439)
 * Fix assertion error in getOverlappingSSTables during repair (CASSANDRA-4456)
 * fix nodetool's setcompactionthreshold command (CASSANDRA-4455)
 * Ensure compacted files are never used, to avoid counter overcount (CASSANDRA-4436)
Merged from 1.0:
 * Push the validation of secondary index values to the SecondaryIndexManager (CASSANDRA-4240)
 * allow dropping columns shadowed by not-yet-expired supercolumn or row
   tombstones in PrecompactedRow (CASSANDRA-4396)


1.1.2
 * Fix cleanup not deleting index entries (CASSANDRA-4379)
 * Use correct partitioner when saving + loading caches (CASSANDRA-4331)
 * Check schema before trying to export sstable (CASSANDRA-2760)
 * Raise a meaningful exception instead of NPE when PFS encounters
   an unconfigured node + no default (CASSANDRA-4349)
 * fix bug in sstable blacklisting with LCS (CASSANDRA-4343)
 * LCS no longer promotes tiny sstables out of L0 (CASSANDRA-4341)
 * skip tombstones during hint replay (CASSANDRA-4320)
 * fix NPE in compactionstats (CASSANDRA-4318)
 * enforce 1m min keycache for auto (CASSANDRA-4306)
 * Have DeletedColumn.isMFD always return true (CASSANDRA-4307)
 * (cql3) exeption message for ORDER BY constraints said primary filter can be
    an IN clause, which is misleading (CASSANDRA-4319)
 * (cql3) Reject (not yet supported) creation of 2ndardy indexes on tables with
   composite primary keys (CASSANDRA-4328)
 * Set JVM stack size to 160k for java 7 (CASSANDRA-4275)
 * cqlsh: add COPY command to load data from CSV flat files (CASSANDRA-4012)
 * CFMetaData.fromThrift to throw ConfigurationException upon error (CASSANDRA-4353)
 * Use CF comparator to sort indexed columns in SecondaryIndexManager
   (CASSANDRA-4365)
 * add strategy_options to the KSMetaData.toString() output (CASSANDRA-4248)
 * (cql3) fix range queries containing unqueried results (CASSANDRA-4372)
 * (cql3) allow updating column_alias types (CASSANDRA-4041)
 * (cql3) Fix deletion bug (CASSANDRA-4193)
 * Fix computation of overlapping sstable for leveled compaction (CASSANDRA-4321)
 * Improve scrub and allow to run it offline (CASSANDRA-4321)
 * Fix assertionError in StorageService.bulkLoad (CASSANDRA-4368)
 * (cqlsh) add option to authenticate to a keyspace at startup (CASSANDRA-4108)
 * (cqlsh) fix ASSUME functionality (CASSANDRA-4352)
 * Fix ColumnFamilyRecordReader to not return progress > 100% (CASSANDRA-3942)
Merged from 1.0:
 * Set gc_grace on index CF to 0 (CASSANDRA-4314)


1.1.1
 * add populate_io_cache_on_flush option (CASSANDRA-2635)
 * allow larger cache capacities than 2GB (CASSANDRA-4150)
 * add getsstables command to nodetool (CASSANDRA-4199)
 * apply parent CF compaction settings to secondary index CFs (CASSANDRA-4280)
 * preserve commitlog size cap when recycling segments at startup
   (CASSANDRA-4201)
 * (Hadoop) fix split generation regression (CASSANDRA-4259)
 * ignore min/max compactions settings in LCS, while preserving
   behavior that min=max=0 disables autocompaction (CASSANDRA-4233)
 * log number of rows read from saved cache (CASSANDRA-4249)
 * calculate exact size required for cleanup operations (CASSANDRA-1404)
 * avoid blocking additional writes during flush when the commitlog
   gets behind temporarily (CASSANDRA-1991)
 * enable caching on index CFs based on data CF cache setting (CASSANDRA-4197)
 * warn on invalid replication strategy creation options (CASSANDRA-4046)
 * remove [Freeable]Memory finalizers (CASSANDRA-4222)
 * include tombstone size in ColumnFamily.size, which can prevent OOM
   during sudden mass delete operations by yielding a nonzero liveRatio
   (CASSANDRA-3741)
 * Open 1 sstableScanner per level for leveled compaction (CASSANDRA-4142)
 * Optimize reads when row deletion timestamps allow us to restrict
   the set of sstables we check (CASSANDRA-4116)
 * add support for commitlog archiving and point-in-time recovery
   (CASSANDRA-3690)
 * avoid generating redundant compaction tasks during streaming
   (CASSANDRA-4174)
 * add -cf option to nodetool snapshot, and takeColumnFamilySnapshot to
   StorageService mbean (CASSANDRA-556)
 * optimize cleanup to drop entire sstables where possible (CASSANDRA-4079)
 * optimize truncate when autosnapshot is disabled (CASSANDRA-4153)
 * update caches to use byte[] keys to reduce memory overhead (CASSANDRA-3966)
 * add column limit to cli (CASSANDRA-3012, 4098)
 * clean up and optimize DataOutputBuffer, used by CQL compression and
   CompositeType (CASSANDRA-4072)
 * optimize commitlog checksumming (CASSANDRA-3610)
 * identify and blacklist corrupted SSTables from future compactions
   (CASSANDRA-2261)
 * Move CfDef and KsDef validation out of thrift (CASSANDRA-4037)
 * Expose API to repair a user provided range (CASSANDRA-3912)
 * Add way to force the cassandra-cli to refresh its schema (CASSANDRA-4052)
 * Avoid having replicate on write tasks stacking up at CL.ONE (CASSANDRA-2889)
 * (cql3) Backwards compatibility for composite comparators in non-cql3-aware
   clients (CASSANDRA-4093)
 * (cql3) Fix order by for reversed queries (CASSANDRA-4160)
 * (cql3) Add ReversedType support (CASSANDRA-4004)
 * (cql3) Add timeuuid type (CASSANDRA-4194)
 * (cql3) Minor fixes (CASSANDRA-4185)
 * (cql3) Fix prepared statement in BATCH (CASSANDRA-4202)
 * (cql3) Reduce the list of reserved keywords (CASSANDRA-4186)
 * (cql3) Move max/min compaction thresholds to compaction strategy options
   (CASSANDRA-4187)
 * Fix exception during move when localhost is the only source (CASSANDRA-4200)
 * (cql3) Allow paging through non-ordered partitioner results (CASSANDRA-3771)
 * (cql3) Fix drop index (CASSANDRA-4192)
 * (cql3) Don't return range ghosts anymore (CASSANDRA-3982)
 * fix re-creating Keyspaces/ColumnFamilies with the same name as dropped
   ones (CASSANDRA-4219)
 * fix SecondaryIndex LeveledManifest save upon snapshot (CASSANDRA-4230)
 * fix missing arrayOffset in FBUtilities.hash (CASSANDRA-4250)
 * (cql3) Add name of parameters in CqlResultSet (CASSANDRA-4242)
 * (cql3) Correctly validate order by queries (CASSANDRA-4246)
 * rename stress to cassandra-stress for saner packaging (CASSANDRA-4256)
 * Fix exception on colum metadata with non-string comparator (CASSANDRA-4269)
 * Check for unknown/invalid compression options (CASSANDRA-4266)
 * (cql3) Adds simple access to column timestamp and ttl (CASSANDRA-4217)
 * (cql3) Fix range queries with secondary indexes (CASSANDRA-4257)
 * Better error messages from improper input in cli (CASSANDRA-3865)
 * Try to stop all compaction upon Keyspace or ColumnFamily drop (CASSANDRA-4221)
 * (cql3) Allow keyspace properties to contain hyphens (CASSANDRA-4278)
 * (cql3) Correctly validate keyspace access in create table (CASSANDRA-4296)
 * Avoid deadlock in migration stage (CASSANDRA-3882)
 * Take supercolumn names and deletion info into account in memtable throughput
   (CASSANDRA-4264)
 * Add back backward compatibility for old style replication factor (CASSANDRA-4294)
 * Preserve compatibility with pre-1.1 index queries (CASSANDRA-4262)
Merged from 1.0:
 * Fix super columns bug where cache is not updated (CASSANDRA-4190)
 * fix maxTimestamp to include row tombstones (CASSANDRA-4116)
 * (CLI) properly handle quotes in create/update keyspace commands (CASSANDRA-4129)
 * Avoids possible deadlock during bootstrap (CASSANDRA-4159)
 * fix stress tool that hangs forever on timeout or error (CASSANDRA-4128)
 * stress tool to return appropriate exit code on failure (CASSANDRA-4188)
 * fix compaction NPE when out of disk space and assertions disabled
   (CASSANDRA-3985)
 * synchronize LCS getEstimatedTasks to avoid CME (CASSANDRA-4255)
 * ensure unique streaming session id's (CASSANDRA-4223)
 * kick off background compaction when min/max thresholds change
   (CASSANDRA-4279)
 * improve ability of STCS.getBuckets to deal with 100s of 1000s of
   sstables, such as when convertinb back from LCS (CASSANDRA-4287)
 * Oversize integer in CQL throws NumberFormatException (CASSANDRA-4291)
 * fix 1.0.x node join to mixed version cluster, other nodes >= 1.1 (CASSANDRA-4195)
 * Fix LCS splitting sstable base on uncompressed size (CASSANDRA-4419)
 * Push the validation of secondary index values to the SecondaryIndexManager (CASSANDRA-4240)
 * Don't purge columns during upgradesstables (CASSANDRA-4462)
 * Make cqlsh work with piping (CASSANDRA-4113)
 * Validate arguments for nodetool decommission (CASSANDRA-4061)
 * Report thrift status in nodetool info (CASSANDRA-4010)


1.1.0-final
 * average a reduced liveRatio estimate with the previous one (CASSANDRA-4065)
 * Allow KS and CF names up to 48 characters (CASSANDRA-4157)
 * fix stress build (CASSANDRA-4140)
 * add time remaining estimate to nodetool compactionstats (CASSANDRA-4167)
 * (cql) fix NPE in cql3 ALTER TABLE (CASSANDRA-4163)
 * (cql) Add support for CL.TWO and CL.THREE in CQL (CASSANDRA-4156)
 * (cql) Fix type in CQL3 ALTER TABLE preventing update (CASSANDRA-4170)
 * (cql) Throw invalid exception from CQL3 on obsolete options (CASSANDRA-4171)
 * (cqlsh) fix recognizing uppercase SELECT keyword (CASSANDRA-4161)
 * Pig: wide row support (CASSANDRA-3909)
Merged from 1.0:
 * avoid streaming empty files with bulk loader if sstablewriter errors out
   (CASSANDRA-3946)


1.1-rc1
 * Include stress tool in binary builds (CASSANDRA-4103)
 * (Hadoop) fix wide row iteration when last row read was deleted
   (CASSANDRA-4154)
 * fix read_repair_chance to really default to 0.1 in the cli (CASSANDRA-4114)
 * Adds caching and bloomFilterFpChange to CQL options (CASSANDRA-4042)
 * Adds posibility to autoconfigure size of the KeyCache (CASSANDRA-4087)
 * fix KEYS index from skipping results (CASSANDRA-3996)
 * Remove sliced_buffer_size_in_kb dead option (CASSANDRA-4076)
 * make loadNewSStable preserve sstable version (CASSANDRA-4077)
 * Respect 1.0 cache settings as much as possible when upgrading
   (CASSANDRA-4088)
 * relax path length requirement for sstable files when upgrading on
   non-Windows platforms (CASSANDRA-4110)
 * fix terminination of the stress.java when errors were encountered
   (CASSANDRA-4128)
 * Move CfDef and KsDef validation out of thrift (CASSANDRA-4037)
 * Fix get_paged_slice (CASSANDRA-4136)
 * CQL3: Support slice with exclusive start and stop (CASSANDRA-3785)
Merged from 1.0:
 * support PropertyFileSnitch in bulk loader (CASSANDRA-4145)
 * add auto_snapshot option allowing disabling snapshot before drop/truncate
   (CASSANDRA-3710)
 * allow short snitch names (CASSANDRA-4130)


1.1-beta2
 * rename loaded sstables to avoid conflicts with local snapshots
   (CASSANDRA-3967)
 * start hint replay as soon as FD notifies that the target is back up
   (CASSANDRA-3958)
 * avoid unproductive deserializing of cached rows during compaction
   (CASSANDRA-3921)
 * fix concurrency issues with CQL keyspace creation (CASSANDRA-3903)
 * Show Effective Owership via Nodetool ring <keyspace> (CASSANDRA-3412)
 * Update ORDER BY syntax for CQL3 (CASSANDRA-3925)
 * Fix BulkRecordWriter to not throw NPE if reducer gets no map data from Hadoop (CASSANDRA-3944)
 * Fix bug with counters in super columns (CASSANDRA-3821)
 * Remove deprecated merge_shard_chance (CASSANDRA-3940)
 * add a convenient way to reset a node's schema (CASSANDRA-2963)
 * fix for intermittent SchemaDisagreementException (CASSANDRA-3884)
 * CLI `list <CF>` to limit number of columns and their order (CASSANDRA-3012)
 * ignore deprecated KsDef/CfDef/ColumnDef fields in native schema (CASSANDRA-3963)
 * CLI to report when unsupported column_metadata pair was given (CASSANDRA-3959)
 * reincarnate removed and deprecated KsDef/CfDef attributes (CASSANDRA-3953)
 * Fix race between writes and read for cache (CASSANDRA-3862)
 * perform static initialization of StorageProxy on start-up (CASSANDRA-3797)
 * support trickling fsync() on writes (CASSANDRA-3950)
 * expose counters for unavailable/timeout exceptions given to thrift clients (CASSANDRA-3671)
 * avoid quadratic startup time in LeveledManifest (CASSANDRA-3952)
 * Add type information to new schema_ columnfamilies and remove thrift
   serialization for schema (CASSANDRA-3792)
 * add missing column validator options to the CLI help (CASSANDRA-3926)
 * skip reading saved key cache if CF's caching strategy is NONE or ROWS_ONLY (CASSANDRA-3954)
 * Unify migration code (CASSANDRA-4017)
Merged from 1.0:
 * cqlsh: guess correct version of Python for Arch Linux (CASSANDRA-4090)
 * (CLI) properly handle quotes in create/update keyspace commands (CASSANDRA-4129)
 * Avoids possible deadlock during bootstrap (CASSANDRA-4159)
 * fix stress tool that hangs forever on timeout or error (CASSANDRA-4128)
 * Fix super columns bug where cache is not updated (CASSANDRA-4190)
 * stress tool to return appropriate exit code on failure (CASSANDRA-4188)


1.0.9
 * improve index sampling performance (CASSANDRA-4023)
 * always compact away deleted hints immediately after handoff (CASSANDRA-3955)
 * delete hints from dropped ColumnFamilies on handoff instead of
   erroring out (CASSANDRA-3975)
 * add CompositeType ref to the CLI doc for create/update column family (CASSANDRA-3980)
 * Pig: support Counter ColumnFamilies (CASSANDRA-3973)
 * Pig: Composite column support (CASSANDRA-3684)
 * Avoid NPE during repair when a keyspace has no CFs (CASSANDRA-3988)
 * Fix division-by-zero error on get_slice (CASSANDRA-4000)
 * don't change manifest level for cleanup, scrub, and upgradesstables
   operations under LeveledCompactionStrategy (CASSANDRA-3989, 4112)
 * fix race leading to super columns assertion failure (CASSANDRA-3957)
 * fix NPE on invalid CQL delete command (CASSANDRA-3755)
 * allow custom types in CLI's assume command (CASSANDRA-4081)
 * fix totalBytes count for parallel compactions (CASSANDRA-3758)
 * fix intermittent NPE in get_slice (CASSANDRA-4095)
 * remove unnecessary asserts in native code interfaces (CASSANDRA-4096)
 * Validate blank keys in CQL to avoid assertion errors (CASSANDRA-3612)
 * cqlsh: fix bad decoding of some column names (CASSANDRA-4003)
 * cqlsh: fix incorrect padding with unicode chars (CASSANDRA-4033)
 * Fix EC2 snitch incorrectly reporting region (CASSANDRA-4026)
 * Shut down thrift during decommission (CASSANDRA-4086)
 * Expose nodetool cfhistograms for 2ndary indexes (CASSANDRA-4063)
Merged from 0.8:
 * Fix ConcurrentModificationException in gossiper (CASSANDRA-4019)


1.1-beta1
 * (cqlsh)
   + add SOURCE and CAPTURE commands, and --file option (CASSANDRA-3479)
   + add ALTER COLUMNFAMILY WITH (CASSANDRA-3523)
   + bundle Python dependencies with Cassandra (CASSANDRA-3507)
   + added to Debian package (CASSANDRA-3458)
   + display byte data instead of erroring out on decode failure
     (CASSANDRA-3874)
 * add nodetool rebuild_index (CASSANDRA-3583)
 * add nodetool rangekeysample (CASSANDRA-2917)
 * Fix streaming too much data during move operations (CASSANDRA-3639)
 * Nodetool and CLI connect to localhost by default (CASSANDRA-3568)
 * Reduce memory used by primary index sample (CASSANDRA-3743)
 * (Hadoop) separate input/output configurations (CASSANDRA-3197, 3765)
 * avoid returning internal Cassandra classes over JMX (CASSANDRA-2805)
 * add row-level isolation via SnapTree (CASSANDRA-2893)
 * Optimize key count estimation when opening sstable on startup
   (CASSANDRA-2988)
 * multi-dc replication optimization supporting CL > ONE (CASSANDRA-3577)
 * add command to stop compactions (CASSANDRA-1740, 3566, 3582)
 * multithreaded streaming (CASSANDRA-3494)
 * removed in-tree redhat spec (CASSANDRA-3567)
 * "defragment" rows for name-based queries under STCS, again (CASSANDRA-2503)
 * Recycle commitlog segments for improved performance
   (CASSANDRA-3411, 3543, 3557, 3615)
 * update size-tiered compaction to prioritize small tiers (CASSANDRA-2407)
 * add message expiration logic to OutboundTcpConnection (CASSANDRA-3005)
 * off-heap cache to use sun.misc.Unsafe instead of JNA (CASSANDRA-3271)
 * EACH_QUORUM is only supported for writes (CASSANDRA-3272)
 * replace compactionlock use in schema migration by checking CFS.isValid
   (CASSANDRA-3116)
 * recognize that "SELECT first ... *" isn't really "SELECT *" (CASSANDRA-3445)
 * Use faster bytes comparison (CASSANDRA-3434)
 * Bulk loader is no longer a fat client, (HADOOP) bulk load output format
   (CASSANDRA-3045)
 * (Hadoop) add support for KeyRange.filter
 * remove assumption that keys and token are in bijection
   (CASSANDRA-1034, 3574, 3604)
 * always remove endpoints from delevery queue in HH (CASSANDRA-3546)
 * fix race between cf flush and its 2ndary indexes flush (CASSANDRA-3547)
 * fix potential race in AES when a repair fails (CASSANDRA-3548)
 * Remove columns shadowed by a deleted container even when we cannot purge
   (CASSANDRA-3538)
 * Improve memtable slice iteration performance (CASSANDRA-3545)
 * more efficient allocation of small bloom filters (CASSANDRA-3618)
 * Use separate writer thread in SSTableSimpleUnsortedWriter (CASSANDRA-3619)
 * fsync the directory after new sstable or commitlog segment are created (CASSANDRA-3250)
 * fix minor issues reported by FindBugs (CASSANDRA-3658)
 * global key/row caches (CASSANDRA-3143, 3849)
 * optimize memtable iteration during range scan (CASSANDRA-3638)
 * introduce 'crc_check_chance' in CompressionParameters to support
   a checksum percentage checking chance similarly to read-repair (CASSANDRA-3611)
 * a way to deactivate global key/row cache on per-CF basis (CASSANDRA-3667)
 * fix LeveledCompactionStrategy broken because of generation pre-allocation
   in LeveledManifest (CASSANDRA-3691)
 * finer-grained control over data directories (CASSANDRA-2749)
 * Fix ClassCastException during hinted handoff (CASSANDRA-3694)
 * Upgrade Thrift to 0.7 (CASSANDRA-3213)
 * Make stress.java insert operation to use microseconds (CASSANDRA-3725)
 * Allows (internally) doing a range query with a limit of columns instead of
   rows (CASSANDRA-3742)
 * Allow rangeSlice queries to be start/end inclusive/exclusive (CASSANDRA-3749)
 * Fix BulkLoader to support new SSTable layout and add stream
   throttling to prevent an NPE when there is no yaml config (CASSANDRA-3752)
 * Allow concurrent schema migrations (CASSANDRA-1391, 3832)
 * Add SnapshotCommand to trigger snapshot on remote node (CASSANDRA-3721)
 * Make CFMetaData conversions to/from thrift/native schema inverses
   (CASSANDRA_3559)
 * Add initial code for CQL 3.0-beta (CASSANDRA-2474, 3781, 3753)
 * Add wide row support for ColumnFamilyInputFormat (CASSANDRA-3264)
 * Allow extending CompositeType comparator (CASSANDRA-3657)
 * Avoids over-paging during get_count (CASSANDRA-3798)
 * Add new command to rebuild a node without (repair) merkle tree calculations
   (CASSANDRA-3483, 3922)
 * respect not only row cache capacity but caching mode when
   trying to read data (CASSANDRA-3812)
 * fix system tests (CASSANDRA-3827)
 * CQL support for altering row key type in ALTER TABLE (CASSANDRA-3781)
 * turn compression on by default (CASSANDRA-3871)
 * make hexToBytes refuse invalid input (CASSANDRA-2851)
 * Make secondary indexes CF inherit compression and compaction from their
   parent CF (CASSANDRA-3877)
 * Finish cleanup up tombstone purge code (CASSANDRA-3872)
 * Avoid NPE on aboarted stream-out sessions (CASSANDRA-3904)
 * BulkRecordWriter throws NPE for counter columns (CASSANDRA-3906)
 * Support compression using BulkWriter (CASSANDRA-3907)


1.0.8
 * fix race between cleanup and flush on secondary index CFSes (CASSANDRA-3712)
 * avoid including non-queried nodes in rangeslice read repair
   (CASSANDRA-3843)
 * Only snapshot CF being compacted for snapshot_before_compaction
   (CASSANDRA-3803)
 * Log active compactions in StatusLogger (CASSANDRA-3703)
 * Compute more accurate compaction score per level (CASSANDRA-3790)
 * Return InvalidRequest when using a keyspace that doesn't exist
   (CASSANDRA-3764)
 * disallow user modification of System keyspace (CASSANDRA-3738)
 * allow using sstable2json on secondary index data (CASSANDRA-3738)
 * (cqlsh) add DESCRIBE COLUMNFAMILIES (CASSANDRA-3586)
 * (cqlsh) format blobs correctly and use colors to improve output
   readability (CASSANDRA-3726)
 * synchronize BiMap of bootstrapping tokens (CASSANDRA-3417)
 * show index options in CLI (CASSANDRA-3809)
 * add optional socket timeout for streaming (CASSANDRA-3838)
 * fix truncate not to leave behind non-CFS backed secondary indexes
   (CASSANDRA-3844)
 * make CLI `show schema` to use output stream directly instead
   of StringBuilder (CASSANDRA-3842)
 * remove the wait on hint future during write (CASSANDRA-3870)
 * (cqlsh) ignore missing CfDef opts (CASSANDRA-3933)
 * (cqlsh) look for cqlshlib relative to realpath (CASSANDRA-3767)
 * Fix short read protection (CASSANDRA-3934)
 * Make sure infered and actual schema match (CASSANDRA-3371)
 * Fix NPE during HH delivery (CASSANDRA-3677)
 * Don't put boostrapping node in 'hibernate' status (CASSANDRA-3737)
 * Fix double quotes in windows bat files (CASSANDRA-3744)
 * Fix bad validator lookup (CASSANDRA-3789)
 * Fix soft reset in EC2MultiRegionSnitch (CASSANDRA-3835)
 * Don't leave zombie connections with THSHA thrift server (CASSANDRA-3867)
 * (cqlsh) fix deserialization of data (CASSANDRA-3874)
 * Fix removetoken force causing an inconsistent state (CASSANDRA-3876)
 * Fix ahndling of some types with Pig (CASSANDRA-3886)
 * Don't allow to drop the system keyspace (CASSANDRA-3759)
 * Make Pig deletes disabled by default and configurable (CASSANDRA-3628)
Merged from 0.8:
 * (Pig) fix CassandraStorage to use correct comparator in Super ColumnFamily
   case (CASSANDRA-3251)
 * fix thread safety issues in commitlog replay, primarily affecting
   systems with many (100s) of CF definitions (CASSANDRA-3751)
 * Fix relevant tombstone ignored with super columns (CASSANDRA-3875)


1.0.7
 * fix regression in HH page size calculation (CASSANDRA-3624)
 * retry failed stream on IOException (CASSANDRA-3686)
 * allow configuring bloom_filter_fp_chance (CASSANDRA-3497)
 * attempt hint delivery every ten minutes, or when failure detector
   notifies us that a node is back up, whichever comes first.  hint
   handoff throttle delay default changed to 1ms, from 50 (CASSANDRA-3554)
 * add nodetool setstreamthroughput (CASSANDRA-3571)
 * fix assertion when dropping a columnfamily with no sstables (CASSANDRA-3614)
 * more efficient allocation of small bloom filters (CASSANDRA-3618)
 * CLibrary.createHardLinkWithExec() to check for errors (CASSANDRA-3101)
 * Avoid creating empty and non cleaned writer during compaction (CASSANDRA-3616)
 * stop thrift service in shutdown hook so we can quiesce MessagingService
   (CASSANDRA-3335)
 * (CQL) compaction_strategy_options and compression_parameters for
   CREATE COLUMNFAMILY statement (CASSANDRA-3374)
 * Reset min/max compaction threshold when creating size tiered compaction
   strategy (CASSANDRA-3666)
 * Don't ignore IOException during compaction (CASSANDRA-3655)
 * Fix assertion error for CF with gc_grace=0 (CASSANDRA-3579)
 * Shutdown ParallelCompaction reducer executor after use (CASSANDRA-3711)
 * Avoid < 0 value for pending tasks in leveled compaction (CASSANDRA-3693)
 * (Hadoop) Support TimeUUID in Pig CassandraStorage (CASSANDRA-3327)
 * Check schema is ready before continuing boostrapping (CASSANDRA-3629)
 * Catch overflows during parsing of chunk_length_kb (CASSANDRA-3644)
 * Improve stream protocol mismatch errors (CASSANDRA-3652)
 * Avoid multiple thread doing HH to the same target (CASSANDRA-3681)
 * Add JMX property for rp_timeout_in_ms (CASSANDRA-2940)
 * Allow DynamicCompositeType to compare component of different types
   (CASSANDRA-3625)
 * Flush non-cfs backed secondary indexes (CASSANDRA-3659)
 * Secondary Indexes should report memory consumption (CASSANDRA-3155)
 * fix for SelectStatement start/end key are not set correctly
   when a key alias is involved (CASSANDRA-3700)
 * fix CLI `show schema` command insert of an extra comma in
   column_metadata (CASSANDRA-3714)
Merged from 0.8:
 * avoid logging (harmless) exception when GC takes < 1ms (CASSANDRA-3656)
 * prevent new nodes from thinking down nodes are up forever (CASSANDRA-3626)
 * use correct list of replicas for LOCAL_QUORUM reads when read repair
   is disabled (CASSANDRA-3696)
 * block on flush before compacting hints (may prevent OOM) (CASSANDRA-3733)


1.0.6
 * (CQL) fix cqlsh support for replicate_on_write (CASSANDRA-3596)
 * fix adding to leveled manifest after streaming (CASSANDRA-3536)
 * filter out unavailable cipher suites when using encryption (CASSANDRA-3178)
 * (HADOOP) add old-style api support for CFIF and CFRR (CASSANDRA-2799)
 * Support TimeUUIDType column names in Stress.java tool (CASSANDRA-3541)
 * (CQL) INSERT/UPDATE/DELETE/TRUNCATE commands should allow CF names to
   be qualified by keyspace (CASSANDRA-3419)
 * always remove endpoints from delevery queue in HH (CASSANDRA-3546)
 * fix race between cf flush and its 2ndary indexes flush (CASSANDRA-3547)
 * fix potential race in AES when a repair fails (CASSANDRA-3548)
 * fix default value validation usage in CLI SET command (CASSANDRA-3553)
 * Optimize componentsFor method for compaction and startup time
   (CASSANDRA-3532)
 * (CQL) Proper ColumnFamily metadata validation on CREATE COLUMNFAMILY
   (CASSANDRA-3565)
 * fix compression "chunk_length_kb" option to set correct kb value for
   thrift/avro (CASSANDRA-3558)
 * fix missing response during range slice repair (CASSANDRA-3551)
 * 'describe ring' moved from CLI to nodetool and available through JMX (CASSANDRA-3220)
 * add back partitioner to sstable metadata (CASSANDRA-3540)
 * fix NPE in get_count for counters (CASSANDRA-3601)
Merged from 0.8:
 * remove invalid assertion that table was opened before dropping it
   (CASSANDRA-3580)
 * range and index scans now only send requests to enough replicas to
   satisfy requested CL + RR (CASSANDRA-3598)
 * use cannonical host for local node in nodetool info (CASSANDRA-3556)
 * remove nonlocal DC write optimization since it only worked with
   CL.ONE or CL.LOCAL_QUORUM (CASSANDRA-3577, 3585)
 * detect misuses of CounterColumnType (CASSANDRA-3422)
 * turn off string interning in json2sstable, take 2 (CASSANDRA-2189)
 * validate compression parameters on add/update of the ColumnFamily
   (CASSANDRA-3573)
 * Check for 0.0.0.0 is incorrect in CFIF (CASSANDRA-3584)
 * Increase vm.max_map_count in debian packaging (CASSANDRA-3563)
 * gossiper will never add itself to saved endpoints (CASSANDRA-3485)


1.0.5
 * revert CASSANDRA-3407 (see CASSANDRA-3540)
 * fix assertion error while forwarding writes to local nodes (CASSANDRA-3539)


1.0.4
 * fix self-hinting of timed out read repair updates and make hinted handoff
   less prone to OOMing a coordinator (CASSANDRA-3440)
 * expose bloom filter sizes via JMX (CASSANDRA-3495)
 * enforce RP tokens 0..2**127 (CASSANDRA-3501)
 * canonicalize paths exposed through JMX (CASSANDRA-3504)
 * fix "liveSize" stat when sstables are removed (CASSANDRA-3496)
 * add bloom filter FP rates to nodetool cfstats (CASSANDRA-3347)
 * record partitioner in sstable metadata component (CASSANDRA-3407)
 * add new upgradesstables nodetool command (CASSANDRA-3406)
 * skip --debug requirement to see common exceptions in CLI (CASSANDRA-3508)
 * fix incorrect query results due to invalid max timestamp (CASSANDRA-3510)
 * make sstableloader recognize compressed sstables (CASSANDRA-3521)
 * avoids race in OutboundTcpConnection in multi-DC setups (CASSANDRA-3530)
 * use SETLOCAL in cassandra.bat (CASSANDRA-3506)
 * fix ConcurrentModificationException in Table.all() (CASSANDRA-3529)
Merged from 0.8:
 * fix concurrence issue in the FailureDetector (CASSANDRA-3519)
 * fix array out of bounds error in counter shard removal (CASSANDRA-3514)
 * avoid dropping tombstones when they might still be needed to shadow
   data in a different sstable (CASSANDRA-2786)


1.0.3
 * revert name-based query defragmentation aka CASSANDRA-2503 (CASSANDRA-3491)
 * fix invalidate-related test failures (CASSANDRA-3437)
 * add next-gen cqlsh to bin/ (CASSANDRA-3188, 3131, 3493)
 * (CQL) fix handling of rows with no columns (CASSANDRA-3424, 3473)
 * fix querying supercolumns by name returning only a subset of
   subcolumns or old subcolumn versions (CASSANDRA-3446)
 * automatically compute sha1 sum for uncompressed data files (CASSANDRA-3456)
 * fix reading metadata/statistics component for version < h (CASSANDRA-3474)
 * add sstable forward-compatibility (CASSANDRA-3478)
 * report compression ratio in CFSMBean (CASSANDRA-3393)
 * fix incorrect size exception during streaming of counters (CASSANDRA-3481)
 * (CQL) fix for counter decrement syntax (CASSANDRA-3418)
 * Fix race introduced by CASSANDRA-2503 (CASSANDRA-3482)
 * Fix incomplete deletion of delivered hints (CASSANDRA-3466)
 * Avoid rescheduling compactions when no compaction was executed
   (CASSANDRA-3484)
 * fix handling of the chunk_length_kb compression options (CASSANDRA-3492)
Merged from 0.8:
 * fix updating CF row_cache_provider (CASSANDRA-3414)
 * CFMetaData.convertToThrift method to set RowCacheProvider (CASSANDRA-3405)
 * acquire compactionlock during truncate (CASSANDRA-3399)
 * fix displaying cfdef entries for super columnfamilies (CASSANDRA-3415)
 * Make counter shard merging thread safe (CASSANDRA-3178)
 * Revert CASSANDRA-2855
 * Fix bug preventing the use of efficient cross-DC writes (CASSANDRA-3472)
 * `describe ring` command for CLI (CASSANDRA-3220)
 * (Hadoop) skip empty rows when entire row is requested, redux (CASSANDRA-2855)


1.0.2
 * "defragment" rows for name-based queries under STCS (CASSANDRA-2503)
 * Add timing information to cassandra-cli GET/SET/LIST queries (CASSANDRA-3326)
 * Only create one CompressionMetadata object per sstable (CASSANDRA-3427)
 * cleanup usage of StorageService.setMode() (CASSANDRA-3388)
 * Avoid large array allocation for compressed chunk offsets (CASSANDRA-3432)
 * fix DecimalType bytebuffer marshalling (CASSANDRA-3421)
 * fix bug that caused first column in per row indexes to be ignored
   (CASSANDRA-3441)
 * add JMX call to clean (failed) repair sessions (CASSANDRA-3316)
 * fix sstableloader reference acquisition bug (CASSANDRA-3438)
 * fix estimated row size regression (CASSANDRA-3451)
 * make sure we don't return more columns than asked (CASSANDRA-3303, 3395)
Merged from 0.8:
 * acquire compactionlock during truncate (CASSANDRA-3399)
 * fix displaying cfdef entries for super columnfamilies (CASSANDRA-3415)


1.0.1
 * acquire references during index build to prevent delete problems
   on Windows (CASSANDRA-3314)
 * describe_ring should include datacenter/topology information (CASSANDRA-2882)
 * Thrift sockets are not properly buffered (CASSANDRA-3261)
 * performance improvement for bytebufferutil compare function (CASSANDRA-3286)
 * add system.versions ColumnFamily (CASSANDRA-3140)
 * reduce network copies (CASSANDRA-3333, 3373)
 * limit nodetool to 32MB of heap (CASSANDRA-3124)
 * (CQL) update parser to accept "timestamp" instead of "date" (CASSANDRA-3149)
 * Fix CLI `show schema` to include "compression_options" (CASSANDRA-3368)
 * Snapshot to include manifest under LeveledCompactionStrategy (CASSANDRA-3359)
 * (CQL) SELECT query should allow CF name to be qualified by keyspace (CASSANDRA-3130)
 * (CQL) Fix internal application error specifying 'using consistency ...'
   in lower case (CASSANDRA-3366)
 * fix Deflate compression when compression actually makes the data bigger
   (CASSANDRA-3370)
 * optimize UUIDGen to avoid lock contention on InetAddress.getLocalHost
   (CASSANDRA-3387)
 * tolerate index being dropped mid-mutation (CASSANDRA-3334, 3313)
 * CompactionManager is now responsible for checking for new candidates
   post-task execution, enabling more consistent leveled compaction
   (CASSANDRA-3391)
 * Cache HSHA threads (CASSANDRA-3372)
 * use CF/KS names as snapshot prefix for drop + truncate operations
   (CASSANDRA-2997)
 * Break bloom filters up to avoid heap fragmentation (CASSANDRA-2466)
 * fix cassandra hanging on jsvc stop (CASSANDRA-3302)
 * Avoid leveled compaction getting blocked on errors (CASSANDRA-3408)
 * Make reloading the compaction strategy safe (CASSANDRA-3409)
 * ignore 0.8 hints even if compaction begins before we try to purge
   them (CASSANDRA-3385)
 * remove procrun (bin\daemon) from Cassandra source tree and
   artifacts (CASSANDRA-3331)
 * make cassandra compile under JDK7 (CASSANDRA-3275)
 * remove dependency of clientutil.jar to FBUtilities (CASSANDRA-3299)
 * avoid truncation errors by using long math on long values (CASSANDRA-3364)
 * avoid clock drift on some Windows machine (CASSANDRA-3375)
 * display cache provider in cli 'describe keyspace' command (CASSANDRA-3384)
 * fix incomplete topology information in describe_ring (CASSANDRA-3403)
 * expire dead gossip states based on time (CASSANDRA-2961)
 * improve CompactionTask extensibility (CASSANDRA-3330)
 * Allow one leveled compaction task to kick off another (CASSANDRA-3363)
 * allow encryption only between datacenters (CASSANDRA-2802)
Merged from 0.8:
 * fix truncate allowing data to be replayed post-restart (CASSANDRA-3297)
 * make iwriter final in IndexWriter to avoid NPE (CASSANDRA-2863)
 * (CQL) update grammar to require key clause in DELETE statement
   (CASSANDRA-3349)
 * (CQL) allow numeric keyspace names in USE statement (CASSANDRA-3350)
 * (Hadoop) skip empty rows when slicing the entire row (CASSANDRA-2855)
 * Fix handling of tombstone by SSTableExport/Import (CASSANDRA-3357)
 * fix ColumnIndexer to use long offsets (CASSANDRA-3358)
 * Improved CLI exceptions (CASSANDRA-3312)
 * Fix handling of tombstone by SSTableExport/Import (CASSANDRA-3357)
 * Only count compaction as active (for throttling) when they have
   successfully acquired the compaction lock (CASSANDRA-3344)
 * Display CLI version string on startup (CASSANDRA-3196)
 * (Hadoop) make CFIF try rpc_address or fallback to listen_address
   (CASSANDRA-3214)
 * (Hadoop) accept comma delimited lists of initial thrift connections
   (CASSANDRA-3185)
 * ColumnFamily min_compaction_threshold should be >= 2 (CASSANDRA-3342)
 * (Pig) add 0.8+ types and key validation type in schema (CASSANDRA-3280)
 * Fix completely removing column metadata using CLI (CASSANDRA-3126)
 * CLI `describe cluster;` output should be on separate lines for separate versions
   (CASSANDRA-3170)
 * fix changing durable_writes keyspace option during CF creation
   (CASSANDRA-3292)
 * avoid locking on update when no indexes are involved (CASSANDRA-3386)
 * fix assertionError during repair with ordered partitioners (CASSANDRA-3369)
 * correctly serialize key_validation_class for avro (CASSANDRA-3391)
 * don't expire counter tombstone after streaming (CASSANDRA-3394)
 * prevent nodes that failed to join from hanging around forever
   (CASSANDRA-3351)
 * remove incorrect optimization from slice read path (CASSANDRA-3390)
 * Fix race in AntiEntropyService (CASSANDRA-3400)


1.0.0-final
 * close scrubbed sstable fd before deleting it (CASSANDRA-3318)
 * fix bug preventing obsolete commitlog segments from being removed
   (CASSANDRA-3269)
 * tolerate whitespace in seed CDL (CASSANDRA-3263)
 * Change default heap thresholds to max(min(1/2 ram, 1G), min(1/4 ram, 8GB))
   (CASSANDRA-3295)
 * Fix broken CompressedRandomAccessReaderTest (CASSANDRA-3298)
 * (CQL) fix type information returned for wildcard queries (CASSANDRA-3311)
 * add estimated tasks to LeveledCompactionStrategy (CASSANDRA-3322)
 * avoid including compaction cache-warming in keycache stats (CASSANDRA-3325)
 * run compaction and hinted handoff threads at MIN_PRIORITY (CASSANDRA-3308)
 * default hsha thrift server to cpu core count in rpc pool (CASSANDRA-3329)
 * add bin\daemon to binary tarball for Windows service (CASSANDRA-3331)
 * Fix places where uncompressed size of sstables was use in place of the
   compressed one (CASSANDRA-3338)
 * Fix hsha thrift server (CASSANDRA-3346)
 * Make sure repair only stream needed sstables (CASSANDRA-3345)


1.0.0-rc2
 * Log a meaningful warning when a node receives a message for a repair session
   that doesn't exist anymore (CASSANDRA-3256)
 * test for NUMA policy support as well as numactl presence (CASSANDRA-3245)
 * Fix FD leak when internode encryption is enabled (CASSANDRA-3257)
 * Remove incorrect assertion in mergeIterator (CASSANDRA-3260)
 * FBUtilities.hexToBytes(String) to throw NumberFormatException when string
   contains non-hex characters (CASSANDRA-3231)
 * Keep SimpleSnitch proximity ordering unchanged from what the Strategy
   generates, as intended (CASSANDRA-3262)
 * remove Scrub from compactionstats when finished (CASSANDRA-3255)
 * fix counter entry in jdbc TypesMap (CASSANDRA-3268)
 * fix full queue scenario for ParallelCompactionIterator (CASSANDRA-3270)
 * fix bootstrap process (CASSANDRA-3285)
 * don't try delivering hints if when there isn't any (CASSANDRA-3176)
 * CLI documentation change for ColumnFamily `compression_options` (CASSANDRA-3282)
 * ignore any CF ids sent by client for adding CF/KS (CASSANDRA-3288)
 * remove obsolete hints on first startup (CASSANDRA-3291)
 * use correct ISortedColumns for time-optimized reads (CASSANDRA-3289)
 * Evict gossip state immediately when a token is taken over by a new IP
   (CASSANDRA-3259)


1.0.0-rc1
 * Update CQL to generate microsecond timestamps by default (CASSANDRA-3227)
 * Fix counting CFMetadata towards Memtable liveRatio (CASSANDRA-3023)
 * Kill server on wrapped OOME such as from FileChannel.map (CASSANDRA-3201)
 * remove unnecessary copy when adding to row cache (CASSANDRA-3223)
 * Log message when a full repair operation completes (CASSANDRA-3207)
 * Fix streamOutSession keeping sstables references forever if the remote end
   dies (CASSANDRA-3216)
 * Remove dynamic_snitch boolean from example configuration (defaulting to
   true) and set default badness threshold to 0.1 (CASSANDRA-3229)
 * Base choice of random or "balanced" token on bootstrap on whether
   schema definitions were found (CASSANDRA-3219)
 * Fixes for LeveledCompactionStrategy score computation, prioritization,
   scheduling, and performance (CASSANDRA-3224, 3234)
 * parallelize sstable open at server startup (CASSANDRA-2988)
 * fix handling of exceptions writing to OutboundTcpConnection (CASSANDRA-3235)
 * Allow using quotes in "USE <keyspace>;" CLI command (CASSANDRA-3208)
 * Don't allow any cache loading exceptions to halt startup (CASSANDRA-3218)
 * Fix sstableloader --ignores option (CASSANDRA-3247)
 * File descriptor limit increased in packaging (CASSANDRA-3206)
 * Fix deadlock in commit log during flush (CASSANDRA-3253)


1.0.0-beta1
 * removed binarymemtable (CASSANDRA-2692)
 * add commitlog_total_space_in_mb to prevent fragmented logs (CASSANDRA-2427)
 * removed commitlog_rotation_threshold_in_mb configuration (CASSANDRA-2771)
 * make AbstractBounds.normalize de-overlapp overlapping ranges (CASSANDRA-2641)
 * replace CollatingIterator, ReducingIterator with MergeIterator
   (CASSANDRA-2062)
 * Fixed the ability to set compaction strategy in cli using create column
   family command (CASSANDRA-2778)
 * clean up tmp files after failed compaction (CASSANDRA-2468)
 * restrict repair streaming to specific columnfamilies (CASSANDRA-2280)
 * don't bother persisting columns shadowed by a row tombstone (CASSANDRA-2589)
 * reset CF and SC deletion times after gc_grace (CASSANDRA-2317)
 * optimize away seek when compacting wide rows (CASSANDRA-2879)
 * single-pass streaming (CASSANDRA-2677, 2906, 2916, 3003)
 * use reference counting for deleting sstables instead of relying on GC
   (CASSANDRA-2521, 3179)
 * store hints as serialized mutations instead of pointers to data row
   (CASSANDRA-2045)
 * store hints in the coordinator node instead of in the closest replica
   (CASSANDRA-2914)
 * add row_cache_keys_to_save CF option (CASSANDRA-1966)
 * check column family validity in nodetool repair (CASSANDRA-2933)
 * use lazy initialization instead of class initialization in NodeId
   (CASSANDRA-2953)
 * add paging to get_count (CASSANDRA-2894)
 * fix "short reads" in [multi]get (CASSANDRA-2643, 3157, 3192)
 * add optional compression for sstables (CASSANDRA-47, 2994, 3001, 3128)
 * add scheduler JMX metrics (CASSANDRA-2962)
 * add block level checksum for compressed data (CASSANDRA-1717)
 * make column family backed column map pluggable and introduce unsynchronized
   ArrayList backed one to speedup reads (CASSANDRA-2843, 3165, 3205)
 * refactoring of the secondary index api (CASSANDRA-2982)
 * make CL > ONE reads wait for digest reconciliation before returning
   (CASSANDRA-2494)
 * fix missing logging for some exceptions (CASSANDRA-2061)
 * refactor and optimize ColumnFamilyStore.files(...) and Descriptor.fromFilename(String)
   and few other places responsible for work with SSTable files (CASSANDRA-3040)
 * Stop reading from sstables once we know we have the most recent columns,
   for query-by-name requests (CASSANDRA-2498)
 * Add query-by-column mode to stress.java (CASSANDRA-3064)
 * Add "install" command to cassandra.bat (CASSANDRA-292)
 * clean up KSMetadata, CFMetadata from unnecessary
   Thrift<->Avro conversion methods (CASSANDRA-3032)
 * Add timeouts to client request schedulers (CASSANDRA-3079, 3096)
 * Cli to use hashes rather than array of hashes for strategy options (CASSANDRA-3081)
 * LeveledCompactionStrategy (CASSANDRA-1608, 3085, 3110, 3087, 3145, 3154, 3182)
 * Improvements of the CLI `describe` command (CASSANDRA-2630)
 * reduce window where dropped CF sstables may not be deleted (CASSANDRA-2942)
 * Expose gossip/FD info to JMX (CASSANDRA-2806)
 * Fix streaming over SSL when compressed SSTable involved (CASSANDRA-3051)
 * Add support for pluggable secondary index implementations (CASSANDRA-3078)
 * remove compaction_thread_priority setting (CASSANDRA-3104)
 * generate hints for replicas that timeout, not just replicas that are known
   to be down before starting (CASSANDRA-2034)
 * Add throttling for internode streaming (CASSANDRA-3080)
 * make the repair of a range repair all replica (CASSANDRA-2610, 3194)
 * expose the ability to repair the first range (as returned by the
   partitioner) of a node (CASSANDRA-2606)
 * Streams Compression (CASSANDRA-3015)
 * add ability to use multiple threads during a single compaction
   (CASSANDRA-2901)
 * make AbstractBounds.normalize support overlapping ranges (CASSANDRA-2641)
 * fix of the CQL count() behavior (CASSANDRA-3068)
 * use TreeMap backed column families for the SSTable simple writers
   (CASSANDRA-3148)
 * fix inconsistency of the CLI syntax when {} should be used instead of [{}]
   (CASSANDRA-3119)
 * rename CQL type names to match expected SQL behavior (CASSANDRA-3149, 3031)
 * Arena-based allocation for memtables (CASSANDRA-2252, 3162, 3163, 3168)
 * Default RR chance to 0.1 (CASSANDRA-3169)
 * Add RowLevel support to secondary index API (CASSANDRA-3147)
 * Make SerializingCacheProvider the default if JNA is available (CASSANDRA-3183)
 * Fix backwards compatibilty for CQL memtable properties (CASSANDRA-3190)
 * Add five-minute delay before starting compactions on a restarted server
   (CASSANDRA-3181)
 * Reduce copies done for intra-host messages (CASSANDRA-1788, 3144)
 * support of compaction strategy option for stress.java (CASSANDRA-3204)
 * make memtable throughput and column count thresholds no-ops (CASSANDRA-2449)
 * Return schema information along with the resultSet in CQL (CASSANDRA-2734)
 * Add new DecimalType (CASSANDRA-2883)
 * Fix assertion error in RowRepairResolver (CASSANDRA-3156)
 * Reduce unnecessary high buffer sizes (CASSANDRA-3171)
 * Pluggable compaction strategy (CASSANDRA-1610)
 * Add new broadcast_address config option (CASSANDRA-2491)


0.8.7
 * Kill server on wrapped OOME such as from FileChannel.map (CASSANDRA-3201)
 * Allow using quotes in "USE <keyspace>;" CLI command (CASSANDRA-3208)
 * Log message when a full repair operation completes (CASSANDRA-3207)
 * Don't allow any cache loading exceptions to halt startup (CASSANDRA-3218)
 * Fix sstableloader --ignores option (CASSANDRA-3247)
 * File descriptor limit increased in packaging (CASSANDRA-3206)
 * Log a meaningfull warning when a node receive a message for a repair session
   that doesn't exist anymore (CASSANDRA-3256)
 * Fix FD leak when internode encryption is enabled (CASSANDRA-3257)
 * FBUtilities.hexToBytes(String) to throw NumberFormatException when string
   contains non-hex characters (CASSANDRA-3231)
 * Keep SimpleSnitch proximity ordering unchanged from what the Strategy
   generates, as intended (CASSANDRA-3262)
 * remove Scrub from compactionstats when finished (CASSANDRA-3255)
 * Fix tool .bat files when CASSANDRA_HOME contains spaces (CASSANDRA-3258)
 * Force flush of status table when removing/updating token (CASSANDRA-3243)
 * Evict gossip state immediately when a token is taken over by a new IP (CASSANDRA-3259)
 * Fix bug where the failure detector can take too long to mark a host
   down (CASSANDRA-3273)
 * (Hadoop) allow wrapping ranges in queries (CASSANDRA-3137)
 * (Hadoop) check all interfaces for a match with split location
   before falling back to random replica (CASSANDRA-3211)
 * (Hadoop) Make Pig storage handle implements LoadMetadata (CASSANDRA-2777)
 * (Hadoop) Fix exception during PIG 'dump' (CASSANDRA-2810)
 * Fix stress COUNTER_GET option (CASSANDRA-3301)
 * Fix missing fields in CLI `show schema` output (CASSANDRA-3304)
 * Nodetool no longer leaks threads and closes JMX connections (CASSANDRA-3309)
 * fix truncate allowing data to be replayed post-restart (CASSANDRA-3297)
 * Move SimpleAuthority and SimpleAuthenticator to examples (CASSANDRA-2922)
 * Fix handling of tombstone by SSTableExport/Import (CASSANDRA-3357)
 * Fix transposition in cfHistograms (CASSANDRA-3222)
 * Allow using number as DC name when creating keyspace in CQL (CASSANDRA-3239)
 * Force flush of system table after updating/removing a token (CASSANDRA-3243)


0.8.6
 * revert CASSANDRA-2388
 * change TokenRange.endpoints back to listen/broadcast address to match
   pre-1777 behavior, and add TokenRange.rpc_endpoints instead (CASSANDRA-3187)
 * avoid trying to watch cassandra-topology.properties when loaded from jar
   (CASSANDRA-3138)
 * prevent users from creating keyspaces with LocalStrategy replication
   (CASSANDRA-3139)
 * fix CLI `show schema;` to output correct keyspace definition statement
   (CASSANDRA-3129)
 * CustomTThreadPoolServer to log TTransportException at DEBUG level
   (CASSANDRA-3142)
 * allow topology sort to work with non-unique rack names between
   datacenters (CASSANDRA-3152)
 * Improve caching of same-version Messages on digest and repair paths
   (CASSANDRA-3158)
 * Randomize choice of first replica for counter increment (CASSANDRA-2890)
 * Fix using read_repair_chance instead of merge_shard_change (CASSANDRA-3202)
 * Avoid streaming data to nodes that already have it, on move as well as
   decommission (CASSANDRA-3041)
 * Fix divide by zero error in GCInspector (CASSANDRA-3164)
 * allow quoting of the ColumnFamily name in CLI `create column family`
   statement (CASSANDRA-3195)
 * Fix rolling upgrade from 0.7 to 0.8 problem (CASSANDRA-3166)
 * Accomodate missing encryption_options in IncomingTcpConnection.stream
   (CASSANDRA-3212)


0.8.5
 * fix NPE when encryption_options is unspecified (CASSANDRA-3007)
 * include column name in validation failure exceptions (CASSANDRA-2849)
 * make sure truncate clears out the commitlog so replay won't re-
   populate with truncated data (CASSANDRA-2950)
 * fix NPE when debug logging is enabled and dropped CF is present
   in a commitlog segment (CASSANDRA-3021)
 * fix cassandra.bat when CASSANDRA_HOME contains spaces (CASSANDRA-2952)
 * fix to SSTableSimpleUnsortedWriter bufferSize calculation (CASSANDRA-3027)
 * make cleanup and normal compaction able to skip empty rows
   (rows containing nothing but expired tombstones) (CASSANDRA-3039)
 * work around native memory leak in com.sun.management.GarbageCollectorMXBean
   (CASSANDRA-2868)
 * validate that column names in column_metadata are not equal to key_alias
   on create/update of the ColumnFamily and CQL 'ALTER' statement (CASSANDRA-3036)
 * return an InvalidRequestException if an indexed column is assigned
   a value larger than 64KB (CASSANDRA-3057)
 * fix of numeric-only and string column names handling in CLI "drop index"
   (CASSANDRA-3054)
 * prune index scan resultset back to original request for lazy
   resultset expansion case (CASSANDRA-2964)
 * (Hadoop) fail jobs when Cassandra node has failed but TaskTracker
   has not (CASSANDRA-2388)
 * fix dynamic snitch ignoring nodes when read_repair_chance is zero
   (CASSANDRA-2662)
 * avoid retaining references to dropped CFS objects in
   CompactionManager.estimatedCompactions (CASSANDRA-2708)
 * expose rpc timeouts per host in MessagingServiceMBean (CASSANDRA-2941)
 * avoid including cwd in classpath for deb and rpm packages (CASSANDRA-2881)
 * remove gossip state when a new IP takes over a token (CASSANDRA-3071)
 * allow sstable2json to work on index sstable files (CASSANDRA-3059)
 * always hint counters (CASSANDRA-3099)
 * fix log4j initialization in EmbeddedCassandraService (CASSANDRA-2857)
 * remove gossip state when a new IP takes over a token (CASSANDRA-3071)
 * work around native memory leak in com.sun.management.GarbageCollectorMXBean
    (CASSANDRA-2868)
 * fix UnavailableException with writes at CL.EACH_QUORM (CASSANDRA-3084)
 * fix parsing of the Keyspace and ColumnFamily names in numeric
   and string representations in CLI (CASSANDRA-3075)
 * fix corner cases in Range.differenceToFetch (CASSANDRA-3084)
 * fix ip address String representation in the ring cache (CASSANDRA-3044)
 * fix ring cache compatibility when mixing pre-0.8.4 nodes with post-
   in the same cluster (CASSANDRA-3023)
 * make repair report failure when a node participating dies (instead of
   hanging forever) (CASSANDRA-2433)
 * fix handling of the empty byte buffer by ReversedType (CASSANDRA-3111)
 * Add validation that Keyspace names are case-insensitively unique (CASSANDRA-3066)
 * catch invalid key_validation_class before instantiating UpdateColumnFamily (CASSANDRA-3102)
 * make Range and Bounds objects client-safe (CASSANDRA-3108)
 * optionally skip log4j configuration (CASSANDRA-3061)
 * bundle sstableloader with the debian package (CASSANDRA-3113)
 * don't try to build secondary indexes when there is none (CASSANDRA-3123)
 * improve SSTableSimpleUnsortedWriter speed for large rows (CASSANDRA-3122)
 * handle keyspace arguments correctly in nodetool snapshot (CASSANDRA-3038)
 * Fix SSTableImportTest on windows (CASSANDRA-3043)
 * expose compactionThroughputMbPerSec through JMX (CASSANDRA-3117)
 * log keyspace and CF of large rows being compacted


0.8.4
 * change TokenRing.endpoints to be a list of rpc addresses instead of
   listen/broadcast addresses (CASSANDRA-1777)
 * include files-to-be-streamed in StreamInSession.getSources (CASSANDRA-2972)
 * use JAVA env var in cassandra-env.sh (CASSANDRA-2785, 2992)
 * avoid doing read for no-op replicate-on-write at CL=1 (CASSANDRA-2892)
 * refuse counter write for CL.ANY (CASSANDRA-2990)
 * switch back to only logging recent dropped messages (CASSANDRA-3004)
 * always deserialize RowMutation for counters (CASSANDRA-3006)
 * ignore saved replication_factor strategy_option for NTS (CASSANDRA-3011)
 * make sure pre-truncate CL segments are discarded (CASSANDRA-2950)


0.8.3
 * add ability to drop local reads/writes that are going to timeout
   (CASSANDRA-2943)
 * revamp token removal process, keep gossip states for 3 days (CASSANDRA-2496)
 * don't accept extra args for 0-arg nodetool commands (CASSANDRA-2740)
 * log unavailableexception details at debug level (CASSANDRA-2856)
 * expose data_dir though jmx (CASSANDRA-2770)
 * don't include tmp files as sstable when create cfs (CASSANDRA-2929)
 * log Java classpath on startup (CASSANDRA-2895)
 * keep gossipped version in sync with actual on migration coordinator
   (CASSANDRA-2946)
 * use lazy initialization instead of class initialization in NodeId
   (CASSANDRA-2953)
 * check column family validity in nodetool repair (CASSANDRA-2933)
 * speedup bytes to hex conversions dramatically (CASSANDRA-2850)
 * Flush memtables on shutdown when durable writes are disabled
   (CASSANDRA-2958)
 * improved POSIX compatibility of start scripts (CASsANDRA-2965)
 * add counter support to Hadoop InputFormat (CASSANDRA-2981)
 * fix bug where dirty commitlog segments were removed (and avoid keeping
   segments with no post-flush activity permanently dirty) (CASSANDRA-2829)
 * fix throwing exception with batch mutation of counter super columns
   (CASSANDRA-2949)
 * ignore system tables during repair (CASSANDRA-2979)
 * throw exception when NTS is given replication_factor as an option
   (CASSANDRA-2960)
 * fix assertion error during compaction of counter CFs (CASSANDRA-2968)
 * avoid trying to create index names, when no index exists (CASSANDRA-2867)
 * don't sample the system table when choosing a bootstrap token
   (CASSANDRA-2825)
 * gossiper notifies of local state changes (CASSANDRA-2948)
 * add asynchronous and half-sync/half-async (hsha) thrift servers
   (CASSANDRA-1405)
 * fix potential use of free'd native memory in SerializingCache
   (CASSANDRA-2951)
 * prune index scan resultset back to original request for lazy
   resultset expansion case (CASSANDRA-2964)
 * (Hadoop) fail jobs when Cassandra node has failed but TaskTracker
    has not (CASSANDRA-2388)


0.8.2
 * CQL:
   - include only one row per unique key for IN queries (CASSANDRA-2717)
   - respect client timestamp on full row deletions (CASSANDRA-2912)
 * improve thread-safety in StreamOutSession (CASSANDRA-2792)
 * allow deleting a row and updating indexed columns in it in the
   same mutation (CASSANDRA-2773)
 * Expose number of threads blocked on submitting memtable to flush
   in JMX (CASSANDRA-2817)
 * add ability to return "endpoints" to nodetool (CASSANDRA-2776)
 * Add support for multiple (comma-delimited) coordinator addresses
   to ColumnFamilyInputFormat (CASSANDRA-2807)
 * fix potential NPE while scheduling read repair for range slice
   (CASSANDRA-2823)
 * Fix race in SystemTable.getCurrentLocalNodeId (CASSANDRA-2824)
 * Correctly set default for replicate_on_write (CASSANDRA-2835)
 * improve nodetool compactionstats formatting (CASSANDRA-2844)
 * fix index-building status display (CASSANDRA-2853)
 * fix CLI perpetuating obsolete KsDef.replication_factor (CASSANDRA-2846)
 * improve cli treatment of multiline comments (CASSANDRA-2852)
 * handle row tombstones correctly in EchoedRow (CASSANDRA-2786)
 * add MessagingService.get[Recently]DroppedMessages and
   StorageService.getExceptionCount (CASSANDRA-2804)
 * fix possibility of spurious UnavailableException for LOCAL_QUORUM
   reads with dynamic snitch + read repair disabled (CASSANDRA-2870)
 * add ant-optional as dependence for the debian package (CASSANDRA-2164)
 * add option to specify limit for get_slice in the CLI (CASSANDRA-2646)
 * decrease HH page size (CASSANDRA-2832)
 * reset cli keyspace after dropping the current one (CASSANDRA-2763)
 * add KeyRange option to Hadoop inputformat (CASSANDRA-1125)
 * fix protocol versioning (CASSANDRA-2818, 2860)
 * support spaces in path to log4j configuration (CASSANDRA-2383)
 * avoid including inferred types in CF update (CASSANDRA-2809)
 * fix JMX bulkload call (CASSANDRA-2908)
 * fix updating KS with durable_writes=false (CASSANDRA-2907)
 * add simplified facade to SSTableWriter for bulk loading use
   (CASSANDRA-2911)
 * fix re-using index CF sstable names after drop/recreate (CASSANDRA-2872)
 * prepend CF to default index names (CASSANDRA-2903)
 * fix hint replay (CASSANDRA-2928)
 * Properly synchronize repair's merkle tree computation (CASSANDRA-2816)


0.8.1
 * CQL:
   - support for insert, delete in BATCH (CASSANDRA-2537)
   - support for IN to SELECT, UPDATE (CASSANDRA-2553)
   - timestamp support for INSERT, UPDATE, and BATCH (CASSANDRA-2555)
   - TTL support (CASSANDRA-2476)
   - counter support (CASSANDRA-2473)
   - ALTER COLUMNFAMILY (CASSANDRA-1709)
   - DROP INDEX (CASSANDRA-2617)
   - add SCHEMA/TABLE as aliases for KS/CF (CASSANDRA-2743)
   - server handles wait-for-schema-agreement (CASSANDRA-2756)
   - key alias support (CASSANDRA-2480)
 * add support for comparator parameters and a generic ReverseType
   (CASSANDRA-2355)
 * add CompositeType and DynamicCompositeType (CASSANDRA-2231)
 * optimize batches containing multiple updates to the same row
   (CASSANDRA-2583)
 * adjust hinted handoff page size to avoid OOM with large columns
   (CASSANDRA-2652)
 * mark BRAF buffer invalid post-flush so we don't re-flush partial
   buffers again, especially on CL writes (CASSANDRA-2660)
 * add DROP INDEX support to CLI (CASSANDRA-2616)
 * don't perform HH to client-mode [storageproxy] nodes (CASSANDRA-2668)
 * Improve forceDeserialize/getCompactedRow encapsulation (CASSANDRA-2659)
 * Don't write CounterUpdateColumn to disk in tests (CASSANDRA-2650)
 * Add sstable bulk loading utility (CASSANDRA-1278)
 * avoid replaying hints to dropped columnfamilies (CASSANDRA-2685)
 * add placeholders for missing rows in range query pseudo-RR (CASSANDRA-2680)
 * remove no-op HHOM.renameHints (CASSANDRA-2693)
 * clone super columns to avoid modifying them during flush (CASSANDRA-2675)
 * allow writes to bypass the commitlog for certain keyspaces (CASSANDRA-2683)
 * avoid NPE when bypassing commitlog during memtable flush (CASSANDRA-2781)
 * Added support for making bootstrap retry if nodes flap (CASSANDRA-2644)
 * Added statusthrift to nodetool to report if thrift server is running (CASSANDRA-2722)
 * Fixed rows being cached if they do not exist (CASSANDRA-2723)
 * Support passing tableName and cfName to RowCacheProviders (CASSANDRA-2702)
 * close scrub file handles (CASSANDRA-2669)
 * throttle migration replay (CASSANDRA-2714)
 * optimize column serializer creation (CASSANDRA-2716)
 * Added support for making bootstrap retry if nodes flap (CASSANDRA-2644)
 * Added statusthrift to nodetool to report if thrift server is running
   (CASSANDRA-2722)
 * Fixed rows being cached if they do not exist (CASSANDRA-2723)
 * fix truncate/compaction race (CASSANDRA-2673)
 * workaround large resultsets causing large allocation retention
   by nio sockets (CASSANDRA-2654)
 * fix nodetool ring use with Ec2Snitch (CASSANDRA-2733)
 * fix removing columns and subcolumns that are supressed by a row or
   supercolumn tombstone during replica resolution (CASSANDRA-2590)
 * support sstable2json against snapshot sstables (CASSANDRA-2386)
 * remove active-pull schema requests (CASSANDRA-2715)
 * avoid marking entire list of sstables as actively being compacted
   in multithreaded compaction (CASSANDRA-2765)
 * seek back after deserializing a row to update cache with (CASSANDRA-2752)
 * avoid skipping rows in scrub for counter column family (CASSANDRA-2759)
 * fix ConcurrentModificationException in repair when dealing with 0.7 node
   (CASSANDRA-2767)
 * use threadsafe collections for StreamInSession (CASSANDRA-2766)
 * avoid infinite loop when creating merkle tree (CASSANDRA-2758)
 * avoids unmarking compacting sstable prematurely in cleanup (CASSANDRA-2769)
 * fix NPE when the commit log is bypassed (CASSANDRA-2718)
 * don't throw an exception in SS.isRPCServerRunning (CASSANDRA-2721)
 * make stress.jar executable (CASSANDRA-2744)
 * add daemon mode to java stress (CASSANDRA-2267)
 * expose the DC and rack of a node through JMX and nodetool ring (CASSANDRA-2531)
 * fix cache mbean getSize (CASSANDRA-2781)
 * Add Date, Float, Double, and Boolean types (CASSANDRA-2530)
 * Add startup flag to renew counter node id (CASSANDRA-2788)
 * add jamm agent to cassandra.bat (CASSANDRA-2787)
 * fix repair hanging if a neighbor has nothing to send (CASSANDRA-2797)
 * purge tombstone even if row is in only one sstable (CASSANDRA-2801)
 * Fix wrong purge of deleted cf during compaction (CASSANDRA-2786)
 * fix race that could result in Hadoop writer failing to throw an
   exception encountered after close() (CASSANDRA-2755)
 * fix scan wrongly throwing assertion error (CASSANDRA-2653)
 * Always use even distribution for merkle tree with RandomPartitionner
   (CASSANDRA-2841)
 * fix describeOwnership for OPP (CASSANDRA-2800)
 * ensure that string tokens do not contain commas (CASSANDRA-2762)


0.8.0-final
 * fix CQL grammar warning and cqlsh regression from CASSANDRA-2622
 * add ant generate-cql-html target (CASSANDRA-2526)
 * update CQL consistency levels (CASSANDRA-2566)
 * debian packaging fixes (CASSANDRA-2481, 2647)
 * fix UUIDType, IntegerType for direct buffers (CASSANDRA-2682, 2684)
 * switch to native Thrift for Hadoop map/reduce (CASSANDRA-2667)
 * fix StackOverflowError when building from eclipse (CASSANDRA-2687)
 * only provide replication_factor to strategy_options "help" for
   SimpleStrategy, OldNetworkTopologyStrategy (CASSANDRA-2678, 2713)
 * fix exception adding validators to non-string columns (CASSANDRA-2696)
 * avoid instantiating DatabaseDescriptor in JDBC (CASSANDRA-2694)
 * fix potential stack overflow during compaction (CASSANDRA-2626)
 * clone super columns to avoid modifying them during flush (CASSANDRA-2675)
 * reset underlying iterator in EchoedRow constructor (CASSANDRA-2653)


0.8.0-rc1
 * faster flushes and compaction from fixing excessively pessimistic
   rebuffering in BRAF (CASSANDRA-2581)
 * fix returning null column values in the python cql driver (CASSANDRA-2593)
 * fix merkle tree splitting exiting early (CASSANDRA-2605)
 * snapshot_before_compaction directory name fix (CASSANDRA-2598)
 * Disable compaction throttling during bootstrap (CASSANDRA-2612)
 * fix CQL treatment of > and < operators in range slices (CASSANDRA-2592)
 * fix potential double-application of counter updates on commitlog replay
   by moving replay position from header to sstable metadata (CASSANDRA-2419)
 * JDBC CQL driver exposes getColumn for access to timestamp
 * JDBC ResultSetMetadata properties added to AbstractType
 * r/m clustertool (CASSANDRA-2607)
 * add support for presenting row key as a column in CQL result sets
   (CASSANDRA-2622)
 * Don't allow {LOCAL|EACH}_QUORUM unless strategy is NTS (CASSANDRA-2627)
 * validate keyspace strategy_options during CQL create (CASSANDRA-2624)
 * fix empty Result with secondary index when limit=1 (CASSANDRA-2628)
 * Fix regression where bootstrapping a node with no schema fails
   (CASSANDRA-2625)
 * Allow removing LocationInfo sstables (CASSANDRA-2632)
 * avoid attempting to replay mutations from dropped keyspaces (CASSANDRA-2631)
 * avoid using cached position of a key when GT is requested (CASSANDRA-2633)
 * fix counting bloom filter true positives (CASSANDRA-2637)
 * initialize local ep state prior to gossip startup if needed (CASSANDRA-2638)
 * fix counter increment lost after restart (CASSANDRA-2642)
 * add quote-escaping via backslash to CLI (CASSANDRA-2623)
 * fix pig example script (CASSANDRA-2487)
 * fix dynamic snitch race in adding latencies (CASSANDRA-2618)
 * Start/stop cassandra after more important services such as mdadm in
   debian packaging (CASSANDRA-2481)


0.8.0-beta2
 * fix NPE compacting index CFs (CASSANDRA-2528)
 * Remove checking all column families on startup for compaction candidates
   (CASSANDRA-2444)
 * validate CQL create keyspace options (CASSANDRA-2525)
 * fix nodetool setcompactionthroughput (CASSANDRA-2550)
 * move	gossip heartbeat back to its own thread (CASSANDRA-2554)
 * validate cql TRUNCATE columnfamily before truncating (CASSANDRA-2570)
 * fix batch_mutate for mixed standard-counter mutations (CASSANDRA-2457)
 * disallow making schema changes to system keyspace (CASSANDRA-2563)
 * fix sending mutation messages multiple times (CASSANDRA-2557)
 * fix incorrect use of NBHM.size in ReadCallback that could cause
   reads to time out even when responses were received (CASSANDRA-2552)
 * trigger read repair correctly for LOCAL_QUORUM reads (CASSANDRA-2556)
 * Allow configuring the number of compaction thread (CASSANDRA-2558)
 * forceUserDefinedCompaction will attempt to compact what it is given
   even if the pessimistic estimate is that there is not enough disk space;
   automatic compactions will only compact 2 or more sstables (CASSANDRA-2575)
 * refuse to apply migrations with older timestamps than the current
   schema (CASSANDRA-2536)
 * remove unframed Thrift transport option
 * include indexes in snapshots (CASSANDRA-2596)
 * improve ignoring of obsolete mutations in index maintenance (CASSANDRA-2401)
 * recognize attempt to drop just the index while leaving the column
   definition alone (CASSANDRA-2619)


0.8.0-beta1
 * remove Avro RPC support (CASSANDRA-926)
 * support for columns that act as incr/decr counters
   (CASSANDRA-1072, 1937, 1944, 1936, 2101, 2093, 2288, 2105, 2384, 2236, 2342,
   2454)
 * CQL (CASSANDRA-1703, 1704, 1705, 1706, 1707, 1708, 1710, 1711, 1940,
   2124, 2302, 2277, 2493)
 * avoid double RowMutation serialization on write path (CASSANDRA-1800)
 * make NetworkTopologyStrategy the default (CASSANDRA-1960)
 * configurable internode encryption (CASSANDRA-1567, 2152)
 * human readable column names in sstable2json output (CASSANDRA-1933)
 * change default JMX port to 7199 (CASSANDRA-2027)
 * backwards compatible internal messaging (CASSANDRA-1015)
 * atomic switch of memtables and sstables (CASSANDRA-2284)
 * add pluggable SeedProvider (CASSANDRA-1669)
 * Fix clustertool to not throw exception when calling get_endpoints (CASSANDRA-2437)
 * upgrade to thrift 0.6 (CASSANDRA-2412)
 * repair works on a token range instead of full ring (CASSANDRA-2324)
 * purge tombstones from row cache (CASSANDRA-2305)
 * push replication_factor into strategy_options (CASSANDRA-1263)
 * give snapshots the same name on each node (CASSANDRA-1791)
 * remove "nodetool loadbalance" (CASSANDRA-2448)
 * multithreaded compaction (CASSANDRA-2191)
 * compaction throttling (CASSANDRA-2156)
 * add key type information and alias (CASSANDRA-2311, 2396)
 * cli no longer divides read_repair_chance by 100 (CASSANDRA-2458)
 * made CompactionInfo.getTaskType return an enum (CASSANDRA-2482)
 * add a server-wide cap on measured memtable memory usage and aggressively
   flush to keep under that threshold (CASSANDRA-2006)
 * add unified UUIDType (CASSANDRA-2233)
 * add off-heap row cache support (CASSANDRA-1969)


0.7.5
 * improvements/fixes to PIG driver (CASSANDRA-1618, CASSANDRA-2387,
   CASSANDRA-2465, CASSANDRA-2484)
 * validate index names (CASSANDRA-1761)
 * reduce contention on Table.flusherLock (CASSANDRA-1954)
 * try harder to detect failures during streaming, cleaning up temporary
   files more reliably (CASSANDRA-2088)
 * shut down server for OOM on a Thrift thread (CASSANDRA-2269)
 * fix tombstone handling in repair and sstable2json (CASSANDRA-2279)
 * preserve version when streaming data from old sstables (CASSANDRA-2283)
 * don't start repair if a neighboring node is marked as dead (CASSANDRA-2290)
 * purge tombstones from row cache (CASSANDRA-2305)
 * Avoid seeking when sstable2json exports the entire file (CASSANDRA-2318)
 * clear Built flag in system table when dropping an index (CASSANDRA-2320)
 * don't allow arbitrary argument for stress.java (CASSANDRA-2323)
 * validate values for index predicates in get_indexed_slice (CASSANDRA-2328)
 * queue secondary indexes for flush before the parent (CASSANDRA-2330)
 * allow job configuration to set the CL used in Hadoop jobs (CASSANDRA-2331)
 * add memtable_flush_queue_size defaulting to 4 (CASSANDRA-2333)
 * Allow overriding of initial_token, storage_port and rpc_port from system
   properties (CASSANDRA-2343)
 * fix comparator used for non-indexed secondary expressions in index scan
   (CASSANDRA-2347)
 * ensure size calculation and write phase of large-row compaction use
   the same threshold for TTL expiration (CASSANDRA-2349)
 * fix race when iterating CFs during add/drop (CASSANDRA-2350)
 * add ConsistencyLevel command to CLI (CASSANDRA-2354)
 * allow negative numbers in the cli (CASSANDRA-2358)
 * hard code serialVersionUID for tokens class (CASSANDRA-2361)
 * fix potential infinite loop in ByteBufferUtil.inputStream (CASSANDRA-2365)
 * fix encoding bugs in HintedHandoffManager, SystemTable when default
   charset is not UTF8 (CASSANDRA-2367)
 * avoids having removed node reappearing in Gossip (CASSANDRA-2371)
 * fix incorrect truncation of long to int when reading columns via block
   index (CASSANDRA-2376)
 * fix NPE during stream session (CASSANDRA-2377)
 * fix race condition that could leave orphaned data files when dropping CF or
   KS (CASSANDRA-2381)
 * fsync statistics component on write (CASSANDRA-2382)
 * fix duplicate results from CFS.scan (CASSANDRA-2406)
 * add IntegerType to CLI help (CASSANDRA-2414)
 * avoid caching token-only decoratedkeys (CASSANDRA-2416)
 * convert mmap assertion to if/throw so scrub can catch it (CASSANDRA-2417)
 * don't overwrite gc log (CASSANDR-2418)
 * invalidate row cache for streamed row to avoid inconsitencies
   (CASSANDRA-2420)
 * avoid copies in range/index scans (CASSANDRA-2425)
 * make sure we don't wipe data during cleanup if the node has not join
   the ring (CASSANDRA-2428)
 * Try harder to close files after compaction (CASSANDRA-2431)
 * re-set bootstrapped flag after move finishes (CASSANDRA-2435)
 * display validation_class in CLI 'describe keyspace' (CASSANDRA-2442)
 * make cleanup compactions cleanup the row cache (CASSANDRA-2451)
 * add column fields validation to scrub (CASSANDRA-2460)
 * use 64KB flush buffer instead of in_memory_compaction_limit (CASSANDRA-2463)
 * fix backslash substitutions in CLI (CASSANDRA-2492)
 * disable cache saving for system CFS (CASSANDRA-2502)
 * fixes for verifying destination availability under hinted conditions
   so UE can be thrown intead of timing out (CASSANDRA-2514)
 * fix update of validation class in column metadata (CASSANDRA-2512)
 * support LOCAL_QUORUM, EACH_QUORUM CLs outside of NTS (CASSANDRA-2516)
 * preserve version when streaming data from old sstables (CASSANDRA-2283)
 * fix backslash substitutions in CLI (CASSANDRA-2492)
 * count a row deletion as one operation towards memtable threshold
   (CASSANDRA-2519)
 * support LOCAL_QUORUM, EACH_QUORUM CLs outside of NTS (CASSANDRA-2516)


0.7.4
 * add nodetool join command (CASSANDRA-2160)
 * fix secondary indexes on pre-existing or streamed data (CASSANDRA-2244)
 * initialize endpoint in gossiper earlier (CASSANDRA-2228)
 * add ability to write to Cassandra from Pig (CASSANDRA-1828)
 * add rpc_[min|max]_threads (CASSANDRA-2176)
 * add CL.TWO, CL.THREE (CASSANDRA-2013)
 * avoid exporting an un-requested row in sstable2json, when exporting
   a key that does not exist (CASSANDRA-2168)
 * add incremental_backups option (CASSANDRA-1872)
 * add configurable row limit to Pig loadfunc (CASSANDRA-2276)
 * validate column values in batches as well as single-Column inserts
   (CASSANDRA-2259)
 * move sample schema from cassandra.yaml to schema-sample.txt,
   a cli scripts (CASSANDRA-2007)
 * avoid writing empty rows when scrubbing tombstoned rows (CASSANDRA-2296)
 * fix assertion error in range and index scans for CL < ALL
   (CASSANDRA-2282)
 * fix commitlog replay when flush position refers to data that didn't
   get synced before server died (CASSANDRA-2285)
 * fix fd leak in sstable2json with non-mmap'd i/o (CASSANDRA-2304)
 * reduce memory use during streaming of multiple sstables (CASSANDRA-2301)
 * purge tombstoned rows from cache after GCGraceSeconds (CASSANDRA-2305)
 * allow zero replicas in a NTS datacenter (CASSANDRA-1924)
 * make range queries respect snitch for local replicas (CASSANDRA-2286)
 * fix HH delivery when column index is larger than 2GB (CASSANDRA-2297)
 * make 2ary indexes use parent CF flush thresholds during initial build
   (CASSANDRA-2294)
 * update memtable_throughput to be a long (CASSANDRA-2158)


0.7.3
 * Keep endpoint state until aVeryLongTime (CASSANDRA-2115)
 * lower-latency read repair (CASSANDRA-2069)
 * add hinted_handoff_throttle_delay_in_ms option (CASSANDRA-2161)
 * fixes for cache save/load (CASSANDRA-2172, -2174)
 * Handle whole-row deletions in CFOutputFormat (CASSANDRA-2014)
 * Make memtable_flush_writers flush in parallel (CASSANDRA-2178)
 * Add compaction_preheat_key_cache option (CASSANDRA-2175)
 * refactor stress.py to have only one copy of the format string
   used for creating row keys (CASSANDRA-2108)
 * validate index names for \w+ (CASSANDRA-2196)
 * Fix Cassandra cli to respect timeout if schema does not settle
   (CASSANDRA-2187)
 * fix for compaction and cleanup writing old-format data into new-version
   sstable (CASSANDRA-2211, -2216)
 * add nodetool scrub (CASSANDRA-2217, -2240)
 * fix sstable2json large-row pagination (CASSANDRA-2188)
 * fix EOFing on requests for the last bytes in a file (CASSANDRA-2213)
 * fix BufferedRandomAccessFile bugs (CASSANDRA-2218, -2241)
 * check for memtable flush_after_mins exceeded every 10s (CASSANDRA-2183)
 * fix cache saving on Windows (CASSANDRA-2207)
 * add validateSchemaAgreement call + synchronization to schema
   modification operations (CASSANDRA-2222)
 * fix for reversed slice queries on large rows (CASSANDRA-2212)
 * fat clients were writing local data (CASSANDRA-2223)
 * set DEFAULT_MEMTABLE_LIFETIME_IN_MINS to 24h
 * improve detection and cleanup of partially-written sstables
   (CASSANDRA-2206)
 * fix supercolumn de/serialization when subcolumn comparator is different
   from supercolumn's (CASSANDRA-2104)
 * fix starting up on Windows when CASSANDRA_HOME contains whitespace
   (CASSANDRA-2237)
 * add [get|set][row|key]cacheSavePeriod to JMX (CASSANDRA-2100)
 * fix Hadoop ColumnFamilyOutputFormat dropping of mutations
   when batch fills up (CASSANDRA-2255)
 * move file deletions off of scheduledtasks executor (CASSANDRA-2253)


0.7.2
 * copy DecoratedKey.key when inserting into caches to avoid retaining
   a reference to the underlying buffer (CASSANDRA-2102)
 * format subcolumn names with subcomparator (CASSANDRA-2136)
 * fix column bloom filter deserialization (CASSANDRA-2165)


0.7.1
 * refactor MessageDigest creation code. (CASSANDRA-2107)
 * buffer network stack to avoid inefficient small TCP messages while avoiding
   the nagle/delayed ack problem (CASSANDRA-1896)
 * check log4j configuration for changes every 10s (CASSANDRA-1525, 1907)
 * more-efficient cross-DC replication (CASSANDRA-1530, -2051, -2138)
 * avoid polluting page cache with commitlog or sstable writes
   and seq scan operations (CASSANDRA-1470)
 * add RMI authentication options to nodetool (CASSANDRA-1921)
 * make snitches configurable at runtime (CASSANDRA-1374)
 * retry hadoop split requests on connection failure (CASSANDRA-1927)
 * implement describeOwnership for BOP, COPP (CASSANDRA-1928)
 * make read repair behave as expected for ConsistencyLevel > ONE
   (CASSANDRA-982, 2038)
 * distributed test harness (CASSANDRA-1859, 1964)
 * reduce flush lock contention (CASSANDRA-1930)
 * optimize supercolumn deserialization (CASSANDRA-1891)
 * fix CFMetaData.apply to only compare objects of the same class
   (CASSANDRA-1962)
 * allow specifying specific SSTables to compact from JMX (CASSANDRA-1963)
 * fix race condition in MessagingService.targets (CASSANDRA-1959, 2094, 2081)
 * refuse to open sstables from a future version (CASSANDRA-1935)
 * zero-copy reads (CASSANDRA-1714)
 * fix copy bounds for word Text in wordcount demo (CASSANDRA-1993)
 * fixes for contrib/javautils (CASSANDRA-1979)
 * check more frequently for memtable expiration (CASSANDRA-2000)
 * fix writing SSTable column count statistics (CASSANDRA-1976)
 * fix streaming of multiple CFs during bootstrap (CASSANDRA-1992)
 * explicitly set JVM GC new generation size with -Xmn (CASSANDRA-1968)
 * add short options for CLI flags (CASSANDRA-1565)
 * make keyspace argument to "describe keyspace" in CLI optional
   when authenticated to keyspace already (CASSANDRA-2029)
 * added option to specify -Dcassandra.join_ring=false on startup
   to allow "warm spare" nodes or performing JMX maintenance before
   joining the ring (CASSANDRA-526)
 * log migrations at INFO (CASSANDRA-2028)
 * add CLI verbose option in file mode (CASSANDRA-2030)
 * add single-line "--" comments to CLI (CASSANDRA-2032)
 * message serialization tests (CASSANDRA-1923)
 * switch from ivy to maven-ant-tasks (CASSANDRA-2017)
 * CLI attempts to block for new schema to propagate (CASSANDRA-2044)
 * fix potential overflow in nodetool cfstats (CASSANDRA-2057)
 * add JVM shutdownhook to sync commitlog (CASSANDRA-1919)
 * allow nodes to be up without being part of  normal traffic (CASSANDRA-1951)
 * fix CLI "show keyspaces" with null options on NTS (CASSANDRA-2049)
 * fix possible ByteBuffer race conditions (CASSANDRA-2066)
 * reduce garbage generated by MessagingService to prevent load spikes
   (CASSANDRA-2058)
 * fix math in RandomPartitioner.describeOwnership (CASSANDRA-2071)
 * fix deletion of sstable non-data components (CASSANDRA-2059)
 * avoid blocking gossip while deleting handoff hints (CASSANDRA-2073)
 * ignore messages from newer versions, keep track of nodes in gossip
   regardless of version (CASSANDRA-1970)
 * cache writing moved to CompactionManager to reduce i/o contention and
   updated to use non-cache-polluting writes (CASSANDRA-2053)
 * page through large rows when exporting to JSON (CASSANDRA-2041)
 * add flush_largest_memtables_at and reduce_cache_sizes_at options
   (CASSANDRA-2142)
 * add cli 'describe cluster' command (CASSANDRA-2127)
 * add cli support for setting username/password at 'connect' command
   (CASSANDRA-2111)
 * add -D option to Stress.java to allow reading hosts from a file
   (CASSANDRA-2149)
 * bound hints CF throughput between 32M and 256M (CASSANDRA-2148)
 * continue starting when invalid saved cache entries are encountered
   (CASSANDRA-2076)
 * add max_hint_window_in_ms option (CASSANDRA-1459)


0.7.0-final
 * fix offsets to ByteBuffer.get (CASSANDRA-1939)


0.7.0-rc4
 * fix cli crash after backgrounding (CASSANDRA-1875)
 * count timeouts in storageproxy latencies, and include latency
   histograms in StorageProxyMBean (CASSANDRA-1893)
 * fix CLI get recognition of supercolumns (CASSANDRA-1899)
 * enable keepalive on intra-cluster sockets (CASSANDRA-1766)
 * count timeouts towards dynamicsnitch latencies (CASSANDRA-1905)
 * Expose index-building status in JMX + cli schema description
   (CASSANDRA-1871)
 * allow [LOCAL|EACH]_QUORUM to be used with non-NetworkTopology
   replication Strategies
 * increased amount of index locks for faster commitlog replay
 * collect secondary index tombstones immediately (CASSANDRA-1914)
 * revert commitlog changes from #1780 (CASSANDRA-1917)
 * change RandomPartitioner min token to -1 to avoid collision w/
   tokens on actual nodes (CASSANDRA-1901)
 * examine the right nibble when validating TimeUUID (CASSANDRA-1910)
 * include secondary indexes in cleanup (CASSANDRA-1916)
 * CFS.scrubDataDirectories should also cleanup invalid secondary indexes
   (CASSANDRA-1904)
 * ability to disable/enable gossip on nodes to force them down
   (CASSANDRA-1108)


0.7.0-rc3
 * expose getNaturalEndpoints in StorageServiceMBean taking byte[]
   key; RMI cannot serialize ByteBuffer (CASSANDRA-1833)
 * infer org.apache.cassandra.locator for replication strategy classes
   when not otherwise specified
 * validation that generates less garbage (CASSANDRA-1814)
 * add TTL support to CLI (CASSANDRA-1838)
 * cli defaults to bytestype for subcomparator when creating
   column families (CASSANDRA-1835)
 * unregister index MBeans when index is dropped (CASSANDRA-1843)
 * make ByteBufferUtil.clone thread-safe (CASSANDRA-1847)
 * change exception for read requests during bootstrap from
   InvalidRequest to Unavailable (CASSANDRA-1862)
 * respect row-level tombstones post-flush in range scans
   (CASSANDRA-1837)
 * ReadResponseResolver check digests against each other (CASSANDRA-1830)
 * return InvalidRequest when remove of subcolumn without supercolumn
   is requested (CASSANDRA-1866)
 * flush before repair (CASSANDRA-1748)
 * SSTableExport validates key order (CASSANDRA-1884)
 * large row support for SSTableExport (CASSANDRA-1867)
 * Re-cache hot keys post-compaction without hitting disk (CASSANDRA-1878)
 * manage read repair in coordinator instead of data source, to
   provide latency information to dynamic snitch (CASSANDRA-1873)


0.7.0-rc2
 * fix live-column-count of slice ranges including tombstoned supercolumn
   with live subcolumn (CASSANDRA-1591)
 * rename o.a.c.internal.AntientropyStage -> AntiEntropyStage,
   o.a.c.request.Request_responseStage -> RequestResponseStage,
   o.a.c.internal.Internal_responseStage -> InternalResponseStage
 * add AbstractType.fromString (CASSANDRA-1767)
 * require index_type to be present when specifying index_name
   on ColumnDef (CASSANDRA-1759)
 * fix add/remove index bugs in CFMetadata (CASSANDRA-1768)
 * rebuild Strategy during system_update_keyspace (CASSANDRA-1762)
 * cli updates prompt to ... in continuation lines (CASSANDRA-1770)
 * support multiple Mutations per key in hadoop ColumnFamilyOutputFormat
   (CASSANDRA-1774)
 * improvements to Debian init script (CASSANDRA-1772)
 * use local classloader to check for version.properties (CASSANDRA-1778)
 * Validate that column names in column_metadata are valid for the
   defined comparator, and decode properly in cli (CASSANDRA-1773)
 * use cross-platform newlines in cli (CASSANDRA-1786)
 * add ExpiringColumn support to sstable import/export (CASSANDRA-1754)
 * add flush for each append to periodic commitlog mode; added
   periodic_without_flush option to disable this (CASSANDRA-1780)
 * close file handle used for post-flush truncate (CASSANDRA-1790)
 * various code cleanup (CASSANDRA-1793, -1794, -1795)
 * fix range queries against wrapped range (CASSANDRA-1781)
 * fix consistencylevel calculations for NetworkTopologyStrategy
   (CASSANDRA-1804)
 * cli support index type enum names (CASSANDRA-1810)
 * improved validation of column_metadata (CASSANDRA-1813)
 * reads at ConsistencyLevel > 1 throw UnavailableException
   immediately if insufficient live nodes exist (CASSANDRA-1803)
 * copy bytebuffers for local writes to avoid retaining the entire
   Thrift frame (CASSANDRA-1801)
 * fix NPE adding index to column w/o prior metadata (CASSANDRA-1764)
 * reduce fat client timeout (CASSANDRA-1730)
 * fix botched merge of CASSANDRA-1316


0.7.0-rc1
 * fix compaction and flush races with schema updates (CASSANDRA-1715)
 * add clustertool, config-converter, sstablekeys, and schematool
   Windows .bat files (CASSANDRA-1723)
 * reject range queries received during bootstrap (CASSANDRA-1739)
 * fix wrapping-range queries on non-minimum token (CASSANDRA-1700)
 * add nodetool cfhistogram (CASSANDRA-1698)
 * limit repaired ranges to what the nodes have in common (CASSANDRA-1674)
 * index scan treats missing columns as not matching secondary
   expressions (CASSANDRA-1745)
 * Fix misuse of DataOutputBuffer.getData in AntiEntropyService
   (CASSANDRA-1729)
 * detect and warn when obsolete version of JNA is present (CASSANDRA-1760)
 * reduce fat client timeout (CASSANDRA-1730)
 * cleanup smallest CFs first to increase free temp space for larger ones
   (CASSANDRA-1811)
 * Update windows .bat files to work outside of main Cassandra
   directory (CASSANDRA-1713)
 * fix read repair regression from 0.6.7 (CASSANDRA-1727)
 * more-efficient read repair (CASSANDRA-1719)
 * fix hinted handoff replay (CASSANDRA-1656)
 * log type of dropped messages (CASSANDRA-1677)
 * upgrade to SLF4J 1.6.1
 * fix ByteBuffer bug in ExpiringColumn.updateDigest (CASSANDRA-1679)
 * fix IntegerType.getString (CASSANDRA-1681)
 * make -Djava.net.preferIPv4Stack=true the default (CASSANDRA-628)
 * add INTERNAL_RESPONSE verb to differentiate from responses related
   to client requests (CASSANDRA-1685)
 * log tpstats when dropping messages (CASSANDRA-1660)
 * include unreachable nodes in describeSchemaVersions (CASSANDRA-1678)
 * Avoid dropping messages off the client request path (CASSANDRA-1676)
 * fix jna errno reporting (CASSANDRA-1694)
 * add friendlier error for UnknownHostException on startup (CASSANDRA-1697)
 * include jna dependency in RPM package (CASSANDRA-1690)
 * add --skip-keys option to stress.py (CASSANDRA-1696)
 * improve cli handling of non-string keys and column names
   (CASSANDRA-1701, -1693)
 * r/m extra subcomparator line in cli keyspaces output (CASSANDRA-1712)
 * add read repair chance to cli "show keyspaces"
 * upgrade to ConcurrentLinkedHashMap 1.1 (CASSANDRA-975)
 * fix index scan routing (CASSANDRA-1722)
 * fix tombstoning of supercolumns in range queries (CASSANDRA-1734)
 * clear endpoint cache after updating keyspace metadata (CASSANDRA-1741)
 * fix wrapping-range queries on non-minimum token (CASSANDRA-1700)
 * truncate includes secondary indexes (CASSANDRA-1747)
 * retain reference to PendingFile sstables (CASSANDRA-1749)
 * fix sstableimport regression (CASSANDRA-1753)
 * fix for bootstrap when no non-system tables are defined (CASSANDRA-1732)
 * handle replica unavailability in index scan (CASSANDRA-1755)
 * fix service initialization order deadlock (CASSANDRA-1756)
 * multi-line cli commands (CASSANDRA-1742)
 * fix race between snapshot and compaction (CASSANDRA-1736)
 * add listEndpointsPendingHints, deleteHintsForEndpoint JMX methods
   (CASSANDRA-1551)


0.7.0-beta3
 * add strategy options to describe_keyspace output (CASSANDRA-1560)
 * log warning when using randomly generated token (CASSANDRA-1552)
 * re-organize JMX into .db, .net, .internal, .request (CASSANDRA-1217)
 * allow nodes to change IPs between restarts (CASSANDRA-1518)
 * remember ring state between restarts by default (CASSANDRA-1518)
 * flush index built flag so we can read it before log replay (CASSANDRA-1541)
 * lock row cache updates to prevent race condition (CASSANDRA-1293)
 * remove assertion causing rare (and harmless) error messages in
   commitlog (CASSANDRA-1330)
 * fix moving nodes with no keyspaces defined (CASSANDRA-1574)
 * fix unbootstrap when no data is present in a transfer range (CASSANDRA-1573)
 * take advantage of AVRO-495 to simplify our avro IDL (CASSANDRA-1436)
 * extend authorization hierarchy to column family (CASSANDRA-1554)
 * deletion support in secondary indexes (CASSANDRA-1571)
 * meaningful error message for invalid replication strategy class
   (CASSANDRA-1566)
 * allow keyspace creation with RF > N (CASSANDRA-1428)
 * improve cli error handling (CASSANDRA-1580)
 * add cache save/load ability (CASSANDRA-1417, 1606, 1647)
 * add StorageService.getDrainProgress (CASSANDRA-1588)
 * Disallow bootstrap to an in-use token (CASSANDRA-1561)
 * Allow dynamic secondary index creation and destruction (CASSANDRA-1532)
 * log auto-guessed memtable thresholds (CASSANDRA-1595)
 * add ColumnDef support to cli (CASSANDRA-1583)
 * reduce index sample time by 75% (CASSANDRA-1572)
 * add cli support for column, strategy metadata (CASSANDRA-1578, 1612)
 * add cli support for schema modification (CASSANDRA-1584)
 * delete temp files on failed compactions (CASSANDRA-1596)
 * avoid blocking for dead nodes during removetoken (CASSANDRA-1605)
 * remove ConsistencyLevel.ZERO (CASSANDRA-1607)
 * expose in-progress compaction type in jmx (CASSANDRA-1586)
 * removed IClock & related classes from internals (CASSANDRA-1502)
 * fix removing tokens from SystemTable on decommission and removetoken
   (CASSANDRA-1609)
 * include CF metadata in cli 'show keyspaces' (CASSANDRA-1613)
 * switch from Properties to HashMap in PropertyFileSnitch to
   avoid synchronization bottleneck (CASSANDRA-1481)
 * PropertyFileSnitch configuration file renamed to
   cassandra-topology.properties
 * add cli support for get_range_slices (CASSANDRA-1088, CASSANDRA-1619)
 * Make memtable flush thresholds per-CF instead of global
   (CASSANDRA-1007, 1637)
 * add cli support for binary data without CfDef hints (CASSANDRA-1603)
 * fix building SSTable statistics post-stream (CASSANDRA-1620)
 * fix potential infinite loop in 2ary index queries (CASSANDRA-1623)
 * allow creating NTS keyspaces with no replicas configured (CASSANDRA-1626)
 * add jmx histogram of sstables accessed per read (CASSANDRA-1624)
 * remove system_rename_column_family and system_rename_keyspace from the
   client API until races can be fixed (CASSANDRA-1630, CASSANDRA-1585)
 * add cli sanity tests (CASSANDRA-1582)
 * update GC settings in cassandra.bat (CASSANDRA-1636)
 * cli support for index queries (CASSANDRA-1635)
 * cli support for updating schema memtable settings (CASSANDRA-1634)
 * cli --file option (CASSANDRA-1616)
 * reduce automatically chosen memtable sizes by 50% (CASSANDRA-1641)
 * move endpoint cache from snitch to strategy (CASSANDRA-1643)
 * fix commitlog recovery deleting the newly-created segment as well as
   the old ones (CASSANDRA-1644)
 * upgrade to Thrift 0.5 (CASSANDRA-1367)
 * renamed CL.DCQUORUM to LOCAL_QUORUM and DCQUORUMSYNC to EACH_QUORUM
 * cli truncate support (CASSANDRA-1653)
 * update GC settings in cassandra.bat (CASSANDRA-1636)
 * avoid logging when a node's ip/token is gossipped back to it (CASSANDRA-1666)


0.7-beta2
 * always use UTF-8 for hint keys (CASSANDRA-1439)
 * remove cassandra.yaml dependency from Hadoop and Pig (CASSADRA-1322)
 * expose CfDef metadata in describe_keyspaces (CASSANDRA-1363)
 * restore use of mmap_index_only option (CASSANDRA-1241)
 * dropping a keyspace with no column families generated an error
   (CASSANDRA-1378)
 * rename RackAwareStrategy to OldNetworkTopologyStrategy, RackUnawareStrategy
   to SimpleStrategy, DatacenterShardStrategy to NetworkTopologyStrategy,
   AbstractRackAwareSnitch to AbstractNetworkTopologySnitch (CASSANDRA-1392)
 * merge StorageProxy.mutate, mutateBlocking (CASSANDRA-1396)
 * faster UUIDType, LongType comparisons (CASSANDRA-1386, 1393)
 * fix setting read_repair_chance from CLI addColumnFamily (CASSANDRA-1399)
 * fix updates to indexed columns (CASSANDRA-1373)
 * fix race condition leaving to FileNotFoundException (CASSANDRA-1382)
 * fix sharded lock hash on index write path (CASSANDRA-1402)
 * add support for GT/E, LT/E in subordinate index clauses (CASSANDRA-1401)
 * cfId counter got out of sync when CFs were added (CASSANDRA-1403)
 * less chatty schema updates (CASSANDRA-1389)
 * rename column family mbeans. 'type' will now include either
   'IndexColumnFamilies' or 'ColumnFamilies' depending on the CFS type.
   (CASSANDRA-1385)
 * disallow invalid keyspace and column family names. This includes name that
   matches a '^\w+' regex. (CASSANDRA-1377)
 * use JNA, if present, to take snapshots (CASSANDRA-1371)
 * truncate hints if starting 0.7 for the first time (CASSANDRA-1414)
 * fix FD leak in single-row slicepredicate queries (CASSANDRA-1416)
 * allow index expressions against columns that are not part of the
   SlicePredicate (CASSANDRA-1410)
 * config-converter properly handles snitches and framed support
   (CASSANDRA-1420)
 * remove keyspace argument from multiget_count (CASSANDRA-1422)
 * allow specifying cassandra.yaml location as (local or remote) URL
   (CASSANDRA-1126)
 * fix using DynamicEndpointSnitch with NetworkTopologyStrategy
   (CASSANDRA-1429)
 * Add CfDef.default_validation_class (CASSANDRA-891)
 * fix EstimatedHistogram.max (CASSANDRA-1413)
 * quorum read optimization (CASSANDRA-1622)
 * handle zero-length (or missing) rows during HH paging (CASSANDRA-1432)
 * include secondary indexes during schema migrations (CASSANDRA-1406)
 * fix commitlog header race during schema change (CASSANDRA-1435)
 * fix ColumnFamilyStoreMBeanIterator to use new type name (CASSANDRA-1433)
 * correct filename generated by xml->yaml converter (CASSANDRA-1419)
 * add CMSInitiatingOccupancyFraction=75 and UseCMSInitiatingOccupancyOnly
   to default JVM options
 * decrease jvm heap for cassandra-cli (CASSANDRA-1446)
 * ability to modify keyspaces and column family definitions on a live cluster
   (CASSANDRA-1285)
 * support for Hadoop Streaming [non-jvm map/reduce via stdin/out]
   (CASSANDRA-1368)
 * Move persistent sstable stats from the system table to an sstable component
   (CASSANDRA-1430)
 * remove failed bootstrap attempt from pending ranges when gossip times
   it out after 1h (CASSANDRA-1463)
 * eager-create tcp connections to other cluster members (CASSANDRA-1465)
 * enumerate stages and derive stage from message type instead of
   transmitting separately (CASSANDRA-1465)
 * apply reversed flag during collation from different data sources
   (CASSANDRA-1450)
 * make failure to remove commitlog segment non-fatal (CASSANDRA-1348)
 * correct ordering of drain operations so CL.recover is no longer
   necessary (CASSANDRA-1408)
 * removed keyspace from describe_splits method (CASSANDRA-1425)
 * rename check_schema_agreement to describe_schema_versions
   (CASSANDRA-1478)
 * fix QUORUM calculation for RF > 3 (CASSANDRA-1487)
 * remove tombstones during non-major compactions when bloom filter
   verifies that row does not exist in other sstables (CASSANDRA-1074)
 * nodes that coordinated a loadbalance in the past could not be seen by
   newly added nodes (CASSANDRA-1467)
 * exposed endpoint states (gossip details) via jmx (CASSANDRA-1467)
 * ensure that compacted sstables are not included when new readers are
   instantiated (CASSANDRA-1477)
 * by default, calculate heap size and memtable thresholds at runtime (CASSANDRA-1469)
 * fix races dealing with adding/dropping keyspaces and column families in
   rapid succession (CASSANDRA-1477)
 * clean up of Streaming system (CASSANDRA-1503, 1504, 1506)
 * add options to configure Thrift socket keepalive and buffer sizes (CASSANDRA-1426)
 * make contrib CassandraServiceDataCleaner recursive (CASSANDRA-1509)
 * min, max compaction threshold are configurable and persistent
   per-ColumnFamily (CASSANDRA-1468)
 * fix replaying the last mutation in a commitlog unnecessarily
   (CASSANDRA-1512)
 * invoke getDefaultUncaughtExceptionHandler from DTPE with the original
   exception rather than the ExecutionException wrapper (CASSANDRA-1226)
 * remove Clock from the Thrift (and Avro) API (CASSANDRA-1501)
 * Close intra-node sockets when connection is broken (CASSANDRA-1528)
 * RPM packaging spec file (CASSANDRA-786)
 * weighted request scheduler (CASSANDRA-1485)
 * treat expired columns as deleted (CASSANDRA-1539)
 * make IndexInterval configurable (CASSANDRA-1488)
 * add describe_snitch to Thrift API (CASSANDRA-1490)
 * MD5 authenticator compares plain text submitted password with MD5'd
   saved property, instead of vice versa (CASSANDRA-1447)
 * JMX MessagingService pending and completed counts (CASSANDRA-1533)
 * fix race condition processing repair responses (CASSANDRA-1511)
 * make repair blocking (CASSANDRA-1511)
 * create EndpointSnitchInfo and MBean to expose rack and DC (CASSANDRA-1491)
 * added option to contrib/word_count to output results back to Cassandra
   (CASSANDRA-1342)
 * rewrite Hadoop ColumnFamilyRecordWriter to pool connections, retry to
   multiple Cassandra nodes, and smooth impact on the Cassandra cluster
   by using smaller batch sizes (CASSANDRA-1434)
 * fix setting gc_grace_seconds via CLI (CASSANDRA-1549)
 * support TTL'd index values (CASSANDRA-1536)
 * make removetoken work like decommission (CASSANDRA-1216)
 * make cli comparator-aware and improve quote rules (CASSANDRA-1523,-1524)
 * make nodetool compact and cleanup blocking (CASSANDRA-1449)
 * add memtable, cache information to GCInspector logs (CASSANDRA-1558)
 * enable/disable HintedHandoff via JMX (CASSANDRA-1550)
 * Ignore stray files in the commit log directory (CASSANDRA-1547)
 * Disallow bootstrap to an in-use token (CASSANDRA-1561)


0.7-beta1
 * sstable versioning (CASSANDRA-389)
 * switched to slf4j logging (CASSANDRA-625)
 * add (optional) expiration time for column (CASSANDRA-699)
 * access levels for authentication/authorization (CASSANDRA-900)
 * add ReadRepairChance to CF definition (CASSANDRA-930)
 * fix heisenbug in system tests, especially common on OS X (CASSANDRA-944)
 * convert to byte[] keys internally and all public APIs (CASSANDRA-767)
 * ability to alter schema definitions on a live cluster (CASSANDRA-44)
 * renamed configuration file to cassandra.xml, and log4j.properties to
   log4j-server.properties, which must now be loaded from
   the classpath (which is how our scripts in bin/ have always done it)
   (CASSANDRA-971)
 * change get_count to require a SlicePredicate. create multi_get_count
   (CASSANDRA-744)
 * re-organized endpointsnitch implementations and added SimpleSnitch
   (CASSANDRA-994)
 * Added preload_row_cache option (CASSANDRA-946)
 * add CRC to commitlog header (CASSANDRA-999)
 * removed deprecated batch_insert and get_range_slice methods (CASSANDRA-1065)
 * add truncate thrift method (CASSANDRA-531)
 * http mini-interface using mx4j (CASSANDRA-1068)
 * optimize away copy of sliced row on memtable read path (CASSANDRA-1046)
 * replace constant-size 2GB mmaped segments and special casing for index
   entries spanning segment boundaries, with SegmentedFile that computes
   segments that always contain entire entries/rows (CASSANDRA-1117)
 * avoid reading large rows into memory during compaction (CASSANDRA-16)
 * added hadoop OutputFormat (CASSANDRA-1101)
 * efficient Streaming (no more anticompaction) (CASSANDRA-579)
 * split commitlog header into separate file and add size checksum to
   mutations (CASSANDRA-1179)
 * avoid allocating a new byte[] for each mutation on replay (CASSANDRA-1219)
 * revise HH schema to be per-endpoint (CASSANDRA-1142)
 * add joining/leaving status to nodetool ring (CASSANDRA-1115)
 * allow multiple repair sessions per node (CASSANDRA-1190)
 * optimize away MessagingService for local range queries (CASSANDRA-1261)
 * make framed transport the default so malformed requests can't OOM the
   server (CASSANDRA-475)
 * significantly faster reads from row cache (CASSANDRA-1267)
 * take advantage of row cache during range queries (CASSANDRA-1302)
 * make GCGraceSeconds a per-ColumnFamily value (CASSANDRA-1276)
 * keep persistent row size and column count statistics (CASSANDRA-1155)
 * add IntegerType (CASSANDRA-1282)
 * page within a single row during hinted handoff (CASSANDRA-1327)
 * push DatacenterShardStrategy configuration into keyspace definition,
   eliminating datacenter.properties. (CASSANDRA-1066)
 * optimize forward slices starting with '' and single-index-block name
   queries by skipping the column index (CASSANDRA-1338)
 * streaming refactor (CASSANDRA-1189)
 * faster comparison for UUID types (CASSANDRA-1043)
 * secondary index support (CASSANDRA-749 and subtasks)
 * make compaction buckets deterministic (CASSANDRA-1265)


0.6.6
 * Allow using DynamicEndpointSnitch with RackAwareStrategy (CASSANDRA-1429)
 * remove the remaining vestiges of the unfinished DatacenterShardStrategy
   (replaced by NetworkTopologyStrategy in 0.7)


0.6.5
 * fix key ordering in range query results with RandomPartitioner
   and ConsistencyLevel > ONE (CASSANDRA-1145)
 * fix for range query starting with the wrong token range (CASSANDRA-1042)
 * page within a single row during hinted handoff (CASSANDRA-1327)
 * fix compilation on non-sun JDKs (CASSANDRA-1061)
 * remove String.trim() call on row keys in batch mutations (CASSANDRA-1235)
 * Log summary of dropped messages instead of spamming log (CASSANDRA-1284)
 * add dynamic endpoint snitch (CASSANDRA-981)
 * fix streaming for keyspaces with hyphens in their name (CASSANDRA-1377)
 * fix errors in hard-coded bloom filter optKPerBucket by computing it
   algorithmically (CASSANDRA-1220
 * remove message deserialization stage, and uncap read/write stages
   so slow reads/writes don't block gossip processing (CASSANDRA-1358)
 * add jmx port configuration to Debian package (CASSANDRA-1202)
 * use mlockall via JNA, if present, to prevent Linux from swapping
   out parts of the JVM (CASSANDRA-1214)


0.6.4
 * avoid queuing multiple hint deliveries for the same endpoint
   (CASSANDRA-1229)
 * better performance for and stricter checking of UTF8 column names
   (CASSANDRA-1232)
 * extend option to lower compaction priority to hinted handoff
   as well (CASSANDRA-1260)
 * log errors in gossip instead of re-throwing (CASSANDRA-1289)
 * avoid aborting commitlog replay prematurely if a flushed-but-
   not-removed commitlog segment is encountered (CASSANDRA-1297)
 * fix duplicate rows being read during mapreduce (CASSANDRA-1142)
 * failure detection wasn't closing command sockets (CASSANDRA-1221)
 * cassandra-cli.bat works on windows (CASSANDRA-1236)
 * pre-emptively drop requests that cannot be processed within RPCTimeout
   (CASSANDRA-685)
 * add ack to Binary write verb and update CassandraBulkLoader
   to wait for acks for each row (CASSANDRA-1093)
 * added describe_partitioner Thrift method (CASSANDRA-1047)
 * Hadoop jobs no longer require the Cassandra storage-conf.xml
   (CASSANDRA-1280, CASSANDRA-1047)
 * log thread pool stats when GC is excessive (CASSANDRA-1275)
 * remove gossip message size limit (CASSANDRA-1138)
 * parallelize local and remote reads during multiget, and respect snitch
   when determining whether to do local read for CL.ONE (CASSANDRA-1317)
 * fix read repair to use requested consistency level on digest mismatch,
   rather than assuming QUORUM (CASSANDRA-1316)
 * process digest mismatch re-reads in parallel (CASSANDRA-1323)
 * switch hints CF comparator to BytesType (CASSANDRA-1274)


0.6.3
 * retry to make streaming connections up to 8 times. (CASSANDRA-1019)
 * reject describe_ring() calls on invalid keyspaces (CASSANDRA-1111)
 * fix cache size calculation for size of 100% (CASSANDRA-1129)
 * fix cache capacity only being recalculated once (CASSANDRA-1129)
 * remove hourly scan of all hints on the off chance that the gossiper
   missed a status change; instead, expose deliverHintsToEndpoint to JMX
   so it can be done manually, if necessary (CASSANDRA-1141)
 * don't reject reads at CL.ALL (CASSANDRA-1152)
 * reject deletions to supercolumns in CFs containing only standard
   columns (CASSANDRA-1139)
 * avoid preserving login information after client disconnects
   (CASSANDRA-1057)
 * prefer sun jdk to openjdk in debian init script (CASSANDRA-1174)
 * detect partioner config changes between restarts and fail fast
   (CASSANDRA-1146)
 * use generation time to resolve node token reassignment disagreements
   (CASSANDRA-1118)
 * restructure the startup ordering of Gossiper and MessageService to avoid
   timing anomalies (CASSANDRA-1160)
 * detect incomplete commit log hearders (CASSANDRA-1119)
 * force anti-entropy service to stream files on the stream stage to avoid
   sending streams out of order (CASSANDRA-1169)
 * remove inactive stream managers after AES streams files (CASSANDRA-1169)
 * allow removing entire row through batch_mutate Deletion (CASSANDRA-1027)
 * add JMX metrics for row-level bloom filter false positives (CASSANDRA-1212)
 * added a redhat init script to contrib (CASSANDRA-1201)
 * use midpoint when bootstrapping a new machine into range with not
   much data yet instead of random token (CASSANDRA-1112)
 * kill server on OOM in executor stage as well as Thrift (CASSANDRA-1226)
 * remove opportunistic repairs, when two machines with overlapping replica
   responsibilities happen to finish major compactions of the same CF near
   the same time.  repairs are now fully manual (CASSANDRA-1190)
 * add ability to lower compaction priority (default is no change from 0.6.2)
   (CASSANDRA-1181)


0.6.2
 * fix contrib/word_count build. (CASSANDRA-992)
 * split CommitLogExecutorService into BatchCommitLogExecutorService and
   PeriodicCommitLogExecutorService (CASSANDRA-1014)
 * add latency histograms to CFSMBean (CASSANDRA-1024)
 * make resolving timestamp ties deterministic by using value bytes
   as a tiebreaker (CASSANDRA-1039)
 * Add option to turn off Hinted Handoff (CASSANDRA-894)
 * fix windows startup (CASSANDRA-948)
 * make concurrent_reads, concurrent_writes configurable at runtime via JMX
   (CASSANDRA-1060)
 * disable GCInspector on non-Sun JVMs (CASSANDRA-1061)
 * fix tombstone handling in sstable rows with no other data (CASSANDRA-1063)
 * fix size of row in spanned index entries (CASSANDRA-1056)
 * install json2sstable, sstable2json, and sstablekeys to Debian package
 * StreamingService.StreamDestinations wouldn't empty itself after streaming
   finished (CASSANDRA-1076)
 * added Collections.shuffle(splits) before returning the splits in
   ColumnFamilyInputFormat (CASSANDRA-1096)
 * do not recalculate cache capacity post-compaction if it's been manually
   modified (CASSANDRA-1079)
 * better defaults for flush sorter + writer executor queue sizes
   (CASSANDRA-1100)
 * windows scripts for SSTableImport/Export (CASSANDRA-1051)
 * windows script for nodetool (CASSANDRA-1113)
 * expose PhiConvictThreshold (CASSANDRA-1053)
 * make repair of RF==1 a no-op (CASSANDRA-1090)
 * improve default JVM GC options (CASSANDRA-1014)
 * fix SlicePredicate serialization inside Hadoop jobs (CASSANDRA-1049)
 * close Thrift sockets in Hadoop ColumnFamilyRecordReader (CASSANDRA-1081)


0.6.1
 * fix NPE in sstable2json when no excluded keys are given (CASSANDRA-934)
 * keep the replica set constant throughout the read repair process
   (CASSANDRA-937)
 * allow querying getAllRanges with empty token list (CASSANDRA-933)
 * fix command line arguments inversion in clustertool (CASSANDRA-942)
 * fix race condition that could trigger a false-positive assertion
   during post-flush discard of old commitlog segments (CASSANDRA-936)
 * fix neighbor calculation for anti-entropy repair (CASSANDRA-924)
 * perform repair even for small entropy differences (CASSANDRA-924)
 * Use hostnames in CFInputFormat to allow Hadoop's naive string-based
   locality comparisons to work (CASSANDRA-955)
 * cache read-only BufferedRandomAccessFile length to avoid
   3 system calls per invocation (CASSANDRA-950)
 * nodes with IPv6 (and no IPv4) addresses could not join cluster
   (CASSANDRA-969)
 * Retrieve the correct number of undeleted columns, if any, from
   a supercolumn in a row that had been deleted previously (CASSANDRA-920)
 * fix index scans that cross the 2GB mmap boundaries for both mmap
   and standard i/o modes (CASSANDRA-866)
 * expose drain via nodetool (CASSANDRA-978)


0.6.0-RC1
 * JMX drain to flush memtables and run through commit log (CASSANDRA-880)
 * Bootstrapping can skip ranges under the right conditions (CASSANDRA-902)
 * fix merging row versions in range_slice for CL > ONE (CASSANDRA-884)
 * default write ConsistencyLeven chaned from ZERO to ONE
 * fix for index entries spanning mmap buffer boundaries (CASSANDRA-857)
 * use lexical comparison if time part of TimeUUIDs are the same
   (CASSANDRA-907)
 * bound read, mutation, and response stages to fix possible OOM
   during log replay (CASSANDRA-885)
 * Use microseconds-since-epoch (UTC) in cli, instead of milliseconds
 * Treat batch_mutate Deletion with null supercolumn as "apply this predicate
   to top level supercolumns" (CASSANDRA-834)
 * Streaming destination nodes do not update their JMX status (CASSANDRA-916)
 * Fix internal RPC timeout calculation (CASSANDRA-911)
 * Added Pig loadfunc to contrib/pig (CASSANDRA-910)


0.6.0-beta3
 * fix compaction bucketing bug (CASSANDRA-814)
 * update windows batch file (CASSANDRA-824)
 * deprecate KeysCachedFraction configuration directive in favor
   of KeysCached; move to unified-per-CF key cache (CASSANDRA-801)
 * add invalidateRowCache to ColumnFamilyStoreMBean (CASSANDRA-761)
 * send Handoff hints to natural locations to reduce load on
   remaining nodes in a failure scenario (CASSANDRA-822)
 * Add RowWarningThresholdInMB configuration option to warn before very
   large rows get big enough to threaten node stability, and -x option to
   be able to remove them with sstable2json if the warning is unheeded
   until it's too late (CASSANDRA-843)
 * Add logging of GC activity (CASSANDRA-813)
 * fix ConcurrentModificationException in commitlog discard (CASSANDRA-853)
 * Fix hardcoded row count in Hadoop RecordReader (CASSANDRA-837)
 * Add a jmx status to the streaming service and change several DEBUG
   messages to INFO (CASSANDRA-845)
 * fix classpath in cassandra-cli.bat for Windows (CASSANDRA-858)
 * allow re-specifying host, port to cassandra-cli if invalid ones
   are first tried (CASSANDRA-867)
 * fix race condition handling rpc timeout in the coordinator
   (CASSANDRA-864)
 * Remove CalloutLocation and StagingFileDirectory from storage-conf files
   since those settings are no longer used (CASSANDRA-878)
 * Parse a long from RowWarningThresholdInMB instead of an int (CASSANDRA-882)
 * Remove obsolete ControlPort code from DatabaseDescriptor (CASSANDRA-886)
 * move skipBytes side effect out of assert (CASSANDRA-899)
 * add "double getLoad" to StorageServiceMBean (CASSANDRA-898)
 * track row stats per CF at compaction time (CASSANDRA-870)
 * disallow CommitLogDirectory matching a DataFileDirectory (CASSANDRA-888)
 * default key cache size is 200k entries, changed from 10% (CASSANDRA-863)
 * add -Dcassandra-foreground=yes to cassandra.bat
 * exit if cluster name is changed unexpectedly (CASSANDRA-769)


0.6.0-beta1/beta2
 * add batch_mutate thrift command, deprecating batch_insert (CASSANDRA-336)
 * remove get_key_range Thrift API, deprecated in 0.5 (CASSANDRA-710)
 * add optional login() Thrift call for authentication (CASSANDRA-547)
 * support fat clients using gossiper and StorageProxy to perform
   replication in-process [jvm-only] (CASSANDRA-535)
 * support mmapped I/O for reads, on by default on 64bit JVMs
   (CASSANDRA-408, CASSANDRA-669)
 * improve insert concurrency, particularly during Hinted Handoff
   (CASSANDRA-658)
 * faster network code (CASSANDRA-675)
 * stress.py moved to contrib (CASSANDRA-635)
 * row caching [must be explicitly enabled per-CF in config] (CASSANDRA-678)
 * present a useful measure of compaction progress in JMX (CASSANDRA-599)
 * add bin/sstablekeys (CASSNADRA-679)
 * add ConsistencyLevel.ANY (CASSANDRA-687)
 * make removetoken remove nodes from gossip entirely (CASSANDRA-644)
 * add ability to set cache sizes at runtime (CASSANDRA-708)
 * report latency and cache hit rate statistics with lifetime totals
   instead of average over the last minute (CASSANDRA-702)
 * support get_range_slice for RandomPartitioner (CASSANDRA-745)
 * per-keyspace replication factory and replication strategy (CASSANDRA-620)
 * track latency in microseconds (CASSANDRA-733)
 * add describe_ Thrift methods, deprecating get_string_property and
   get_string_list_property
 * jmx interface for tracking operation mode and streams in general.
   (CASSANDRA-709)
 * keep memtables in sorted order to improve range query performance
   (CASSANDRA-799)
 * use while loop instead of recursion when trimming sstables compaction list
   to avoid blowing stack in pathological cases (CASSANDRA-804)
 * basic Hadoop map/reduce support (CASSANDRA-342)


0.5.1
 * ensure all files for an sstable are streamed to the same directory.
   (CASSANDRA-716)
 * more accurate load estimate for bootstrapping (CASSANDRA-762)
 * tolerate dead or unavailable bootstrap target on write (CASSANDRA-731)
 * allow larger numbers of keys (> 140M) in a sstable bloom filter
   (CASSANDRA-790)
 * include jvm argument improvements from CASSANDRA-504 in debian package
 * change streaming chunk size to 32MB to accomodate Windows XP limitations
   (was 64MB) (CASSANDRA-795)
 * fix get_range_slice returning results in the wrong order (CASSANDRA-781)


0.5.0 final
 * avoid attempting to delete temporary bootstrap files twice (CASSANDRA-681)
 * fix bogus NaN in nodeprobe cfstats output (CASSANDRA-646)
 * provide a policy for dealing with single thread executors w/ a full queue
   (CASSANDRA-694)
 * optimize inner read in MessagingService, vastly improving multiple-node
   performance (CASSANDRA-675)
 * wait for table flush before streaming data back to a bootstrapping node.
   (CASSANDRA-696)
 * keep track of bootstrapping sources by table so that bootstrapping doesn't
   give the indication of finishing early (CASSANDRA-673)


0.5.0 RC3
 * commit the correct version of the patch for CASSANDRA-663


0.5.0 RC2 (unreleased)
 * fix bugs in converting get_range_slice results to Thrift
   (CASSANDRA-647, CASSANDRA-649)
 * expose java.util.concurrent.TimeoutException in StorageProxy methods
   (CASSANDRA-600)
 * TcpConnectionManager was holding on to disconnected connections,
   giving the false indication they were being used. (CASSANDRA-651)
 * Remove duplicated write. (CASSANDRA-662)
 * Abort bootstrap if IP is already in the token ring (CASSANDRA-663)
 * increase default commitlog sync period, and wait for last sync to
   finish before submitting another (CASSANDRA-668)


0.5.0 RC1
 * Fix potential NPE in get_range_slice (CASSANDRA-623)
 * add CRC32 to commitlog entries (CASSANDRA-605)
 * fix data streaming on windows (CASSANDRA-630)
 * GC compacted sstables after cleanup and compaction (CASSANDRA-621)
 * Speed up anti-entropy validation (CASSANDRA-629)
 * Fix anti-entropy assertion error (CASSANDRA-639)
 * Fix pending range conflicts when bootstapping or moving
   multiple nodes at once (CASSANDRA-603)
 * Handle obsolete gossip related to node movement in the case where
   one or more nodes is down when the movement occurs (CASSANDRA-572)
 * Include dead nodes in gossip to avoid a variety of problems
   and fix HH to removed nodes (CASSANDRA-634)
 * return an InvalidRequestException for mal-formed SlicePredicates
   (CASSANDRA-643)
 * fix bug determining closest neighbor for use in multiple datacenters
   (CASSANDRA-648)
 * Vast improvements in anticompaction speed (CASSANDRA-607)
 * Speed up log replay and writes by avoiding redundant serializations
   (CASSANDRA-652)


0.5.0 beta 2
 * Bootstrap improvements (several tickets)
 * add nodeprobe repair anti-entropy feature (CASSANDRA-193, CASSANDRA-520)
 * fix possibility of partition when many nodes restart at once
   in clusters with multiple seeds (CASSANDRA-150)
 * fix NPE in get_range_slice when no data is found (CASSANDRA-578)
 * fix potential NPE in hinted handoff (CASSANDRA-585)
 * fix cleanup of local "system" keyspace (CASSANDRA-576)
 * improve computation of cluster load balance (CASSANDRA-554)
 * added super column read/write, column count, and column/row delete to
   cassandra-cli (CASSANDRA-567, CASSANDRA-594)
 * fix returning live subcolumns of deleted supercolumns (CASSANDRA-583)
 * respect JAVA_HOME in bin/ scripts (several tickets)
 * add StorageService.initClient for fat clients on the JVM (CASSANDRA-535)
   (see contrib/client_only for an example of use)
 * make consistency_level functional in get_range_slice (CASSANDRA-568)
 * optimize key deserialization for RandomPartitioner (CASSANDRA-581)
 * avoid GCing tombstones except on major compaction (CASSANDRA-604)
 * increase failure conviction threshold, resulting in less nodes
   incorrectly (and temporarily) marked as down (CASSANDRA-610)
 * respect memtable thresholds during log replay (CASSANDRA-609)
 * support ConsistencyLevel.ALL on read (CASSANDRA-584)
 * add nodeprobe removetoken command (CASSANDRA-564)


0.5.0 beta
 * Allow multiple simultaneous flushes, improving flush throughput
   on multicore systems (CASSANDRA-401)
 * Split up locks to improve write and read throughput on multicore systems
   (CASSANDRA-444, CASSANDRA-414)
 * More efficient use of memory during compaction (CASSANDRA-436)
 * autobootstrap option: when enabled, all non-seed nodes will attempt
   to bootstrap when started, until bootstrap successfully
   completes. -b option is removed.  (CASSANDRA-438)
 * Unless a token is manually specified in the configuration xml,
   a bootstraping node will use a token that gives it half the
   keys from the most-heavily-loaded node in the cluster,
   instead of generating a random token.
   (CASSANDRA-385, CASSANDRA-517)
 * Miscellaneous bootstrap fixes (several tickets)
 * Ability to change a node's token even after it has data on it
   (CASSANDRA-541)
 * Ability to decommission a live node from the ring (CASSANDRA-435)
 * Semi-automatic loadbalancing via nodeprobe (CASSANDRA-192)
 * Add ability to set compaction thresholds at runtime via
   JMX / nodeprobe.  (CASSANDRA-465)
 * Add "comment" field to ColumnFamily definition. (CASSANDRA-481)
 * Additional JMX metrics (CASSANDRA-482)
 * JSON based export and import tools (several tickets)
 * Hinted Handoff fixes (several tickets)
 * Add key cache to improve read performance (CASSANDRA-423)
 * Simplified construction of custom ReplicationStrategy classes
   (CASSANDRA-497)
 * Graphical application (Swing) for ring integrity verification and
   visualization was added to contrib (CASSANDRA-252)
 * Add DCQUORUM, DCQUORUMSYNC consistency levels and corresponding
   ReplicationStrategy / EndpointSnitch classes.  Experimental.
   (CASSANDRA-492)
 * Web client interface added to contrib (CASSANDRA-457)
 * More-efficient flush for Random, CollatedOPP partitioners
   for normal writes (CASSANDRA-446) and bulk load (CASSANDRA-420)
 * Add MemtableFlushAfterMinutes, a global replacement for the old
   per-CF FlushPeriodInMinutes setting (CASSANDRA-463)
 * optimizations to slice reading (CASSANDRA-350) and supercolumn
   queries (CASSANDRA-510)
 * force binding to given listenaddress for nodes with multiple
   interfaces (CASSANDRA-546)
 * stress.py benchmarking tool improvements (several tickets)
 * optimized replica placement code (CASSANDRA-525)
 * faster log replay on restart (CASSANDRA-539, CASSANDRA-540)
 * optimized local-node writes (CASSANDRA-558)
 * added get_range_slice, deprecating get_key_range (CASSANDRA-344)
 * expose TimedOutException to thrift (CASSANDRA-563)


0.4.2
 * Add validation disallowing null keys (CASSANDRA-486)
 * Fix race conditions in TCPConnectionManager (CASSANDRA-487)
 * Fix using non-utf8-aware comparison as a sanity check.
   (CASSANDRA-493)
 * Improve default garbage collector options (CASSANDRA-504)
 * Add "nodeprobe flush" (CASSANDRA-505)
 * remove NotFoundException from get_slice throws list (CASSANDRA-518)
 * fix get (not get_slice) of entire supercolumn (CASSANDRA-508)
 * fix null token during bootstrap (CASSANDRA-501)


0.4.1
 * Fix FlushPeriod columnfamily configuration regression
   (CASSANDRA-455)
 * Fix long column name support (CASSANDRA-460)
 * Fix for serializing a row that only contains tombstones
   (CASSANDRA-458)
 * Fix for discarding unneeded commitlog segments (CASSANDRA-459)
 * Add SnapshotBeforeCompaction configuration option (CASSANDRA-426)
 * Fix compaction abort under insufficient disk space (CASSANDRA-473)
 * Fix reading subcolumn slice from tombstoned CF (CASSANDRA-484)
 * Fix race condition in RVH causing occasional NPE (CASSANDRA-478)


0.4.0
 * fix get_key_range problems when a node is down (CASSANDRA-440)
   and add UnavailableException to more Thrift methods
 * Add example EndPointSnitch contrib code (several tickets)


0.4.0 RC2
 * fix SSTable generation clash during compaction (CASSANDRA-418)
 * reject method calls with null parameters (CASSANDRA-308)
 * properly order ranges in nodeprobe output (CASSANDRA-421)
 * fix logging of certain errors on executor threads (CASSANDRA-425)


0.4.0 RC1
 * Bootstrap feature is live; use -b on startup (several tickets)
 * Added multiget api (CASSANDRA-70)
 * fix Deadlock with SelectorManager.doProcess and TcpConnection.write
   (CASSANDRA-392)
 * remove key cache b/c of concurrency bugs in third-party
   CLHM library (CASSANDRA-405)
 * update non-major compaction logic to use two threshold values
   (CASSANDRA-407)
 * add periodic / batch commitlog sync modes (several tickets)
 * inline BatchMutation into batch_insert params (CASSANDRA-403)
 * allow setting the logging level at runtime via mbean (CASSANDRA-402)
 * change default comparator to BytesType (CASSANDRA-400)
 * add forwards-compatible ConsistencyLevel parameter to get_key_range
   (CASSANDRA-322)
 * r/m special case of blocking for local destination when writing with
   ConsistencyLevel.ZERO (CASSANDRA-399)
 * Fixes to make BinaryMemtable [bulk load interface] useful (CASSANDRA-337);
   see contrib/bmt_example for an example of using it.
 * More JMX properties added (several tickets)
 * Thrift changes (several tickets)
    - Merged _super get methods with the normal ones; return values
      are now of ColumnOrSuperColumn.
    - Similarly, merged batch_insert_super into batch_insert.



0.4.0 beta
 * On-disk data format has changed to allow billions of keys/rows per
   node instead of only millions
 * Multi-keyspace support
 * Scan all sstables for all queries to avoid situations where
   different types of operation on the same ColumnFamily could
   disagree on what data was present
 * Snapshot support via JMX
 * Thrift API has changed a _lot_:
    - removed time-sorted CFs; instead, user-defined comparators
      may be defined on the column names, which are now byte arrays.
      Default comparators are provided for UTF8, Bytes, Ascii, Long (i64),
      and UUID types.
    - removed colon-delimited strings in thrift api in favor of explicit
      structs such as ColumnPath, ColumnParent, etc.  Also normalized
      thrift struct and argument naming.
    - Added columnFamily argument to get_key_range.
    - Change signature of get_slice to accept starting and ending
      columns as well as an offset.  (This allows use of indexes.)
      Added "ascending" flag to allow reasonably-efficient reverse
      scans as well.  Removed get_slice_by_range as redundant.
    - get_key_range operates on one CF at a time
    - changed `block` boolean on insert methods to ConsistencyLevel enum,
      with options of NONE, ONE, QUORUM, and ALL.
    - added similar consistency_level parameter to read methods
    - column-name-set slice with no names given now returns zero columns
      instead of all of them.  ("all" can run your server out of memory.
      use a range-based slice with a high max column count instead.)
 * Removed the web interface. Node information can now be obtained by
   using the newly introduced nodeprobe utility.
 * More JMX stats
 * Remove magic values from internals (e.g. special key to indicate
   when to flush memtables)
 * Rename configuration "table" to "keyspace"
 * Moved to crash-only design; no more shutdown (just kill the process)
 * Lots of bug fixes

Full list of issues resolved in 0.4 is at https://issues.apache.org/jira/secure/IssueNavigator.jspa?reset=true&&pid=12310865&fixfor=12313862&resolution=1&sorter/field=issuekey&sorter/order=DESC


0.3.0 RC3
 * Fix potential deadlock under load in TCPConnection.
   (CASSANDRA-220)


0.3.0 RC2
 * Fix possible data loss when server is stopped after replaying
   log but before new inserts force memtable flush.
   (CASSANDRA-204)
 * Added BUGS file


0.3.0 RC1
 * Range queries on keys, including user-defined key collation
 * Remove support
 * Workarounds for a weird bug in JDK select/register that seems
   particularly common on VM environments. Cassandra should deploy
   fine on EC2 now
 * Much improved infrastructure: the beginnings of a decent test suite
   ("ant test" for unit tests; "nosetests" for system tests), code
   coverage reporting, etc.
 * Expanded node status reporting via JMX
 * Improved error reporting/logging on both server and client
 * Reduced memory footprint in default configuration
 * Combined blocking and non-blocking versions of insert APIs
 * Added FlushPeriodInMinutes configuration parameter to force
   flushing of infrequently-updated ColumnFamilies<|MERGE_RESOLUTION|>--- conflicted
+++ resolved
@@ -1,11 +1,7 @@
-<<<<<<< HEAD
 3.11.15
  * Fix Splitter sometimes creating more splits than requested (CASSANDRA-18013)
 Merged from 3.0:
-=======
-3.0.29
  * Save host id to system.local and flush immediately after startup (CASSANDRA-18153)
->>>>>>> f96659c5
  * Fix RepairJob unnecessarily reporting cancellation error (CASSANDRA-17701)
  * Fix the ordering of sstables when running sstableupgrade tool (CASSANDRA-18143)
  * Fix default file system error handler for disk_failure_policy die (CASSANDRA-18294)
