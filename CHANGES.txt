3.0.7
 * Prevent OOM failures on SSTable corruption, improve tests for corruption detection (CASSANDRA-9530)
 * Use CFS.initialDirectories when clearing snapshots (CASSANDRA-11705)
 * Allow compaction strategies to disable early open (CASSANDRA-11754)
 * Refactor Materialized View code (CASSANDRA-11475)
 * Update Java Driver (CASSANDRA-11615)
Merged from 2.2:
 * Enable client encryption in sstableloader with cli options (CASSANDRA-11708)
 * Possible memory leak in NIODataInputStream (CASSANDRA-11867)
 * Add seconds to cqlsh tracing session duration (CASSANDRA-11753)
 * Prohibit Reversed Counter type as part of the PK (CASSANDRA-9395)
Merged from 2.1:
 * Clear out parent repair session if repair coordinator dies (CASSANDRA-11824)
 * Set default streaming_socket_timeout_in_ms to 24 hours (CASSANDRA-11840)
 * Do not consider local node a valid source during replace (CASSANDRA-11848)
 * Add message dropped tasks to nodetool netstats (CASSANDRA-11855)
 * Avoid holding SSTableReaders for duration of incremental repair (CASSANDRA-11739)


3.0.6
 * Disallow creating view with a static column (CASSANDRA-11602)
 * Reduce the amount of object allocations caused by the getFunctions methods (CASSANDRA-11593)
 * Potential error replaying commitlog with smallint/tinyint/date/time types (CASSANDRA-11618)
 * Fix queries with filtering on counter columns (CASSANDRA-11629)
 * Improve tombstone printing in sstabledump (CASSANDRA-11655)
 * Fix paging for range queries where all clustering columns are specified (CASSANDRA-11669)
 * Don't require HEAP_NEW_SIZE to be set when using G1 (CASSANDRA-11600)
 * Fix sstabledump not showing cells after tombstone marker (CASSANDRA-11654)
 * Ignore all LocalStrategy keyspaces for streaming and other related
   operations (CASSANDRA-11627)
 * Ensure columnfilter covers indexed columns for thrift 2i queries (CASSANDRA-11523)
 * Only open one sstable scanner per sstable (CASSANDRA-11412)
 * Option to specify ProtocolVersion in cassandra-stress (CASSANDRA-11410)
 * ArithmeticException in avgFunctionForDecimal (CASSANDRA-11485)
 * LogAwareFileLister should only use OLD sstable files in current folder to determine disk consistency (CASSANDRA-11470)
 * Notify indexers of expired rows during compaction (CASSANDRA-11329)
 * Properly respond with ProtocolError when a v1/v2 native protocol
   header is received (CASSANDRA-11464)
 * Validate that num_tokens and initial_token are consistent with one another (CASSANDRA-10120)
Merged from 2.2:
 * Fix commit log replay after out-of-order flush completion (CASSANDRA-9669)
 * cqlsh: correctly handle non-ascii chars in error messages (CASSANDRA-11626)
 * Exit JVM if JMX server fails to startup (CASSANDRA-11540)
 * Produce a heap dump when exiting on OOM (CASSANDRA-9861)
 * Restore ability to filter on clustering columns when using a 2i (CASSANDRA-11510)
 * JSON datetime formatting needs timezone (CASSANDRA-11137)
 * Fix is_dense recalculation for Thrift-updated tables (CASSANDRA-11502)
 * Remove unnescessary file existence check during anticompaction (CASSANDRA-11660)
 * Add missing files to debian packages (CASSANDRA-11642)
 * Avoid calling Iterables::concat in loops during ModificationStatement::getFunctions (CASSANDRA-11621)
 * cqlsh: COPY FROM should use regular inserts for single statement batches and
   report errors correctly if workers processes crash on initialization (CASSANDRA-11474)
 * Always close cluster with connection in CqlRecordWriter (CASSANDRA-11553)
 * Allow only DISTINCT queries with partition keys restrictions (CASSANDRA-11339)
 * CqlConfigHelper no longer requires both a keystore and truststore to work (CASSANDRA-11532)
 * Make deprecated repair methods backward-compatible with previous notification service (CASSANDRA-11430)
 * IncomingStreamingConnection version check message wrong (CASSANDRA-11462)
Merged from 2.1:
<<<<<<< HEAD
=======
 * Backport CASSANDRA-11578 (CASSANDRA-11750)
 * Clear out parent repair session if repair coordinator dies (CASSANDRA-11824)
 * Set default streaming_socket_timeout_in_ms to 24 hours (CASSANDRA-11840)
 * Do not consider local node a valid source during replace (CASSANDRA-11848)
 * Avoid holding SSTableReaders for duration of incremental repair (CASSANDRA-11739)
 * Add message dropped tasks to nodetool netstats (CASSANDRA-11855)
 * Don't compute expensive MaxPurgeableTimestamp until we've verified there's an 
   expired tombstone (CASSANDRA-11834)
>>>>>>> 4aa859e5
 * Add option to disable use of severity in DynamicEndpointSnitch (CASSANDRA-11737)
 * cqlsh COPY FROM fails for null values with non-prepared statements (CASSANDRA-11631)
 * Make cython optional in pylib/setup.py (CASSANDRA-11630)
 * Change order of directory searching for cassandra.in.sh to favor local one (CASSANDRA-11628)
 * cqlsh COPY FROM fails with []{} chars in UDT/tuple fields/values (CASSANDRA-11633)
 * clqsh: COPY FROM throws TypeError with Cython extensions enabled (CASSANDRA-11574)
 * cqlsh: COPY FROM ignores NULL values in conversion (CASSANDRA-11549)
 * Validate levels when building LeveledScanner to avoid overlaps with orphaned sstables (CASSANDRA-9935)


3.0.5
 * Fix rare NPE on schema upgrade from 2.x to 3.x (CASSANDRA-10943)
 * Improve backoff policy for cqlsh COPY FROM (CASSANDRA-11320)
 * Improve IF NOT EXISTS check in CREATE INDEX (CASSANDRA-11131)
 * Upgrade ohc to 0.4.3
 * Enable SO_REUSEADDR for JMX RMI server sockets (CASSANDRA-11093)
 * Allocate merkletrees with the correct size (CASSANDRA-11390)
 * Support streaming pre-3.0 sstables (CASSANDRA-10990)
 * Add backpressure to compressed commit log (CASSANDRA-10971)
 * SSTableExport supports secondary index tables (CASSANDRA-11330)
 * Fix sstabledump to include missing info in debug output (CASSANDRA-11321)
 * Establish and implement canonical bulk reading workload(s) (CASSANDRA-10331)
 * Fix paging for IN queries on tables without clustering columns (CASSANDRA-11208)
 * Remove recursive call from CompositesSearcher (CASSANDRA-11304)
 * Fix filtering on non-primary key columns for queries without index (CASSANDRA-6377)
 * Fix sstableloader fail when using materialized view (CASSANDRA-11275)
Merged from 2.2:
 * DatabaseDescriptor should log stacktrace in case of Eception during seed provider creation (CASSANDRA-11312)
 * Use canonical path for directory in SSTable descriptor (CASSANDRA-10587)
 * Add cassandra-stress keystore option (CASSANDRA-9325)
 * Dont mark sstables as repairing with sub range repairs (CASSANDRA-11451)
 * Notify when sstables change after cancelling compaction (CASSANDRA-11373)
 * cqlsh: COPY FROM should check that explicit column names are valid (CASSANDRA-11333)
 * Add -Dcassandra.start_gossip startup option (CASSANDRA-10809)
 * Fix UTF8Validator.validate() for modified UTF-8 (CASSANDRA-10748)
 * Clarify that now() function is calculated on the coordinator node in CQL documentation (CASSANDRA-10900)
 * Fix bloom filter sizing with LCS (CASSANDRA-11344)
 * (cqlsh) Fix error when result is 0 rows with EXPAND ON (CASSANDRA-11092)
 * Add missing newline at end of bin/cqlsh (CASSANDRA-11325)
 * Fix AE in nodetool cfstats (backport CASSANDRA-10859) (CASSANDRA-11297)
 * Unresolved hostname leads to replace being ignored (CASSANDRA-11210)
 * Only log yaml config once, at startup (CASSANDRA-11217)
 * Reference leak with parallel repairs on the same table (CASSANDRA-11215)
Merged from 2.1:
 * Add a -j parameter to scrub/cleanup/upgradesstables to state how
   many threads to use (CASSANDRA-11179)
 * Backport CASSANDRA-10679 (CASSANDRA-9598)
 * InvalidateKeys should have a weak ref to key cache (CASSANDRA-11176)
 * COPY FROM on large datasets: fix progress report and debug performance (CASSANDRA-11053)

3.0.4
 * Preserve order for preferred SSL cipher suites (CASSANDRA-11164)
 * MV should only query complex columns included in the view (CASSANDRA-11069)
 * Failed aggregate creation breaks server permanently (CASSANDRA-11064)
 * Add sstabledump tool (CASSANDRA-7464)
 * Introduce backpressure for hints (CASSANDRA-10972)
 * Fix ClusteringPrefix not being able to read tombstone range boundaries (CASSANDRA-11158)
 * Prevent logging in sandboxed state (CASSANDRA-11033)
 * Disallow drop/alter operations of UDTs used by UDAs (CASSANDRA-10721)
 * Add query time validation method on Index (CASSANDRA-11043)
 * Avoid potential AssertionError in mixed version cluster (CASSANDRA-11128)
 * Properly handle hinted handoff after topology changes (CASSANDRA-5902)
 * AssertionError when listing sstable files on inconsistent disk state (CASSANDRA-11156)
 * Fix wrong rack counting and invalid conditions check for TokenAllocation
   (CASSANDRA-11139)
 * Avoid creating empty hint files (CASSANDRA-11090)
 * Fix leak detection strong reference loop using weak reference (CASSANDRA-11120)
 * Configurie BatchlogManager to stop delayed tasks on shutdown (CASSANDRA-11062)
 * Hadoop integration is incompatible with Cassandra Driver 3.0.0 (CASSANDRA-11001)
 * Add dropped_columns to the list of schema table so it gets handled
   properly (CASSANDRA-11050)
 * Fix NPE when using forceRepairRangeAsync without DC (CASSANDRA-11239)
Merged from 2.2:
 * Range.compareTo() violates the contract of Comparable (CASSANDRA-11216)
 * Avoid NPE when serializing ErrorMessage with null message (CASSANDRA-11167)
 * Replacing an aggregate with a new version doesn't reset INITCOND (CASSANDRA-10840)
 * (cqlsh) cqlsh cannot be called through symlink (CASSANDRA-11037)
 * fix ohc and java-driver pom dependencies in build.xml (CASSANDRA-10793)
 * Protect from keyspace dropped during repair (CASSANDRA-11065)
 * Handle adding fields to a UDT in SELECT JSON and toJson() (CASSANDRA-11146)
 * Better error message for cleanup (CASSANDRA-10991)
 * cqlsh pg-style-strings broken if line ends with ';' (CASSANDRA-11123)
 * Always persist upsampled index summaries (CASSANDRA-10512)
 * (cqlsh) Fix inconsistent auto-complete (CASSANDRA-10733)
 * Make SELECT JSON and toJson() threadsafe (CASSANDRA-11048)
 * Fix SELECT on tuple relations for mixed ASC/DESC clustering order (CASSANDRA-7281)
 * Use cloned TokenMetadata in size estimates to avoid race against membership check
   (CASSANDRA-10736)
 * (cqlsh) Support utf-8/cp65001 encoding on Windows (CASSANDRA-11030)
 * Fix paging on DISTINCT queries repeats result when first row in partition changes
   (CASSANDRA-10010)
 * cqlsh: change default encoding to UTF-8 (CASSANDRA-11124)
Merged from 2.1:
 * Checking if an unlogged batch is local is inefficient (CASSANDRA-11529)
 * Fix out-of-space error treatment in memtable flushing (CASSANDRA-11448).
 * Don't do defragmentation if reading from repaired sstables (CASSANDRA-10342)
 * Fix streaming_socket_timeout_in_ms not enforced (CASSANDRA-11286)
 * Avoid dropping message too quickly due to missing unit conversion (CASSANDRA-11302)
 * Don't remove FailureDetector history on removeEndpoint (CASSANDRA-10371)
 * Only notify if repair status changed (CASSANDRA-11172)
 * Use logback setting for 'cassandra -v' command (CASSANDRA-10767)
 * Fix sstableloader to unthrottle streaming by default (CASSANDRA-9714)
 * Fix incorrect warning in 'nodetool status' (CASSANDRA-10176)
 * Properly release sstable ref when doing offline scrub (CASSANDRA-10697)
 * Improve nodetool status performance for large cluster (CASSANDRA-7238)
 * Gossiper#isEnabled is not thread safe (CASSANDRA-11116)
 * Avoid major compaction mixing repaired and unrepaired sstables in DTCS (CASSANDRA-11113)
 * Make it clear what DTCS timestamp_resolution is used for (CASSANDRA-11041)
 * (cqlsh) Support timezone conversion using pytz (CASSANDRA-10397)
 * (cqlsh) Display milliseconds when datetime overflows (CASSANDRA-10625)


3.0.3
 * Remove double initialization of newly added tables (CASSANDRA-11027)
 * Filter keys searcher results by target range (CASSANDRA-11104)
 * Fix deserialization of legacy read commands (CASSANDRA-11087)
 * Fix incorrect computation of deletion time in sstable metadata (CASSANDRA-11102)
 * Avoid memory leak when collecting sstable metadata (CASSANDRA-11026)
 * Mutations do not block for completion under view lock contention (CASSANDRA-10779)
 * Invalidate legacy schema tables when unloading them (CASSANDRA-11071)
 * (cqlsh) handle INSERT and UPDATE statements with LWT conditions correctly
   (CASSANDRA-11003)
 * Fix DISTINCT queries in mixed version clusters (CASSANDRA-10762)
 * Migrate build status for indexes along with legacy schema (CASSANDRA-11046)
 * Ensure SSTables for legacy KEYS indexes can be read (CASSANDRA-11045)
 * Added support for IBM zSystems architecture (CASSANDRA-11054)
 * Update CQL documentation (CASSANDRA-10899)
 * Check the column name, not cell name, for dropped columns when reading
   legacy sstables (CASSANDRA-11018)
 * Don't attempt to index clustering values of static rows (CASSANDRA-11021)
 * Remove checksum files after replaying hints (CASSANDRA-10947)
 * Support passing base table metadata to custom 2i validation (CASSANDRA-10924)
 * Ensure stale index entries are purged during reads (CASSANDRA-11013)
 * Fix AssertionError when removing from list using UPDATE (CASSANDRA-10954)
 * Fix UnsupportedOperationException when reading old sstable with range
   tombstone (CASSANDRA-10743)
 * MV should use the maximum timestamp of the primary key (CASSANDRA-10910)
 * Fix potential assertion error during compaction (CASSANDRA-10944)
 * Fix counting of received sstables in streaming (CASSANDRA-10949)
 * Implement hints compression (CASSANDRA-9428)
 * Fix potential assertion error when reading static columns (CASSANDRA-10903)
 * Avoid NoSuchElementException when executing empty batch (CASSANDRA-10711)
 * Avoid building PartitionUpdate in toString (CASSANDRA-10897)
 * Reduce heap spent when receiving many SSTables (CASSANDRA-10797)
 * Add back support for 3rd party auth providers to bulk loader (CASSANDRA-10873)
 * Eliminate the dependency on jgrapht for UDT resolution (CASSANDRA-10653)
 * (Hadoop) Close Clusters and Sessions in Hadoop Input/Output classes (CASSANDRA-10837)
 * Fix sstableloader not working with upper case keyspace name (CASSANDRA-10806)
Merged from 2.2:
 * maxPurgeableTimestamp needs to check memtables too (CASSANDRA-9949)
 * Apply change to compaction throughput in real time (CASSANDRA-10025)
 * Fix potential NPE on ORDER BY queries with IN (CASSANDRA-10955)
 * Start L0 STCS-compactions even if there is a L0 -> L1 compaction
   going (CASSANDRA-10979)
 * Make UUID LSB unique per process (CASSANDRA-7925)
 * Avoid NPE when performing sstable tasks (scrub etc.) (CASSANDRA-10980)
 * Make sure client gets tombstone overwhelmed warning (CASSANDRA-9465)
 * Fix error streaming section more than 2GB (CASSANDRA-10961)
 * (cqlsh) Also apply --connect-timeout to control connection
   timeout (CASSANDRA-10959)
 * Histogram buckets exposed in jmx are sorted incorrectly (CASSANDRA-10975)
 * Enable GC logging by default (CASSANDRA-10140)
 * Optimize pending range computation (CASSANDRA-9258)
 * Skip commit log and saved cache directories in SSTable version startup check (CASSANDRA-10902)
 * drop/alter user should be case sensitive (CASSANDRA-10817)
 * jemalloc detection fails due to quoting issues in regexv (CASSANDRA-10946)
 * (cqlsh) show correct column names for empty result sets (CASSANDRA-9813)
 * Add new types to Stress (CASSANDRA-9556)
 * Add property to allow listening on broadcast interface (CASSANDRA-9748)
 * Fix regression in split size on CqlInputFormat (CASSANDRA-10835)
 * Better handling of SSL connection errors inter-node (CASSANDRA-10816)
 * Disable reloading of GossipingPropertyFileSnitch (CASSANDRA-9474)
 * Verify tables in pseudo-system keyspaces at startup (CASSANDRA-10761)
 * (cqlsh) encode input correctly when saving history
Merged from 2.1:
 * test_bulk_round_trip_blogposts is failing occasionally (CASSANDRA-10938)
 * Fix isJoined return true only after becoming cluster member (CASANDRA-11007)
 * Fix bad gossip generation seen in long-running clusters (CASSANDRA-10969)
 * Avoid NPE when incremental repair fails (CASSANDRA-10909)
 * Unmark sstables compacting once they are done in cleanup/scrub/upgradesstables (CASSANDRA-10829)
 * Allow simultaneous bootstrapping with strict consistency when no vnodes are used (CASSANDRA-11005)
 * Log a message when major compaction does not result in a single file (CASSANDRA-10847)
 * (cqlsh) fix cqlsh_copy_tests when vnodes are disabled (CASSANDRA-10997)
 * (cqlsh) Add request timeout option to cqlsh (CASSANDRA-10686)
 * Avoid AssertionError while submitting hint with LWT (CASSANDRA-10477)
 * If CompactionMetadata is not in stats file, use index summary instead (CASSANDRA-10676)
 * Retry sending gossip syn multiple times during shadow round (CASSANDRA-8072)
 * Fix pending range calculation during moves (CASSANDRA-10887)
 * Sane default (200Mbps) for inter-DC streaming througput (CASSANDRA-8708)
 * Match cassandra-loader options in COPY FROM (CASSANDRA-9303)
 * Fix binding to any address in CqlBulkRecordWriter (CASSANDRA-9309)
 * cqlsh fails to decode utf-8 characters for text typed columns (CASSANDRA-10875)
 * Log error when stream session fails (CASSANDRA-9294)
 * Fix bugs in commit log archiving startup behavior (CASSANDRA-10593)
 * (cqlsh) further optimise COPY FROM (CASSANDRA-9302)
 * Allow CREATE TABLE WITH ID (CASSANDRA-9179)
 * Make Stress compiles within eclipse (CASSANDRA-10807)
 * Cassandra Daemon should print JVM arguments (CASSANDRA-10764)
 * Allow cancellation of index summary redistribution (CASSANDRA-8805)


3.0.2
 * Fix upgrade data loss due to range tombstone deleting more data than then should
   (CASSANDRA-10822)


3.0.1
 * Avoid MV race during node decommission (CASSANDRA-10674)
 * Disable reloading of GossipingPropertyFileSnitch (CASSANDRA-9474)
 * Handle single-column deletions correction in materialized views
   when the column is part of the view primary key (CASSANDRA-10796)
 * Fix issue with datadir migration on upgrade (CASSANDRA-10788)
 * Fix bug with range tombstones on reverse queries and test coverage for
   AbstractBTreePartition (CASSANDRA-10059)
 * Remove 64k limit on collection elements (CASSANDRA-10374)
 * Remove unclear Indexer.indexes() method (CASSANDRA-10690)
 * Fix NPE on stream read error (CASSANDRA-10771)
 * Normalize cqlsh DESC output (CASSANDRA-10431)
 * Rejects partition range deletions when columns are specified (CASSANDRA-10739)
 * Fix error when saving cached key for old format sstable (CASSANDRA-10778)
 * Invalidate prepared statements on DROP INDEX (CASSANDRA-10758)
 * Fix SELECT statement with IN restrictions on partition key,
   ORDER BY and LIMIT (CASSANDRA-10729)
 * Improve stress performance over 1k threads (CASSANDRA-7217)
 * Wait for migration responses to complete before bootstrapping (CASSANDRA-10731)
 * Unable to create a function with argument of type Inet (CASSANDRA-10741)
 * Fix backward incompatibiliy in CqlInputFormat (CASSANDRA-10717)
 * Correctly preserve deletion info on updated rows when notifying indexers
   of single-row deletions (CASSANDRA-10694)
 * Notify indexers of partition delete during cleanup (CASSANDRA-10685)
 * Keep the file open in trySkipCache (CASSANDRA-10669)
 * Updated trigger example (CASSANDRA-10257)
Merged from 2.2:
 * Verify tables in pseudo-system keyspaces at startup (CASSANDRA-10761)
 * Fix IllegalArgumentException in DataOutputBuffer.reallocate for large buffers (CASSANDRA-10592)
 * Show CQL help in cqlsh in web browser (CASSANDRA-7225)
 * Serialize on disk the proper SSTable compression ratio (CASSANDRA-10775)
 * Reject index queries while the index is building (CASSANDRA-8505)
 * CQL.textile syntax incorrectly includes optional keyspace for aggregate SFUNC and FINALFUNC (CASSANDRA-10747)
 * Fix JSON update with prepared statements (CASSANDRA-10631)
 * Don't do anticompaction after subrange repair (CASSANDRA-10422)
 * Fix SimpleDateType type compatibility (CASSANDRA-10027)
 * (Hadoop) fix splits calculation (CASSANDRA-10640)
 * (Hadoop) ensure that Cluster instances are always closed (CASSANDRA-10058)
Merged from 2.1:
 * Fix Stress profile parsing on Windows (CASSANDRA-10808)
 * Fix incremental repair hang when replica is down (CASSANDRA-10288)
 * Optimize the way we check if a token is repaired in anticompaction (CASSANDRA-10768)
 * Add proper error handling to stream receiver (CASSANDRA-10774)
 * Warn or fail when changing cluster topology live (CASSANDRA-10243)
 * Status command in debian/ubuntu init script doesn't work (CASSANDRA-10213)
 * Some DROP ... IF EXISTS incorrectly result in exceptions on non-existing KS (CASSANDRA-10658)
 * DeletionTime.compareTo wrong in rare cases (CASSANDRA-10749)
 * Force encoding when computing statement ids (CASSANDRA-10755)
 * Properly reject counters as map keys (CASSANDRA-10760)
 * Fix the sstable-needs-cleanup check (CASSANDRA-10740)
 * (cqlsh) Print column names before COPY operation (CASSANDRA-8935)
 * Fix CompressedInputStream for proper cleanup (CASSANDRA-10012)
 * (cqlsh) Support counters in COPY commands (CASSANDRA-9043)
 * Try next replica if not possible to connect to primary replica on
   ColumnFamilyRecordReader (CASSANDRA-2388)
 * Limit window size in DTCS (CASSANDRA-10280)
 * sstableloader does not use MAX_HEAP_SIZE env parameter (CASSANDRA-10188)
 * (cqlsh) Improve COPY TO performance and error handling (CASSANDRA-9304)
 * Create compression chunk for sending file only (CASSANDRA-10680)
 * Forbid compact clustering column type changes in ALTER TABLE (CASSANDRA-8879)
 * Reject incremental repair with subrange repair (CASSANDRA-10422)
 * Add a nodetool command to refresh size_estimates (CASSANDRA-9579)
 * Invalidate cache after stream receive task is completed (CASSANDRA-10341)
 * Reject counter writes in CQLSSTableWriter (CASSANDRA-10258)
 * Remove superfluous COUNTER_MUTATION stage mapping (CASSANDRA-10605)


3.0
 * Fix AssertionError while flushing memtable due to materialized views
   incorrectly inserting empty rows (CASSANDRA-10614)
 * Store UDA initcond as CQL literal in the schema table, instead of a blob (CASSANDRA-10650)
 * Don't use -1 for the position of partition key in schema (CASSANDRA-10491)
 * Fix distinct queries in mixed version cluster (CASSANDRA-10573)
 * Skip sstable on clustering in names query (CASSANDRA-10571)
 * Remove value skipping as it breaks read-repair (CASSANDRA-10655)
 * Fix bootstrapping with MVs (CASSANDRA-10621)
 * Make sure EACH_QUORUM reads are using NTS (CASSANDRA-10584)
 * Fix MV replica filtering for non-NetworkTopologyStrategy (CASSANDRA-10634)
 * (Hadoop) fix CIF describeSplits() not handling 0 size estimates (CASSANDRA-10600)
 * Fix reading of legacy sstables (CASSANDRA-10590)
 * Use CQL type names in schema metadata tables (CASSANDRA-10365)
 * Guard batchlog replay against integer division by zero (CASSANDRA-9223)
 * Fix bug when adding a column to thrift with the same name than a primary key (CASSANDRA-10608)
 * Add client address argument to IAuthenticator::newSaslNegotiator (CASSANDRA-8068)
 * Fix implementation of LegacyLayout.LegacyBoundComparator (CASSANDRA-10602)
 * Don't use 'names query' read path for counters (CASSANDRA-10572)
 * Fix backward compatibility for counters (CASSANDRA-10470)
 * Remove memory_allocator paramter from cassandra.yaml (CASSANDRA-10581,10628)
 * Execute the metadata reload task of all registered indexes on CFS::reload (CASSANDRA-10604)
 * Fix thrift cas operations with defined columns (CASSANDRA-10576)
 * Fix PartitionUpdate.operationCount()for updates with static column operations (CASSANDRA-10606)
 * Fix thrift get() queries with defined columns (CASSANDRA-10586)
 * Fix marking of indexes as built and removed (CASSANDRA-10601)
 * Skip initialization of non-registered 2i instances, remove Index::getIndexName (CASSANDRA-10595)
 * Fix batches on multiple tables (CASSANDRA-10554)
 * Ensure compaction options are validated when updating KeyspaceMetadata (CASSANDRA-10569)
 * Flatten Iterator Transformation Hierarchy (CASSANDRA-9975)
 * Remove token generator (CASSANDRA-5261)
 * RolesCache should not be created for any authenticator that does not requireAuthentication (CASSANDRA-10562)
 * Fix LogTransaction checking only a single directory for files (CASSANDRA-10421)
 * Fix handling of range tombstones when reading old format sstables (CASSANDRA-10360)
 * Aggregate with Initial Condition fails with C* 3.0 (CASSANDRA-10367)
Merged from 2.2:
 * (cqlsh) show partial trace if incomplete after max_trace_wait (CASSANDRA-7645)
 * Use most up-to-date version of schema for system tables (CASSANDRA-10652)
 * Deprecate memory_allocator in cassandra.yaml (CASSANDRA-10581,10628)
 * Expose phi values from failure detector via JMX and tweak debug
   and trace logging (CASSANDRA-9526)
 * Fix IllegalArgumentException in DataOutputBuffer.reallocate for large buffers (CASSANDRA-10592)
Merged from 2.1:
 * Shutdown compaction in drain to prevent leak (CASSANDRA-10079)
 * (cqlsh) fix COPY using wrong variable name for time_format (CASSANDRA-10633)
 * Do not run SizeEstimatesRecorder if a node is not a member of the ring (CASSANDRA-9912)
 * Improve handling of dead nodes in gossip (CASSANDRA-10298)
 * Fix logback-tools.xml incorrectly configured for outputing to System.err
   (CASSANDRA-9937)
 * Fix streaming to catch exception so retry not fail (CASSANDRA-10557)
 * Add validation method to PerRowSecondaryIndex (CASSANDRA-10092)
 * Support encrypted and plain traffic on the same port (CASSANDRA-10559)
 * Do STCS in DTCS windows (CASSANDRA-10276)
 * Avoid repetition of JVM_OPTS in debian package (CASSANDRA-10251)
 * Fix potential NPE from handling result of SIM.highestSelectivityIndex (CASSANDRA-10550)
 * Fix paging issues with partitions containing only static columns data (CASSANDRA-10381)
 * Fix conditions on static columns (CASSANDRA-10264)
 * AssertionError: attempted to delete non-existing file CommitLog (CASSANDRA-10377)
 * Fix sorting for queries with an IN condition on partition key columns (CASSANDRA-10363)


3.0-rc2
 * Fix SELECT DISTINCT queries between 2.2.2 nodes and 3.0 nodes (CASSANDRA-10473)
 * Remove circular references in SegmentedFile (CASSANDRA-10543)
 * Ensure validation of indexed values only occurs once per-partition (CASSANDRA-10536)
 * Fix handling of static columns for range tombstones in thrift (CASSANDRA-10174)
 * Support empty ColumnFilter for backward compatility on empty IN (CASSANDRA-10471)
 * Remove Pig support (CASSANDRA-10542)
 * Fix LogFile throws Exception when assertion is disabled (CASSANDRA-10522)
 * Revert CASSANDRA-7486, make CMS default GC, move GC config to
   conf/jvm.options (CASSANDRA-10403)
 * Fix TeeingAppender causing some logs to be truncated/empty (CASSANDRA-10447)
 * Allow EACH_QUORUM for reads (CASSANDRA-9602)
 * Fix potential ClassCastException while upgrading (CASSANDRA-10468)
 * Fix NPE in MVs on update (CASSANDRA-10503)
 * Only include modified cell data in indexing deltas (CASSANDRA-10438)
 * Do not load keyspace when creating sstable writer (CASSANDRA-10443)
 * If node is not yet gossiping write all MV updates to batchlog only (CASSANDRA-10413)
 * Re-populate token metadata after commit log recovery (CASSANDRA-10293)
 * Provide additional metrics for materialized views (CASSANDRA-10323)
 * Flush system schema tables after local schema changes (CASSANDRA-10429)
Merged from 2.2:
 * Reduce contention getting instances of CompositeType (CASSANDRA-10433)
 * Fix the regression when using LIMIT with aggregates (CASSANDRA-10487)
 * Avoid NoClassDefFoundError during DataDescriptor initialization on windows (CASSANDRA-10412)
 * Preserve case of quoted Role & User names (CASSANDRA-10394)
 * cqlsh pg-style-strings broken (CASSANDRA-10484)
 * cqlsh prompt includes name of keyspace after failed `use` statement (CASSANDRA-10369)
Merged from 2.1:
 * (cqlsh) Distinguish negative and positive infinity in output (CASSANDRA-10523)
 * (cqlsh) allow custom time_format for COPY TO (CASSANDRA-8970)
 * Don't allow startup if the node's rack has changed (CASSANDRA-10242)
 * (cqlsh) show partial trace if incomplete after max_trace_wait (CASSANDRA-7645)
 * Allow LOCAL_JMX to be easily overridden (CASSANDRA-10275)
 * Mark nodes as dead even if they've already left (CASSANDRA-10205)


3.0.0-rc1
 * Fix mixed version read request compatibility for compact static tables
   (CASSANDRA-10373)
 * Fix paging of DISTINCT with static and IN (CASSANDRA-10354)
 * Allow MATERIALIZED VIEW's SELECT statement to restrict primary key
   columns (CASSANDRA-9664)
 * Move crc_check_chance out of compression options (CASSANDRA-9839)
 * Fix descending iteration past end of BTreeSearchIterator (CASSANDRA-10301)
 * Transfer hints to a different node on decommission (CASSANDRA-10198)
 * Check partition keys for CAS operations during stmt validation (CASSANDRA-10338)
 * Add custom query expressions to SELECT (CASSANDRA-10217)
 * Fix minor bugs in MV handling (CASSANDRA-10362)
 * Allow custom indexes with 0,1 or multiple target columns (CASSANDRA-10124)
 * Improve MV schema representation (CASSANDRA-9921)
 * Add flag to enable/disable coordinator batchlog for MV writes (CASSANDRA-10230)
 * Update cqlsh COPY for new internal driver serialization interface (CASSANDRA-10318)
 * Give index implementations more control over rebuild operations (CASSANDRA-10312)
 * Update index file format (CASSANDRA-10314)
 * Add "shadowable" row tombstones to deal with mv timestamp issues (CASSANDRA-10261)
 * CFS.loadNewSSTables() broken for pre-3.0 sstables
 * Cache selected index in read command to reduce lookups (CASSANDRA-10215)
 * Small optimizations of sstable index serialization (CASSANDRA-10232)
 * Support for both encrypted and unencrypted native transport connections (CASSANDRA-9590)
Merged from 2.2:
 * Configurable page size in cqlsh (CASSANDRA-9855)
 * Defer default role manager setup until all nodes are on 2.2+ (CASSANDRA-9761)
 * Handle missing RoleManager in config after upgrade to 2.2 (CASSANDRA-10209)
Merged from 2.1:
 * Bulk Loader API could not tolerate even node failure (CASSANDRA-10347)
 * Avoid misleading pushed notifications when multiple nodes
   share an rpc_address (CASSANDRA-10052)
 * Fix dropping undroppable when message queue is full (CASSANDRA-10113)
 * Fix potential ClassCastException during paging (CASSANDRA-10352)
 * Prevent ALTER TYPE from creating circular references (CASSANDRA-10339)
 * Fix cache handling of 2i and base tables (CASSANDRA-10155, 10359)
 * Fix NPE in nodetool compactionhistory (CASSANDRA-9758)
 * (Pig) support BulkOutputFormat as a URL parameter (CASSANDRA-7410)
 * BATCH statement is broken in cqlsh (CASSANDRA-10272)
 * (cqlsh) Make cqlsh PEP8 Compliant (CASSANDRA-10066)
 * (cqlsh) Fix error when starting cqlsh with --debug (CASSANDRA-10282)
 * Scrub, Cleanup and Upgrade do not unmark compacting until all operations
   have completed, regardless of the occurence of exceptions (CASSANDRA-10274)


3.0.0-beta2
 * Fix columns returned by AbstractBtreePartitions (CASSANDRA-10220)
 * Fix backward compatibility issue due to AbstractBounds serialization bug (CASSANDRA-9857)
 * Fix startup error when upgrading nodes (CASSANDRA-10136)
 * Base table PRIMARY KEY can be assumed to be NOT NULL in MV creation (CASSANDRA-10147)
 * Improve batchlog write patch (CASSANDRA-9673)
 * Re-apply MaterializedView updates on commitlog replay (CASSANDRA-10164)
 * Require AbstractType.isByteOrderComparable declaration in constructor (CASSANDRA-9901)
 * Avoid digest mismatch on upgrade to 3.0 (CASSANDRA-9554)
 * Fix Materialized View builder when adding multiple MVs (CASSANDRA-10156)
 * Choose better poolingOptions for protocol v4 in cassandra-stress (CASSANDRA-10182)
 * Fix LWW bug affecting Materialized Views (CASSANDRA-10197)
 * Ensures frozen sets and maps are always sorted (CASSANDRA-10162)
 * Don't deadlock when flushing CFS backed custom indexes (CASSANDRA-10181)
 * Fix double flushing of secondary index tables (CASSANDRA-10180)
 * Fix incorrect handling of range tombstones in thrift (CASSANDRA-10046)
 * Only use batchlog when paired materialized view replica is remote (CASSANDRA-10061)
 * Reuse TemporalRow when updating multiple MaterializedViews (CASSANDRA-10060)
 * Validate gc_grace_seconds for batchlog writes and MVs (CASSANDRA-9917)
 * Fix sstablerepairedset (CASSANDRA-10132)
Merged from 2.2:
 * Cancel transaction for sstables we wont redistribute index summary
   for (CASSANDRA-10270)
 * Retry snapshot deletion after compaction and gc on Windows (CASSANDRA-10222)
 * Fix failure to start with space in directory path on Windows (CASSANDRA-10239)
 * Fix repair hang when snapshot failed (CASSANDRA-10057)
 * Fall back to 1/4 commitlog volume for commitlog_total_space on small disks
   (CASSANDRA-10199)
Merged from 2.1:
 * Added configurable warning threshold for GC duration (CASSANDRA-8907)
 * Fix handling of streaming EOF (CASSANDRA-10206)
 * Only check KeyCache when it is enabled
 * Change streaming_socket_timeout_in_ms default to 1 hour (CASSANDRA-8611)
 * (cqlsh) update list of CQL keywords (CASSANDRA-9232)
 * Add nodetool gettraceprobability command (CASSANDRA-10234)
Merged from 2.0:
 * Fix rare race where older gossip states can be shadowed (CASSANDRA-10366)
 * Fix consolidating racks violating the RF contract (CASSANDRA-10238)
 * Disallow decommission when node is in drained state (CASSANDRA-8741)


2.2.1
 * Fix race during construction of commit log (CASSANDRA-10049)
 * Fix LeveledCompactionStrategyTest (CASSANDRA-9757)
 * Fix broken UnbufferedDataOutputStreamPlus.writeUTF (CASSANDRA-10203)
 * (cqlsh) default load-from-file encoding to utf-8 (CASSANDRA-9898)
 * Avoid returning Permission.NONE when failing to query users table (CASSANDRA-10168)
 * (cqlsh) add CLEAR command (CASSANDRA-10086)
 * Support string literals as Role names for compatibility (CASSANDRA-10135)
Merged from 2.1:
 * Only check KeyCache when it is enabled
 * Change streaming_socket_timeout_in_ms default to 1 hour (CASSANDRA-8611)
 * (cqlsh) update list of CQL keywords (CASSANDRA-9232)


3.0.0-beta1
 * Redesign secondary index API (CASSANDRA-9459, 7771, 9041)
 * Fix throwing ReadFailure instead of ReadTimeout on range queries (CASSANDRA-10125)
 * Rewrite hinted handoff (CASSANDRA-6230)
 * Fix query on static compact tables (CASSANDRA-10093)
 * Fix race during construction of commit log (CASSANDRA-10049)
 * Add option to only purge repaired tombstones (CASSANDRA-6434)
 * Change authorization handling for MVs (CASSANDRA-9927)
 * Add custom JMX enabled executor for UDF sandbox (CASSANDRA-10026)
 * Fix row deletion bug for Materialized Views (CASSANDRA-10014)
 * Support mixed-version clusters with Cassandra 2.1 and 2.2 (CASSANDRA-9704)
 * Fix multiple slices on RowSearchers (CASSANDRA-10002)
 * Fix bug in merging of collections (CASSANDRA-10001)
 * Optimize batchlog replay to avoid full scans (CASSANDRA-7237)
 * Repair improvements when using vnodes (CASSANDRA-5220)
 * Disable scripted UDFs by default (CASSANDRA-9889)
 * Bytecode inspection for Java-UDFs (CASSANDRA-9890)
 * Use byte to serialize MT hash length (CASSANDRA-9792)
 * Replace usage of Adler32 with CRC32 (CASSANDRA-8684)
 * Fix migration to new format from 2.1 SSTable (CASSANDRA-10006)
 * SequentialWriter should extend BufferedDataOutputStreamPlus (CASSANDRA-9500)
 * Use the same repairedAt timestamp within incremental repair session (CASSANDRA-9111)
Merged from 2.2:
 * Allow count(*) and count(1) to be use as normal aggregation (CASSANDRA-10114)
 * An NPE is thrown if the column name is unknown for an IN relation (CASSANDRA-10043)
 * Apply commit_failure_policy to more errors on startup (CASSANDRA-9749)
 * Fix histogram overflow exception (CASSANDRA-9973)
 * Route gossip messages over dedicated socket (CASSANDRA-9237)
 * Add checksum to saved cache files (CASSANDRA-9265)
 * Log warning when using an aggregate without partition key (CASSANDRA-9737)
Merged from 2.1:
 * (cqlsh) Allow encoding to be set through command line (CASSANDRA-10004)
 * Add new JMX methods to change local compaction strategy (CASSANDRA-9965)
 * Write hints for paxos commits (CASSANDRA-7342)
 * (cqlsh) Fix timestamps before 1970 on Windows, always
   use UTC for timestamp display (CASSANDRA-10000)
 * (cqlsh) Avoid overwriting new config file with old config
   when both exist (CASSANDRA-9777)
 * Release snapshot selfRef when doing snapshot repair (CASSANDRA-9998)
 * Cannot replace token does not exist - DN node removed as Fat Client (CASSANDRA-9871)
Merged from 2.0:
 * Don't cast expected bf size to an int (CASSANDRA-9959)
 * Make getFullyExpiredSSTables less expensive (CASSANDRA-9882)


3.0.0-alpha1
 * Implement proper sandboxing for UDFs (CASSANDRA-9402)
 * Simplify (and unify) cleanup of compaction leftovers (CASSANDRA-7066)
 * Allow extra schema definitions in cassandra-stress yaml (CASSANDRA-9850)
 * Metrics should use up to date nomenclature (CASSANDRA-9448)
 * Change CREATE/ALTER TABLE syntax for compression (CASSANDRA-8384)
 * Cleanup crc and adler code for java 8 (CASSANDRA-9650)
 * Storage engine refactor (CASSANDRA-8099, 9743, 9746, 9759, 9781, 9808, 9825,
   9848, 9705, 9859, 9867, 9874, 9828, 9801)
 * Update Guava to 18.0 (CASSANDRA-9653)
 * Bloom filter false positive ratio is not honoured (CASSANDRA-8413)
 * New option for cassandra-stress to leave a ratio of columns null (CASSANDRA-9522)
 * Change hinted_handoff_enabled yaml setting, JMX (CASSANDRA-9035)
 * Add algorithmic token allocation (CASSANDRA-7032)
 * Add nodetool command to replay batchlog (CASSANDRA-9547)
 * Make file buffer cache independent of paths being read (CASSANDRA-8897)
 * Remove deprecated legacy Hadoop code (CASSANDRA-9353)
 * Decommissioned nodes will not rejoin the cluster (CASSANDRA-8801)
 * Change gossip stabilization to use endpoit size (CASSANDRA-9401)
 * Change default garbage collector to G1 (CASSANDRA-7486)
 * Populate TokenMetadata early during startup (CASSANDRA-9317)
 * Undeprecate cache recentHitRate (CASSANDRA-6591)
 * Add support for selectively varint encoding fields (CASSANDRA-9499, 9865)
 * Materialized Views (CASSANDRA-6477)
Merged from 2.2:
 * Avoid grouping sstables for anticompaction with DTCS (CASSANDRA-9900)
 * UDF / UDA execution time in trace (CASSANDRA-9723)
 * Fix broken internode SSL (CASSANDRA-9884)
Merged from 2.1:
 * Add new JMX methods to change local compaction strategy (CASSANDRA-9965)
 * Fix handling of enable/disable autocompaction (CASSANDRA-9899)
 * Add consistency level to tracing ouput (CASSANDRA-9827)
 * Remove repair snapshot leftover on startup (CASSANDRA-7357)
 * Use random nodes for batch log when only 2 racks (CASSANDRA-8735)
 * Ensure atomicity inside thrift and stream session (CASSANDRA-7757)
 * Fix nodetool info error when the node is not joined (CASSANDRA-9031)
Merged from 2.0:
 * Log when messages are dropped due to cross_node_timeout (CASSANDRA-9793)
 * Don't track hotness when opening from snapshot for validation (CASSANDRA-9382)


2.2.0
 * Allow the selection of columns together with aggregates (CASSANDRA-9767)
 * Fix cqlsh copy methods and other windows specific issues (CASSANDRA-9795)
 * Don't wrap byte arrays in SequentialWriter (CASSANDRA-9797)
 * sum() and avg() functions missing for smallint and tinyint types (CASSANDRA-9671)
 * Revert CASSANDRA-9542 (allow native functions in UDA) (CASSANDRA-9771)
Merged from 2.1:
 * Fix MarshalException when upgrading superColumn family (CASSANDRA-9582)
 * Fix broken logging for "empty" flushes in Memtable (CASSANDRA-9837)
 * Handle corrupt files on startup (CASSANDRA-9686)
 * Fix clientutil jar and tests (CASSANDRA-9760)
 * (cqlsh) Allow the SSL protocol version to be specified through the
    config file or environment variables (CASSANDRA-9544)
Merged from 2.0:
 * Add tool to find why expired sstables are not getting dropped (CASSANDRA-10015)
 * Remove erroneous pending HH tasks from tpstats/jmx (CASSANDRA-9129)
 * Don't cast expected bf size to an int (CASSANDRA-9959)
 * checkForEndpointCollision fails for legitimate collisions (CASSANDRA-9765)
 * Complete CASSANDRA-8448 fix (CASSANDRA-9519)
 * Don't include auth credentials in debug log (CASSANDRA-9682)
 * Can't transition from write survey to normal mode (CASSANDRA-9740)
 * Scrub (recover) sstables even when -Index.db is missing (CASSANDRA-9591)
 * Fix growing pending background compaction (CASSANDRA-9662)


2.2.0-rc2
 * Re-enable memory-mapped I/O on Windows (CASSANDRA-9658)
 * Warn when an extra-large partition is compacted (CASSANDRA-9643)
 * (cqlsh) Allow setting the initial connection timeout (CASSANDRA-9601)
 * BulkLoader has --transport-factory option but does not use it (CASSANDRA-9675)
 * Allow JMX over SSL directly from nodetool (CASSANDRA-9090)
 * Update cqlsh for UDFs (CASSANDRA-7556)
 * Change Windows kernel default timer resolution (CASSANDRA-9634)
 * Deprected sstable2json and json2sstable (CASSANDRA-9618)
 * Allow native functions in user-defined aggregates (CASSANDRA-9542)
 * Don't repair system_distributed by default (CASSANDRA-9621)
 * Fix mixing min, max, and count aggregates for blob type (CASSANRA-9622)
 * Rename class for DATE type in Java driver (CASSANDRA-9563)
 * Duplicate compilation of UDFs on coordinator (CASSANDRA-9475)
 * Fix connection leak in CqlRecordWriter (CASSANDRA-9576)
 * Mlockall before opening system sstables & remove boot_without_jna option (CASSANDRA-9573)
 * Add functions to convert timeuuid to date or time, deprecate dateOf and unixTimestampOf (CASSANDRA-9229)
 * Make sure we cancel non-compacting sstables from LifecycleTransaction (CASSANDRA-9566)
 * Fix deprecated repair JMX API (CASSANDRA-9570)
 * Add logback metrics (CASSANDRA-9378)
 * Update and refactor ant test/test-compression to run the tests in parallel (CASSANDRA-9583)
 * Fix upgrading to new directory for secondary index (CASSANDRA-9687)
Merged from 2.1:
 * (cqlsh) Fix bad check for CQL compatibility when DESCRIBE'ing
   COMPACT STORAGE tables with no clustering columns
 * Eliminate strong self-reference chains in sstable ref tidiers (CASSANDRA-9656)
 * Ensure StreamSession uses canonical sstable reader instances (CASSANDRA-9700) 
 * Ensure memtable book keeping is not corrupted in the event we shrink usage (CASSANDRA-9681)
 * Update internal python driver for cqlsh (CASSANDRA-9064)
 * Fix IndexOutOfBoundsException when inserting tuple with too many
   elements using the string literal notation (CASSANDRA-9559)
 * Enable describe on indices (CASSANDRA-7814)
 * Fix incorrect result for IN queries where column not found (CASSANDRA-9540)
 * ColumnFamilyStore.selectAndReference may block during compaction (CASSANDRA-9637)
 * Fix bug in cardinality check when compacting (CASSANDRA-9580)
 * Fix memory leak in Ref due to ConcurrentLinkedQueue.remove() behaviour (CASSANDRA-9549)
 * Make rebuild only run one at a time (CASSANDRA-9119)
Merged from 2.0:
 * Avoid NPE in AuthSuccess#decode (CASSANDRA-9727)
 * Add listen_address to system.local (CASSANDRA-9603)
 * Bug fixes to resultset metadata construction (CASSANDRA-9636)
 * Fix setting 'durable_writes' in ALTER KEYSPACE (CASSANDRA-9560)
 * Avoids ballot clash in Paxos (CASSANDRA-9649)
 * Improve trace messages for RR (CASSANDRA-9479)
 * Fix suboptimal secondary index selection when restricted
   clustering column is also indexed (CASSANDRA-9631)
 * (cqlsh) Add min_threshold to DTCS option autocomplete (CASSANDRA-9385)
 * Fix error message when attempting to create an index on a column
   in a COMPACT STORAGE table with clustering columns (CASSANDRA-9527)
 * 'WITH WITH' in alter keyspace statements causes NPE (CASSANDRA-9565)
 * Expose some internals of SelectStatement for inspection (CASSANDRA-9532)
 * ArrivalWindow should use primitives (CASSANDRA-9496)
 * Periodically submit background compaction tasks (CASSANDRA-9592)
 * Set HAS_MORE_PAGES flag to false when PagingState is null (CASSANDRA-9571)


2.2.0-rc1
 * Compressed commit log should measure compressed space used (CASSANDRA-9095)
 * Fix comparison bug in CassandraRoleManager#collectRoles (CASSANDRA-9551)
 * Add tinyint,smallint,time,date support for UDFs (CASSANDRA-9400)
 * Deprecates SSTableSimpleWriter and SSTableSimpleUnsortedWriter (CASSANDRA-9546)
 * Empty INITCOND treated as null in aggregate (CASSANDRA-9457)
 * Remove use of Cell in Thrift MapReduce classes (CASSANDRA-8609)
 * Integrate pre-release Java Driver 2.2-rc1, custom build (CASSANDRA-9493)
 * Clean up gossiper logic for old versions (CASSANDRA-9370)
 * Fix custom payload coding/decoding to match the spec (CASSANDRA-9515)
 * ant test-all results incomplete when parsed (CASSANDRA-9463)
 * Disallow frozen<> types in function arguments and return types for
   clarity (CASSANDRA-9411)
 * Static Analysis to warn on unsafe use of Autocloseable instances (CASSANDRA-9431)
 * Update commitlog archiving examples now that commitlog segments are
   not recycled (CASSANDRA-9350)
 * Extend Transactional API to sstable lifecycle management (CASSANDRA-8568)
 * (cqlsh) Add support for native protocol 4 (CASSANDRA-9399)
 * Ensure that UDF and UDAs are keyspace-isolated (CASSANDRA-9409)
 * Revert CASSANDRA-7807 (tracing completion client notifications) (CASSANDRA-9429)
 * Add ability to stop compaction by ID (CASSANDRA-7207)
 * Let CassandraVersion handle SNAPSHOT version (CASSANDRA-9438)
Merged from 2.1:
 * (cqlsh) Fix using COPY through SOURCE or -f (CASSANDRA-9083)
 * Fix occasional lack of `system` keyspace in schema tables (CASSANDRA-8487)
 * Use ProtocolError code instead of ServerError code for native protocol
   error responses to unsupported protocol versions (CASSANDRA-9451)
 * Default commitlog_sync_batch_window_in_ms changed to 2ms (CASSANDRA-9504)
 * Fix empty partition assertion in unsorted sstable writing tools (CASSANDRA-9071)
 * Ensure truncate without snapshot cannot produce corrupt responses (CASSANDRA-9388) 
 * Consistent error message when a table mixes counter and non-counter
   columns (CASSANDRA-9492)
 * Avoid getting unreadable keys during anticompaction (CASSANDRA-9508)
 * (cqlsh) Better float precision by default (CASSANDRA-9224)
 * Improve estimated row count (CASSANDRA-9107)
 * Optimize range tombstone memory footprint (CASSANDRA-8603)
 * Use configured gcgs in anticompaction (CASSANDRA-9397)
Merged from 2.0:
 * Don't accumulate more range than necessary in RangeTombstone.Tracker (CASSANDRA-9486)
 * Add broadcast and rpc addresses to system.local (CASSANDRA-9436)
 * Always mark sstable suspect when corrupted (CASSANDRA-9478)
 * Add database users and permissions to CQL3 documentation (CASSANDRA-7558)
 * Allow JVM_OPTS to be passed to standalone tools (CASSANDRA-5969)
 * Fix bad condition in RangeTombstoneList (CASSANDRA-9485)
 * Fix potential StackOverflow when setting CrcCheckChance over JMX (CASSANDRA-9488)
 * Fix null static columns in pages after the first, paged reversed
   queries (CASSANDRA-8502)
 * Fix counting cache serialization in request metrics (CASSANDRA-9466)
 * Add option not to validate atoms during scrub (CASSANDRA-9406)


2.2.0-beta1
 * Introduce Transactional API for internal state changes (CASSANDRA-8984)
 * Add a flag in cassandra.yaml to enable UDFs (CASSANDRA-9404)
 * Better support of null for UDF (CASSANDRA-8374)
 * Use ecj instead of javassist for UDFs (CASSANDRA-8241)
 * faster async logback configuration for tests (CASSANDRA-9376)
 * Add `smallint` and `tinyint` data types (CASSANDRA-8951)
 * Avoid thrift schema creation when native driver is used in stress tool (CASSANDRA-9374)
 * Make Functions.declared thread-safe
 * Add client warnings to native protocol v4 (CASSANDRA-8930)
 * Allow roles cache to be invalidated (CASSANDRA-8967)
 * Upgrade Snappy (CASSANDRA-9063)
 * Don't start Thrift rpc by default (CASSANDRA-9319)
 * Only stream from unrepaired sstables with incremental repair (CASSANDRA-8267)
 * Aggregate UDFs allow SFUNC return type to differ from STYPE if FFUNC specified (CASSANDRA-9321)
 * Remove Thrift dependencies in bundled tools (CASSANDRA-8358)
 * Disable memory mapping of hsperfdata file for JVM statistics (CASSANDRA-9242)
 * Add pre-startup checks to detect potential incompatibilities (CASSANDRA-8049)
 * Distinguish between null and unset in protocol v4 (CASSANDRA-7304)
 * Add user/role permissions for user-defined functions (CASSANDRA-7557)
 * Allow cassandra config to be updated to restart daemon without unloading classes (CASSANDRA-9046)
 * Don't initialize compaction writer before checking if iter is empty (CASSANDRA-9117)
 * Don't execute any functions at prepare-time (CASSANDRA-9037)
 * Share file handles between all instances of a SegmentedFile (CASSANDRA-8893)
 * Make it possible to major compact LCS (CASSANDRA-7272)
 * Make FunctionExecutionException extend RequestExecutionException
   (CASSANDRA-9055)
 * Add support for SELECT JSON, INSERT JSON syntax and new toJson(), fromJson()
   functions (CASSANDRA-7970)
 * Optimise max purgeable timestamp calculation in compaction (CASSANDRA-8920)
 * Constrain internode message buffer sizes, and improve IO class hierarchy (CASSANDRA-8670) 
 * New tool added to validate all sstables in a node (CASSANDRA-5791)
 * Push notification when tracing completes for an operation (CASSANDRA-7807)
 * Delay "node up" and "node added" notifications until native protocol server is started (CASSANDRA-8236)
 * Compressed Commit Log (CASSANDRA-6809)
 * Optimise IntervalTree (CASSANDRA-8988)
 * Add a key-value payload for third party usage (CASSANDRA-8553, 9212)
 * Bump metrics-reporter-config dependency for metrics 3.0 (CASSANDRA-8149)
 * Partition intra-cluster message streams by size, not type (CASSANDRA-8789)
 * Add WriteFailureException to native protocol, notify coordinator of
   write failures (CASSANDRA-8592)
 * Convert SequentialWriter to nio (CASSANDRA-8709)
 * Add role based access control (CASSANDRA-7653, 8650, 7216, 8760, 8849, 8761, 8850)
 * Record client ip address in tracing sessions (CASSANDRA-8162)
 * Indicate partition key columns in response metadata for prepared
   statements (CASSANDRA-7660)
 * Merge UUIDType and TimeUUIDType parse logic (CASSANDRA-8759)
 * Avoid memory allocation when searching index summary (CASSANDRA-8793)
 * Optimise (Time)?UUIDType Comparisons (CASSANDRA-8730)
 * Make CRC32Ex into a separate maven dependency (CASSANDRA-8836)
 * Use preloaded jemalloc w/ Unsafe (CASSANDRA-8714, 9197)
 * Avoid accessing partitioner through StorageProxy (CASSANDRA-8244, 8268)
 * Upgrade Metrics library and remove depricated metrics (CASSANDRA-5657)
 * Serializing Row cache alternative, fully off heap (CASSANDRA-7438)
 * Duplicate rows returned when in clause has repeated values (CASSANDRA-6706)
 * Make CassandraException unchecked, extend RuntimeException (CASSANDRA-8560)
 * Support direct buffer decompression for reads (CASSANDRA-8464)
 * DirectByteBuffer compatible LZ4 methods (CASSANDRA-7039)
 * Group sstables for anticompaction correctly (CASSANDRA-8578)
 * Add ReadFailureException to native protocol, respond
   immediately when replicas encounter errors while handling
   a read request (CASSANDRA-7886)
 * Switch CommitLogSegment from RandomAccessFile to nio (CASSANDRA-8308)
 * Allow mixing token and partition key restrictions (CASSANDRA-7016)
 * Support index key/value entries on map collections (CASSANDRA-8473)
 * Modernize schema tables (CASSANDRA-8261)
 * Support for user-defined aggregation functions (CASSANDRA-8053)
 * Fix NPE in SelectStatement with empty IN values (CASSANDRA-8419)
 * Refactor SelectStatement, return IN results in natural order instead
   of IN value list order and ignore duplicate values in partition key IN restrictions (CASSANDRA-7981)
 * Support UDTs, tuples, and collections in user-defined
   functions (CASSANDRA-7563)
 * Fix aggregate fn results on empty selection, result column name,
   and cqlsh parsing (CASSANDRA-8229)
 * Mark sstables as repaired after full repair (CASSANDRA-7586)
 * Extend Descriptor to include a format value and refactor reader/writer
   APIs (CASSANDRA-7443)
 * Integrate JMH for microbenchmarks (CASSANDRA-8151)
 * Keep sstable levels when bootstrapping (CASSANDRA-7460)
 * Add Sigar library and perform basic OS settings check on startup (CASSANDRA-7838)
 * Support for aggregation functions (CASSANDRA-4914)
 * Remove cassandra-cli (CASSANDRA-7920)
 * Accept dollar quoted strings in CQL (CASSANDRA-7769)
 * Make assassinate a first class command (CASSANDRA-7935)
 * Support IN clause on any partition key column (CASSANDRA-7855)
 * Support IN clause on any clustering column (CASSANDRA-4762)
 * Improve compaction logging (CASSANDRA-7818)
 * Remove YamlFileNetworkTopologySnitch (CASSANDRA-7917)
 * Do anticompaction in groups (CASSANDRA-6851)
 * Support user-defined functions (CASSANDRA-7395, 7526, 7562, 7740, 7781, 7929,
   7924, 7812, 8063, 7813, 7708)
 * Permit configurable timestamps with cassandra-stress (CASSANDRA-7416)
 * Move sstable RandomAccessReader to nio2, which allows using the
   FILE_SHARE_DELETE flag on Windows (CASSANDRA-4050)
 * Remove CQL2 (CASSANDRA-5918)
 * Optimize fetching multiple cells by name (CASSANDRA-6933)
 * Allow compilation in java 8 (CASSANDRA-7028)
 * Make incremental repair default (CASSANDRA-7250)
 * Enable code coverage thru JaCoCo (CASSANDRA-7226)
 * Switch external naming of 'column families' to 'tables' (CASSANDRA-4369) 
 * Shorten SSTable path (CASSANDRA-6962)
 * Use unsafe mutations for most unit tests (CASSANDRA-6969)
 * Fix race condition during calculation of pending ranges (CASSANDRA-7390)
 * Fail on very large batch sizes (CASSANDRA-8011)
 * Improve concurrency of repair (CASSANDRA-6455, 8208, 9145)
 * Select optimal CRC32 implementation at runtime (CASSANDRA-8614)
 * Evaluate MurmurHash of Token once per query (CASSANDRA-7096)
 * Generalize progress reporting (CASSANDRA-8901)
 * Resumable bootstrap streaming (CASSANDRA-8838, CASSANDRA-8942)
 * Allow scrub for secondary index (CASSANDRA-5174)
 * Save repair data to system table (CASSANDRA-5839)
 * fix nodetool names that reference column families (CASSANDRA-8872)
 Merged from 2.1:
 * Warn on misuse of unlogged batches (CASSANDRA-9282)
 * Failure detector detects and ignores local pauses (CASSANDRA-9183)
 * Add utility class to support for rate limiting a given log statement (CASSANDRA-9029)
 * Add missing consistency levels to cassandra-stess (CASSANDRA-9361)
 * Fix commitlog getCompletedTasks to not increment (CASSANDRA-9339)
 * Fix for harmless exceptions logged as ERROR (CASSANDRA-8564)
 * Delete processed sstables in sstablesplit/sstableupgrade (CASSANDRA-8606)
 * Improve sstable exclusion from partition tombstones (CASSANDRA-9298)
 * Validate the indexed column rather than the cell's contents for 2i (CASSANDRA-9057)
 * Add support for top-k custom 2i queries (CASSANDRA-8717)
 * Fix error when dropping table during compaction (CASSANDRA-9251)
 * cassandra-stress supports validation operations over user profiles (CASSANDRA-8773)
 * Add support for rate limiting log messages (CASSANDRA-9029)
 * Log the partition key with tombstone warnings (CASSANDRA-8561)
 * Reduce runWithCompactionsDisabled poll interval to 1ms (CASSANDRA-9271)
 * Fix PITR commitlog replay (CASSANDRA-9195)
 * GCInspector logs very different times (CASSANDRA-9124)
 * Fix deleting from an empty list (CASSANDRA-9198)
 * Update tuple and collection types that use a user-defined type when that UDT
   is modified (CASSANDRA-9148, CASSANDRA-9192)
 * Use higher timeout for prepair and snapshot in repair (CASSANDRA-9261)
 * Fix anticompaction blocking ANTI_ENTROPY stage (CASSANDRA-9151)
 * Repair waits for anticompaction to finish (CASSANDRA-9097)
 * Fix streaming not holding ref when stream error (CASSANDRA-9295)
 * Fix canonical view returning early opened SSTables (CASSANDRA-9396)
Merged from 2.0:
 * (cqlsh) Add LOGIN command to switch users (CASSANDRA-7212)
 * Clone SliceQueryFilter in AbstractReadCommand implementations (CASSANDRA-8940)
 * Push correct protocol notification for DROP INDEX (CASSANDRA-9310)
 * token-generator - generated tokens too long (CASSANDRA-9300)
 * Fix counting of tombstones for TombstoneOverwhelmingException (CASSANDRA-9299)
 * Fix ReconnectableSnitch reconnecting to peers during upgrade (CASSANDRA-6702)
 * Include keyspace and table name in error log for collections over the size
   limit (CASSANDRA-9286)
 * Avoid potential overlap in LCS with single-partition sstables (CASSANDRA-9322)
 * Log warning message when a table is queried before the schema has fully
   propagated (CASSANDRA-9136)
 * Overload SecondaryIndex#indexes to accept the column definition (CASSANDRA-9314)
 * (cqlsh) Add SERIAL and LOCAL_SERIAL consistency levels (CASSANDRA-8051)
 * Fix index selection during rebuild with certain table layouts (CASSANDRA-9281)
 * Fix partition-level-delete-only workload accounting (CASSANDRA-9194)
 * Allow scrub to handle corrupted compressed chunks (CASSANDRA-9140)
 * Fix assertion error when resetlocalschema is run during repair (CASSANDRA-9249)
 * Disable single sstable tombstone compactions for DTCS by default (CASSANDRA-9234)
 * IncomingTcpConnection thread is not named (CASSANDRA-9262)
 * Close incoming connections when MessagingService is stopped (CASSANDRA-9238)
 * Fix streaming hang when retrying (CASSANDRA-9132)


2.1.5
 * Re-add deprecated cold_reads_to_omit param for backwards compat (CASSANDRA-9203)
 * Make anticompaction visible in compactionstats (CASSANDRA-9098)
 * Improve nodetool getendpoints documentation about the partition
   key parameter (CASSANDRA-6458)
 * Don't check other keyspaces for schema changes when an user-defined
   type is altered (CASSANDRA-9187)
 * Add generate-idea-files target to build.xml (CASSANDRA-9123)
 * Allow takeColumnFamilySnapshot to take a list of tables (CASSANDRA-8348)
 * Limit major sstable operations to their canonical representation (CASSANDRA-8669)
 * cqlsh: Add tests for INSERT and UPDATE tab completion (CASSANDRA-9125)
 * cqlsh: quote column names when needed in COPY FROM inserts (CASSANDRA-9080)
 * Do not load read meter for offline operations (CASSANDRA-9082)
 * cqlsh: Make CompositeType data readable (CASSANDRA-8919)
 * cqlsh: Fix display of triggers (CASSANDRA-9081)
 * Fix NullPointerException when deleting or setting an element by index on
   a null list collection (CASSANDRA-9077)
 * Buffer bloom filter serialization (CASSANDRA-9066)
 * Fix anti-compaction target bloom filter size (CASSANDRA-9060)
 * Make FROZEN and TUPLE unreserved keywords in CQL (CASSANDRA-9047)
 * Prevent AssertionError from SizeEstimatesRecorder (CASSANDRA-9034)
 * Avoid overwriting index summaries for sstables with an older format that
   does not support downsampling; rebuild summaries on startup when this
   is detected (CASSANDRA-8993)
 * Fix potential data loss in CompressedSequentialWriter (CASSANDRA-8949)
 * Make PasswordAuthenticator number of hashing rounds configurable (CASSANDRA-8085)
 * Fix AssertionError when binding nested collections in DELETE (CASSANDRA-8900)
 * Check for overlap with non-early sstables in LCS (CASSANDRA-8739)
 * Only calculate max purgable timestamp if we have to (CASSANDRA-8914)
 * (cqlsh) Greatly improve performance of COPY FROM (CASSANDRA-8225)
 * IndexSummary effectiveIndexInterval is now a guideline, not a rule (CASSANDRA-8993)
 * Use correct bounds for page cache eviction of compressed files (CASSANDRA-8746)
 * SSTableScanner enforces its bounds (CASSANDRA-8946)
 * Cleanup cell equality (CASSANDRA-8947)
 * Introduce intra-cluster message coalescing (CASSANDRA-8692)
 * DatabaseDescriptor throws NPE when rpc_interface is used (CASSANDRA-8839)
 * Don't check if an sstable is live for offline compactions (CASSANDRA-8841)
 * Don't set clientMode in SSTableLoader (CASSANDRA-8238)
 * Fix SSTableRewriter with disabled early open (CASSANDRA-8535)
 * Fix cassandra-stress so it respects the CL passed in user mode (CASSANDRA-8948)
 * Fix rare NPE in ColumnDefinition#hasIndexOption() (CASSANDRA-8786)
 * cassandra-stress reports per-operation statistics, plus misc (CASSANDRA-8769)
 * Add SimpleDate (cql date) and Time (cql time) types (CASSANDRA-7523)
 * Use long for key count in cfstats (CASSANDRA-8913)
 * Make SSTableRewriter.abort() more robust to failure (CASSANDRA-8832)
 * Remove cold_reads_to_omit from STCS (CASSANDRA-8860)
 * Make EstimatedHistogram#percentile() use ceil instead of floor (CASSANDRA-8883)
 * Fix top partitions reporting wrong cardinality (CASSANDRA-8834)
 * Fix rare NPE in KeyCacheSerializer (CASSANDRA-8067)
 * Pick sstables for validation as late as possible inc repairs (CASSANDRA-8366)
 * Fix commitlog getPendingTasks to not increment (CASSANDRA-8862)
 * Fix parallelism adjustment in range and secondary index queries
   when the first fetch does not satisfy the limit (CASSANDRA-8856)
 * Check if the filtered sstables is non-empty in STCS (CASSANDRA-8843)
 * Upgrade java-driver used for cassandra-stress (CASSANDRA-8842)
 * Fix CommitLog.forceRecycleAllSegments() memory access error (CASSANDRA-8812)
 * Improve assertions in Memory (CASSANDRA-8792)
 * Fix SSTableRewriter cleanup (CASSANDRA-8802)
 * Introduce SafeMemory for CompressionMetadata.Writer (CASSANDRA-8758)
 * 'nodetool info' prints exception against older node (CASSANDRA-8796)
 * Ensure SSTableReader.last corresponds exactly with the file end (CASSANDRA-8750)
 * Make SSTableWriter.openEarly more robust and obvious (CASSANDRA-8747)
 * Enforce SSTableReader.first/last (CASSANDRA-8744)
 * Cleanup SegmentedFile API (CASSANDRA-8749)
 * Avoid overlap with early compaction replacement (CASSANDRA-8683)
 * Safer Resource Management++ (CASSANDRA-8707)
 * Write partition size estimates into a system table (CASSANDRA-7688)
 * cqlsh: Fix keys() and full() collection indexes in DESCRIBE output
   (CASSANDRA-8154)
 * Show progress of streaming in nodetool netstats (CASSANDRA-8886)
 * IndexSummaryBuilder utilises offheap memory, and shares data between
   each IndexSummary opened from it (CASSANDRA-8757)
 * markCompacting only succeeds if the exact SSTableReader instances being 
   marked are in the live set (CASSANDRA-8689)
 * cassandra-stress support for varint (CASSANDRA-8882)
 * Fix Adler32 digest for compressed sstables (CASSANDRA-8778)
 * Add nodetool statushandoff/statusbackup (CASSANDRA-8912)
 * Use stdout for progress and stats in sstableloader (CASSANDRA-8982)
 * Correctly identify 2i datadir from older versions (CASSANDRA-9116)
Merged from 2.0:
 * Ignore gossip SYNs after shutdown (CASSANDRA-9238)
 * Avoid overflow when calculating max sstable size in LCS (CASSANDRA-9235)
 * Make sstable blacklisting work with compression (CASSANDRA-9138)
 * Do not attempt to rebuild indexes if no index accepts any column (CASSANDRA-9196)
 * Don't initiate snitch reconnection for dead states (CASSANDRA-7292)
 * Fix ArrayIndexOutOfBoundsException in CQLSSTableWriter (CASSANDRA-8978)
 * Add shutdown gossip state to prevent timeouts during rolling restarts (CASSANDRA-8336)
 * Fix running with java.net.preferIPv6Addresses=true (CASSANDRA-9137)
 * Fix failed bootstrap/replace attempts being persisted in system.peers (CASSANDRA-9180)
 * Flush system.IndexInfo after marking index built (CASSANDRA-9128)
 * Fix updates to min/max_compaction_threshold through cassandra-cli
   (CASSANDRA-8102)
 * Don't include tmp files when doing offline relevel (CASSANDRA-9088)
 * Use the proper CAS WriteType when finishing a previous round during Paxos
   preparation (CASSANDRA-8672)
 * Avoid race in cancelling compactions (CASSANDRA-9070)
 * More aggressive check for expired sstables in DTCS (CASSANDRA-8359)
 * Fix ignored index_interval change in ALTER TABLE statements (CASSANDRA-7976)
 * Do more aggressive compaction in old time windows in DTCS (CASSANDRA-8360)
 * java.lang.AssertionError when reading saved cache (CASSANDRA-8740)
 * "disk full" when running cleanup (CASSANDRA-9036)
 * Lower logging level from ERROR to DEBUG when a scheduled schema pull
   cannot be completed due to a node being down (CASSANDRA-9032)
 * Fix MOVED_NODE client event (CASSANDRA-8516)
 * Allow overriding MAX_OUTSTANDING_REPLAY_COUNT (CASSANDRA-7533)
 * Fix malformed JMX ObjectName containing IPv6 addresses (CASSANDRA-9027)
 * (cqlsh) Allow increasing CSV field size limit through
   cqlshrc config option (CASSANDRA-8934)
 * Stop logging range tombstones when exceeding the threshold
   (CASSANDRA-8559)
 * Fix NullPointerException when nodetool getendpoints is run
   against invalid keyspaces or tables (CASSANDRA-8950)
 * Allow specifying the tmp dir (CASSANDRA-7712)
 * Improve compaction estimated tasks estimation (CASSANDRA-8904)
 * Fix duplicate up/down messages sent to native clients (CASSANDRA-7816)
 * Expose commit log archive status via JMX (CASSANDRA-8734)
 * Provide better exceptions for invalid replication strategy parameters
   (CASSANDRA-8909)
 * Fix regression in mixed single and multi-column relation support for
   SELECT statements (CASSANDRA-8613)
 * Add ability to limit number of native connections (CASSANDRA-8086)
 * Fix CQLSSTableWriter throwing exception and spawning threads
   (CASSANDRA-8808)
 * Fix MT mismatch between empty and GC-able data (CASSANDRA-8979)
 * Fix incorrect validation when snapshotting single table (CASSANDRA-8056)
 * Add offline tool to relevel sstables (CASSANDRA-8301)
 * Preserve stream ID for more protocol errors (CASSANDRA-8848)
 * Fix combining token() function with multi-column relations on
   clustering columns (CASSANDRA-8797)
 * Make CFS.markReferenced() resistant to bad refcounting (CASSANDRA-8829)
 * Fix StreamTransferTask abort/complete bad refcounting (CASSANDRA-8815)
 * Fix AssertionError when querying a DESC clustering ordered
   table with ASC ordering and paging (CASSANDRA-8767)
 * AssertionError: "Memory was freed" when running cleanup (CASSANDRA-8716)
 * Make it possible to set max_sstable_age to fractional days (CASSANDRA-8406)
 * Fix some multi-column relations with indexes on some clustering
   columns (CASSANDRA-8275)
 * Fix memory leak in SSTableSimple*Writer and SSTableReader.validate()
   (CASSANDRA-8748)
 * Throw OOM if allocating memory fails to return a valid pointer (CASSANDRA-8726)
 * Fix SSTableSimpleUnsortedWriter ConcurrentModificationException (CASSANDRA-8619)
 * 'nodetool info' prints exception against older node (CASSANDRA-8796)
 * Ensure SSTableSimpleUnsortedWriter.close() terminates if
   disk writer has crashed (CASSANDRA-8807)


2.1.4
 * Bind JMX to localhost unless explicitly configured otherwise (CASSANDRA-9085)


2.1.3
 * Fix HSHA/offheap_objects corruption (CASSANDRA-8719)
 * Upgrade libthrift to 0.9.2 (CASSANDRA-8685)
 * Don't use the shared ref in sstableloader (CASSANDRA-8704)
 * Purge internal prepared statements if related tables or
   keyspaces are dropped (CASSANDRA-8693)
 * (cqlsh) Handle unicode BOM at start of files (CASSANDRA-8638)
 * Stop compactions before exiting offline tools (CASSANDRA-8623)
 * Update tools/stress/README.txt to match current behaviour (CASSANDRA-7933)
 * Fix schema from Thrift conversion with empty metadata (CASSANDRA-8695)
 * Safer Resource Management (CASSANDRA-7705)
 * Make sure we compact highly overlapping cold sstables with
   STCS (CASSANDRA-8635)
 * rpc_interface and listen_interface generate NPE on startup when specified
   interface doesn't exist (CASSANDRA-8677)
 * Fix ArrayIndexOutOfBoundsException in nodetool cfhistograms (CASSANDRA-8514)
 * Switch from yammer metrics for nodetool cf/proxy histograms (CASSANDRA-8662)
 * Make sure we don't add tmplink files to the compaction
   strategy (CASSANDRA-8580)
 * (cqlsh) Handle maps with blob keys (CASSANDRA-8372)
 * (cqlsh) Handle DynamicCompositeType schemas correctly (CASSANDRA-8563)
 * Duplicate rows returned when in clause has repeated values (CASSANDRA-6706)
 * Add tooling to detect hot partitions (CASSANDRA-7974)
 * Fix cassandra-stress user-mode truncation of partition generation (CASSANDRA-8608)
 * Only stream from unrepaired sstables during inc repair (CASSANDRA-8267)
 * Don't allow starting multiple inc repairs on the same sstables (CASSANDRA-8316)
 * Invalidate prepared BATCH statements when related tables
   or keyspaces are dropped (CASSANDRA-8652)
 * Fix missing results in secondary index queries on collections
   with ALLOW FILTERING (CASSANDRA-8421)
 * Expose EstimatedHistogram metrics for range slices (CASSANDRA-8627)
 * (cqlsh) Escape clqshrc passwords properly (CASSANDRA-8618)
 * Fix NPE when passing wrong argument in ALTER TABLE statement (CASSANDRA-8355)
 * Pig: Refactor and deprecate CqlStorage (CASSANDRA-8599)
 * Don't reuse the same cleanup strategy for all sstables (CASSANDRA-8537)
 * Fix case-sensitivity of index name on CREATE and DROP INDEX
   statements (CASSANDRA-8365)
 * Better detection/logging for corruption in compressed sstables (CASSANDRA-8192)
 * Use the correct repairedAt value when closing writer (CASSANDRA-8570)
 * (cqlsh) Handle a schema mismatch being detected on startup (CASSANDRA-8512)
 * Properly calculate expected write size during compaction (CASSANDRA-8532)
 * Invalidate affected prepared statements when a table's columns
   are altered (CASSANDRA-7910)
 * Stress - user defined writes should populate sequentally (CASSANDRA-8524)
 * Fix regression in SSTableRewriter causing some rows to become unreadable 
   during compaction (CASSANDRA-8429)
 * Run major compactions for repaired/unrepaired in parallel (CASSANDRA-8510)
 * (cqlsh) Fix compression options in DESCRIBE TABLE output when compression
   is disabled (CASSANDRA-8288)
 * (cqlsh) Fix DESCRIBE output after keyspaces are altered (CASSANDRA-7623)
 * Make sure we set lastCompactedKey correctly (CASSANDRA-8463)
 * (cqlsh) Fix output of CONSISTENCY command (CASSANDRA-8507)
 * (cqlsh) Fixed the handling of LIST statements (CASSANDRA-8370)
 * Make sstablescrub check leveled manifest again (CASSANDRA-8432)
 * Check first/last keys in sstable when giving out positions (CASSANDRA-8458)
 * Disable mmap on Windows (CASSANDRA-6993)
 * Add missing ConsistencyLevels to cassandra-stress (CASSANDRA-8253)
 * Add auth support to cassandra-stress (CASSANDRA-7985)
 * Fix ArrayIndexOutOfBoundsException when generating error message
   for some CQL syntax errors (CASSANDRA-8455)
 * Scale memtable slab allocation logarithmically (CASSANDRA-7882)
 * cassandra-stress simultaneous inserts over same seed (CASSANDRA-7964)
 * Reduce cassandra-stress sampling memory requirements (CASSANDRA-7926)
 * Ensure memtable flush cannot expire commit log entries from its future (CASSANDRA-8383)
 * Make read "defrag" async to reclaim memtables (CASSANDRA-8459)
 * Remove tmplink files for offline compactions (CASSANDRA-8321)
 * Reduce maxHintsInProgress (CASSANDRA-8415)
 * BTree updates may call provided update function twice (CASSANDRA-8018)
 * Release sstable references after anticompaction (CASSANDRA-8386)
 * Handle abort() in SSTableRewriter properly (CASSANDRA-8320)
 * Centralize shared executors (CASSANDRA-8055)
 * Fix filtering for CONTAINS (KEY) relations on frozen collection
   clustering columns when the query is restricted to a single
   partition (CASSANDRA-8203)
 * Do more aggressive entire-sstable TTL expiry checks (CASSANDRA-8243)
 * Add more log info if readMeter is null (CASSANDRA-8238)
 * add check of the system wall clock time at startup (CASSANDRA-8305)
 * Support for frozen collections (CASSANDRA-7859)
 * Fix overflow on histogram computation (CASSANDRA-8028)
 * Have paxos reuse the timestamp generation of normal queries (CASSANDRA-7801)
 * Fix incremental repair not remove parent session on remote (CASSANDRA-8291)
 * Improve JBOD disk utilization (CASSANDRA-7386)
 * Log failed host when preparing incremental repair (CASSANDRA-8228)
 * Force config client mode in CQLSSTableWriter (CASSANDRA-8281)
 * Fix sstableupgrade throws exception (CASSANDRA-8688)
 * Fix hang when repairing empty keyspace (CASSANDRA-8694)
Merged from 2.0:
 * Fix IllegalArgumentException in dynamic snitch (CASSANDRA-8448)
 * Add support for UPDATE ... IF EXISTS (CASSANDRA-8610)
 * Fix reversal of list prepends (CASSANDRA-8733)
 * Prevent non-zero default_time_to_live on tables with counters
   (CASSANDRA-8678)
 * Fix SSTableSimpleUnsortedWriter ConcurrentModificationException
   (CASSANDRA-8619)
 * Round up time deltas lower than 1ms in BulkLoader (CASSANDRA-8645)
 * Add batch remove iterator to ABSC (CASSANDRA-8414, 8666)
 * Round up time deltas lower than 1ms in BulkLoader (CASSANDRA-8645)
 * Fix isClientMode check in Keyspace (CASSANDRA-8687)
 * Use more efficient slice size for querying internal secondary
   index tables (CASSANDRA-8550)
 * Fix potentially returning deleted rows with range tombstone (CASSANDRA-8558)
 * Check for available disk space before starting a compaction (CASSANDRA-8562)
 * Fix DISTINCT queries with LIMITs or paging when some partitions
   contain only tombstones (CASSANDRA-8490)
 * Introduce background cache refreshing to permissions cache
   (CASSANDRA-8194)
 * Fix race condition in StreamTransferTask that could lead to
   infinite loops and premature sstable deletion (CASSANDRA-7704)
 * Add an extra version check to MigrationTask (CASSANDRA-8462)
 * Ensure SSTableWriter cleans up properly after failure (CASSANDRA-8499)
 * Increase bf true positive count on key cache hit (CASSANDRA-8525)
 * Move MeteredFlusher to its own thread (CASSANDRA-8485)
 * Fix non-distinct results in DISTNCT queries on static columns when
   paging is enabled (CASSANDRA-8087)
 * Move all hints related tasks to hints internal executor (CASSANDRA-8285)
 * Fix paging for multi-partition IN queries (CASSANDRA-8408)
 * Fix MOVED_NODE topology event never being emitted when a node
   moves its token (CASSANDRA-8373)
 * Fix validation of indexes in COMPACT tables (CASSANDRA-8156)
 * Avoid StackOverflowError when a large list of IN values
   is used for a clustering column (CASSANDRA-8410)
 * Fix NPE when writetime() or ttl() calls are wrapped by
   another function call (CASSANDRA-8451)
 * Fix NPE after dropping a keyspace (CASSANDRA-8332)
 * Fix error message on read repair timeouts (CASSANDRA-7947)
 * Default DTCS base_time_seconds changed to 60 (CASSANDRA-8417)
 * Refuse Paxos operation with more than one pending endpoint (CASSANDRA-8346, 8640)
 * Throw correct exception when trying to bind a keyspace or table
   name (CASSANDRA-6952)
 * Make HHOM.compact synchronized (CASSANDRA-8416)
 * cancel latency-sampling task when CF is dropped (CASSANDRA-8401)
 * don't block SocketThread for MessagingService (CASSANDRA-8188)
 * Increase quarantine delay on replacement (CASSANDRA-8260)
 * Expose off-heap memory usage stats (CASSANDRA-7897)
 * Ignore Paxos commits for truncated tables (CASSANDRA-7538)
 * Validate size of indexed column values (CASSANDRA-8280)
 * Make LCS split compaction results over all data directories (CASSANDRA-8329)
 * Fix some failing queries that use multi-column relations
   on COMPACT STORAGE tables (CASSANDRA-8264)
 * Fix InvalidRequestException with ORDER BY (CASSANDRA-8286)
 * Disable SSLv3 for POODLE (CASSANDRA-8265)
 * Fix millisecond timestamps in Tracing (CASSANDRA-8297)
 * Include keyspace name in error message when there are insufficient
   live nodes to stream from (CASSANDRA-8221)
 * Avoid overlap in L1 when L0 contains many nonoverlapping
   sstables (CASSANDRA-8211)
 * Improve PropertyFileSnitch logging (CASSANDRA-8183)
 * Add DC-aware sequential repair (CASSANDRA-8193)
 * Use live sstables in snapshot repair if possible (CASSANDRA-8312)
 * Fix hints serialized size calculation (CASSANDRA-8587)


2.1.2
 * (cqlsh) parse_for_table_meta errors out on queries with undefined
   grammars (CASSANDRA-8262)
 * (cqlsh) Fix SELECT ... TOKEN() function broken in C* 2.1.1 (CASSANDRA-8258)
 * Fix Cassandra crash when running on JDK8 update 40 (CASSANDRA-8209)
 * Optimize partitioner tokens (CASSANDRA-8230)
 * Improve compaction of repaired/unrepaired sstables (CASSANDRA-8004)
 * Make cache serializers pluggable (CASSANDRA-8096)
 * Fix issues with CONTAINS (KEY) queries on secondary indexes
   (CASSANDRA-8147)
 * Fix read-rate tracking of sstables for some queries (CASSANDRA-8239)
 * Fix default timestamp in QueryOptions (CASSANDRA-8246)
 * Set socket timeout when reading remote version (CASSANDRA-8188)
 * Refactor how we track live size (CASSANDRA-7852)
 * Make sure unfinished compaction files are removed (CASSANDRA-8124)
 * Fix shutdown when run as Windows service (CASSANDRA-8136)
 * Fix DESCRIBE TABLE with custom indexes (CASSANDRA-8031)
 * Fix race in RecoveryManagerTest (CASSANDRA-8176)
 * Avoid IllegalArgumentException while sorting sstables in
   IndexSummaryManager (CASSANDRA-8182)
 * Shutdown JVM on file descriptor exhaustion (CASSANDRA-7579)
 * Add 'die' policy for commit log and disk failure (CASSANDRA-7927)
 * Fix installing as service on Windows (CASSANDRA-8115)
 * Fix CREATE TABLE for CQL2 (CASSANDRA-8144)
 * Avoid boxing in ColumnStats min/max trackers (CASSANDRA-8109)
Merged from 2.0:
 * Correctly handle non-text column names in cql3 (CASSANDRA-8178)
 * Fix deletion for indexes on primary key columns (CASSANDRA-8206)
 * Add 'nodetool statusgossip' (CASSANDRA-8125)
 * Improve client notification that nodes are ready for requests (CASSANDRA-7510)
 * Handle negative timestamp in writetime method (CASSANDRA-8139)
 * Pig: Remove errant LIMIT clause in CqlNativeStorage (CASSANDRA-8166)
 * Throw ConfigurationException when hsha is used with the default
   rpc_max_threads setting of 'unlimited' (CASSANDRA-8116)
 * Allow concurrent writing of the same table in the same JVM using
   CQLSSTableWriter (CASSANDRA-7463)
 * Fix totalDiskSpaceUsed calculation (CASSANDRA-8205)


2.1.1
 * Fix spin loop in AtomicSortedColumns (CASSANDRA-7546)
 * Dont notify when replacing tmplink files (CASSANDRA-8157)
 * Fix validation with multiple CONTAINS clause (CASSANDRA-8131)
 * Fix validation of collections in TriggerExecutor (CASSANDRA-8146)
 * Fix IllegalArgumentException when a list of IN values containing tuples
   is passed as a single arg to a prepared statement with the v1 or v2
   protocol (CASSANDRA-8062)
 * Fix ClassCastException in DISTINCT query on static columns with
   query paging (CASSANDRA-8108)
 * Fix NPE on null nested UDT inside a set (CASSANDRA-8105)
 * Fix exception when querying secondary index on set items or map keys
   when some clustering columns are specified (CASSANDRA-8073)
 * Send proper error response when there is an error during native
   protocol message decode (CASSANDRA-8118)
 * Gossip should ignore generation numbers too far in the future (CASSANDRA-8113)
 * Fix NPE when creating a table with frozen sets, lists (CASSANDRA-8104)
 * Fix high memory use due to tracking reads on incrementally opened sstable
   readers (CASSANDRA-8066)
 * Fix EXECUTE request with skipMetadata=false returning no metadata
   (CASSANDRA-8054)
 * Allow concurrent use of CQLBulkOutputFormat (CASSANDRA-7776)
 * Shutdown JVM on OOM (CASSANDRA-7507)
 * Upgrade netty version and enable epoll event loop (CASSANDRA-7761)
 * Don't duplicate sstables smaller than split size when using
   the sstablesplitter tool (CASSANDRA-7616)
 * Avoid re-parsing already prepared statements (CASSANDRA-7923)
 * Fix some Thrift slice deletions and updates of COMPACT STORAGE
   tables with some clustering columns omitted (CASSANDRA-7990)
 * Fix filtering for CONTAINS on sets (CASSANDRA-8033)
 * Properly track added size (CASSANDRA-7239)
 * Allow compilation in java 8 (CASSANDRA-7208)
 * Fix Assertion error on RangeTombstoneList diff (CASSANDRA-8013)
 * Release references to overlapping sstables during compaction (CASSANDRA-7819)
 * Send notification when opening compaction results early (CASSANDRA-8034)
 * Make native server start block until properly bound (CASSANDRA-7885)
 * (cqlsh) Fix IPv6 support (CASSANDRA-7988)
 * Ignore fat clients when checking for endpoint collision (CASSANDRA-7939)
 * Make sstablerepairedset take a list of files (CASSANDRA-7995)
 * (cqlsh) Tab completeion for indexes on map keys (CASSANDRA-7972)
 * (cqlsh) Fix UDT field selection in select clause (CASSANDRA-7891)
 * Fix resource leak in event of corrupt sstable
 * (cqlsh) Add command line option for cqlshrc file path (CASSANDRA-7131)
 * Provide visibility into prepared statements churn (CASSANDRA-7921, CASSANDRA-7930)
 * Invalidate prepared statements when their keyspace or table is
   dropped (CASSANDRA-7566)
 * cassandra-stress: fix support for NetworkTopologyStrategy (CASSANDRA-7945)
 * Fix saving caches when a table is dropped (CASSANDRA-7784)
 * Add better error checking of new stress profile (CASSANDRA-7716)
 * Use ThreadLocalRandom and remove FBUtilities.threadLocalRandom (CASSANDRA-7934)
 * Prevent operator mistakes due to simultaneous bootstrap (CASSANDRA-7069)
 * cassandra-stress supports whitelist mode for node config (CASSANDRA-7658)
 * GCInspector more closely tracks GC; cassandra-stress and nodetool report it (CASSANDRA-7916)
 * nodetool won't output bogus ownership info without a keyspace (CASSANDRA-7173)
 * Add human readable option to nodetool commands (CASSANDRA-5433)
 * Don't try to set repairedAt on old sstables (CASSANDRA-7913)
 * Add metrics for tracking PreparedStatement use (CASSANDRA-7719)
 * (cqlsh) tab-completion for triggers (CASSANDRA-7824)
 * (cqlsh) Support for query paging (CASSANDRA-7514)
 * (cqlsh) Show progress of COPY operations (CASSANDRA-7789)
 * Add syntax to remove multiple elements from a map (CASSANDRA-6599)
 * Support non-equals conditions in lightweight transactions (CASSANDRA-6839)
 * Add IF [NOT] EXISTS to create/drop triggers (CASSANDRA-7606)
 * (cqlsh) Display the current logged-in user (CASSANDRA-7785)
 * (cqlsh) Don't ignore CTRL-C during COPY FROM execution (CASSANDRA-7815)
 * (cqlsh) Order UDTs according to cross-type dependencies in DESCRIBE
   output (CASSANDRA-7659)
 * (cqlsh) Fix handling of CAS statement results (CASSANDRA-7671)
 * (cqlsh) COPY TO/FROM improvements (CASSANDRA-7405)
 * Support list index operations with conditions (CASSANDRA-7499)
 * Add max live/tombstoned cells to nodetool cfstats output (CASSANDRA-7731)
 * Validate IPv6 wildcard addresses properly (CASSANDRA-7680)
 * (cqlsh) Error when tracing query (CASSANDRA-7613)
 * Avoid IOOBE when building SyntaxError message snippet (CASSANDRA-7569)
 * SSTableExport uses correct validator to create string representation of partition
   keys (CASSANDRA-7498)
 * Avoid NPEs when receiving type changes for an unknown keyspace (CASSANDRA-7689)
 * Add support for custom 2i validation (CASSANDRA-7575)
 * Pig support for hadoop CqlInputFormat (CASSANDRA-6454)
 * Add duration mode to cassandra-stress (CASSANDRA-7468)
 * Add listen_interface and rpc_interface options (CASSANDRA-7417)
 * Improve schema merge performance (CASSANDRA-7444)
 * Adjust MT depth based on # of partition validating (CASSANDRA-5263)
 * Optimise NativeCell comparisons (CASSANDRA-6755)
 * Configurable client timeout for cqlsh (CASSANDRA-7516)
 * Include snippet of CQL query near syntax error in messages (CASSANDRA-7111)
 * Make repair -pr work with -local (CASSANDRA-7450)
 * Fix error in sstableloader with -cph > 1 (CASSANDRA-8007)
 * Fix snapshot repair error on indexed tables (CASSANDRA-8020)
 * Do not exit nodetool repair when receiving JMX NOTIF_LOST (CASSANDRA-7909)
 * Stream to private IP when available (CASSANDRA-8084)
Merged from 2.0:
 * Reject conditions on DELETE unless full PK is given (CASSANDRA-6430)
 * Properly reject the token function DELETE (CASSANDRA-7747)
 * Force batchlog replay before decommissioning a node (CASSANDRA-7446)
 * Fix hint replay with many accumulated expired hints (CASSANDRA-6998)
 * Fix duplicate results in DISTINCT queries on static columns with query
   paging (CASSANDRA-8108)
 * Add DateTieredCompactionStrategy (CASSANDRA-6602)
 * Properly validate ascii and utf8 string literals in CQL queries (CASSANDRA-8101)
 * (cqlsh) Fix autocompletion for alter keyspace (CASSANDRA-8021)
 * Create backup directories for commitlog archiving during startup (CASSANDRA-8111)
 * Reduce totalBlockFor() for LOCAL_* consistency levels (CASSANDRA-8058)
 * Fix merging schemas with re-dropped keyspaces (CASSANDRA-7256)
 * Fix counters in supercolumns during live upgrades from 1.2 (CASSANDRA-7188)
 * Notify DT subscribers when a column family is truncated (CASSANDRA-8088)
 * Add sanity check of $JAVA on startup (CASSANDRA-7676)
 * Schedule fat client schema pull on join (CASSANDRA-7993)
 * Don't reset nodes' versions when closing IncomingTcpConnections
   (CASSANDRA-7734)
 * Record the real messaging version in all cases in OutboundTcpConnection
   (CASSANDRA-8057)
 * SSL does not work in cassandra-cli (CASSANDRA-7899)
 * Fix potential exception when using ReversedType in DynamicCompositeType
   (CASSANDRA-7898)
 * Better validation of collection values (CASSANDRA-7833)
 * Track min/max timestamps correctly (CASSANDRA-7969)
 * Fix possible overflow while sorting CL segments for replay (CASSANDRA-7992)
 * Increase nodetool Xmx (CASSANDRA-7956)
 * Archive any commitlog segments present at startup (CASSANDRA-6904)
 * CrcCheckChance should adjust based on live CFMetadata not 
   sstable metadata (CASSANDRA-7978)
 * token() should only accept columns in the partitioning
   key order (CASSANDRA-6075)
 * Add method to invalidate permission cache via JMX (CASSANDRA-7977)
 * Allow propagating multiple gossip states atomically (CASSANDRA-6125)
 * Log exceptions related to unclean native protocol client disconnects
   at DEBUG or INFO (CASSANDRA-7849)
 * Allow permissions cache to be set via JMX (CASSANDRA-7698)
 * Include schema_triggers CF in readable system resources (CASSANDRA-7967)
 * Fix RowIndexEntry to report correct serializedSize (CASSANDRA-7948)
 * Make CQLSSTableWriter sync within partitions (CASSANDRA-7360)
 * Potentially use non-local replicas in CqlConfigHelper (CASSANDRA-7906)
 * Explicitly disallow mixing multi-column and single-column
   relations on clustering columns (CASSANDRA-7711)
 * Better error message when condition is set on PK column (CASSANDRA-7804)
 * Don't send schema change responses and events for no-op DDL
   statements (CASSANDRA-7600)
 * (Hadoop) fix cluster initialisation for a split fetching (CASSANDRA-7774)
 * Throw InvalidRequestException when queries contain relations on entire
   collection columns (CASSANDRA-7506)
 * (cqlsh) enable CTRL-R history search with libedit (CASSANDRA-7577)
 * (Hadoop) allow ACFRW to limit nodes to local DC (CASSANDRA-7252)
 * (cqlsh) cqlsh should automatically disable tracing when selecting
   from system_traces (CASSANDRA-7641)
 * (Hadoop) Add CqlOutputFormat (CASSANDRA-6927)
 * Don't depend on cassandra config for nodetool ring (CASSANDRA-7508)
 * (cqlsh) Fix failing cqlsh formatting tests (CASSANDRA-7703)
 * Fix IncompatibleClassChangeError from hadoop2 (CASSANDRA-7229)
 * Add 'nodetool sethintedhandoffthrottlekb' (CASSANDRA-7635)
 * (cqlsh) Add tab-completion for CREATE/DROP USER IF [NOT] EXISTS (CASSANDRA-7611)
 * Catch errors when the JVM pulls the rug out from GCInspector (CASSANDRA-5345)
 * cqlsh fails when version number parts are not int (CASSANDRA-7524)
 * Fix NPE when table dropped during streaming (CASSANDRA-7946)
 * Fix wrong progress when streaming uncompressed (CASSANDRA-7878)
 * Fix possible infinite loop in creating repair range (CASSANDRA-7983)
 * Fix unit in nodetool for streaming throughput (CASSANDRA-7375)
Merged from 1.2:
 * Don't index tombstones (CASSANDRA-7828)
 * Improve PasswordAuthenticator default super user setup (CASSANDRA-7788)


2.1.0
 * (cqlsh) Removed "ALTER TYPE <name> RENAME TO <name>" from tab-completion
   (CASSANDRA-7895)
 * Fixed IllegalStateException in anticompaction (CASSANDRA-7892)
 * cqlsh: DESCRIBE support for frozen UDTs, tuples (CASSANDRA-7863)
 * Avoid exposing internal classes over JMX (CASSANDRA-7879)
 * Add null check for keys when freezing collection (CASSANDRA-7869)
 * Improve stress workload realism (CASSANDRA-7519)
Merged from 2.0:
 * Configure system.paxos with LeveledCompactionStrategy (CASSANDRA-7753)
 * Fix ALTER clustering column type from DateType to TimestampType when
   using DESC clustering order (CASSANRDA-7797)
 * Throw EOFException if we run out of chunks in compressed datafile
   (CASSANDRA-7664)
 * Fix PRSI handling of CQL3 row markers for row cleanup (CASSANDRA-7787)
 * Fix dropping collection when it's the last regular column (CASSANDRA-7744)
 * Make StreamReceiveTask thread safe and gc friendly (CASSANDRA-7795)
 * Validate empty cell names from counter updates (CASSANDRA-7798)
Merged from 1.2:
 * Don't allow compacted sstables to be marked as compacting (CASSANDRA-7145)
 * Track expired tombstones (CASSANDRA-7810)


2.1.0-rc7
 * Add frozen keyword and require UDT to be frozen (CASSANDRA-7857)
 * Track added sstable size correctly (CASSANDRA-7239)
 * (cqlsh) Fix case insensitivity (CASSANDRA-7834)
 * Fix failure to stream ranges when moving (CASSANDRA-7836)
 * Correctly remove tmplink files (CASSANDRA-7803)
 * (cqlsh) Fix column name formatting for functions, CAS operations,
   and UDT field selections (CASSANDRA-7806)
 * (cqlsh) Fix COPY FROM handling of null/empty primary key
   values (CASSANDRA-7792)
 * Fix ordering of static cells (CASSANDRA-7763)
Merged from 2.0:
 * Forbid re-adding dropped counter columns (CASSANDRA-7831)
 * Fix CFMetaData#isThriftCompatible() for PK-only tables (CASSANDRA-7832)
 * Always reject inequality on the partition key without token()
   (CASSANDRA-7722)
 * Always send Paxos commit to all replicas (CASSANDRA-7479)
 * Make disruptor_thrift_server invocation pool configurable (CASSANDRA-7594)
 * Make repair no-op when RF=1 (CASSANDRA-7864)


2.1.0-rc6
 * Fix OOM issue from netty caching over time (CASSANDRA-7743)
 * json2sstable couldn't import JSON for CQL table (CASSANDRA-7477)
 * Invalidate all caches on table drop (CASSANDRA-7561)
 * Skip strict endpoint selection for ranges if RF == nodes (CASSANRA-7765)
 * Fix Thrift range filtering without 2ary index lookups (CASSANDRA-7741)
 * Add tracing entries about concurrent range requests (CASSANDRA-7599)
 * (cqlsh) Fix DESCRIBE for NTS keyspaces (CASSANDRA-7729)
 * Remove netty buffer ref-counting (CASSANDRA-7735)
 * Pass mutated cf to index updater for use by PRSI (CASSANDRA-7742)
 * Include stress yaml example in release and deb (CASSANDRA-7717)
 * workaround for netty issue causing corrupted data off the wire (CASSANDRA-7695)
 * cqlsh DESC CLUSTER fails retrieving ring information (CASSANDRA-7687)
 * Fix binding null values inside UDT (CASSANDRA-7685)
 * Fix UDT field selection with empty fields (CASSANDRA-7670)
 * Bogus deserialization of static cells from sstable (CASSANDRA-7684)
 * Fix NPE on compaction leftover cleanup for dropped table (CASSANDRA-7770)
Merged from 2.0:
 * Fix race condition in StreamTransferTask that could lead to
   infinite loops and premature sstable deletion (CASSANDRA-7704)
 * (cqlsh) Wait up to 10 sec for a tracing session (CASSANDRA-7222)
 * Fix NPE in FileCacheService.sizeInBytes (CASSANDRA-7756)
 * Remove duplicates from StorageService.getJoiningNodes (CASSANDRA-7478)
 * Clone token map outside of hot gossip loops (CASSANDRA-7758)
 * Fix MS expiring map timeout for Paxos messages (CASSANDRA-7752)
 * Do not flush on truncate if durable_writes is false (CASSANDRA-7750)
 * Give CRR a default input_cql Statement (CASSANDRA-7226)
 * Better error message when adding a collection with the same name
   than a previously dropped one (CASSANDRA-6276)
 * Fix validation when adding static columns (CASSANDRA-7730)
 * (Thrift) fix range deletion of supercolumns (CASSANDRA-7733)
 * Fix potential AssertionError in RangeTombstoneList (CASSANDRA-7700)
 * Validate arguments of blobAs* functions (CASSANDRA-7707)
 * Fix potential AssertionError with 2ndary indexes (CASSANDRA-6612)
 * Avoid logging CompactionInterrupted at ERROR (CASSANDRA-7694)
 * Minor leak in sstable2jon (CASSANDRA-7709)
 * Add cassandra.auto_bootstrap system property (CASSANDRA-7650)
 * Update java driver (for hadoop) (CASSANDRA-7618)
 * Remove CqlPagingRecordReader/CqlPagingInputFormat (CASSANDRA-7570)
 * Support connecting to ipv6 jmx with nodetool (CASSANDRA-7669)


2.1.0-rc5
 * Reject counters inside user types (CASSANDRA-7672)
 * Switch to notification-based GCInspector (CASSANDRA-7638)
 * (cqlsh) Handle nulls in UDTs and tuples correctly (CASSANDRA-7656)
 * Don't use strict consistency when replacing (CASSANDRA-7568)
 * Fix min/max cell name collection on 2.0 SSTables with range
   tombstones (CASSANDRA-7593)
 * Tolerate min/max cell names of different lengths (CASSANDRA-7651)
 * Filter cached results correctly (CASSANDRA-7636)
 * Fix tracing on the new SEPExecutor (CASSANDRA-7644)
 * Remove shuffle and taketoken (CASSANDRA-7601)
 * Clean up Windows batch scripts (CASSANDRA-7619)
 * Fix native protocol drop user type notification (CASSANDRA-7571)
 * Give read access to system.schema_usertypes to all authenticated users
   (CASSANDRA-7578)
 * (cqlsh) Fix cqlsh display when zero rows are returned (CASSANDRA-7580)
 * Get java version correctly when JAVA_TOOL_OPTIONS is set (CASSANDRA-7572)
 * Fix NPE when dropping index from non-existent keyspace, AssertionError when
   dropping non-existent index with IF EXISTS (CASSANDRA-7590)
 * Fix sstablelevelresetter hang (CASSANDRA-7614)
 * (cqlsh) Fix deserialization of blobs (CASSANDRA-7603)
 * Use "keyspace updated" schema change message for UDT changes in v1 and
   v2 protocols (CASSANDRA-7617)
 * Fix tracing of range slices and secondary index lookups that are local
   to the coordinator (CASSANDRA-7599)
 * Set -Dcassandra.storagedir for all tool shell scripts (CASSANDRA-7587)
 * Don't swap max/min col names when mutating sstable metadata (CASSANDRA-7596)
 * (cqlsh) Correctly handle paged result sets (CASSANDRA-7625)
 * (cqlsh) Improve waiting for a trace to complete (CASSANDRA-7626)
 * Fix tracing of concurrent range slices and 2ary index queries (CASSANDRA-7626)
 * Fix scrub against collection type (CASSANDRA-7665)
Merged from 2.0:
 * Set gc_grace_seconds to seven days for system schema tables (CASSANDRA-7668)
 * SimpleSeedProvider no longer caches seeds forever (CASSANDRA-7663)
 * Always flush on truncate (CASSANDRA-7511)
 * Fix ReversedType(DateType) mapping to native protocol (CASSANDRA-7576)
 * Always merge ranges owned by a single node (CASSANDRA-6930)
 * Track max/min timestamps for range tombstones (CASSANDRA-7647)
 * Fix NPE when listing saved caches dir (CASSANDRA-7632)


2.1.0-rc4
 * Fix word count hadoop example (CASSANDRA-7200)
 * Updated memtable_cleanup_threshold and memtable_flush_writers defaults 
   (CASSANDRA-7551)
 * (Windows) fix startup when WMI memory query fails (CASSANDRA-7505)
 * Anti-compaction proceeds if any part of the repair failed (CASSANDRA-7521)
 * Add missing table name to DROP INDEX responses and notifications (CASSANDRA-7539)
 * Bump CQL version to 3.2.0 and update CQL documentation (CASSANDRA-7527)
 * Fix configuration error message when running nodetool ring (CASSANDRA-7508)
 * Support conditional updates, tuple type, and the v3 protocol in cqlsh (CASSANDRA-7509)
 * Handle queries on multiple secondary index types (CASSANDRA-7525)
 * Fix cqlsh authentication with v3 native protocol (CASSANDRA-7564)
 * Fix NPE when unknown prepared statement ID is used (CASSANDRA-7454)
Merged from 2.0:
 * (Windows) force range-based repair to non-sequential mode (CASSANDRA-7541)
 * Fix range merging when DES scores are zero (CASSANDRA-7535)
 * Warn when SSL certificates have expired (CASSANDRA-7528)
 * Fix error when doing reversed queries with static columns (CASSANDRA-7490)
Merged from 1.2:
 * Set correct stream ID on responses when non-Exception Throwables
   are thrown while handling native protocol messages (CASSANDRA-7470)


2.1.0-rc3
 * Consider expiry when reconciling otherwise equal cells (CASSANDRA-7403)
 * Introduce CQL support for stress tool (CASSANDRA-6146)
 * Fix ClassCastException processing expired messages (CASSANDRA-7496)
 * Fix prepared marker for collections inside UDT (CASSANDRA-7472)
 * Remove left-over populate_io_cache_on_flush and replicate_on_write
   uses (CASSANDRA-7493)
 * (Windows) handle spaces in path names (CASSANDRA-7451)
 * Ensure writes have completed after dropping a table, before recycling
   commit log segments (CASSANDRA-7437)
 * Remove left-over rows_per_partition_to_cache (CASSANDRA-7493)
 * Fix error when CONTAINS is used with a bind marker (CASSANDRA-7502)
 * Properly reject unknown UDT field (CASSANDRA-7484)
Merged from 2.0:
 * Fix CC#collectTimeOrderedData() tombstone optimisations (CASSANDRA-7394)
 * Support DISTINCT for static columns and fix behaviour when DISTINC is
   not use (CASSANDRA-7305).
 * Workaround JVM NPE on JMX bind failure (CASSANDRA-7254)
 * Fix race in FileCacheService RemovalListener (CASSANDRA-7278)
 * Fix inconsistent use of consistencyForCommit that allowed LOCAL_QUORUM
   operations to incorrect become full QUORUM (CASSANDRA-7345)
 * Properly handle unrecognized opcodes and flags (CASSANDRA-7440)
 * (Hadoop) close CqlRecordWriter clients when finished (CASSANDRA-7459)
 * Commit disk failure policy (CASSANDRA-7429)
 * Make sure high level sstables get compacted (CASSANDRA-7414)
 * Fix AssertionError when using empty clustering columns and static columns
   (CASSANDRA-7455)
 * Add option to disable STCS in L0 (CASSANDRA-6621)
 * Upgrade to snappy-java 1.0.5.2 (CASSANDRA-7476)


2.1.0-rc2
 * Fix heap size calculation for CompoundSparseCellName and 
   CompoundSparseCellName.WithCollection (CASSANDRA-7421)
 * Allow counter mutations in UNLOGGED batches (CASSANDRA-7351)
 * Modify reconcile logic to always pick a tombstone over a counter cell
   (CASSANDRA-7346)
 * Avoid incremental compaction on Windows (CASSANDRA-7365)
 * Fix exception when querying a composite-keyed table with a collection index
   (CASSANDRA-7372)
 * Use node's host id in place of counter ids (CASSANDRA-7366)
 * Fix error when doing reversed queries with static columns (CASSANDRA-7490)
 * Backport CASSANDRA-6747 (CASSANDRA-7560)
 * Track max/min timestamps for range tombstones (CASSANDRA-7647)
 * Fix NPE when listing saved caches dir (CASSANDRA-7632)
 * Fix sstableloader unable to connect encrypted node (CASSANDRA-7585)
Merged from 1.2:
 * Clone token map outside of hot gossip loops (CASSANDRA-7758)
 * Add stop method to EmbeddedCassandraService (CASSANDRA-7595)
 * Support connecting to ipv6 jmx with nodetool (CASSANDRA-7669)
 * Set gc_grace_seconds to seven days for system schema tables (CASSANDRA-7668)
 * SimpleSeedProvider no longer caches seeds forever (CASSANDRA-7663)
 * Set correct stream ID on responses when non-Exception Throwables
   are thrown while handling native protocol messages (CASSANDRA-7470)
 * Fix row size miscalculation in LazilyCompactedRow (CASSANDRA-7543)
 * Fix race in background compaction check (CASSANDRA-7745)
 * Don't clear out range tombstones during compaction (CASSANDRA-7808)


2.1.0-rc1
 * Revert flush directory (CASSANDRA-6357)
 * More efficient executor service for fast operations (CASSANDRA-4718)
 * Move less common tools into a new cassandra-tools package (CASSANDRA-7160)
 * Support more concurrent requests in native protocol (CASSANDRA-7231)
 * Add tab-completion to debian nodetool packaging (CASSANDRA-6421)
 * Change concurrent_compactors defaults (CASSANDRA-7139)
 * Add PowerShell Windows launch scripts (CASSANDRA-7001)
 * Make commitlog archive+restore more robust (CASSANDRA-6974)
 * Fix marking commitlogsegments clean (CASSANDRA-6959)
 * Add snapshot "manifest" describing files included (CASSANDRA-6326)
 * Parallel streaming for sstableloader (CASSANDRA-3668)
 * Fix bugs in supercolumns handling (CASSANDRA-7138)
 * Fix ClassClassException on composite dense tables (CASSANDRA-7112)
 * Cleanup and optimize collation and slice iterators (CASSANDRA-7107)
 * Upgrade NBHM lib (CASSANDRA-7128)
 * Optimize netty server (CASSANDRA-6861)
 * Fix repair hang when given CF does not exist (CASSANDRA-7189)
 * Allow c* to be shutdown in an embedded mode (CASSANDRA-5635)
 * Add server side batching to native transport (CASSANDRA-5663)
 * Make batchlog replay asynchronous (CASSANDRA-6134)
 * remove unused classes (CASSANDRA-7197)
 * Limit user types to the keyspace they are defined in (CASSANDRA-6643)
 * Add validate method to CollectionType (CASSANDRA-7208)
 * New serialization format for UDT values (CASSANDRA-7209, CASSANDRA-7261)
 * Fix nodetool netstats (CASSANDRA-7270)
 * Fix potential ClassCastException in HintedHandoffManager (CASSANDRA-7284)
 * Use prepared statements internally (CASSANDRA-6975)
 * Fix broken paging state with prepared statement (CASSANDRA-7120)
 * Fix IllegalArgumentException in CqlStorage (CASSANDRA-7287)
 * Allow nulls/non-existant fields in UDT (CASSANDRA-7206)
 * Add Thrift MultiSliceRequest (CASSANDRA-6757, CASSANDRA-7027)
 * Handle overlapping MultiSlices (CASSANDRA-7279)
 * Fix DataOutputTest on Windows (CASSANDRA-7265)
 * Embedded sets in user defined data-types are not updating (CASSANDRA-7267)
 * Add tuple type to CQL/native protocol (CASSANDRA-7248)
 * Fix CqlPagingRecordReader on tables with few rows (CASSANDRA-7322)
Merged from 2.0:
 * Copy compaction options to make sure they are reloaded (CASSANDRA-7290)
 * Add option to do more aggressive tombstone compactions (CASSANDRA-6563)
 * Don't try to compact already-compacting files in HHOM (CASSANDRA-7288)
 * Always reallocate buffers in HSHA (CASSANDRA-6285)
 * (Hadoop) support authentication in CqlRecordReader (CASSANDRA-7221)
 * (Hadoop) Close java driver Cluster in CQLRR.close (CASSANDRA-7228)
 * Warn when 'USING TIMESTAMP' is used on a CAS BATCH (CASSANDRA-7067)
 * return all cpu values from BackgroundActivityMonitor.readAndCompute (CASSANDRA-7183)
 * Correctly delete scheduled range xfers (CASSANDRA-7143)
 * return all cpu values from BackgroundActivityMonitor.readAndCompute (CASSANDRA-7183)  
 * reduce garbage creation in calculatePendingRanges (CASSANDRA-7191)
 * fix c* launch issues on Russian os's due to output of linux 'free' cmd (CASSANDRA-6162)
 * Fix disabling autocompaction (CASSANDRA-7187)
 * Fix potential NumberFormatException when deserializing IntegerType (CASSANDRA-7088)
 * cqlsh can't tab-complete disabling compaction (CASSANDRA-7185)
 * cqlsh: Accept and execute CQL statement(s) from command-line parameter (CASSANDRA-7172)
 * Fix IllegalStateException in CqlPagingRecordReader (CASSANDRA-7198)
 * Fix the InvertedIndex trigger example (CASSANDRA-7211)
 * Add --resolve-ip option to 'nodetool ring' (CASSANDRA-7210)
 * reduce garbage on codec flag deserialization (CASSANDRA-7244) 
 * Fix duplicated error messages on directory creation error at startup (CASSANDRA-5818)
 * Proper null handle for IF with map element access (CASSANDRA-7155)
 * Improve compaction visibility (CASSANDRA-7242)
 * Correctly delete scheduled range xfers (CASSANDRA-7143)
 * Make batchlog replica selection rack-aware (CASSANDRA-6551)
 * Fix CFMetaData#getColumnDefinitionFromColumnName() (CASSANDRA-7074)
 * Fix writetime/ttl functions for static columns (CASSANDRA-7081)
 * Suggest CTRL-C or semicolon after three blank lines in cqlsh (CASSANDRA-7142)
 * Fix 2ndary index queries with DESC clustering order (CASSANDRA-6950)
 * Invalid key cache entries on DROP (CASSANDRA-6525)
 * Fix flapping RecoveryManagerTest (CASSANDRA-7084)
 * Add missing iso8601 patterns for date strings (CASSANDRA-6973)
 * Support selecting multiple rows in a partition using IN (CASSANDRA-6875)
 * Add authentication support to shuffle (CASSANDRA-6484)
 * Swap local and global default read repair chances (CASSANDRA-7320)
 * Add conditional CREATE/DROP USER support (CASSANDRA-7264)
 * Cqlsh counts non-empty lines for "Blank lines" warning (CASSANDRA-7325)
Merged from 1.2:
 * Add Cloudstack snitch (CASSANDRA-7147)
 * Update system.peers correctly when relocating tokens (CASSANDRA-7126)
 * Add Google Compute Engine snitch (CASSANDRA-7132)
 * remove duplicate query for local tokens (CASSANDRA-7182)
 * exit CQLSH with error status code if script fails (CASSANDRA-6344)
 * Fix bug with some IN queries missig results (CASSANDRA-7105)
 * Fix availability validation for LOCAL_ONE CL (CASSANDRA-7319)
 * Hint streaming can cause decommission to fail (CASSANDRA-7219)


2.1.0-beta2
 * Increase default CL space to 8GB (CASSANDRA-7031)
 * Add range tombstones to read repair digests (CASSANDRA-6863)
 * Fix BTree.clear for large updates (CASSANDRA-6943)
 * Fail write instead of logging a warning when unable to append to CL
   (CASSANDRA-6764)
 * Eliminate possibility of CL segment appearing twice in active list 
   (CASSANDRA-6557)
 * Apply DONTNEED fadvise to commitlog segments (CASSANDRA-6759)
 * Switch CRC component to Adler and include it for compressed sstables 
   (CASSANDRA-4165)
 * Allow cassandra-stress to set compaction strategy options (CASSANDRA-6451)
 * Add broadcast_rpc_address option to cassandra.yaml (CASSANDRA-5899)
 * Auto reload GossipingPropertyFileSnitch config (CASSANDRA-5897)
 * Fix overflow of memtable_total_space_in_mb (CASSANDRA-6573)
 * Fix ABTC NPE and apply update function correctly (CASSANDRA-6692)
 * Allow nodetool to use a file or prompt for password (CASSANDRA-6660)
 * Fix AIOOBE when concurrently accessing ABSC (CASSANDRA-6742)
 * Fix assertion error in ALTER TYPE RENAME (CASSANDRA-6705)
 * Scrub should not always clear out repaired status (CASSANDRA-5351)
 * Improve handling of range tombstone for wide partitions (CASSANDRA-6446)
 * Fix ClassCastException for compact table with composites (CASSANDRA-6738)
 * Fix potentially repairing with wrong nodes (CASSANDRA-6808)
 * Change caching option syntax (CASSANDRA-6745)
 * Fix stress to do proper counter reads (CASSANDRA-6835)
 * Fix help message for stress counter_write (CASSANDRA-6824)
 * Fix stress smart Thrift client to pick servers correctly (CASSANDRA-6848)
 * Add logging levels (minimal, normal or verbose) to stress tool (CASSANDRA-6849)
 * Fix race condition in Batch CLE (CASSANDRA-6860)
 * Improve cleanup/scrub/upgradesstables failure handling (CASSANDRA-6774)
 * ByteBuffer write() methods for serializing sstables (CASSANDRA-6781)
 * Proper compare function for CollectionType (CASSANDRA-6783)
 * Update native server to Netty 4 (CASSANDRA-6236)
 * Fix off-by-one error in stress (CASSANDRA-6883)
 * Make OpOrder AutoCloseable (CASSANDRA-6901)
 * Remove sync repair JMX interface (CASSANDRA-6900)
 * Add multiple memory allocation options for memtables (CASSANDRA-6689, 6694)
 * Remove adjusted op rate from stress output (CASSANDRA-6921)
 * Add optimized CF.hasColumns() implementations (CASSANDRA-6941)
 * Serialize batchlog mutations with the version of the target node
   (CASSANDRA-6931)
 * Optimize CounterColumn#reconcile() (CASSANDRA-6953)
 * Properly remove 1.2 sstable support in 2.1 (CASSANDRA-6869)
 * Lock counter cells, not partitions (CASSANDRA-6880)
 * Track presence of legacy counter shards in sstables (CASSANDRA-6888)
 * Ensure safe resource cleanup when replacing sstables (CASSANDRA-6912)
 * Add failure handler to async callback (CASSANDRA-6747)
 * Fix AE when closing SSTable without releasing reference (CASSANDRA-7000)
 * Clean up IndexInfo on keyspace/table drops (CASSANDRA-6924)
 * Only snapshot relative SSTables when sequential repair (CASSANDRA-7024)
 * Require nodetool rebuild_index to specify index names (CASSANDRA-7038)
 * fix cassandra stress errors on reads with native protocol (CASSANDRA-7033)
 * Use OpOrder to guard sstable references for reads (CASSANDRA-6919)
 * Preemptive opening of compaction result (CASSANDRA-6916)
 * Multi-threaded scrub/cleanup/upgradesstables (CASSANDRA-5547)
 * Optimize cellname comparison (CASSANDRA-6934)
 * Native protocol v3 (CASSANDRA-6855)
 * Optimize Cell liveness checks and clean up Cell (CASSANDRA-7119)
 * Support consistent range movements (CASSANDRA-2434)
 * Display min timestamp in sstablemetadata viewer (CASSANDRA-6767)
Merged from 2.0:
 * Avoid race-prone second "scrub" of system keyspace (CASSANDRA-6797)
 * Pool CqlRecordWriter clients by inetaddress rather than Range
   (CASSANDRA-6665)
 * Fix compaction_history timestamps (CASSANDRA-6784)
 * Compare scores of full replica ordering in DES (CASSANDRA-6683)
 * fix CME in SessionInfo updateProgress affecting netstats (CASSANDRA-6577)
 * Allow repairing between specific replicas (CASSANDRA-6440)
 * Allow per-dc enabling of hints (CASSANDRA-6157)
 * Add compatibility for Hadoop 0.2.x (CASSANDRA-5201)
 * Fix EstimatedHistogram races (CASSANDRA-6682)
 * Failure detector correctly converts initial value to nanos (CASSANDRA-6658)
 * Add nodetool taketoken to relocate vnodes (CASSANDRA-4445)
 * Expose bulk loading progress over JMX (CASSANDRA-4757)
 * Correctly handle null with IF conditions and TTL (CASSANDRA-6623)
 * Account for range/row tombstones in tombstone drop
   time histogram (CASSANDRA-6522)
 * Stop CommitLogSegment.close() from calling sync() (CASSANDRA-6652)
 * Make commitlog failure handling configurable (CASSANDRA-6364)
 * Avoid overlaps in LCS (CASSANDRA-6688)
 * Improve support for paginating over composites (CASSANDRA-4851)
 * Fix count(*) queries in a mixed cluster (CASSANDRA-6707)
 * Improve repair tasks(snapshot, differencing) concurrency (CASSANDRA-6566)
 * Fix replaying pre-2.0 commit logs (CASSANDRA-6714)
 * Add static columns to CQL3 (CASSANDRA-6561)
 * Optimize single partition batch statements (CASSANDRA-6737)
 * Disallow post-query re-ordering when paging (CASSANDRA-6722)
 * Fix potential paging bug with deleted columns (CASSANDRA-6748)
 * Fix NPE on BulkLoader caused by losing StreamEvent (CASSANDRA-6636)
 * Fix truncating compression metadata (CASSANDRA-6791)
 * Add CMSClassUnloadingEnabled JVM option (CASSANDRA-6541)
 * Catch memtable flush exceptions during shutdown (CASSANDRA-6735)
 * Fix upgradesstables NPE for non-CF-based indexes (CASSANDRA-6645)
 * Fix UPDATE updating PRIMARY KEY columns implicitly (CASSANDRA-6782)
 * Fix IllegalArgumentException when updating from 1.2 with SuperColumns
   (CASSANDRA-6733)
 * FBUtilities.singleton() should use the CF comparator (CASSANDRA-6778)
 * Fix CQLSStableWriter.addRow(Map<String, Object>) (CASSANDRA-6526)
 * Fix HSHA server introducing corrupt data (CASSANDRA-6285)
 * Fix CAS conditions for COMPACT STORAGE tables (CASSANDRA-6813)
 * Starting threads in OutboundTcpConnectionPool constructor causes race conditions (CASSANDRA-7177)
 * Allow overriding cassandra-rackdc.properties file (CASSANDRA-7072)
 * Set JMX RMI port to 7199 (CASSANDRA-7087)
 * Use LOCAL_QUORUM for data reads at LOCAL_SERIAL (CASSANDRA-6939)
 * Log a warning for large batches (CASSANDRA-6487)
 * Put nodes in hibernate when join_ring is false (CASSANDRA-6961)
 * Avoid early loading of non-system keyspaces before compaction-leftovers 
   cleanup at startup (CASSANDRA-6913)
 * Restrict Windows to parallel repairs (CASSANDRA-6907)
 * (Hadoop) Allow manually specifying start/end tokens in CFIF (CASSANDRA-6436)
 * Fix NPE in MeteredFlusher (CASSANDRA-6820)
 * Fix race processing range scan responses (CASSANDRA-6820)
 * Allow deleting snapshots from dropped keyspaces (CASSANDRA-6821)
 * Add uuid() function (CASSANDRA-6473)
 * Omit tombstones from schema digests (CASSANDRA-6862)
 * Include correct consistencyLevel in LWT timeout (CASSANDRA-6884)
 * Lower chances for losing new SSTables during nodetool refresh and
   ColumnFamilyStore.loadNewSSTables (CASSANDRA-6514)
 * Add support for DELETE ... IF EXISTS to CQL3 (CASSANDRA-5708)
 * Update hadoop_cql3_word_count example (CASSANDRA-6793)
 * Fix handling of RejectedExecution in sync Thrift server (CASSANDRA-6788)
 * Log more information when exceeding tombstone_warn_threshold (CASSANDRA-6865)
 * Fix truncate to not abort due to unreachable fat clients (CASSANDRA-6864)
 * Fix schema concurrency exceptions (CASSANDRA-6841)
 * Fix leaking validator FH in StreamWriter (CASSANDRA-6832)
 * Fix saving triggers to schema (CASSANDRA-6789)
 * Fix trigger mutations when base mutation list is immutable (CASSANDRA-6790)
 * Fix accounting in FileCacheService to allow re-using RAR (CASSANDRA-6838)
 * Fix static counter columns (CASSANDRA-6827)
 * Restore expiring->deleted (cell) compaction optimization (CASSANDRA-6844)
 * Fix CompactionManager.needsCleanup (CASSANDRA-6845)
 * Correctly compare BooleanType values other than 0 and 1 (CASSANDRA-6779)
 * Read message id as string from earlier versions (CASSANDRA-6840)
 * Properly use the Paxos consistency for (non-protocol) batch (CASSANDRA-6837)
 * Add paranoid disk failure option (CASSANDRA-6646)
 * Improve PerRowSecondaryIndex performance (CASSANDRA-6876)
 * Extend triggers to support CAS updates (CASSANDRA-6882)
 * Static columns with IF NOT EXISTS don't always work as expected (CASSANDRA-6873)
 * Fix paging with SELECT DISTINCT (CASSANDRA-6857)
 * Fix UnsupportedOperationException on CAS timeout (CASSANDRA-6923)
 * Improve MeteredFlusher handling of MF-unaffected column families
   (CASSANDRA-6867)
 * Add CqlRecordReader using native pagination (CASSANDRA-6311)
 * Add QueryHandler interface (CASSANDRA-6659)
 * Track liveRatio per-memtable, not per-CF (CASSANDRA-6945)
 * Make sure upgradesstables keeps sstable level (CASSANDRA-6958)
 * Fix LIMIT with static columns (CASSANDRA-6956)
 * Fix clash with CQL column name in thrift validation (CASSANDRA-6892)
 * Fix error with super columns in mixed 1.2-2.0 clusters (CASSANDRA-6966)
 * Fix bad skip of sstables on slice query with composite start/finish (CASSANDRA-6825)
 * Fix unintended update with conditional statement (CASSANDRA-6893)
 * Fix map element access in IF (CASSANDRA-6914)
 * Avoid costly range calculations for range queries on system keyspaces
   (CASSANDRA-6906)
 * Fix SSTable not released if stream session fails (CASSANDRA-6818)
 * Avoid build failure due to ANTLR timeout (CASSANDRA-6991)
 * Queries on compact tables can return more rows that requested (CASSANDRA-7052)
 * USING TIMESTAMP for batches does not work (CASSANDRA-7053)
 * Fix performance regression from CASSANDRA-5614 (CASSANDRA-6949)
 * Ensure that batchlog and hint timeouts do not produce hints (CASSANDRA-7058)
 * Merge groupable mutations in TriggerExecutor#execute() (CASSANDRA-7047)
 * Plug holes in resource release when wiring up StreamSession (CASSANDRA-7073)
 * Re-add parameter columns to tracing session (CASSANDRA-6942)
 * Preserves CQL metadata when updating table from thrift (CASSANDRA-6831)
Merged from 1.2:
 * Fix nodetool display with vnodes (CASSANDRA-7082)
 * Add UNLOGGED, COUNTER options to BATCH documentation (CASSANDRA-6816)
 * add extra SSL cipher suites (CASSANDRA-6613)
 * fix nodetool getsstables for blob PK (CASSANDRA-6803)
 * Fix BatchlogManager#deleteBatch() use of millisecond timestamps
   (CASSANDRA-6822)
 * Continue assassinating even if the endpoint vanishes (CASSANDRA-6787)
 * Schedule schema pulls on change (CASSANDRA-6971)
 * Non-droppable verbs shouldn't be dropped from OTC (CASSANDRA-6980)
 * Shutdown batchlog executor in SS#drain() (CASSANDRA-7025)
 * Fix batchlog to account for CF truncation records (CASSANDRA-6999)
 * Fix CQLSH parsing of functions and BLOB literals (CASSANDRA-7018)
 * Properly load trustore in the native protocol (CASSANDRA-6847)
 * Always clean up references in SerializingCache (CASSANDRA-6994)
 * Don't shut MessagingService down when replacing a node (CASSANDRA-6476)
 * fix npe when doing -Dcassandra.fd_initial_value_ms (CASSANDRA-6751)


2.1.0-beta1
 * Add flush directory distinct from compaction directories (CASSANDRA-6357)
 * Require JNA by default (CASSANDRA-6575)
 * add listsnapshots command to nodetool (CASSANDRA-5742)
 * Introduce AtomicBTreeColumns (CASSANDRA-6271, 6692)
 * Multithreaded commitlog (CASSANDRA-3578)
 * allocate fixed index summary memory pool and resample cold index summaries 
   to use less memory (CASSANDRA-5519)
 * Removed multithreaded compaction (CASSANDRA-6142)
 * Parallelize fetching rows for low-cardinality indexes (CASSANDRA-1337)
 * change logging from log4j to logback (CASSANDRA-5883)
 * switch to LZ4 compression for internode communication (CASSANDRA-5887)
 * Stop using Thrift-generated Index* classes internally (CASSANDRA-5971)
 * Remove 1.2 network compatibility code (CASSANDRA-5960)
 * Remove leveled json manifest migration code (CASSANDRA-5996)
 * Remove CFDefinition (CASSANDRA-6253)
 * Use AtomicIntegerFieldUpdater in RefCountedMemory (CASSANDRA-6278)
 * User-defined types for CQL3 (CASSANDRA-5590)
 * Use of o.a.c.metrics in nodetool (CASSANDRA-5871, 6406)
 * Batch read from OTC's queue and cleanup (CASSANDRA-1632)
 * Secondary index support for collections (CASSANDRA-4511, 6383)
 * SSTable metadata(Stats.db) format change (CASSANDRA-6356)
 * Push composites support in the storage engine
   (CASSANDRA-5417, CASSANDRA-6520)
 * Add snapshot space used to cfstats (CASSANDRA-6231)
 * Add cardinality estimator for key count estimation (CASSANDRA-5906)
 * CF id is changed to be non-deterministic. Data dir/key cache are created
   uniquely for CF id (CASSANDRA-5202)
 * New counters implementation (CASSANDRA-6504)
 * Replace UnsortedColumns, EmptyColumns, TreeMapBackedSortedColumns with new
   ArrayBackedSortedColumns (CASSANDRA-6630, CASSANDRA-6662, CASSANDRA-6690)
 * Add option to use row cache with a given amount of rows (CASSANDRA-5357)
 * Avoid repairing already repaired data (CASSANDRA-5351)
 * Reject counter updates with USING TTL/TIMESTAMP (CASSANDRA-6649)
 * Replace index_interval with min/max_index_interval (CASSANDRA-6379)
 * Lift limitation that order by columns must be selected for IN queries (CASSANDRA-4911)


2.0.5
 * Reduce garbage generated by bloom filter lookups (CASSANDRA-6609)
 * Add ks.cf names to tombstone logging (CASSANDRA-6597)
 * Use LOCAL_QUORUM for LWT operations at LOCAL_SERIAL (CASSANDRA-6495)
 * Wait for gossip to settle before accepting client connections (CASSANDRA-4288)
 * Delete unfinished compaction incrementally (CASSANDRA-6086)
 * Allow specifying custom secondary index options in CQL3 (CASSANDRA-6480)
 * Improve replica pinning for cache efficiency in DES (CASSANDRA-6485)
 * Fix LOCAL_SERIAL from thrift (CASSANDRA-6584)
 * Don't special case received counts in CAS timeout exceptions (CASSANDRA-6595)
 * Add support for 2.1 global counter shards (CASSANDRA-6505)
 * Fix NPE when streaming connection is not yet established (CASSANDRA-6210)
 * Avoid rare duplicate read repair triggering (CASSANDRA-6606)
 * Fix paging discardFirst (CASSANDRA-6555)
 * Fix ArrayIndexOutOfBoundsException in 2ndary index query (CASSANDRA-6470)
 * Release sstables upon rebuilding 2i (CASSANDRA-6635)
 * Add AbstractCompactionStrategy.startup() method (CASSANDRA-6637)
 * SSTableScanner may skip rows during cleanup (CASSANDRA-6638)
 * sstables from stalled repair sessions can resurrect deleted data (CASSANDRA-6503)
 * Switch stress to use ITransportFactory (CASSANDRA-6641)
 * Fix IllegalArgumentException during prepare (CASSANDRA-6592)
 * Fix possible loss of 2ndary index entries during compaction (CASSANDRA-6517)
 * Fix direct Memory on architectures that do not support unaligned long access
   (CASSANDRA-6628)
 * Let scrub optionally skip broken counter partitions (CASSANDRA-5930)
Merged from 1.2:
 * fsync compression metadata (CASSANDRA-6531)
 * Validate CF existence on execution for prepared statement (CASSANDRA-6535)
 * Add ability to throttle batchlog replay (CASSANDRA-6550)
 * Fix executing LOCAL_QUORUM with SimpleStrategy (CASSANDRA-6545)
 * Avoid StackOverflow when using large IN queries (CASSANDRA-6567)
 * Nodetool upgradesstables includes secondary indexes (CASSANDRA-6598)
 * Paginate batchlog replay (CASSANDRA-6569)
 * skip blocking on streaming during drain (CASSANDRA-6603)
 * Improve error message when schema doesn't match loaded sstable (CASSANDRA-6262)
 * Add properties to adjust FD initial value and max interval (CASSANDRA-4375)
 * Fix preparing with batch and delete from collection (CASSANDRA-6607)
 * Fix ABSC reverse iterator's remove() method (CASSANDRA-6629)
 * Handle host ID conflicts properly (CASSANDRA-6615)
 * Move handling of migration event source to solve bootstrap race. (CASSANDRA-6648)
 * Make sure compaction throughput value doesn't overflow with int math (CASSANDRA-6647)


2.0.4
 * Allow removing snapshots of no-longer-existing CFs (CASSANDRA-6418)
 * add StorageService.stopDaemon() (CASSANDRA-4268)
 * add IRE for invalid CF supplied to get_count (CASSANDRA-5701)
 * add client encryption support to sstableloader (CASSANDRA-6378)
 * Fix accept() loop for SSL sockets post-shutdown (CASSANDRA-6468)
 * Fix size-tiered compaction in LCS L0 (CASSANDRA-6496)
 * Fix assertion failure in filterColdSSTables (CASSANDRA-6483)
 * Fix row tombstones in larger-than-memory compactions (CASSANDRA-6008)
 * Fix cleanup ClassCastException (CASSANDRA-6462)
 * Reduce gossip memory use by interning VersionedValue strings (CASSANDRA-6410)
 * Allow specifying datacenters to participate in a repair (CASSANDRA-6218)
 * Fix divide-by-zero in PCI (CASSANDRA-6403)
 * Fix setting last compacted key in the wrong level for LCS (CASSANDRA-6284)
 * Add millisecond precision formats to the timestamp parser (CASSANDRA-6395)
 * Expose a total memtable size metric for a CF (CASSANDRA-6391)
 * cqlsh: handle symlinks properly (CASSANDRA-6425)
 * Fix potential infinite loop when paging query with IN (CASSANDRA-6464)
 * Fix assertion error in AbstractQueryPager.discardFirst (CASSANDRA-6447)
 * Fix streaming older SSTable yields unnecessary tombstones (CASSANDRA-6527)
Merged from 1.2:
 * Improved error message on bad properties in DDL queries (CASSANDRA-6453)
 * Randomize batchlog candidates selection (CASSANDRA-6481)
 * Fix thundering herd on endpoint cache invalidation (CASSANDRA-6345, 6485)
 * Improve batchlog write performance with vnodes (CASSANDRA-6488)
 * cqlsh: quote single quotes in strings inside collections (CASSANDRA-6172)
 * Improve gossip performance for typical messages (CASSANDRA-6409)
 * Throw IRE if a prepared statement has more markers than supported 
   (CASSANDRA-5598)
 * Expose Thread metrics for the native protocol server (CASSANDRA-6234)
 * Change snapshot response message verb to INTERNAL to avoid dropping it 
   (CASSANDRA-6415)
 * Warn when collection read has > 65K elements (CASSANDRA-5428)
 * Fix cache persistence when both row and key cache are enabled 
   (CASSANDRA-6413)
 * (Hadoop) add describe_local_ring (CASSANDRA-6268)
 * Fix handling of concurrent directory creation failure (CASSANDRA-6459)
 * Allow executing CREATE statements multiple times (CASSANDRA-6471)
 * Don't send confusing info with timeouts (CASSANDRA-6491)
 * Don't resubmit counter mutation runnables internally (CASSANDRA-6427)
 * Don't drop local mutations without a hint (CASSANDRA-6510)
 * Don't allow null max_hint_window_in_ms (CASSANDRA-6419)
 * Validate SliceRange start and finish lengths (CASSANDRA-6521)


2.0.3
 * Fix FD leak on slice read path (CASSANDRA-6275)
 * Cancel read meter task when closing SSTR (CASSANDRA-6358)
 * free off-heap IndexSummary during bulk (CASSANDRA-6359)
 * Recover from IOException in accept() thread (CASSANDRA-6349)
 * Improve Gossip tolerance of abnormally slow tasks (CASSANDRA-6338)
 * Fix trying to hint timed out counter writes (CASSANDRA-6322)
 * Allow restoring specific columnfamilies from archived CL (CASSANDRA-4809)
 * Avoid flushing compaction_history after each operation (CASSANDRA-6287)
 * Fix repair assertion error when tombstones expire (CASSANDRA-6277)
 * Skip loading corrupt key cache (CASSANDRA-6260)
 * Fixes for compacting larger-than-memory rows (CASSANDRA-6274)
 * Compact hottest sstables first and optionally omit coldest from
   compaction entirely (CASSANDRA-6109)
 * Fix modifying column_metadata from thrift (CASSANDRA-6182)
 * cqlsh: fix LIST USERS output (CASSANDRA-6242)
 * Add IRequestSink interface (CASSANDRA-6248)
 * Update memtable size while flushing (CASSANDRA-6249)
 * Provide hooks around CQL2/CQL3 statement execution (CASSANDRA-6252)
 * Require Permission.SELECT for CAS updates (CASSANDRA-6247)
 * New CQL-aware SSTableWriter (CASSANDRA-5894)
 * Reject CAS operation when the protocol v1 is used (CASSANDRA-6270)
 * Correctly throw error when frame too large (CASSANDRA-5981)
 * Fix serialization bug in PagedRange with 2ndary indexes (CASSANDRA-6299)
 * Fix CQL3 table validation in Thrift (CASSANDRA-6140)
 * Fix bug missing results with IN clauses (CASSANDRA-6327)
 * Fix paging with reversed slices (CASSANDRA-6343)
 * Set minTimestamp correctly to be able to drop expired sstables (CASSANDRA-6337)
 * Support NaN and Infinity as float literals (CASSANDRA-6003)
 * Remove RF from nodetool ring output (CASSANDRA-6289)
 * Fix attempting to flush empty rows (CASSANDRA-6374)
 * Fix potential out of bounds exception when paging (CASSANDRA-6333)
Merged from 1.2:
 * Optimize FD phi calculation (CASSANDRA-6386)
 * Improve initial FD phi estimate when starting up (CASSANDRA-6385)
 * Don't list CQL3 table in CLI describe even if named explicitely 
   (CASSANDRA-5750)
 * Invalidate row cache when dropping CF (CASSANDRA-6351)
 * add non-jamm path for cached statements (CASSANDRA-6293)
 * add windows bat files for shell commands (CASSANDRA-6145)
 * Require logging in for Thrift CQL2/3 statement preparation (CASSANDRA-6254)
 * restrict max_num_tokens to 1536 (CASSANDRA-6267)
 * Nodetool gets default JMX port from cassandra-env.sh (CASSANDRA-6273)
 * make calculatePendingRanges asynchronous (CASSANDRA-6244)
 * Remove blocking flushes in gossip thread (CASSANDRA-6297)
 * Fix potential socket leak in connectionpool creation (CASSANDRA-6308)
 * Allow LOCAL_ONE/LOCAL_QUORUM to work with SimpleStrategy (CASSANDRA-6238)
 * cqlsh: handle 'null' as session duration (CASSANDRA-6317)
 * Fix json2sstable handling of range tombstones (CASSANDRA-6316)
 * Fix missing one row in reverse query (CASSANDRA-6330)
 * Fix reading expired row value from row cache (CASSANDRA-6325)
 * Fix AssertionError when doing set element deletion (CASSANDRA-6341)
 * Make CL code for the native protocol match the one in C* 2.0
   (CASSANDRA-6347)
 * Disallow altering CQL3 table from thrift (CASSANDRA-6370)
 * Fix size computation of prepared statement (CASSANDRA-6369)


2.0.2
 * Update FailureDetector to use nanontime (CASSANDRA-4925)
 * Fix FileCacheService regressions (CASSANDRA-6149)
 * Never return WriteTimeout for CL.ANY (CASSANDRA-6132)
 * Fix race conditions in bulk loader (CASSANDRA-6129)
 * Add configurable metrics reporting (CASSANDRA-4430)
 * drop queries exceeding a configurable number of tombstones (CASSANDRA-6117)
 * Track and persist sstable read activity (CASSANDRA-5515)
 * Fixes for speculative retry (CASSANDRA-5932, CASSANDRA-6194)
 * Improve memory usage of metadata min/max column names (CASSANDRA-6077)
 * Fix thrift validation refusing row markers on CQL3 tables (CASSANDRA-6081)
 * Fix insertion of collections with CAS (CASSANDRA-6069)
 * Correctly send metadata on SELECT COUNT (CASSANDRA-6080)
 * Track clients' remote addresses in ClientState (CASSANDRA-6070)
 * Create snapshot dir if it does not exist when migrating
   leveled manifest (CASSANDRA-6093)
 * make sequential nodetool repair the default (CASSANDRA-5950)
 * Add more hooks for compaction strategy implementations (CASSANDRA-6111)
 * Fix potential NPE on composite 2ndary indexes (CASSANDRA-6098)
 * Delete can potentially be skipped in batch (CASSANDRA-6115)
 * Allow alter keyspace on system_traces (CASSANDRA-6016)
 * Disallow empty column names in cql (CASSANDRA-6136)
 * Use Java7 file-handling APIs and fix file moving on Windows (CASSANDRA-5383)
 * Save compaction history to system keyspace (CASSANDRA-5078)
 * Fix NPE if StorageService.getOperationMode() is executed before full startup (CASSANDRA-6166)
 * CQL3: support pre-epoch longs for TimestampType (CASSANDRA-6212)
 * Add reloadtriggers command to nodetool (CASSANDRA-4949)
 * cqlsh: ignore empty 'value alias' in DESCRIBE (CASSANDRA-6139)
 * Fix sstable loader (CASSANDRA-6205)
 * Reject bootstrapping if the node already exists in gossip (CASSANDRA-5571)
 * Fix NPE while loading paxos state (CASSANDRA-6211)
 * cqlsh: add SHOW SESSION <tracing-session> command (CASSANDRA-6228)
Merged from 1.2:
 * (Hadoop) Require CFRR batchSize to be at least 2 (CASSANDRA-6114)
 * Add a warning for small LCS sstable size (CASSANDRA-6191)
 * Add ability to list specific KS/CF combinations in nodetool cfstats (CASSANDRA-4191)
 * Mark CF clean if a mutation raced the drop and got it marked dirty (CASSANDRA-5946)
 * Add a LOCAL_ONE consistency level (CASSANDRA-6202)
 * Limit CQL prepared statement cache by size instead of count (CASSANDRA-6107)
 * Tracing should log write failure rather than raw exceptions (CASSANDRA-6133)
 * lock access to TM.endpointToHostIdMap (CASSANDRA-6103)
 * Allow estimated memtable size to exceed slab allocator size (CASSANDRA-6078)
 * Start MeteredFlusher earlier to prevent OOM during CL replay (CASSANDRA-6087)
 * Avoid sending Truncate command to fat clients (CASSANDRA-6088)
 * Allow where clause conditions to be in parenthesis (CASSANDRA-6037)
 * Do not open non-ssl storage port if encryption option is all (CASSANDRA-3916)
 * Move batchlog replay to its own executor (CASSANDRA-6079)
 * Add tombstone debug threshold and histogram (CASSANDRA-6042, 6057)
 * Enable tcp keepalive on incoming connections (CASSANDRA-4053)
 * Fix fat client schema pull NPE (CASSANDRA-6089)
 * Fix memtable flushing for indexed tables (CASSANDRA-6112)
 * Fix skipping columns with multiple slices (CASSANDRA-6119)
 * Expose connected thrift + native client counts (CASSANDRA-5084)
 * Optimize auth setup (CASSANDRA-6122)
 * Trace index selection (CASSANDRA-6001)
 * Update sstablesPerReadHistogram to use biased sampling (CASSANDRA-6164)
 * Log UnknownColumnfamilyException when closing socket (CASSANDRA-5725)
 * Properly error out on CREATE INDEX for counters table (CASSANDRA-6160)
 * Handle JMX notification failure for repair (CASSANDRA-6097)
 * (Hadoop) Fetch no more than 128 splits in parallel (CASSANDRA-6169)
 * stress: add username/password authentication support (CASSANDRA-6068)
 * Fix indexed queries with row cache enabled on parent table (CASSANDRA-5732)
 * Fix compaction race during columnfamily drop (CASSANDRA-5957)
 * Fix validation of empty column names for compact tables (CASSANDRA-6152)
 * Skip replaying mutations that pass CRC but fail to deserialize (CASSANDRA-6183)
 * Rework token replacement to use replace_address (CASSANDRA-5916)
 * Fix altering column types (CASSANDRA-6185)
 * cqlsh: fix CREATE/ALTER WITH completion (CASSANDRA-6196)
 * add windows bat files for shell commands (CASSANDRA-6145)
 * Fix potential stack overflow during range tombstones insertion (CASSANDRA-6181)
 * (Hadoop) Make LOCAL_ONE the default consistency level (CASSANDRA-6214)


2.0.1
 * Fix bug that could allow reading deleted data temporarily (CASSANDRA-6025)
 * Improve memory use defaults (CASSANDRA-6059)
 * Make ThriftServer more easlly extensible (CASSANDRA-6058)
 * Remove Hadoop dependency from ITransportFactory (CASSANDRA-6062)
 * add file_cache_size_in_mb setting (CASSANDRA-5661)
 * Improve error message when yaml contains invalid properties (CASSANDRA-5958)
 * Improve leveled compaction's ability to find non-overlapping L0 compactions
   to work on concurrently (CASSANDRA-5921)
 * Notify indexer of columns shadowed by range tombstones (CASSANDRA-5614)
 * Log Merkle tree stats (CASSANDRA-2698)
 * Switch from crc32 to adler32 for compressed sstable checksums (CASSANDRA-5862)
 * Improve offheap memcpy performance (CASSANDRA-5884)
 * Use a range aware scanner for cleanup (CASSANDRA-2524)
 * Cleanup doesn't need to inspect sstables that contain only local data
   (CASSANDRA-5722)
 * Add ability for CQL3 to list partition keys (CASSANDRA-4536)
 * Improve native protocol serialization (CASSANDRA-5664)
 * Upgrade Thrift to 0.9.1 (CASSANDRA-5923)
 * Require superuser status for adding triggers (CASSANDRA-5963)
 * Make standalone scrubber handle old and new style leveled manifest
   (CASSANDRA-6005)
 * Fix paxos bugs (CASSANDRA-6012, 6013, 6023)
 * Fix paged ranges with multiple replicas (CASSANDRA-6004)
 * Fix potential AssertionError during tracing (CASSANDRA-6041)
 * Fix NPE in sstablesplit (CASSANDRA-6027)
 * Migrate pre-2.0 key/value/column aliases to system.schema_columns
   (CASSANDRA-6009)
 * Paging filter empty rows too agressively (CASSANDRA-6040)
 * Support variadic parameters for IN clauses (CASSANDRA-4210)
 * cqlsh: return the result of CAS writes (CASSANDRA-5796)
 * Fix validation of IN clauses with 2ndary indexes (CASSANDRA-6050)
 * Support named bind variables in CQL (CASSANDRA-6033)
Merged from 1.2:
 * Allow cache-keys-to-save to be set at runtime (CASSANDRA-5980)
 * Avoid second-guessing out-of-space state (CASSANDRA-5605)
 * Tuning knobs for dealing with large blobs and many CFs (CASSANDRA-5982)
 * (Hadoop) Fix CQLRW for thrift tables (CASSANDRA-6002)
 * Fix possible divide-by-zero in HHOM (CASSANDRA-5990)
 * Allow local batchlog writes for CL.ANY (CASSANDRA-5967)
 * Upgrade metrics-core to version 2.2.0 (CASSANDRA-5947)
 * Fix CqlRecordWriter with composite keys (CASSANDRA-5949)
 * Add snitch, schema version, cluster, partitioner to JMX (CASSANDRA-5881)
 * Allow disabling SlabAllocator (CASSANDRA-5935)
 * Make user-defined compaction JMX blocking (CASSANDRA-4952)
 * Fix streaming does not transfer wrapped range (CASSANDRA-5948)
 * Fix loading index summary containing empty key (CASSANDRA-5965)
 * Correctly handle limits in CompositesSearcher (CASSANDRA-5975)
 * Pig: handle CQL collections (CASSANDRA-5867)
 * Pass the updated cf to the PRSI index() method (CASSANDRA-5999)
 * Allow empty CQL3 batches (as no-op) (CASSANDRA-5994)
 * Support null in CQL3 functions (CASSANDRA-5910)
 * Replace the deprecated MapMaker with CacheLoader (CASSANDRA-6007)
 * Add SSTableDeletingNotification to DataTracker (CASSANDRA-6010)
 * Fix snapshots in use get deleted during snapshot repair (CASSANDRA-6011)
 * Move hints and exception count to o.a.c.metrics (CASSANDRA-6017)
 * Fix memory leak in snapshot repair (CASSANDRA-6047)
 * Fix sstable2sjon for CQL3 tables (CASSANDRA-5852)


2.0.0
 * Fix thrift validation when inserting into CQL3 tables (CASSANDRA-5138)
 * Fix periodic memtable flushing behavior with clean memtables (CASSANDRA-5931)
 * Fix dateOf() function for pre-2.0 timestamp columns (CASSANDRA-5928)
 * Fix SSTable unintentionally loads BF when opened for batch (CASSANDRA-5938)
 * Add stream session progress to JMX (CASSANDRA-4757)
 * Fix NPE during CAS operation (CASSANDRA-5925)
Merged from 1.2:
 * Fix getBloomFilterDiskSpaceUsed for AlwaysPresentFilter (CASSANDRA-5900)
 * Don't announce schema version until we've loaded the changes locally
   (CASSANDRA-5904)
 * Fix to support off heap bloom filters size greater than 2 GB (CASSANDRA-5903)
 * Properly handle parsing huge map and set literals (CASSANDRA-5893)


2.0.0-rc2
 * enable vnodes by default (CASSANDRA-5869)
 * fix CAS contention timeout (CASSANDRA-5830)
 * fix HsHa to respect max frame size (CASSANDRA-4573)
 * Fix (some) 2i on composite components omissions (CASSANDRA-5851)
 * cqlsh: add DESCRIBE FULL SCHEMA variant (CASSANDRA-5880)
Merged from 1.2:
 * Correctly validate sparse composite cells in scrub (CASSANDRA-5855)
 * Add KeyCacheHitRate metric to CF metrics (CASSANDRA-5868)
 * cqlsh: add support for multiline comments (CASSANDRA-5798)
 * Handle CQL3 SELECT duplicate IN restrictions on clustering columns
   (CASSANDRA-5856)


2.0.0-rc1
 * improve DecimalSerializer performance (CASSANDRA-5837)
 * fix potential spurious wakeup in AsyncOneResponse (CASSANDRA-5690)
 * fix schema-related trigger issues (CASSANDRA-5774)
 * Better validation when accessing CQL3 table from thrift (CASSANDRA-5138)
 * Fix assertion error during repair (CASSANDRA-5801)
 * Fix range tombstone bug (CASSANDRA-5805)
 * DC-local CAS (CASSANDRA-5797)
 * Add a native_protocol_version column to the system.local table (CASSANRDA-5819)
 * Use index_interval from cassandra.yaml when upgraded (CASSANDRA-5822)
 * Fix buffer underflow on socket close (CASSANDRA-5792)
Merged from 1.2:
 * Fix reading DeletionTime from 1.1-format sstables (CASSANDRA-5814)
 * cqlsh: add collections support to COPY (CASSANDRA-5698)
 * retry important messages for any IOException (CASSANDRA-5804)
 * Allow empty IN relations in SELECT/UPDATE/DELETE statements (CASSANDRA-5626)
 * cqlsh: fix crashing on Windows due to libedit detection (CASSANDRA-5812)
 * fix bulk-loading compressed sstables (CASSANDRA-5820)
 * (Hadoop) fix quoting in CqlPagingRecordReader and CqlRecordWriter 
   (CASSANDRA-5824)
 * update default LCS sstable size to 160MB (CASSANDRA-5727)
 * Allow compacting 2Is via nodetool (CASSANDRA-5670)
 * Hex-encode non-String keys in OPP (CASSANDRA-5793)
 * nodetool history logging (CASSANDRA-5823)
 * (Hadoop) fix support for Thrift tables in CqlPagingRecordReader 
   (CASSANDRA-5752)
 * add "all time blocked" to StatusLogger output (CASSANDRA-5825)
 * Future-proof inter-major-version schema migrations (CASSANDRA-5845)
 * (Hadoop) add CqlPagingRecordReader support for ReversedType in Thrift table
   (CASSANDRA-5718)
 * Add -no-snapshot option to scrub (CASSANDRA-5891)
 * Fix to support off heap bloom filters size greater than 2 GB (CASSANDRA-5903)
 * Properly handle parsing huge map and set literals (CASSANDRA-5893)
 * Fix LCS L0 compaction may overlap in L1 (CASSANDRA-5907)
 * New sstablesplit tool to split large sstables offline (CASSANDRA-4766)
 * Fix potential deadlock in native protocol server (CASSANDRA-5926)
 * Disallow incompatible type change in CQL3 (CASSANDRA-5882)
Merged from 1.1:
 * Correctly validate sparse composite cells in scrub (CASSANDRA-5855)


2.0.0-beta2
 * Replace countPendingHints with Hints Created metric (CASSANDRA-5746)
 * Allow nodetool with no args, and with help to run without a server (CASSANDRA-5734)
 * Cleanup AbstractType/TypeSerializer classes (CASSANDRA-5744)
 * Remove unimplemented cli option schema-mwt (CASSANDRA-5754)
 * Support range tombstones in thrift (CASSANDRA-5435)
 * Normalize table-manipulating CQL3 statements' class names (CASSANDRA-5759)
 * cqlsh: add missing table options to DESCRIBE output (CASSANDRA-5749)
 * Fix assertion error during repair (CASSANDRA-5757)
 * Fix bulkloader (CASSANDRA-5542)
 * Add LZ4 compression to the native protocol (CASSANDRA-5765)
 * Fix bugs in the native protocol v2 (CASSANDRA-5770)
 * CAS on 'primary key only' table (CASSANDRA-5715)
 * Support streaming SSTables of old versions (CASSANDRA-5772)
 * Always respect protocol version in native protocol (CASSANDRA-5778)
 * Fix ConcurrentModificationException during streaming (CASSANDRA-5782)
 * Update deletion timestamp in Commit#updatesWithPaxosTime (CASSANDRA-5787)
 * Thrift cas() method crashes if input columns are not sorted (CASSANDRA-5786)
 * Order columns names correctly when querying for CAS (CASSANDRA-5788)
 * Fix streaming retry (CASSANDRA-5775)
Merged from 1.2:
 * if no seeds can be a reached a node won't start in a ring by itself (CASSANDRA-5768)
 * add cassandra.unsafesystem property (CASSANDRA-5704)
 * (Hadoop) quote identifiers in CqlPagingRecordReader (CASSANDRA-5763)
 * Add replace_node functionality for vnodes (CASSANDRA-5337)
 * Add timeout events to query traces (CASSANDRA-5520)
 * Fix serialization of the LEFT gossip value (CASSANDRA-5696)
 * Pig: support for cql3 tables (CASSANDRA-5234)
 * Fix skipping range tombstones with reverse queries (CASSANDRA-5712)
 * Expire entries out of ThriftSessionManager (CASSANDRA-5719)
 * Don't keep ancestor information in memory (CASSANDRA-5342)
 * Expose native protocol server status in nodetool info (CASSANDRA-5735)
 * Fix pathetic performance of range tombstones (CASSANDRA-5677)
 * Fix querying with an empty (impossible) range (CASSANDRA-5573)
 * cqlsh: handle CUSTOM 2i in DESCRIBE output (CASSANDRA-5760)
 * Fix minor bug in Range.intersects(Bound) (CASSANDRA-5771)
 * cqlsh: handle disabled compression in DESCRIBE output (CASSANDRA-5766)
 * Ensure all UP events are notified on the native protocol (CASSANDRA-5769)
 * Fix formatting of sstable2json with multiple -k arguments (CASSANDRA-5781)
 * Don't rely on row marker for queries in general to hide lost markers
   after TTL expires (CASSANDRA-5762)
 * Sort nodetool help output (CASSANDRA-5776)
 * Fix column expiring during 2 phases compaction (CASSANDRA-5799)
 * now() is being rejected in INSERTs when inside collections (CASSANDRA-5795)


2.0.0-beta1
 * Add support for indexing clustered columns (CASSANDRA-5125)
 * Removed on-heap row cache (CASSANDRA-5348)
 * use nanotime consistently for node-local timeouts (CASSANDRA-5581)
 * Avoid unnecessary second pass on name-based queries (CASSANDRA-5577)
 * Experimental triggers (CASSANDRA-1311)
 * JEMalloc support for off-heap allocation (CASSANDRA-3997)
 * Single-pass compaction (CASSANDRA-4180)
 * Removed token range bisection (CASSANDRA-5518)
 * Removed compatibility with pre-1.2.5 sstables and network messages
   (CASSANDRA-5511)
 * removed PBSPredictor (CASSANDRA-5455)
 * CAS support (CASSANDRA-5062, 5441, 5442, 5443, 5619, 5667)
 * Leveled compaction performs size-tiered compactions in L0 
   (CASSANDRA-5371, 5439)
 * Add yaml network topology snitch for mixed ec2/other envs (CASSANDRA-5339)
 * Log when a node is down longer than the hint window (CASSANDRA-4554)
 * Optimize tombstone creation for ExpiringColumns (CASSANDRA-4917)
 * Improve LeveledScanner work estimation (CASSANDRA-5250, 5407)
 * Replace compaction lock with runWithCompactionsDisabled (CASSANDRA-3430)
 * Change Message IDs to ints (CASSANDRA-5307)
 * Move sstable level information into the Stats component, removing the
   need for a separate Manifest file (CASSANDRA-4872)
 * avoid serializing to byte[] on commitlog append (CASSANDRA-5199)
 * make index_interval configurable per columnfamily (CASSANDRA-3961, CASSANDRA-5650)
 * add default_time_to_live (CASSANDRA-3974)
 * add memtable_flush_period_in_ms (CASSANDRA-4237)
 * replace supercolumns internally by composites (CASSANDRA-3237, 5123)
 * upgrade thrift to 0.9.0 (CASSANDRA-3719)
 * drop unnecessary keyspace parameter from user-defined compaction API 
   (CASSANDRA-5139)
 * more robust solution to incomplete compactions + counters (CASSANDRA-5151)
 * Change order of directory searching for c*.in.sh (CASSANDRA-3983)
 * Add tool to reset SSTable compaction level for LCS (CASSANDRA-5271)
 * Allow custom configuration loader (CASSANDRA-5045)
 * Remove memory emergency pressure valve logic (CASSANDRA-3534)
 * Reduce request latency with eager retry (CASSANDRA-4705)
 * cqlsh: Remove ASSUME command (CASSANDRA-5331)
 * Rebuild BF when loading sstables if bloom_filter_fp_chance
   has changed since compaction (CASSANDRA-5015)
 * remove row-level bloom filters (CASSANDRA-4885)
 * Change Kernel Page Cache skipping into row preheating (disabled by default)
   (CASSANDRA-4937)
 * Improve repair by deciding on a gcBefore before sending
   out TreeRequests (CASSANDRA-4932)
 * Add an official way to disable compactions (CASSANDRA-5074)
 * Reenable ALTER TABLE DROP with new semantics (CASSANDRA-3919)
 * Add binary protocol versioning (CASSANDRA-5436)
 * Swap THshaServer for TThreadedSelectorServer (CASSANDRA-5530)
 * Add alias support to SELECT statement (CASSANDRA-5075)
 * Don't create empty RowMutations in CommitLogReplayer (CASSANDRA-5541)
 * Use range tombstones when dropping cfs/columns from schema (CASSANDRA-5579)
 * cqlsh: drop CQL2/CQL3-beta support (CASSANDRA-5585)
 * Track max/min column names in sstables to be able to optimize slice
   queries (CASSANDRA-5514, CASSANDRA-5595, CASSANDRA-5600)
 * Binary protocol: allow batching already prepared statements (CASSANDRA-4693)
 * Allow preparing timestamp, ttl and limit in CQL3 queries (CASSANDRA-4450)
 * Support native link w/o JNA in Java7 (CASSANDRA-3734)
 * Use SASL authentication in binary protocol v2 (CASSANDRA-5545)
 * Replace Thrift HsHa with LMAX Disruptor based implementation (CASSANDRA-5582)
 * cqlsh: Add row count to SELECT output (CASSANDRA-5636)
 * Include a timestamp with all read commands to determine column expiration
   (CASSANDRA-5149)
 * Streaming 2.0 (CASSANDRA-5286, 5699)
 * Conditional create/drop ks/table/index statements in CQL3 (CASSANDRA-2737)
 * more pre-table creation property validation (CASSANDRA-5693)
 * Redesign repair messages (CASSANDRA-5426)
 * Fix ALTER RENAME post-5125 (CASSANDRA-5702)
 * Disallow renaming a 2ndary indexed column (CASSANDRA-5705)
 * Rename Table to Keyspace (CASSANDRA-5613)
 * Ensure changing column_index_size_in_kb on different nodes don't corrupt the
   sstable (CASSANDRA-5454)
 * Move resultset type information into prepare, not execute (CASSANDRA-5649)
 * Auto paging in binary protocol (CASSANDRA-4415, 5714)
 * Don't tie client side use of AbstractType to JDBC (CASSANDRA-4495)
 * Adds new TimestampType to replace DateType (CASSANDRA-5723, CASSANDRA-5729)
Merged from 1.2:
 * make starting native protocol server idempotent (CASSANDRA-5728)
 * Fix loading key cache when a saved entry is no longer valid (CASSANDRA-5706)
 * Fix serialization of the LEFT gossip value (CASSANDRA-5696)
 * cqlsh: Don't show 'null' in place of empty values (CASSANDRA-5675)
 * Race condition in detecting version on a mixed 1.1/1.2 cluster
   (CASSANDRA-5692)
 * Fix skipping range tombstones with reverse queries (CASSANDRA-5712)
 * Expire entries out of ThriftSessionManager (CASSANRDA-5719)
 * Don't keep ancestor information in memory (CASSANDRA-5342)
 * cqlsh: fix handling of semicolons inside BATCH queries (CASSANDRA-5697)


1.2.6
 * Fix tracing when operation completes before all responses arrive 
   (CASSANDRA-5668)
 * Fix cross-DC mutation forwarding (CASSANDRA-5632)
 * Reduce SSTableLoader memory usage (CASSANDRA-5555)
 * Scale hinted_handoff_throttle_in_kb to cluster size (CASSANDRA-5272)
 * (Hadoop) Add CQL3 input/output formats (CASSANDRA-4421, 5622)
 * (Hadoop) Fix InputKeyRange in CFIF (CASSANDRA-5536)
 * Fix dealing with ridiculously large max sstable sizes in LCS (CASSANDRA-5589)
 * Ignore pre-truncate hints (CASSANDRA-4655)
 * Move System.exit on OOM into a separate thread (CASSANDRA-5273)
 * Write row markers when serializing schema (CASSANDRA-5572)
 * Check only SSTables for the requested range when streaming (CASSANDRA-5569)
 * Improve batchlog replay behavior and hint ttl handling (CASSANDRA-5314)
 * Exclude localTimestamp from validation for tombstones (CASSANDRA-5398)
 * cqlsh: add custom prompt support (CASSANDRA-5539)
 * Reuse prepared statements in hot auth queries (CASSANDRA-5594)
 * cqlsh: add vertical output option (see EXPAND) (CASSANDRA-5597)
 * Add a rate limit option to stress (CASSANDRA-5004)
 * have BulkLoader ignore snapshots directories (CASSANDRA-5587) 
 * fix SnitchProperties logging context (CASSANDRA-5602)
 * Expose whether jna is enabled and memory is locked via JMX (CASSANDRA-5508)
 * cqlsh: fix COPY FROM with ReversedType (CASSANDRA-5610)
 * Allow creating CUSTOM indexes on collections (CASSANDRA-5615)
 * Evaluate now() function at execution time (CASSANDRA-5616)
 * Expose detailed read repair metrics (CASSANDRA-5618)
 * Correct blob literal + ReversedType parsing (CASSANDRA-5629)
 * Allow GPFS to prefer the internal IP like EC2MRS (CASSANDRA-5630)
 * fix help text for -tspw cassandra-cli (CASSANDRA-5643)
 * don't throw away initial causes exceptions for internode encryption issues 
   (CASSANDRA-5644)
 * Fix message spelling errors for cql select statements (CASSANDRA-5647)
 * Suppress custom exceptions thru jmx (CASSANDRA-5652)
 * Update CREATE CUSTOM INDEX syntax (CASSANDRA-5639)
 * Fix PermissionDetails.equals() method (CASSANDRA-5655)
 * Never allow partition key ranges in CQL3 without token() (CASSANDRA-5666)
 * Gossiper incorrectly drops AppState for an upgrading node (CASSANDRA-5660)
 * Connection thrashing during multi-region ec2 during upgrade, due to 
   messaging version (CASSANDRA-5669)
 * Avoid over reconnecting in EC2MRS (CASSANDRA-5678)
 * Fix ReadResponseSerializer.serializedSize() for digest reads (CASSANDRA-5476)
 * allow sstable2json on 2i CFs (CASSANDRA-5694)
Merged from 1.1:
 * Remove buggy thrift max message length option (CASSANDRA-5529)
 * Fix NPE in Pig's widerow mode (CASSANDRA-5488)
 * Add split size parameter to Pig and disable split combination (CASSANDRA-5544)


1.2.5
 * make BytesToken.toString only return hex bytes (CASSANDRA-5566)
 * Ensure that submitBackground enqueues at least one task (CASSANDRA-5554)
 * fix 2i updates with identical values and timestamps (CASSANDRA-5540)
 * fix compaction throttling bursty-ness (CASSANDRA-4316)
 * reduce memory consumption of IndexSummary (CASSANDRA-5506)
 * remove per-row column name bloom filters (CASSANDRA-5492)
 * Include fatal errors in trace events (CASSANDRA-5447)
 * Ensure that PerRowSecondaryIndex is notified of row-level deletes
   (CASSANDRA-5445)
 * Allow empty blob literals in CQL3 (CASSANDRA-5452)
 * Fix streaming RangeTombstones at column index boundary (CASSANDRA-5418)
 * Fix preparing statements when current keyspace is not set (CASSANDRA-5468)
 * Fix SemanticVersion.isSupportedBy minor/patch handling (CASSANDRA-5496)
 * Don't provide oldCfId for post-1.1 system cfs (CASSANDRA-5490)
 * Fix primary range ignores replication strategy (CASSANDRA-5424)
 * Fix shutdown of binary protocol server (CASSANDRA-5507)
 * Fix repair -snapshot not working (CASSANDRA-5512)
 * Set isRunning flag later in binary protocol server (CASSANDRA-5467)
 * Fix use of CQL3 functions with descending clustering order (CASSANDRA-5472)
 * Disallow renaming columns one at a time for thrift table in CQL3
   (CASSANDRA-5531)
 * cqlsh: add CLUSTERING ORDER BY support to DESCRIBE (CASSANDRA-5528)
 * Add custom secondary index support to CQL3 (CASSANDRA-5484)
 * Fix repair hanging silently on unexpected error (CASSANDRA-5229)
 * Fix Ec2Snitch regression introduced by CASSANDRA-5171 (CASSANDRA-5432)
 * Add nodetool enablebackup/disablebackup (CASSANDRA-5556)
 * cqlsh: fix DESCRIBE after case insensitive USE (CASSANDRA-5567)
Merged from 1.1
 * Add retry mechanism to OTC for non-droppable_verbs (CASSANDRA-5393)
 * Use allocator information to improve memtable memory usage estimate
   (CASSANDRA-5497)
 * Fix trying to load deleted row into row cache on startup (CASSANDRA-4463)
 * fsync leveled manifest to avoid corruption (CASSANDRA-5535)
 * Fix Bound intersection computation (CASSANDRA-5551)
 * sstablescrub now respects max memory size in cassandra.in.sh (CASSANDRA-5562)


1.2.4
 * Ensure that PerRowSecondaryIndex updates see the most recent values
   (CASSANDRA-5397)
 * avoid duplicate index entries ind PrecompactedRow and 
   ParallelCompactionIterable (CASSANDRA-5395)
 * remove the index entry on oldColumn when new column is a tombstone 
   (CASSANDRA-5395)
 * Change default stream throughput from 400 to 200 mbps (CASSANDRA-5036)
 * Gossiper logs DOWN for symmetry with UP (CASSANDRA-5187)
 * Fix mixing prepared statements between keyspaces (CASSANDRA-5352)
 * Fix consistency level during bootstrap - strike 3 (CASSANDRA-5354)
 * Fix transposed arguments in AlreadyExistsException (CASSANDRA-5362)
 * Improve asynchronous hint delivery (CASSANDRA-5179)
 * Fix Guava dependency version (12.0 -> 13.0.1) for Maven (CASSANDRA-5364)
 * Validate that provided CQL3 collection value are < 64K (CASSANDRA-5355)
 * Make upgradeSSTable skip current version sstables by default (CASSANDRA-5366)
 * Optimize min/max timestamp collection (CASSANDRA-5373)
 * Invalid streamId in cql binary protocol when using invalid CL 
   (CASSANDRA-5164)
 * Fix validation for IN where clauses with collections (CASSANDRA-5376)
 * Copy resultSet on count query to avoid ConcurrentModificationException 
   (CASSANDRA-5382)
 * Correctly typecheck in CQL3 even with ReversedType (CASSANDRA-5386)
 * Fix streaming compressed files when using encryption (CASSANDRA-5391)
 * cassandra-all 1.2.0 pom missing netty dependency (CASSANDRA-5392)
 * Fix writetime/ttl functions on null values (CASSANDRA-5341)
 * Fix NPE during cql3 select with token() (CASSANDRA-5404)
 * IndexHelper.skipBloomFilters won't skip non-SHA filters (CASSANDRA-5385)
 * cqlsh: Print maps ordered by key, sort sets (CASSANDRA-5413)
 * Add null syntax support in CQL3 for inserts (CASSANDRA-3783)
 * Allow unauthenticated set_keyspace() calls (CASSANDRA-5423)
 * Fix potential incremental backups race (CASSANDRA-5410)
 * Fix prepared BATCH statements with batch-level timestamps (CASSANDRA-5415)
 * Allow overriding superuser setup delay (CASSANDRA-5430)
 * cassandra-shuffle with JMX usernames and passwords (CASSANDRA-5431)
Merged from 1.1:
 * cli: Quote ks and cf names in schema output when needed (CASSANDRA-5052)
 * Fix bad default for min/max timestamp in SSTableMetadata (CASSANDRA-5372)
 * Fix cf name extraction from manifest in Directories.migrateFile() 
   (CASSANDRA-5242)
 * Support pluggable internode authentication (CASSANDRA-5401)


1.2.3
 * add check for sstable overlap within a level on startup (CASSANDRA-5327)
 * replace ipv6 colons in jmx object names (CASSANDRA-5298, 5328)
 * Avoid allocating SSTableBoundedScanner during repair when the range does 
   not intersect the sstable (CASSANDRA-5249)
 * Don't lowercase property map keys (this breaks NTS) (CASSANDRA-5292)
 * Fix composite comparator with super columns (CASSANDRA-5287)
 * Fix insufficient validation of UPDATE queries against counter cfs
   (CASSANDRA-5300)
 * Fix PropertyFileSnitch default DC/Rack behavior (CASSANDRA-5285)
 * Handle null values when executing prepared statement (CASSANDRA-5081)
 * Add netty to pom dependencies (CASSANDRA-5181)
 * Include type arguments in Thrift CQLPreparedResult (CASSANDRA-5311)
 * Fix compaction not removing columns when bf_fp_ratio is 1 (CASSANDRA-5182)
 * cli: Warn about missing CQL3 tables in schema descriptions (CASSANDRA-5309)
 * Re-enable unknown option in replication/compaction strategies option for
   backward compatibility (CASSANDRA-4795)
 * Add binary protocol support to stress (CASSANDRA-4993)
 * cqlsh: Fix COPY FROM value quoting and null handling (CASSANDRA-5305)
 * Fix repair -pr for vnodes (CASSANDRA-5329)
 * Relax CL for auth queries for non-default users (CASSANDRA-5310)
 * Fix AssertionError during repair (CASSANDRA-5245)
 * Don't announce migrations to pre-1.2 nodes (CASSANDRA-5334)
Merged from 1.1:
 * Update offline scrub for 1.0 -> 1.1 directory structure (CASSANDRA-5195)
 * add tmp flag to Descriptor hashcode (CASSANDRA-4021)
 * fix logging of "Found table data in data directories" when only system tables
   are present (CASSANDRA-5289)
 * cli: Add JMX authentication support (CASSANDRA-5080)
 * nodetool: ability to repair specific range (CASSANDRA-5280)
 * Fix possible assertion triggered in SliceFromReadCommand (CASSANDRA-5284)
 * cqlsh: Add inet type support on Windows (ipv4-only) (CASSANDRA-4801)
 * Fix race when initializing ColumnFamilyStore (CASSANDRA-5350)
 * Add UseTLAB JVM flag (CASSANDRA-5361)


1.2.2
 * fix potential for multiple concurrent compactions of the same sstables
   (CASSANDRA-5256)
 * avoid no-op caching of byte[] on commitlog append (CASSANDRA-5199)
 * fix symlinks under data dir not working (CASSANDRA-5185)
 * fix bug in compact storage metadata handling (CASSANDRA-5189)
 * Validate login for USE queries (CASSANDRA-5207)
 * cli: remove default username and password (CASSANDRA-5208)
 * configure populate_io_cache_on_flush per-CF (CASSANDRA-4694)
 * allow configuration of internode socket buffer (CASSANDRA-3378)
 * Make sstable directory picking blacklist-aware again (CASSANDRA-5193)
 * Correctly expire gossip states for edge cases (CASSANDRA-5216)
 * Improve handling of directory creation failures (CASSANDRA-5196)
 * Expose secondary indicies to the rest of nodetool (CASSANDRA-4464)
 * Binary protocol: avoid sending notification for 0.0.0.0 (CASSANDRA-5227)
 * add UseCondCardMark XX jvm settings on jdk 1.7 (CASSANDRA-4366)
 * CQL3 refactor to allow conversion function (CASSANDRA-5226)
 * Fix drop of sstables in some circumstance (CASSANDRA-5232)
 * Implement caching of authorization results (CASSANDRA-4295)
 * Add support for LZ4 compression (CASSANDRA-5038)
 * Fix missing columns in wide rows queries (CASSANDRA-5225)
 * Simplify auth setup and make system_auth ks alterable (CASSANDRA-5112)
 * Stop compactions from hanging during bootstrap (CASSANDRA-5244)
 * fix compressed streaming sending extra chunk (CASSANDRA-5105)
 * Add CQL3-based implementations of IAuthenticator and IAuthorizer
   (CASSANDRA-4898)
 * Fix timestamp-based tomstone removal logic (CASSANDRA-5248)
 * cli: Add JMX authentication support (CASSANDRA-5080)
 * Fix forceFlush behavior (CASSANDRA-5241)
 * cqlsh: Add username autocompletion (CASSANDRA-5231)
 * Fix CQL3 composite partition key error (CASSANDRA-5240)
 * Allow IN clause on last clustering key (CASSANDRA-5230)
Merged from 1.1:
 * fix start key/end token validation for wide row iteration (CASSANDRA-5168)
 * add ConfigHelper support for Thrift frame and max message sizes (CASSANDRA-5188)
 * fix nodetool repair not fail on node down (CASSANDRA-5203)
 * always collect tombstone hints (CASSANDRA-5068)
 * Fix error when sourcing file in cqlsh (CASSANDRA-5235)


1.2.1
 * stream undelivered hints on decommission (CASSANDRA-5128)
 * GossipingPropertyFileSnitch loads saved dc/rack info if needed (CASSANDRA-5133)
 * drain should flush system CFs too (CASSANDRA-4446)
 * add inter_dc_tcp_nodelay setting (CASSANDRA-5148)
 * re-allow wrapping ranges for start_token/end_token range pairitspwng (CASSANDRA-5106)
 * fix validation compaction of empty rows (CASSANDRA-5136)
 * nodetool methods to enable/disable hint storage/delivery (CASSANDRA-4750)
 * disallow bloom filter false positive chance of 0 (CASSANDRA-5013)
 * add threadpool size adjustment methods to JMXEnabledThreadPoolExecutor and 
   CompactionManagerMBean (CASSANDRA-5044)
 * fix hinting for dropped local writes (CASSANDRA-4753)
 * off-heap cache doesn't need mutable column container (CASSANDRA-5057)
 * apply disk_failure_policy to bad disks on initial directory creation 
   (CASSANDRA-4847)
 * Optimize name-based queries to use ArrayBackedSortedColumns (CASSANDRA-5043)
 * Fall back to old manifest if most recent is unparseable (CASSANDRA-5041)
 * pool [Compressed]RandomAccessReader objects on the partitioned read path
   (CASSANDRA-4942)
 * Add debug logging to list filenames processed by Directories.migrateFile 
   method (CASSANDRA-4939)
 * Expose black-listed directories via JMX (CASSANDRA-4848)
 * Log compaction merge counts (CASSANDRA-4894)
 * Minimize byte array allocation by AbstractData{Input,Output} (CASSANDRA-5090)
 * Add SSL support for the binary protocol (CASSANDRA-5031)
 * Allow non-schema system ks modification for shuffle to work (CASSANDRA-5097)
 * cqlsh: Add default limit to SELECT statements (CASSANDRA-4972)
 * cqlsh: fix DESCRIBE for 1.1 cfs in CQL3 (CASSANDRA-5101)
 * Correctly gossip with nodes >= 1.1.7 (CASSANDRA-5102)
 * Ensure CL guarantees on digest mismatch (CASSANDRA-5113)
 * Validate correctly selects on composite partition key (CASSANDRA-5122)
 * Fix exception when adding collection (CASSANDRA-5117)
 * Handle states for non-vnode clusters correctly (CASSANDRA-5127)
 * Refuse unrecognized replication and compaction strategy options (CASSANDRA-4795)
 * Pick the correct value validator in sstable2json for cql3 tables (CASSANDRA-5134)
 * Validate login for describe_keyspace, describe_keyspaces and set_keyspace
   (CASSANDRA-5144)
 * Fix inserting empty maps (CASSANDRA-5141)
 * Don't remove tokens from System table for node we know (CASSANDRA-5121)
 * fix streaming progress report for compresed files (CASSANDRA-5130)
 * Coverage analysis for low-CL queries (CASSANDRA-4858)
 * Stop interpreting dates as valid timeUUID value (CASSANDRA-4936)
 * Adds E notation for floating point numbers (CASSANDRA-4927)
 * Detect (and warn) unintentional use of the cql2 thrift methods when cql3 was
   intended (CASSANDRA-5172)
 * cli: Quote ks and cf names in schema output when needed (CASSANDRA-5052)
 * Fix cf name extraction from manifest in Directories.migrateFile() (CASSANDRA-5242)
 * Replace mistaken usage of commons-logging with slf4j (CASSANDRA-5464)
 * Ensure Jackson dependency matches lib (CASSANDRA-5126)
 * Expose droppable tombstone ratio stats over JMX (CASSANDRA-5159)
Merged from 1.1:
 * Simplify CompressedRandomAccessReader to work around JDK FD bug (CASSANDRA-5088)
 * Improve handling a changing target throttle rate mid-compaction (CASSANDRA-5087)
 * Pig: correctly decode row keys in widerow mode (CASSANDRA-5098)
 * nodetool repair command now prints progress (CASSANDRA-4767)
 * fix user defined compaction to run against 1.1 data directory (CASSANDRA-5118)
 * Fix CQL3 BATCH authorization caching (CASSANDRA-5145)
 * fix get_count returns incorrect value with TTL (CASSANDRA-5099)
 * better handling for mid-compaction failure (CASSANDRA-5137)
 * convert default marshallers list to map for better readability (CASSANDRA-5109)
 * fix ConcurrentModificationException in getBootstrapSource (CASSANDRA-5170)
 * fix sstable maxtimestamp for row deletes and pre-1.1.1 sstables (CASSANDRA-5153)
 * Fix thread growth on node removal (CASSANDRA-5175)
 * Make Ec2Region's datacenter name configurable (CASSANDRA-5155)


1.2.0
 * Disallow counters in collections (CASSANDRA-5082)
 * cqlsh: add unit tests (CASSANDRA-3920)
 * fix default bloom_filter_fp_chance for LeveledCompactionStrategy (CASSANDRA-5093)
Merged from 1.1:
 * add validation for get_range_slices with start_key and end_token (CASSANDRA-5089)


1.2.0-rc2
 * fix nodetool ownership display with vnodes (CASSANDRA-5065)
 * cqlsh: add DESCRIBE KEYSPACES command (CASSANDRA-5060)
 * Fix potential infinite loop when reloading CFS (CASSANDRA-5064)
 * Fix SimpleAuthorizer example (CASSANDRA-5072)
 * cqlsh: force CL.ONE for tracing and system.schema* queries (CASSANDRA-5070)
 * Includes cassandra-shuffle in the debian package (CASSANDRA-5058)
Merged from 1.1:
 * fix multithreaded compaction deadlock (CASSANDRA-4492)
 * fix temporarily missing schema after upgrade from pre-1.1.5 (CASSANDRA-5061)
 * Fix ALTER TABLE overriding compression options with defaults
   (CASSANDRA-4996, 5066)
 * fix specifying and altering crc_check_chance (CASSANDRA-5053)
 * fix Murmur3Partitioner ownership% calculation (CASSANDRA-5076)
 * Don't expire columns sooner than they should in 2ndary indexes (CASSANDRA-5079)


1.2-rc1
 * rename rpc_timeout settings to request_timeout (CASSANDRA-5027)
 * add BF with 0.1 FP to LCS by default (CASSANDRA-5029)
 * Fix preparing insert queries (CASSANDRA-5016)
 * Fix preparing queries with counter increment (CASSANDRA-5022)
 * Fix preparing updates with collections (CASSANDRA-5017)
 * Don't generate UUID based on other node address (CASSANDRA-5002)
 * Fix message when trying to alter a clustering key type (CASSANDRA-5012)
 * Update IAuthenticator to match the new IAuthorizer (CASSANDRA-5003)
 * Fix inserting only a key in CQL3 (CASSANDRA-5040)
 * Fix CQL3 token() function when used with strings (CASSANDRA-5050)
Merged from 1.1:
 * reduce log spam from invalid counter shards (CASSANDRA-5026)
 * Improve schema propagation performance (CASSANDRA-5025)
 * Fix for IndexHelper.IndexFor throws OOB Exception (CASSANDRA-5030)
 * cqlsh: make it possible to describe thrift CFs (CASSANDRA-4827)
 * cqlsh: fix timestamp formatting on some platforms (CASSANDRA-5046)


1.2-beta3
 * make consistency level configurable in cqlsh (CASSANDRA-4829)
 * fix cqlsh rendering of blob fields (CASSANDRA-4970)
 * fix cqlsh DESCRIBE command (CASSANDRA-4913)
 * save truncation position in system table (CASSANDRA-4906)
 * Move CompressionMetadata off-heap (CASSANDRA-4937)
 * allow CLI to GET cql3 columnfamily data (CASSANDRA-4924)
 * Fix rare race condition in getExpireTimeForEndpoint (CASSANDRA-4402)
 * acquire references to overlapping sstables during compaction so bloom filter
   doesn't get free'd prematurely (CASSANDRA-4934)
 * Don't share slice query filter in CQL3 SelectStatement (CASSANDRA-4928)
 * Separate tracing from Log4J (CASSANDRA-4861)
 * Exclude gcable tombstones from merkle-tree computation (CASSANDRA-4905)
 * Better printing of AbstractBounds for tracing (CASSANDRA-4931)
 * Optimize mostRecentTombstone check in CC.collectAllData (CASSANDRA-4883)
 * Change stream session ID to UUID to avoid collision from same node (CASSANDRA-4813)
 * Use Stats.db when bulk loading if present (CASSANDRA-4957)
 * Skip repair on system_trace and keyspaces with RF=1 (CASSANDRA-4956)
 * (cql3) Remove arbitrary SELECT limit (CASSANDRA-4918)
 * Correctly handle prepared operation on collections (CASSANDRA-4945)
 * Fix CQL3 LIMIT (CASSANDRA-4877)
 * Fix Stress for CQL3 (CASSANDRA-4979)
 * Remove cassandra specific exceptions from JMX interface (CASSANDRA-4893)
 * (CQL3) Force using ALLOW FILTERING on potentially inefficient queries (CASSANDRA-4915)
 * (cql3) Fix adding column when the table has collections (CASSANDRA-4982)
 * (cql3) Fix allowing collections with compact storage (CASSANDRA-4990)
 * (cql3) Refuse ttl/writetime function on collections (CASSANDRA-4992)
 * Replace IAuthority with new IAuthorizer (CASSANDRA-4874)
 * clqsh: fix KEY pseudocolumn escaping when describing Thrift tables
   in CQL3 mode (CASSANDRA-4955)
 * add basic authentication support for Pig CassandraStorage (CASSANDRA-3042)
 * fix CQL2 ALTER TABLE compaction_strategy_class altering (CASSANDRA-4965)
Merged from 1.1:
 * Fall back to old describe_splits if d_s_ex is not available (CASSANDRA-4803)
 * Improve error reporting when streaming ranges fail (CASSANDRA-5009)
 * Fix cqlsh timestamp formatting of timezone info (CASSANDRA-4746)
 * Fix assertion failure with leveled compaction (CASSANDRA-4799)
 * Check for null end_token in get_range_slice (CASSANDRA-4804)
 * Remove all remnants of removed nodes (CASSANDRA-4840)
 * Add aut-reloading of the log4j file in debian package (CASSANDRA-4855)
 * Fix estimated row cache entry size (CASSANDRA-4860)
 * reset getRangeSlice filter after finishing a row for get_paged_slice
   (CASSANDRA-4919)
 * expunge row cache post-truncate (CASSANDRA-4940)
 * Allow static CF definition with compact storage (CASSANDRA-4910)
 * Fix endless loop/compaction of schema_* CFs due to broken timestamps (CASSANDRA-4880)
 * Fix 'wrong class type' assertion in CounterColumn (CASSANDRA-4976)


1.2-beta2
 * fp rate of 1.0 disables BF entirely; LCS defaults to 1.0 (CASSANDRA-4876)
 * off-heap bloom filters for row keys (CASSANDRA_4865)
 * add extension point for sstable components (CASSANDRA-4049)
 * improve tracing output (CASSANDRA-4852, 4862)
 * make TRACE verb droppable (CASSANDRA-4672)
 * fix BulkLoader recognition of CQL3 columnfamilies (CASSANDRA-4755)
 * Sort commitlog segments for replay by id instead of mtime (CASSANDRA-4793)
 * Make hint delivery asynchronous (CASSANDRA-4761)
 * Pluggable Thrift transport factories for CLI and cqlsh (CASSANDRA-4609, 4610)
 * cassandra-cli: allow Double value type to be inserted to a column (CASSANDRA-4661)
 * Add ability to use custom TServerFactory implementations (CASSANDRA-4608)
 * optimize batchlog flushing to skip successful batches (CASSANDRA-4667)
 * include metadata for system keyspace itself in schema tables (CASSANDRA-4416)
 * add check to PropertyFileSnitch to verify presence of location for
   local node (CASSANDRA-4728)
 * add PBSPredictor consistency modeler (CASSANDRA-4261)
 * remove vestiges of Thrift unframed mode (CASSANDRA-4729)
 * optimize single-row PK lookups (CASSANDRA-4710)
 * adjust blockFor calculation to account for pending ranges due to node 
   movement (CASSANDRA-833)
 * Change CQL version to 3.0.0 and stop accepting 3.0.0-beta1 (CASSANDRA-4649)
 * (CQL3) Make prepared statement global instead of per connection 
   (CASSANDRA-4449)
 * Fix scrubbing of CQL3 created tables (CASSANDRA-4685)
 * (CQL3) Fix validation when using counter and regular columns in the same 
   table (CASSANDRA-4706)
 * Fix bug starting Cassandra with simple authentication (CASSANDRA-4648)
 * Add support for batchlog in CQL3 (CASSANDRA-4545, 4738)
 * Add support for multiple column family outputs in CFOF (CASSANDRA-4208)
 * Support repairing only the local DC nodes (CASSANDRA-4747)
 * Use rpc_address for binary protocol and change default port (CASSANDRA-4751)
 * Fix use of collections in prepared statements (CASSANDRA-4739)
 * Store more information into peers table (CASSANDRA-4351, 4814)
 * Configurable bucket size for size tiered compaction (CASSANDRA-4704)
 * Run leveled compaction in parallel (CASSANDRA-4310)
 * Fix potential NPE during CFS reload (CASSANDRA-4786)
 * Composite indexes may miss results (CASSANDRA-4796)
 * Move consistency level to the protocol level (CASSANDRA-4734, 4824)
 * Fix Subcolumn slice ends not respected (CASSANDRA-4826)
 * Fix Assertion error in cql3 select (CASSANDRA-4783)
 * Fix list prepend logic (CQL3) (CASSANDRA-4835)
 * Add booleans as literals in CQL3 (CASSANDRA-4776)
 * Allow renaming PK columns in CQL3 (CASSANDRA-4822)
 * Fix binary protocol NEW_NODE event (CASSANDRA-4679)
 * Fix potential infinite loop in tombstone compaction (CASSANDRA-4781)
 * Remove system tables accounting from schema (CASSANDRA-4850)
 * (cql3) Force provided columns in clustering key order in 
   'CLUSTERING ORDER BY' (CASSANDRA-4881)
 * Fix composite index bug (CASSANDRA-4884)
 * Fix short read protection for CQL3 (CASSANDRA-4882)
 * Add tracing support to the binary protocol (CASSANDRA-4699)
 * (cql3) Don't allow prepared marker inside collections (CASSANDRA-4890)
 * Re-allow order by on non-selected columns (CASSANDRA-4645)
 * Bug when composite index is created in a table having collections (CASSANDRA-4909)
 * log index scan subject in CompositesSearcher (CASSANDRA-4904)
Merged from 1.1:
 * add get[Row|Key]CacheEntries to CacheServiceMBean (CASSANDRA-4859)
 * fix get_paged_slice to wrap to next row correctly (CASSANDRA-4816)
 * fix indexing empty column values (CASSANDRA-4832)
 * allow JdbcDate to compose null Date objects (CASSANDRA-4830)
 * fix possible stackoverflow when compacting 1000s of sstables
   (CASSANDRA-4765)
 * fix wrong leveled compaction progress calculation (CASSANDRA-4807)
 * add a close() method to CRAR to prevent leaking file descriptors (CASSANDRA-4820)
 * fix potential infinite loop in get_count (CASSANDRA-4833)
 * fix compositeType.{get/from}String methods (CASSANDRA-4842)
 * (CQL) fix CREATE COLUMNFAMILY permissions check (CASSANDRA-4864)
 * Fix DynamicCompositeType same type comparison (CASSANDRA-4711)
 * Fix duplicate SSTable reference when stream session failed (CASSANDRA-3306)
 * Allow static CF definition with compact storage (CASSANDRA-4910)
 * Fix endless loop/compaction of schema_* CFs due to broken timestamps (CASSANDRA-4880)
 * Fix 'wrong class type' assertion in CounterColumn (CASSANDRA-4976)


1.2-beta1
 * add atomic_batch_mutate (CASSANDRA-4542, -4635)
 * increase default max_hint_window_in_ms to 3h (CASSANDRA-4632)
 * include message initiation time to replicas so they can more
   accurately drop timed-out requests (CASSANDRA-2858)
 * fix clientutil.jar dependencies (CASSANDRA-4566)
 * optimize WriteResponse (CASSANDRA-4548)
 * new metrics (CASSANDRA-4009)
 * redesign KEYS indexes to avoid read-before-write (CASSANDRA-2897)
 * debug tracing (CASSANDRA-1123)
 * parallelize row cache loading (CASSANDRA-4282)
 * Make compaction, flush JBOD-aware (CASSANDRA-4292)
 * run local range scans on the read stage (CASSANDRA-3687)
 * clean up ioexceptions (CASSANDRA-2116)
 * add disk_failure_policy (CASSANDRA-2118)
 * Introduce new json format with row level deletion (CASSANDRA-4054)
 * remove redundant "name" column from schema_keyspaces (CASSANDRA-4433)
 * improve "nodetool ring" handling of multi-dc clusters (CASSANDRA-3047)
 * update NTS calculateNaturalEndpoints to be O(N log N) (CASSANDRA-3881)
 * split up rpc timeout by operation type (CASSANDRA-2819)
 * rewrite key cache save/load to use only sequential i/o (CASSANDRA-3762)
 * update MS protocol with a version handshake + broadcast address id
   (CASSANDRA-4311)
 * multithreaded hint replay (CASSANDRA-4189)
 * add inter-node message compression (CASSANDRA-3127)
 * remove COPP (CASSANDRA-2479)
 * Track tombstone expiration and compact when tombstone content is
   higher than a configurable threshold, default 20% (CASSANDRA-3442, 4234)
 * update MurmurHash to version 3 (CASSANDRA-2975)
 * (CLI) track elapsed time for `delete' operation (CASSANDRA-4060)
 * (CLI) jline version is bumped to 1.0 to properly  support
   'delete' key function (CASSANDRA-4132)
 * Save IndexSummary into new SSTable 'Summary' component (CASSANDRA-2392, 4289)
 * Add support for range tombstones (CASSANDRA-3708)
 * Improve MessagingService efficiency (CASSANDRA-3617)
 * Avoid ID conflicts from concurrent schema changes (CASSANDRA-3794)
 * Set thrift HSHA server thread limit to unlimited by default (CASSANDRA-4277)
 * Avoids double serialization of CF id in RowMutation messages
   (CASSANDRA-4293)
 * stream compressed sstables directly with java nio (CASSANDRA-4297)
 * Support multiple ranges in SliceQueryFilter (CASSANDRA-3885)
 * Add column metadata to system column families (CASSANDRA-4018)
 * (cql3) Always use composite types by default (CASSANDRA-4329)
 * (cql3) Add support for set, map and list (CASSANDRA-3647)
 * Validate date type correctly (CASSANDRA-4441)
 * (cql3) Allow definitions with only a PK (CASSANDRA-4361)
 * (cql3) Add support for row key composites (CASSANDRA-4179)
 * improve DynamicEndpointSnitch by using reservoir sampling (CASSANDRA-4038)
 * (cql3) Add support for 2ndary indexes (CASSANDRA-3680)
 * (cql3) fix defining more than one PK to be invalid (CASSANDRA-4477)
 * remove schema agreement checking from all external APIs (Thrift, CQL and CQL3) (CASSANDRA-4487)
 * add Murmur3Partitioner and make it default for new installations (CASSANDRA-3772, 4621)
 * (cql3) update pseudo-map syntax to use map syntax (CASSANDRA-4497)
 * Finer grained exceptions hierarchy and provides error code with exceptions (CASSANDRA-3979)
 * Adds events push to binary protocol (CASSANDRA-4480)
 * Rewrite nodetool help (CASSANDRA-2293)
 * Make CQL3 the default for CQL (CASSANDRA-4640)
 * update stress tool to be able to use CQL3 (CASSANDRA-4406)
 * Accept all thrift update on CQL3 cf but don't expose their metadata (CASSANDRA-4377)
 * Replace Throttle with Guava's RateLimiter for HintedHandOff (CASSANDRA-4541)
 * fix counter add/get using CQL2 and CQL3 in stress tool (CASSANDRA-4633)
 * Add sstable count per level to cfstats (CASSANDRA-4537)
 * (cql3) Add ALTER KEYSPACE statement (CASSANDRA-4611)
 * (cql3) Allow defining default consistency levels (CASSANDRA-4448)
 * (cql3) Fix queries using LIMIT missing results (CASSANDRA-4579)
 * fix cross-version gossip messaging (CASSANDRA-4576)
 * added inet data type (CASSANDRA-4627)


1.1.6
 * Wait for writes on synchronous read digest mismatch (CASSANDRA-4792)
 * fix commitlog replay for nanotime-infected sstables (CASSANDRA-4782)
 * preflight check ttl for maximum of 20 years (CASSANDRA-4771)
 * (Pig) fix widerow input with single column rows (CASSANDRA-4789)
 * Fix HH to compact with correct gcBefore, which avoids wiping out
   undelivered hints (CASSANDRA-4772)
 * LCS will merge up to 32 L0 sstables as intended (CASSANDRA-4778)
 * NTS will default unconfigured DC replicas to zero (CASSANDRA-4675)
 * use default consistency level in counter validation if none is
   explicitly provide (CASSANDRA-4700)
 * Improve IAuthority interface by introducing fine-grained
   access permissions and grant/revoke commands (CASSANDRA-4490, 4644)
 * fix assumption error in CLI when updating/describing keyspace 
   (CASSANDRA-4322)
 * Adds offline sstablescrub to debian packaging (CASSANDRA-4642)
 * Automatic fixing of overlapping leveled sstables (CASSANDRA-4644)
 * fix error when using ORDER BY with extended selections (CASSANDRA-4689)
 * (CQL3) Fix validation for IN queries for non-PK cols (CASSANDRA-4709)
 * fix re-created keyspace disappering after 1.1.5 upgrade 
   (CASSANDRA-4698, 4752)
 * (CLI) display elapsed time in 2 fraction digits (CASSANDRA-3460)
 * add authentication support to sstableloader (CASSANDRA-4712)
 * Fix CQL3 'is reversed' logic (CASSANDRA-4716, 4759)
 * (CQL3) Don't return ReversedType in result set metadata (CASSANDRA-4717)
 * Backport adding AlterKeyspace statement (CASSANDRA-4611)
 * (CQL3) Correcty accept upper-case data types (CASSANDRA-4770)
 * Add binary protocol events for schema changes (CASSANDRA-4684)
Merged from 1.0:
 * Switch from NBHM to CHM in MessagingService's callback map, which
   prevents OOM in long-running instances (CASSANDRA-4708)


1.1.5
 * add SecondaryIndex.reload API (CASSANDRA-4581)
 * use millis + atomicint for commitlog segment creation instead of
   nanotime, which has issues under some hypervisors (CASSANDRA-4601)
 * fix FD leak in slice queries (CASSANDRA-4571)
 * avoid recursion in leveled compaction (CASSANDRA-4587)
 * increase stack size under Java7 to 180K
 * Log(info) schema changes (CASSANDRA-4547)
 * Change nodetool setcachecapcity to manipulate global caches (CASSANDRA-4563)
 * (cql3) fix setting compaction strategy (CASSANDRA-4597)
 * fix broken system.schema_* timestamps on system startup (CASSANDRA-4561)
 * fix wrong skip of cache saving (CASSANDRA-4533)
 * Avoid NPE when lost+found is in data dir (CASSANDRA-4572)
 * Respect five-minute flush moratorium after initial CL replay (CASSANDRA-4474)
 * Adds ntp as recommended in debian packaging (CASSANDRA-4606)
 * Configurable transport in CF Record{Reader|Writer} (CASSANDRA-4558)
 * (cql3) fix potential NPE with both equal and unequal restriction (CASSANDRA-4532)
 * (cql3) improves ORDER BY validation (CASSANDRA-4624)
 * Fix potential deadlock during counter writes (CASSANDRA-4578)
 * Fix cql error with ORDER BY when using IN (CASSANDRA-4612)
Merged from 1.0:
 * increase Xss to 160k to accomodate latest 1.6 JVMs (CASSANDRA-4602)
 * fix toString of hint destination tokens (CASSANDRA-4568)
 * Fix multiple values for CurrentLocal NodeID (CASSANDRA-4626)


1.1.4
 * fix offline scrub to catch >= out of order rows (CASSANDRA-4411)
 * fix cassandra-env.sh on RHEL and other non-dash-based systems 
   (CASSANDRA-4494)
Merged from 1.0:
 * (Hadoop) fix setting key length for old-style mapred api (CASSANDRA-4534)
 * (Hadoop) fix iterating through a resultset consisting entirely
   of tombstoned rows (CASSANDRA-4466)


1.1.3
 * (cqlsh) add COPY TO (CASSANDRA-4434)
 * munmap commitlog segments before rename (CASSANDRA-4337)
 * (JMX) rename getRangeKeySample to sampleKeyRange to avoid returning
   multi-MB results as an attribute (CASSANDRA-4452)
 * flush based on data size, not throughput; overwritten columns no 
   longer artificially inflate liveRatio (CASSANDRA-4399)
 * update default commitlog segment size to 32MB and total commitlog
   size to 32/1024 MB for 32/64 bit JVMs, respectively (CASSANDRA-4422)
 * avoid using global partitioner to estimate ranges in index sstables
   (CASSANDRA-4403)
 * restore pre-CASSANDRA-3862 approach to removing expired tombstones
   from row cache during compaction (CASSANDRA-4364)
 * (stress) support for CQL prepared statements (CASSANDRA-3633)
 * Correctly catch exception when Snappy cannot be loaded (CASSANDRA-4400)
 * (cql3) Support ORDER BY when IN condition is given in WHERE clause (CASSANDRA-4327)
 * (cql3) delete "component_index" column on DROP TABLE call (CASSANDRA-4420)
 * change nanoTime() to currentTimeInMillis() in schema related code (CASSANDRA-4432)
 * add a token generation tool (CASSANDRA-3709)
 * Fix LCS bug with sstable containing only 1 row (CASSANDRA-4411)
 * fix "Can't Modify Index Name" problem on CF update (CASSANDRA-4439)
 * Fix assertion error in getOverlappingSSTables during repair (CASSANDRA-4456)
 * fix nodetool's setcompactionthreshold command (CASSANDRA-4455)
 * Ensure compacted files are never used, to avoid counter overcount (CASSANDRA-4436)
Merged from 1.0:
 * Push the validation of secondary index values to the SecondaryIndexManager (CASSANDRA-4240)
 * allow dropping columns shadowed by not-yet-expired supercolumn or row
   tombstones in PrecompactedRow (CASSANDRA-4396)


1.1.2
 * Fix cleanup not deleting index entries (CASSANDRA-4379)
 * Use correct partitioner when saving + loading caches (CASSANDRA-4331)
 * Check schema before trying to export sstable (CASSANDRA-2760)
 * Raise a meaningful exception instead of NPE when PFS encounters
   an unconfigured node + no default (CASSANDRA-4349)
 * fix bug in sstable blacklisting with LCS (CASSANDRA-4343)
 * LCS no longer promotes tiny sstables out of L0 (CASSANDRA-4341)
 * skip tombstones during hint replay (CASSANDRA-4320)
 * fix NPE in compactionstats (CASSANDRA-4318)
 * enforce 1m min keycache for auto (CASSANDRA-4306)
 * Have DeletedColumn.isMFD always return true (CASSANDRA-4307)
 * (cql3) exeption message for ORDER BY constraints said primary filter can be
    an IN clause, which is misleading (CASSANDRA-4319)
 * (cql3) Reject (not yet supported) creation of 2ndardy indexes on tables with
   composite primary keys (CASSANDRA-4328)
 * Set JVM stack size to 160k for java 7 (CASSANDRA-4275)
 * cqlsh: add COPY command to load data from CSV flat files (CASSANDRA-4012)
 * CFMetaData.fromThrift to throw ConfigurationException upon error (CASSANDRA-4353)
 * Use CF comparator to sort indexed columns in SecondaryIndexManager
   (CASSANDRA-4365)
 * add strategy_options to the KSMetaData.toString() output (CASSANDRA-4248)
 * (cql3) fix range queries containing unqueried results (CASSANDRA-4372)
 * (cql3) allow updating column_alias types (CASSANDRA-4041)
 * (cql3) Fix deletion bug (CASSANDRA-4193)
 * Fix computation of overlapping sstable for leveled compaction (CASSANDRA-4321)
 * Improve scrub and allow to run it offline (CASSANDRA-4321)
 * Fix assertionError in StorageService.bulkLoad (CASSANDRA-4368)
 * (cqlsh) add option to authenticate to a keyspace at startup (CASSANDRA-4108)
 * (cqlsh) fix ASSUME functionality (CASSANDRA-4352)
 * Fix ColumnFamilyRecordReader to not return progress > 100% (CASSANDRA-3942)
Merged from 1.0:
 * Set gc_grace on index CF to 0 (CASSANDRA-4314)


1.1.1
 * add populate_io_cache_on_flush option (CASSANDRA-2635)
 * allow larger cache capacities than 2GB (CASSANDRA-4150)
 * add getsstables command to nodetool (CASSANDRA-4199)
 * apply parent CF compaction settings to secondary index CFs (CASSANDRA-4280)
 * preserve commitlog size cap when recycling segments at startup
   (CASSANDRA-4201)
 * (Hadoop) fix split generation regression (CASSANDRA-4259)
 * ignore min/max compactions settings in LCS, while preserving
   behavior that min=max=0 disables autocompaction (CASSANDRA-4233)
 * log number of rows read from saved cache (CASSANDRA-4249)
 * calculate exact size required for cleanup operations (CASSANDRA-1404)
 * avoid blocking additional writes during flush when the commitlog
   gets behind temporarily (CASSANDRA-1991)
 * enable caching on index CFs based on data CF cache setting (CASSANDRA-4197)
 * warn on invalid replication strategy creation options (CASSANDRA-4046)
 * remove [Freeable]Memory finalizers (CASSANDRA-4222)
 * include tombstone size in ColumnFamily.size, which can prevent OOM
   during sudden mass delete operations by yielding a nonzero liveRatio
   (CASSANDRA-3741)
 * Open 1 sstableScanner per level for leveled compaction (CASSANDRA-4142)
 * Optimize reads when row deletion timestamps allow us to restrict
   the set of sstables we check (CASSANDRA-4116)
 * add support for commitlog archiving and point-in-time recovery
   (CASSANDRA-3690)
 * avoid generating redundant compaction tasks during streaming
   (CASSANDRA-4174)
 * add -cf option to nodetool snapshot, and takeColumnFamilySnapshot to
   StorageService mbean (CASSANDRA-556)
 * optimize cleanup to drop entire sstables where possible (CASSANDRA-4079)
 * optimize truncate when autosnapshot is disabled (CASSANDRA-4153)
 * update caches to use byte[] keys to reduce memory overhead (CASSANDRA-3966)
 * add column limit to cli (CASSANDRA-3012, 4098)
 * clean up and optimize DataOutputBuffer, used by CQL compression and
   CompositeType (CASSANDRA-4072)
 * optimize commitlog checksumming (CASSANDRA-3610)
 * identify and blacklist corrupted SSTables from future compactions 
   (CASSANDRA-2261)
 * Move CfDef and KsDef validation out of thrift (CASSANDRA-4037)
 * Expose API to repair a user provided range (CASSANDRA-3912)
 * Add way to force the cassandra-cli to refresh its schema (CASSANDRA-4052)
 * Avoid having replicate on write tasks stacking up at CL.ONE (CASSANDRA-2889)
 * (cql3) Backwards compatibility for composite comparators in non-cql3-aware
   clients (CASSANDRA-4093)
 * (cql3) Fix order by for reversed queries (CASSANDRA-4160)
 * (cql3) Add ReversedType support (CASSANDRA-4004)
 * (cql3) Add timeuuid type (CASSANDRA-4194)
 * (cql3) Minor fixes (CASSANDRA-4185)
 * (cql3) Fix prepared statement in BATCH (CASSANDRA-4202)
 * (cql3) Reduce the list of reserved keywords (CASSANDRA-4186)
 * (cql3) Move max/min compaction thresholds to compaction strategy options
   (CASSANDRA-4187)
 * Fix exception during move when localhost is the only source (CASSANDRA-4200)
 * (cql3) Allow paging through non-ordered partitioner results (CASSANDRA-3771)
 * (cql3) Fix drop index (CASSANDRA-4192)
 * (cql3) Don't return range ghosts anymore (CASSANDRA-3982)
 * fix re-creating Keyspaces/ColumnFamilies with the same name as dropped
   ones (CASSANDRA-4219)
 * fix SecondaryIndex LeveledManifest save upon snapshot (CASSANDRA-4230)
 * fix missing arrayOffset in FBUtilities.hash (CASSANDRA-4250)
 * (cql3) Add name of parameters in CqlResultSet (CASSANDRA-4242)
 * (cql3) Correctly validate order by queries (CASSANDRA-4246)
 * rename stress to cassandra-stress for saner packaging (CASSANDRA-4256)
 * Fix exception on colum metadata with non-string comparator (CASSANDRA-4269)
 * Check for unknown/invalid compression options (CASSANDRA-4266)
 * (cql3) Adds simple access to column timestamp and ttl (CASSANDRA-4217)
 * (cql3) Fix range queries with secondary indexes (CASSANDRA-4257)
 * Better error messages from improper input in cli (CASSANDRA-3865)
 * Try to stop all compaction upon Keyspace or ColumnFamily drop (CASSANDRA-4221)
 * (cql3) Allow keyspace properties to contain hyphens (CASSANDRA-4278)
 * (cql3) Correctly validate keyspace access in create table (CASSANDRA-4296)
 * Avoid deadlock in migration stage (CASSANDRA-3882)
 * Take supercolumn names and deletion info into account in memtable throughput
   (CASSANDRA-4264)
 * Add back backward compatibility for old style replication factor (CASSANDRA-4294)
 * Preserve compatibility with pre-1.1 index queries (CASSANDRA-4262)
Merged from 1.0:
 * Fix super columns bug where cache is not updated (CASSANDRA-4190)
 * fix maxTimestamp to include row tombstones (CASSANDRA-4116)
 * (CLI) properly handle quotes in create/update keyspace commands (CASSANDRA-4129)
 * Avoids possible deadlock during bootstrap (CASSANDRA-4159)
 * fix stress tool that hangs forever on timeout or error (CASSANDRA-4128)
 * stress tool to return appropriate exit code on failure (CASSANDRA-4188)
 * fix compaction NPE when out of disk space and assertions disabled
   (CASSANDRA-3985)
 * synchronize LCS getEstimatedTasks to avoid CME (CASSANDRA-4255)
 * ensure unique streaming session id's (CASSANDRA-4223)
 * kick off background compaction when min/max thresholds change 
   (CASSANDRA-4279)
 * improve ability of STCS.getBuckets to deal with 100s of 1000s of
   sstables, such as when convertinb back from LCS (CASSANDRA-4287)
 * Oversize integer in CQL throws NumberFormatException (CASSANDRA-4291)
 * fix 1.0.x node join to mixed version cluster, other nodes >= 1.1 (CASSANDRA-4195)
 * Fix LCS splitting sstable base on uncompressed size (CASSANDRA-4419)
 * Push the validation of secondary index values to the SecondaryIndexManager (CASSANDRA-4240)
 * Don't purge columns during upgradesstables (CASSANDRA-4462)
 * Make cqlsh work with piping (CASSANDRA-4113)
 * Validate arguments for nodetool decommission (CASSANDRA-4061)
 * Report thrift status in nodetool info (CASSANDRA-4010)


1.1.0-final
 * average a reduced liveRatio estimate with the previous one (CASSANDRA-4065)
 * Allow KS and CF names up to 48 characters (CASSANDRA-4157)
 * fix stress build (CASSANDRA-4140)
 * add time remaining estimate to nodetool compactionstats (CASSANDRA-4167)
 * (cql) fix NPE in cql3 ALTER TABLE (CASSANDRA-4163)
 * (cql) Add support for CL.TWO and CL.THREE in CQL (CASSANDRA-4156)
 * (cql) Fix type in CQL3 ALTER TABLE preventing update (CASSANDRA-4170)
 * (cql) Throw invalid exception from CQL3 on obsolete options (CASSANDRA-4171)
 * (cqlsh) fix recognizing uppercase SELECT keyword (CASSANDRA-4161)
 * Pig: wide row support (CASSANDRA-3909)
Merged from 1.0:
 * avoid streaming empty files with bulk loader if sstablewriter errors out
   (CASSANDRA-3946)


1.1-rc1
 * Include stress tool in binary builds (CASSANDRA-4103)
 * (Hadoop) fix wide row iteration when last row read was deleted
   (CASSANDRA-4154)
 * fix read_repair_chance to really default to 0.1 in the cli (CASSANDRA-4114)
 * Adds caching and bloomFilterFpChange to CQL options (CASSANDRA-4042)
 * Adds posibility to autoconfigure size of the KeyCache (CASSANDRA-4087)
 * fix KEYS index from skipping results (CASSANDRA-3996)
 * Remove sliced_buffer_size_in_kb dead option (CASSANDRA-4076)
 * make loadNewSStable preserve sstable version (CASSANDRA-4077)
 * Respect 1.0 cache settings as much as possible when upgrading 
   (CASSANDRA-4088)
 * relax path length requirement for sstable files when upgrading on 
   non-Windows platforms (CASSANDRA-4110)
 * fix terminination of the stress.java when errors were encountered
   (CASSANDRA-4128)
 * Move CfDef and KsDef validation out of thrift (CASSANDRA-4037)
 * Fix get_paged_slice (CASSANDRA-4136)
 * CQL3: Support slice with exclusive start and stop (CASSANDRA-3785)
Merged from 1.0:
 * support PropertyFileSnitch in bulk loader (CASSANDRA-4145)
 * add auto_snapshot option allowing disabling snapshot before drop/truncate
   (CASSANDRA-3710)
 * allow short snitch names (CASSANDRA-4130)


1.1-beta2
 * rename loaded sstables to avoid conflicts with local snapshots
   (CASSANDRA-3967)
 * start hint replay as soon as FD notifies that the target is back up
   (CASSANDRA-3958)
 * avoid unproductive deserializing of cached rows during compaction
   (CASSANDRA-3921)
 * fix concurrency issues with CQL keyspace creation (CASSANDRA-3903)
 * Show Effective Owership via Nodetool ring <keyspace> (CASSANDRA-3412)
 * Update ORDER BY syntax for CQL3 (CASSANDRA-3925)
 * Fix BulkRecordWriter to not throw NPE if reducer gets no map data from Hadoop (CASSANDRA-3944)
 * Fix bug with counters in super columns (CASSANDRA-3821)
 * Remove deprecated merge_shard_chance (CASSANDRA-3940)
 * add a convenient way to reset a node's schema (CASSANDRA-2963)
 * fix for intermittent SchemaDisagreementException (CASSANDRA-3884)
 * CLI `list <CF>` to limit number of columns and their order (CASSANDRA-3012)
 * ignore deprecated KsDef/CfDef/ColumnDef fields in native schema (CASSANDRA-3963)
 * CLI to report when unsupported column_metadata pair was given (CASSANDRA-3959)
 * reincarnate removed and deprecated KsDef/CfDef attributes (CASSANDRA-3953)
 * Fix race between writes and read for cache (CASSANDRA-3862)
 * perform static initialization of StorageProxy on start-up (CASSANDRA-3797)
 * support trickling fsync() on writes (CASSANDRA-3950)
 * expose counters for unavailable/timeout exceptions given to thrift clients (CASSANDRA-3671)
 * avoid quadratic startup time in LeveledManifest (CASSANDRA-3952)
 * Add type information to new schema_ columnfamilies and remove thrift
   serialization for schema (CASSANDRA-3792)
 * add missing column validator options to the CLI help (CASSANDRA-3926)
 * skip reading saved key cache if CF's caching strategy is NONE or ROWS_ONLY (CASSANDRA-3954)
 * Unify migration code (CASSANDRA-4017)
Merged from 1.0:
 * cqlsh: guess correct version of Python for Arch Linux (CASSANDRA-4090)
 * (CLI) properly handle quotes in create/update keyspace commands (CASSANDRA-4129)
 * Avoids possible deadlock during bootstrap (CASSANDRA-4159)
 * fix stress tool that hangs forever on timeout or error (CASSANDRA-4128)
 * Fix super columns bug where cache is not updated (CASSANDRA-4190)
 * stress tool to return appropriate exit code on failure (CASSANDRA-4188)


1.0.9
 * improve index sampling performance (CASSANDRA-4023)
 * always compact away deleted hints immediately after handoff (CASSANDRA-3955)
 * delete hints from dropped ColumnFamilies on handoff instead of
   erroring out (CASSANDRA-3975)
 * add CompositeType ref to the CLI doc for create/update column family (CASSANDRA-3980)
 * Pig: support Counter ColumnFamilies (CASSANDRA-3973)
 * Pig: Composite column support (CASSANDRA-3684)
 * Avoid NPE during repair when a keyspace has no CFs (CASSANDRA-3988)
 * Fix division-by-zero error on get_slice (CASSANDRA-4000)
 * don't change manifest level for cleanup, scrub, and upgradesstables
   operations under LeveledCompactionStrategy (CASSANDRA-3989, 4112)
 * fix race leading to super columns assertion failure (CASSANDRA-3957)
 * fix NPE on invalid CQL delete command (CASSANDRA-3755)
 * allow custom types in CLI's assume command (CASSANDRA-4081)
 * fix totalBytes count for parallel compactions (CASSANDRA-3758)
 * fix intermittent NPE in get_slice (CASSANDRA-4095)
 * remove unnecessary asserts in native code interfaces (CASSANDRA-4096)
 * Validate blank keys in CQL to avoid assertion errors (CASSANDRA-3612)
 * cqlsh: fix bad decoding of some column names (CASSANDRA-4003)
 * cqlsh: fix incorrect padding with unicode chars (CASSANDRA-4033)
 * Fix EC2 snitch incorrectly reporting region (CASSANDRA-4026)
 * Shut down thrift during decommission (CASSANDRA-4086)
 * Expose nodetool cfhistograms for 2ndary indexes (CASSANDRA-4063)
Merged from 0.8:
 * Fix ConcurrentModificationException in gossiper (CASSANDRA-4019)


1.1-beta1
 * (cqlsh)
   + add SOURCE and CAPTURE commands, and --file option (CASSANDRA-3479)
   + add ALTER COLUMNFAMILY WITH (CASSANDRA-3523)
   + bundle Python dependencies with Cassandra (CASSANDRA-3507)
   + added to Debian package (CASSANDRA-3458)
   + display byte data instead of erroring out on decode failure 
     (CASSANDRA-3874)
 * add nodetool rebuild_index (CASSANDRA-3583)
 * add nodetool rangekeysample (CASSANDRA-2917)
 * Fix streaming too much data during move operations (CASSANDRA-3639)
 * Nodetool and CLI connect to localhost by default (CASSANDRA-3568)
 * Reduce memory used by primary index sample (CASSANDRA-3743)
 * (Hadoop) separate input/output configurations (CASSANDRA-3197, 3765)
 * avoid returning internal Cassandra classes over JMX (CASSANDRA-2805)
 * add row-level isolation via SnapTree (CASSANDRA-2893)
 * Optimize key count estimation when opening sstable on startup
   (CASSANDRA-2988)
 * multi-dc replication optimization supporting CL > ONE (CASSANDRA-3577)
 * add command to stop compactions (CASSANDRA-1740, 3566, 3582)
 * multithreaded streaming (CASSANDRA-3494)
 * removed in-tree redhat spec (CASSANDRA-3567)
 * "defragment" rows for name-based queries under STCS, again (CASSANDRA-2503)
 * Recycle commitlog segments for improved performance 
   (CASSANDRA-3411, 3543, 3557, 3615)
 * update size-tiered compaction to prioritize small tiers (CASSANDRA-2407)
 * add message expiration logic to OutboundTcpConnection (CASSANDRA-3005)
 * off-heap cache to use sun.misc.Unsafe instead of JNA (CASSANDRA-3271)
 * EACH_QUORUM is only supported for writes (CASSANDRA-3272)
 * replace compactionlock use in schema migration by checking CFS.isValid
   (CASSANDRA-3116)
 * recognize that "SELECT first ... *" isn't really "SELECT *" (CASSANDRA-3445)
 * Use faster bytes comparison (CASSANDRA-3434)
 * Bulk loader is no longer a fat client, (HADOOP) bulk load output format
   (CASSANDRA-3045)
 * (Hadoop) add support for KeyRange.filter
 * remove assumption that keys and token are in bijection
   (CASSANDRA-1034, 3574, 3604)
 * always remove endpoints from delevery queue in HH (CASSANDRA-3546)
 * fix race between cf flush and its 2ndary indexes flush (CASSANDRA-3547)
 * fix potential race in AES when a repair fails (CASSANDRA-3548)
 * Remove columns shadowed by a deleted container even when we cannot purge
   (CASSANDRA-3538)
 * Improve memtable slice iteration performance (CASSANDRA-3545)
 * more efficient allocation of small bloom filters (CASSANDRA-3618)
 * Use separate writer thread in SSTableSimpleUnsortedWriter (CASSANDRA-3619)
 * fsync the directory after new sstable or commitlog segment are created (CASSANDRA-3250)
 * fix minor issues reported by FindBugs (CASSANDRA-3658)
 * global key/row caches (CASSANDRA-3143, 3849)
 * optimize memtable iteration during range scan (CASSANDRA-3638)
 * introduce 'crc_check_chance' in CompressionParameters to support
   a checksum percentage checking chance similarly to read-repair (CASSANDRA-3611)
 * a way to deactivate global key/row cache on per-CF basis (CASSANDRA-3667)
 * fix LeveledCompactionStrategy broken because of generation pre-allocation
   in LeveledManifest (CASSANDRA-3691)
 * finer-grained control over data directories (CASSANDRA-2749)
 * Fix ClassCastException during hinted handoff (CASSANDRA-3694)
 * Upgrade Thrift to 0.7 (CASSANDRA-3213)
 * Make stress.java insert operation to use microseconds (CASSANDRA-3725)
 * Allows (internally) doing a range query with a limit of columns instead of
   rows (CASSANDRA-3742)
 * Allow rangeSlice queries to be start/end inclusive/exclusive (CASSANDRA-3749)
 * Fix BulkLoader to support new SSTable layout and add stream
   throttling to prevent an NPE when there is no yaml config (CASSANDRA-3752)
 * Allow concurrent schema migrations (CASSANDRA-1391, 3832)
 * Add SnapshotCommand to trigger snapshot on remote node (CASSANDRA-3721)
 * Make CFMetaData conversions to/from thrift/native schema inverses
   (CASSANDRA_3559)
 * Add initial code for CQL 3.0-beta (CASSANDRA-2474, 3781, 3753)
 * Add wide row support for ColumnFamilyInputFormat (CASSANDRA-3264)
 * Allow extending CompositeType comparator (CASSANDRA-3657)
 * Avoids over-paging during get_count (CASSANDRA-3798)
 * Add new command to rebuild a node without (repair) merkle tree calculations
   (CASSANDRA-3483, 3922)
 * respect not only row cache capacity but caching mode when
   trying to read data (CASSANDRA-3812)
 * fix system tests (CASSANDRA-3827)
 * CQL support for altering row key type in ALTER TABLE (CASSANDRA-3781)
 * turn compression on by default (CASSANDRA-3871)
 * make hexToBytes refuse invalid input (CASSANDRA-2851)
 * Make secondary indexes CF inherit compression and compaction from their
   parent CF (CASSANDRA-3877)
 * Finish cleanup up tombstone purge code (CASSANDRA-3872)
 * Avoid NPE on aboarted stream-out sessions (CASSANDRA-3904)
 * BulkRecordWriter throws NPE for counter columns (CASSANDRA-3906)
 * Support compression using BulkWriter (CASSANDRA-3907)


1.0.8
 * fix race between cleanup and flush on secondary index CFSes (CASSANDRA-3712)
 * avoid including non-queried nodes in rangeslice read repair
   (CASSANDRA-3843)
 * Only snapshot CF being compacted for snapshot_before_compaction 
   (CASSANDRA-3803)
 * Log active compactions in StatusLogger (CASSANDRA-3703)
 * Compute more accurate compaction score per level (CASSANDRA-3790)
 * Return InvalidRequest when using a keyspace that doesn't exist
   (CASSANDRA-3764)
 * disallow user modification of System keyspace (CASSANDRA-3738)
 * allow using sstable2json on secondary index data (CASSANDRA-3738)
 * (cqlsh) add DESCRIBE COLUMNFAMILIES (CASSANDRA-3586)
 * (cqlsh) format blobs correctly and use colors to improve output
   readability (CASSANDRA-3726)
 * synchronize BiMap of bootstrapping tokens (CASSANDRA-3417)
 * show index options in CLI (CASSANDRA-3809)
 * add optional socket timeout for streaming (CASSANDRA-3838)
 * fix truncate not to leave behind non-CFS backed secondary indexes
   (CASSANDRA-3844)
 * make CLI `show schema` to use output stream directly instead
   of StringBuilder (CASSANDRA-3842)
 * remove the wait on hint future during write (CASSANDRA-3870)
 * (cqlsh) ignore missing CfDef opts (CASSANDRA-3933)
 * (cqlsh) look for cqlshlib relative to realpath (CASSANDRA-3767)
 * Fix short read protection (CASSANDRA-3934)
 * Make sure infered and actual schema match (CASSANDRA-3371)
 * Fix NPE during HH delivery (CASSANDRA-3677)
 * Don't put boostrapping node in 'hibernate' status (CASSANDRA-3737)
 * Fix double quotes in windows bat files (CASSANDRA-3744)
 * Fix bad validator lookup (CASSANDRA-3789)
 * Fix soft reset in EC2MultiRegionSnitch (CASSANDRA-3835)
 * Don't leave zombie connections with THSHA thrift server (CASSANDRA-3867)
 * (cqlsh) fix deserialization of data (CASSANDRA-3874)
 * Fix removetoken force causing an inconsistent state (CASSANDRA-3876)
 * Fix ahndling of some types with Pig (CASSANDRA-3886)
 * Don't allow to drop the system keyspace (CASSANDRA-3759)
 * Make Pig deletes disabled by default and configurable (CASSANDRA-3628)
Merged from 0.8:
 * (Pig) fix CassandraStorage to use correct comparator in Super ColumnFamily
   case (CASSANDRA-3251)
 * fix thread safety issues in commitlog replay, primarily affecting
   systems with many (100s) of CF definitions (CASSANDRA-3751)
 * Fix relevant tombstone ignored with super columns (CASSANDRA-3875)


1.0.7
 * fix regression in HH page size calculation (CASSANDRA-3624)
 * retry failed stream on IOException (CASSANDRA-3686)
 * allow configuring bloom_filter_fp_chance (CASSANDRA-3497)
 * attempt hint delivery every ten minutes, or when failure detector
   notifies us that a node is back up, whichever comes first.  hint
   handoff throttle delay default changed to 1ms, from 50 (CASSANDRA-3554)
 * add nodetool setstreamthroughput (CASSANDRA-3571)
 * fix assertion when dropping a columnfamily with no sstables (CASSANDRA-3614)
 * more efficient allocation of small bloom filters (CASSANDRA-3618)
 * CLibrary.createHardLinkWithExec() to check for errors (CASSANDRA-3101)
 * Avoid creating empty and non cleaned writer during compaction (CASSANDRA-3616)
 * stop thrift service in shutdown hook so we can quiesce MessagingService
   (CASSANDRA-3335)
 * (CQL) compaction_strategy_options and compression_parameters for
   CREATE COLUMNFAMILY statement (CASSANDRA-3374)
 * Reset min/max compaction threshold when creating size tiered compaction
   strategy (CASSANDRA-3666)
 * Don't ignore IOException during compaction (CASSANDRA-3655)
 * Fix assertion error for CF with gc_grace=0 (CASSANDRA-3579)
 * Shutdown ParallelCompaction reducer executor after use (CASSANDRA-3711)
 * Avoid < 0 value for pending tasks in leveled compaction (CASSANDRA-3693)
 * (Hadoop) Support TimeUUID in Pig CassandraStorage (CASSANDRA-3327)
 * Check schema is ready before continuing boostrapping (CASSANDRA-3629)
 * Catch overflows during parsing of chunk_length_kb (CASSANDRA-3644)
 * Improve stream protocol mismatch errors (CASSANDRA-3652)
 * Avoid multiple thread doing HH to the same target (CASSANDRA-3681)
 * Add JMX property for rp_timeout_in_ms (CASSANDRA-2940)
 * Allow DynamicCompositeType to compare component of different types
   (CASSANDRA-3625)
 * Flush non-cfs backed secondary indexes (CASSANDRA-3659)
 * Secondary Indexes should report memory consumption (CASSANDRA-3155)
 * fix for SelectStatement start/end key are not set correctly
   when a key alias is involved (CASSANDRA-3700)
 * fix CLI `show schema` command insert of an extra comma in
   column_metadata (CASSANDRA-3714)
Merged from 0.8:
 * avoid logging (harmless) exception when GC takes < 1ms (CASSANDRA-3656)
 * prevent new nodes from thinking down nodes are up forever (CASSANDRA-3626)
 * use correct list of replicas for LOCAL_QUORUM reads when read repair
   is disabled (CASSANDRA-3696)
 * block on flush before compacting hints (may prevent OOM) (CASSANDRA-3733)


1.0.6
 * (CQL) fix cqlsh support for replicate_on_write (CASSANDRA-3596)
 * fix adding to leveled manifest after streaming (CASSANDRA-3536)
 * filter out unavailable cipher suites when using encryption (CASSANDRA-3178)
 * (HADOOP) add old-style api support for CFIF and CFRR (CASSANDRA-2799)
 * Support TimeUUIDType column names in Stress.java tool (CASSANDRA-3541)
 * (CQL) INSERT/UPDATE/DELETE/TRUNCATE commands should allow CF names to
   be qualified by keyspace (CASSANDRA-3419)
 * always remove endpoints from delevery queue in HH (CASSANDRA-3546)
 * fix race between cf flush and its 2ndary indexes flush (CASSANDRA-3547)
 * fix potential race in AES when a repair fails (CASSANDRA-3548)
 * fix default value validation usage in CLI SET command (CASSANDRA-3553)
 * Optimize componentsFor method for compaction and startup time
   (CASSANDRA-3532)
 * (CQL) Proper ColumnFamily metadata validation on CREATE COLUMNFAMILY 
   (CASSANDRA-3565)
 * fix compression "chunk_length_kb" option to set correct kb value for 
   thrift/avro (CASSANDRA-3558)
 * fix missing response during range slice repair (CASSANDRA-3551)
 * 'describe ring' moved from CLI to nodetool and available through JMX (CASSANDRA-3220)
 * add back partitioner to sstable metadata (CASSANDRA-3540)
 * fix NPE in get_count for counters (CASSANDRA-3601)
Merged from 0.8:
 * remove invalid assertion that table was opened before dropping it
   (CASSANDRA-3580)
 * range and index scans now only send requests to enough replicas to
   satisfy requested CL + RR (CASSANDRA-3598)
 * use cannonical host for local node in nodetool info (CASSANDRA-3556)
 * remove nonlocal DC write optimization since it only worked with
   CL.ONE or CL.LOCAL_QUORUM (CASSANDRA-3577, 3585)
 * detect misuses of CounterColumnType (CASSANDRA-3422)
 * turn off string interning in json2sstable, take 2 (CASSANDRA-2189)
 * validate compression parameters on add/update of the ColumnFamily 
   (CASSANDRA-3573)
 * Check for 0.0.0.0 is incorrect in CFIF (CASSANDRA-3584)
 * Increase vm.max_map_count in debian packaging (CASSANDRA-3563)
 * gossiper will never add itself to saved endpoints (CASSANDRA-3485)


1.0.5
 * revert CASSANDRA-3407 (see CASSANDRA-3540)
 * fix assertion error while forwarding writes to local nodes (CASSANDRA-3539)


1.0.4
 * fix self-hinting of timed out read repair updates and make hinted handoff
   less prone to OOMing a coordinator (CASSANDRA-3440)
 * expose bloom filter sizes via JMX (CASSANDRA-3495)
 * enforce RP tokens 0..2**127 (CASSANDRA-3501)
 * canonicalize paths exposed through JMX (CASSANDRA-3504)
 * fix "liveSize" stat when sstables are removed (CASSANDRA-3496)
 * add bloom filter FP rates to nodetool cfstats (CASSANDRA-3347)
 * record partitioner in sstable metadata component (CASSANDRA-3407)
 * add new upgradesstables nodetool command (CASSANDRA-3406)
 * skip --debug requirement to see common exceptions in CLI (CASSANDRA-3508)
 * fix incorrect query results due to invalid max timestamp (CASSANDRA-3510)
 * make sstableloader recognize compressed sstables (CASSANDRA-3521)
 * avoids race in OutboundTcpConnection in multi-DC setups (CASSANDRA-3530)
 * use SETLOCAL in cassandra.bat (CASSANDRA-3506)
 * fix ConcurrentModificationException in Table.all() (CASSANDRA-3529)
Merged from 0.8:
 * fix concurrence issue in the FailureDetector (CASSANDRA-3519)
 * fix array out of bounds error in counter shard removal (CASSANDRA-3514)
 * avoid dropping tombstones when they might still be needed to shadow
   data in a different sstable (CASSANDRA-2786)


1.0.3
 * revert name-based query defragmentation aka CASSANDRA-2503 (CASSANDRA-3491)
 * fix invalidate-related test failures (CASSANDRA-3437)
 * add next-gen cqlsh to bin/ (CASSANDRA-3188, 3131, 3493)
 * (CQL) fix handling of rows with no columns (CASSANDRA-3424, 3473)
 * fix querying supercolumns by name returning only a subset of
   subcolumns or old subcolumn versions (CASSANDRA-3446)
 * automatically compute sha1 sum for uncompressed data files (CASSANDRA-3456)
 * fix reading metadata/statistics component for version < h (CASSANDRA-3474)
 * add sstable forward-compatibility (CASSANDRA-3478)
 * report compression ratio in CFSMBean (CASSANDRA-3393)
 * fix incorrect size exception during streaming of counters (CASSANDRA-3481)
 * (CQL) fix for counter decrement syntax (CASSANDRA-3418)
 * Fix race introduced by CASSANDRA-2503 (CASSANDRA-3482)
 * Fix incomplete deletion of delivered hints (CASSANDRA-3466)
 * Avoid rescheduling compactions when no compaction was executed 
   (CASSANDRA-3484)
 * fix handling of the chunk_length_kb compression options (CASSANDRA-3492)
Merged from 0.8:
 * fix updating CF row_cache_provider (CASSANDRA-3414)
 * CFMetaData.convertToThrift method to set RowCacheProvider (CASSANDRA-3405)
 * acquire compactionlock during truncate (CASSANDRA-3399)
 * fix displaying cfdef entries for super columnfamilies (CASSANDRA-3415)
 * Make counter shard merging thread safe (CASSANDRA-3178)
 * Revert CASSANDRA-2855
 * Fix bug preventing the use of efficient cross-DC writes (CASSANDRA-3472)
 * `describe ring` command for CLI (CASSANDRA-3220)
 * (Hadoop) skip empty rows when entire row is requested, redux (CASSANDRA-2855)


1.0.2
 * "defragment" rows for name-based queries under STCS (CASSANDRA-2503)
 * Add timing information to cassandra-cli GET/SET/LIST queries (CASSANDRA-3326)
 * Only create one CompressionMetadata object per sstable (CASSANDRA-3427)
 * cleanup usage of StorageService.setMode() (CASSANDRA-3388)
 * Avoid large array allocation for compressed chunk offsets (CASSANDRA-3432)
 * fix DecimalType bytebuffer marshalling (CASSANDRA-3421)
 * fix bug that caused first column in per row indexes to be ignored 
   (CASSANDRA-3441)
 * add JMX call to clean (failed) repair sessions (CASSANDRA-3316)
 * fix sstableloader reference acquisition bug (CASSANDRA-3438)
 * fix estimated row size regression (CASSANDRA-3451)
 * make sure we don't return more columns than asked (CASSANDRA-3303, 3395)
Merged from 0.8:
 * acquire compactionlock during truncate (CASSANDRA-3399)
 * fix displaying cfdef entries for super columnfamilies (CASSANDRA-3415)


1.0.1
 * acquire references during index build to prevent delete problems
   on Windows (CASSANDRA-3314)
 * describe_ring should include datacenter/topology information (CASSANDRA-2882)
 * Thrift sockets are not properly buffered (CASSANDRA-3261)
 * performance improvement for bytebufferutil compare function (CASSANDRA-3286)
 * add system.versions ColumnFamily (CASSANDRA-3140)
 * reduce network copies (CASSANDRA-3333, 3373)
 * limit nodetool to 32MB of heap (CASSANDRA-3124)
 * (CQL) update parser to accept "timestamp" instead of "date" (CASSANDRA-3149)
 * Fix CLI `show schema` to include "compression_options" (CASSANDRA-3368)
 * Snapshot to include manifest under LeveledCompactionStrategy (CASSANDRA-3359)
 * (CQL) SELECT query should allow CF name to be qualified by keyspace (CASSANDRA-3130)
 * (CQL) Fix internal application error specifying 'using consistency ...'
   in lower case (CASSANDRA-3366)
 * fix Deflate compression when compression actually makes the data bigger
   (CASSANDRA-3370)
 * optimize UUIDGen to avoid lock contention on InetAddress.getLocalHost 
   (CASSANDRA-3387)
 * tolerate index being dropped mid-mutation (CASSANDRA-3334, 3313)
 * CompactionManager is now responsible for checking for new candidates
   post-task execution, enabling more consistent leveled compaction 
   (CASSANDRA-3391)
 * Cache HSHA threads (CASSANDRA-3372)
 * use CF/KS names as snapshot prefix for drop + truncate operations
   (CASSANDRA-2997)
 * Break bloom filters up to avoid heap fragmentation (CASSANDRA-2466)
 * fix cassandra hanging on jsvc stop (CASSANDRA-3302)
 * Avoid leveled compaction getting blocked on errors (CASSANDRA-3408)
 * Make reloading the compaction strategy safe (CASSANDRA-3409)
 * ignore 0.8 hints even if compaction begins before we try to purge
   them (CASSANDRA-3385)
 * remove procrun (bin\daemon) from Cassandra source tree and 
   artifacts (CASSANDRA-3331)
 * make cassandra compile under JDK7 (CASSANDRA-3275)
 * remove dependency of clientutil.jar to FBUtilities (CASSANDRA-3299)
 * avoid truncation errors by using long math on long values (CASSANDRA-3364)
 * avoid clock drift on some Windows machine (CASSANDRA-3375)
 * display cache provider in cli 'describe keyspace' command (CASSANDRA-3384)
 * fix incomplete topology information in describe_ring (CASSANDRA-3403)
 * expire dead gossip states based on time (CASSANDRA-2961)
 * improve CompactionTask extensibility (CASSANDRA-3330)
 * Allow one leveled compaction task to kick off another (CASSANDRA-3363)
 * allow encryption only between datacenters (CASSANDRA-2802)
Merged from 0.8:
 * fix truncate allowing data to be replayed post-restart (CASSANDRA-3297)
 * make iwriter final in IndexWriter to avoid NPE (CASSANDRA-2863)
 * (CQL) update grammar to require key clause in DELETE statement
   (CASSANDRA-3349)
 * (CQL) allow numeric keyspace names in USE statement (CASSANDRA-3350)
 * (Hadoop) skip empty rows when slicing the entire row (CASSANDRA-2855)
 * Fix handling of tombstone by SSTableExport/Import (CASSANDRA-3357)
 * fix ColumnIndexer to use long offsets (CASSANDRA-3358)
 * Improved CLI exceptions (CASSANDRA-3312)
 * Fix handling of tombstone by SSTableExport/Import (CASSANDRA-3357)
 * Only count compaction as active (for throttling) when they have
   successfully acquired the compaction lock (CASSANDRA-3344)
 * Display CLI version string on startup (CASSANDRA-3196)
 * (Hadoop) make CFIF try rpc_address or fallback to listen_address
   (CASSANDRA-3214)
 * (Hadoop) accept comma delimited lists of initial thrift connections
   (CASSANDRA-3185)
 * ColumnFamily min_compaction_threshold should be >= 2 (CASSANDRA-3342)
 * (Pig) add 0.8+ types and key validation type in schema (CASSANDRA-3280)
 * Fix completely removing column metadata using CLI (CASSANDRA-3126)
 * CLI `describe cluster;` output should be on separate lines for separate versions
   (CASSANDRA-3170)
 * fix changing durable_writes keyspace option during CF creation
   (CASSANDRA-3292)
 * avoid locking on update when no indexes are involved (CASSANDRA-3386)
 * fix assertionError during repair with ordered partitioners (CASSANDRA-3369)
 * correctly serialize key_validation_class for avro (CASSANDRA-3391)
 * don't expire counter tombstone after streaming (CASSANDRA-3394)
 * prevent nodes that failed to join from hanging around forever 
   (CASSANDRA-3351)
 * remove incorrect optimization from slice read path (CASSANDRA-3390)
 * Fix race in AntiEntropyService (CASSANDRA-3400)


1.0.0-final
 * close scrubbed sstable fd before deleting it (CASSANDRA-3318)
 * fix bug preventing obsolete commitlog segments from being removed
   (CASSANDRA-3269)
 * tolerate whitespace in seed CDL (CASSANDRA-3263)
 * Change default heap thresholds to max(min(1/2 ram, 1G), min(1/4 ram, 8GB))
   (CASSANDRA-3295)
 * Fix broken CompressedRandomAccessReaderTest (CASSANDRA-3298)
 * (CQL) fix type information returned for wildcard queries (CASSANDRA-3311)
 * add estimated tasks to LeveledCompactionStrategy (CASSANDRA-3322)
 * avoid including compaction cache-warming in keycache stats (CASSANDRA-3325)
 * run compaction and hinted handoff threads at MIN_PRIORITY (CASSANDRA-3308)
 * default hsha thrift server to cpu core count in rpc pool (CASSANDRA-3329)
 * add bin\daemon to binary tarball for Windows service (CASSANDRA-3331)
 * Fix places where uncompressed size of sstables was use in place of the
   compressed one (CASSANDRA-3338)
 * Fix hsha thrift server (CASSANDRA-3346)
 * Make sure repair only stream needed sstables (CASSANDRA-3345)


1.0.0-rc2
 * Log a meaningful warning when a node receives a message for a repair session
   that doesn't exist anymore (CASSANDRA-3256)
 * test for NUMA policy support as well as numactl presence (CASSANDRA-3245)
 * Fix FD leak when internode encryption is enabled (CASSANDRA-3257)
 * Remove incorrect assertion in mergeIterator (CASSANDRA-3260)
 * FBUtilities.hexToBytes(String) to throw NumberFormatException when string
   contains non-hex characters (CASSANDRA-3231)
 * Keep SimpleSnitch proximity ordering unchanged from what the Strategy
   generates, as intended (CASSANDRA-3262)
 * remove Scrub from compactionstats when finished (CASSANDRA-3255)
 * fix counter entry in jdbc TypesMap (CASSANDRA-3268)
 * fix full queue scenario for ParallelCompactionIterator (CASSANDRA-3270)
 * fix bootstrap process (CASSANDRA-3285)
 * don't try delivering hints if when there isn't any (CASSANDRA-3176)
 * CLI documentation change for ColumnFamily `compression_options` (CASSANDRA-3282)
 * ignore any CF ids sent by client for adding CF/KS (CASSANDRA-3288)
 * remove obsolete hints on first startup (CASSANDRA-3291)
 * use correct ISortedColumns for time-optimized reads (CASSANDRA-3289)
 * Evict gossip state immediately when a token is taken over by a new IP 
   (CASSANDRA-3259)


1.0.0-rc1
 * Update CQL to generate microsecond timestamps by default (CASSANDRA-3227)
 * Fix counting CFMetadata towards Memtable liveRatio (CASSANDRA-3023)
 * Kill server on wrapped OOME such as from FileChannel.map (CASSANDRA-3201)
 * remove unnecessary copy when adding to row cache (CASSANDRA-3223)
 * Log message when a full repair operation completes (CASSANDRA-3207)
 * Fix streamOutSession keeping sstables references forever if the remote end
   dies (CASSANDRA-3216)
 * Remove dynamic_snitch boolean from example configuration (defaulting to 
   true) and set default badness threshold to 0.1 (CASSANDRA-3229)
 * Base choice of random or "balanced" token on bootstrap on whether
   schema definitions were found (CASSANDRA-3219)
 * Fixes for LeveledCompactionStrategy score computation, prioritization,
   scheduling, and performance (CASSANDRA-3224, 3234)
 * parallelize sstable open at server startup (CASSANDRA-2988)
 * fix handling of exceptions writing to OutboundTcpConnection (CASSANDRA-3235)
 * Allow using quotes in "USE <keyspace>;" CLI command (CASSANDRA-3208)
 * Don't allow any cache loading exceptions to halt startup (CASSANDRA-3218)
 * Fix sstableloader --ignores option (CASSANDRA-3247)
 * File descriptor limit increased in packaging (CASSANDRA-3206)
 * Fix deadlock in commit log during flush (CASSANDRA-3253) 


1.0.0-beta1
 * removed binarymemtable (CASSANDRA-2692)
 * add commitlog_total_space_in_mb to prevent fragmented logs (CASSANDRA-2427)
 * removed commitlog_rotation_threshold_in_mb configuration (CASSANDRA-2771)
 * make AbstractBounds.normalize de-overlapp overlapping ranges (CASSANDRA-2641)
 * replace CollatingIterator, ReducingIterator with MergeIterator 
   (CASSANDRA-2062)
 * Fixed the ability to set compaction strategy in cli using create column 
   family command (CASSANDRA-2778)
 * clean up tmp files after failed compaction (CASSANDRA-2468)
 * restrict repair streaming to specific columnfamilies (CASSANDRA-2280)
 * don't bother persisting columns shadowed by a row tombstone (CASSANDRA-2589)
 * reset CF and SC deletion times after gc_grace (CASSANDRA-2317)
 * optimize away seek when compacting wide rows (CASSANDRA-2879)
 * single-pass streaming (CASSANDRA-2677, 2906, 2916, 3003)
 * use reference counting for deleting sstables instead of relying on GC
   (CASSANDRA-2521, 3179)
 * store hints as serialized mutations instead of pointers to data row
   (CASSANDRA-2045)
 * store hints in the coordinator node instead of in the closest replica 
   (CASSANDRA-2914)
 * add row_cache_keys_to_save CF option (CASSANDRA-1966)
 * check column family validity in nodetool repair (CASSANDRA-2933)
 * use lazy initialization instead of class initialization in NodeId
   (CASSANDRA-2953)
 * add paging to get_count (CASSANDRA-2894)
 * fix "short reads" in [multi]get (CASSANDRA-2643, 3157, 3192)
 * add optional compression for sstables (CASSANDRA-47, 2994, 3001, 3128)
 * add scheduler JMX metrics (CASSANDRA-2962)
 * add block level checksum for compressed data (CASSANDRA-1717)
 * make column family backed column map pluggable and introduce unsynchronized
   ArrayList backed one to speedup reads (CASSANDRA-2843, 3165, 3205)
 * refactoring of the secondary index api (CASSANDRA-2982)
 * make CL > ONE reads wait for digest reconciliation before returning
   (CASSANDRA-2494)
 * fix missing logging for some exceptions (CASSANDRA-2061)
 * refactor and optimize ColumnFamilyStore.files(...) and Descriptor.fromFilename(String)
   and few other places responsible for work with SSTable files (CASSANDRA-3040)
 * Stop reading from sstables once we know we have the most recent columns,
   for query-by-name requests (CASSANDRA-2498)
 * Add query-by-column mode to stress.java (CASSANDRA-3064)
 * Add "install" command to cassandra.bat (CASSANDRA-292)
 * clean up KSMetadata, CFMetadata from unnecessary
   Thrift<->Avro conversion methods (CASSANDRA-3032)
 * Add timeouts to client request schedulers (CASSANDRA-3079, 3096)
 * Cli to use hashes rather than array of hashes for strategy options (CASSANDRA-3081)
 * LeveledCompactionStrategy (CASSANDRA-1608, 3085, 3110, 3087, 3145, 3154, 3182)
 * Improvements of the CLI `describe` command (CASSANDRA-2630)
 * reduce window where dropped CF sstables may not be deleted (CASSANDRA-2942)
 * Expose gossip/FD info to JMX (CASSANDRA-2806)
 * Fix streaming over SSL when compressed SSTable involved (CASSANDRA-3051)
 * Add support for pluggable secondary index implementations (CASSANDRA-3078)
 * remove compaction_thread_priority setting (CASSANDRA-3104)
 * generate hints for replicas that timeout, not just replicas that are known
   to be down before starting (CASSANDRA-2034)
 * Add throttling for internode streaming (CASSANDRA-3080)
 * make the repair of a range repair all replica (CASSANDRA-2610, 3194)
 * expose the ability to repair the first range (as returned by the
   partitioner) of a node (CASSANDRA-2606)
 * Streams Compression (CASSANDRA-3015)
 * add ability to use multiple threads during a single compaction
   (CASSANDRA-2901)
 * make AbstractBounds.normalize support overlapping ranges (CASSANDRA-2641)
 * fix of the CQL count() behavior (CASSANDRA-3068)
 * use TreeMap backed column families for the SSTable simple writers
   (CASSANDRA-3148)
 * fix inconsistency of the CLI syntax when {} should be used instead of [{}]
   (CASSANDRA-3119)
 * rename CQL type names to match expected SQL behavior (CASSANDRA-3149, 3031)
 * Arena-based allocation for memtables (CASSANDRA-2252, 3162, 3163, 3168)
 * Default RR chance to 0.1 (CASSANDRA-3169)
 * Add RowLevel support to secondary index API (CASSANDRA-3147)
 * Make SerializingCacheProvider the default if JNA is available (CASSANDRA-3183)
 * Fix backwards compatibilty for CQL memtable properties (CASSANDRA-3190)
 * Add five-minute delay before starting compactions on a restarted server
   (CASSANDRA-3181)
 * Reduce copies done for intra-host messages (CASSANDRA-1788, 3144)
 * support of compaction strategy option for stress.java (CASSANDRA-3204)
 * make memtable throughput and column count thresholds no-ops (CASSANDRA-2449)
 * Return schema information along with the resultSet in CQL (CASSANDRA-2734)
 * Add new DecimalType (CASSANDRA-2883)
 * Fix assertion error in RowRepairResolver (CASSANDRA-3156)
 * Reduce unnecessary high buffer sizes (CASSANDRA-3171)
 * Pluggable compaction strategy (CASSANDRA-1610)
 * Add new broadcast_address config option (CASSANDRA-2491)


0.8.7
 * Kill server on wrapped OOME such as from FileChannel.map (CASSANDRA-3201)
 * Allow using quotes in "USE <keyspace>;" CLI command (CASSANDRA-3208)
 * Log message when a full repair operation completes (CASSANDRA-3207)
 * Don't allow any cache loading exceptions to halt startup (CASSANDRA-3218)
 * Fix sstableloader --ignores option (CASSANDRA-3247)
 * File descriptor limit increased in packaging (CASSANDRA-3206)
 * Log a meaningfull warning when a node receive a message for a repair session
   that doesn't exist anymore (CASSANDRA-3256)
 * Fix FD leak when internode encryption is enabled (CASSANDRA-3257)
 * FBUtilities.hexToBytes(String) to throw NumberFormatException when string
   contains non-hex characters (CASSANDRA-3231)
 * Keep SimpleSnitch proximity ordering unchanged from what the Strategy
   generates, as intended (CASSANDRA-3262)
 * remove Scrub from compactionstats when finished (CASSANDRA-3255)
 * Fix tool .bat files when CASSANDRA_HOME contains spaces (CASSANDRA-3258)
 * Force flush of status table when removing/updating token (CASSANDRA-3243)
 * Evict gossip state immediately when a token is taken over by a new IP (CASSANDRA-3259)
 * Fix bug where the failure detector can take too long to mark a host
   down (CASSANDRA-3273)
 * (Hadoop) allow wrapping ranges in queries (CASSANDRA-3137)
 * (Hadoop) check all interfaces for a match with split location
   before falling back to random replica (CASSANDRA-3211)
 * (Hadoop) Make Pig storage handle implements LoadMetadata (CASSANDRA-2777)
 * (Hadoop) Fix exception during PIG 'dump' (CASSANDRA-2810)
 * Fix stress COUNTER_GET option (CASSANDRA-3301)
 * Fix missing fields in CLI `show schema` output (CASSANDRA-3304)
 * Nodetool no longer leaks threads and closes JMX connections (CASSANDRA-3309)
 * fix truncate allowing data to be replayed post-restart (CASSANDRA-3297)
 * Move SimpleAuthority and SimpleAuthenticator to examples (CASSANDRA-2922)
 * Fix handling of tombstone by SSTableExport/Import (CASSANDRA-3357)
 * Fix transposition in cfHistograms (CASSANDRA-3222)
 * Allow using number as DC name when creating keyspace in CQL (CASSANDRA-3239)
 * Force flush of system table after updating/removing a token (CASSANDRA-3243)


0.8.6
 * revert CASSANDRA-2388
 * change TokenRange.endpoints back to listen/broadcast address to match
   pre-1777 behavior, and add TokenRange.rpc_endpoints instead (CASSANDRA-3187)
 * avoid trying to watch cassandra-topology.properties when loaded from jar
   (CASSANDRA-3138)
 * prevent users from creating keyspaces with LocalStrategy replication
   (CASSANDRA-3139)
 * fix CLI `show schema;` to output correct keyspace definition statement
   (CASSANDRA-3129)
 * CustomTThreadPoolServer to log TTransportException at DEBUG level
   (CASSANDRA-3142)
 * allow topology sort to work with non-unique rack names between 
   datacenters (CASSANDRA-3152)
 * Improve caching of same-version Messages on digest and repair paths
   (CASSANDRA-3158)
 * Randomize choice of first replica for counter increment (CASSANDRA-2890)
 * Fix using read_repair_chance instead of merge_shard_change (CASSANDRA-3202)
 * Avoid streaming data to nodes that already have it, on move as well as
   decommission (CASSANDRA-3041)
 * Fix divide by zero error in GCInspector (CASSANDRA-3164)
 * allow quoting of the ColumnFamily name in CLI `create column family`
   statement (CASSANDRA-3195)
 * Fix rolling upgrade from 0.7 to 0.8 problem (CASSANDRA-3166)
 * Accomodate missing encryption_options in IncomingTcpConnection.stream
   (CASSANDRA-3212)


0.8.5
 * fix NPE when encryption_options is unspecified (CASSANDRA-3007)
 * include column name in validation failure exceptions (CASSANDRA-2849)
 * make sure truncate clears out the commitlog so replay won't re-
   populate with truncated data (CASSANDRA-2950)
 * fix NPE when debug logging is enabled and dropped CF is present
   in a commitlog segment (CASSANDRA-3021)
 * fix cassandra.bat when CASSANDRA_HOME contains spaces (CASSANDRA-2952)
 * fix to SSTableSimpleUnsortedWriter bufferSize calculation (CASSANDRA-3027)
 * make cleanup and normal compaction able to skip empty rows
   (rows containing nothing but expired tombstones) (CASSANDRA-3039)
 * work around native memory leak in com.sun.management.GarbageCollectorMXBean
   (CASSANDRA-2868)
 * validate that column names in column_metadata are not equal to key_alias
   on create/update of the ColumnFamily and CQL 'ALTER' statement (CASSANDRA-3036)
 * return an InvalidRequestException if an indexed column is assigned
   a value larger than 64KB (CASSANDRA-3057)
 * fix of numeric-only and string column names handling in CLI "drop index" 
   (CASSANDRA-3054)
 * prune index scan resultset back to original request for lazy
   resultset expansion case (CASSANDRA-2964)
 * (Hadoop) fail jobs when Cassandra node has failed but TaskTracker
   has not (CASSANDRA-2388)
 * fix dynamic snitch ignoring nodes when read_repair_chance is zero
   (CASSANDRA-2662)
 * avoid retaining references to dropped CFS objects in 
   CompactionManager.estimatedCompactions (CASSANDRA-2708)
 * expose rpc timeouts per host in MessagingServiceMBean (CASSANDRA-2941)
 * avoid including cwd in classpath for deb and rpm packages (CASSANDRA-2881)
 * remove gossip state when a new IP takes over a token (CASSANDRA-3071)
 * allow sstable2json to work on index sstable files (CASSANDRA-3059)
 * always hint counters (CASSANDRA-3099)
 * fix log4j initialization in EmbeddedCassandraService (CASSANDRA-2857)
 * remove gossip state when a new IP takes over a token (CASSANDRA-3071)
 * work around native memory leak in com.sun.management.GarbageCollectorMXBean
    (CASSANDRA-2868)
 * fix UnavailableException with writes at CL.EACH_QUORM (CASSANDRA-3084)
 * fix parsing of the Keyspace and ColumnFamily names in numeric
   and string representations in CLI (CASSANDRA-3075)
 * fix corner cases in Range.differenceToFetch (CASSANDRA-3084)
 * fix ip address String representation in the ring cache (CASSANDRA-3044)
 * fix ring cache compatibility when mixing pre-0.8.4 nodes with post-
   in the same cluster (CASSANDRA-3023)
 * make repair report failure when a node participating dies (instead of
   hanging forever) (CASSANDRA-2433)
 * fix handling of the empty byte buffer by ReversedType (CASSANDRA-3111)
 * Add validation that Keyspace names are case-insensitively unique (CASSANDRA-3066)
 * catch invalid key_validation_class before instantiating UpdateColumnFamily (CASSANDRA-3102)
 * make Range and Bounds objects client-safe (CASSANDRA-3108)
 * optionally skip log4j configuration (CASSANDRA-3061)
 * bundle sstableloader with the debian package (CASSANDRA-3113)
 * don't try to build secondary indexes when there is none (CASSANDRA-3123)
 * improve SSTableSimpleUnsortedWriter speed for large rows (CASSANDRA-3122)
 * handle keyspace arguments correctly in nodetool snapshot (CASSANDRA-3038)
 * Fix SSTableImportTest on windows (CASSANDRA-3043)
 * expose compactionThroughputMbPerSec through JMX (CASSANDRA-3117)
 * log keyspace and CF of large rows being compacted


0.8.4
 * change TokenRing.endpoints to be a list of rpc addresses instead of 
   listen/broadcast addresses (CASSANDRA-1777)
 * include files-to-be-streamed in StreamInSession.getSources (CASSANDRA-2972)
 * use JAVA env var in cassandra-env.sh (CASSANDRA-2785, 2992)
 * avoid doing read for no-op replicate-on-write at CL=1 (CASSANDRA-2892)
 * refuse counter write for CL.ANY (CASSANDRA-2990)
 * switch back to only logging recent dropped messages (CASSANDRA-3004)
 * always deserialize RowMutation for counters (CASSANDRA-3006)
 * ignore saved replication_factor strategy_option for NTS (CASSANDRA-3011)
 * make sure pre-truncate CL segments are discarded (CASSANDRA-2950)


0.8.3
 * add ability to drop local reads/writes that are going to timeout
   (CASSANDRA-2943)
 * revamp token removal process, keep gossip states for 3 days (CASSANDRA-2496)
 * don't accept extra args for 0-arg nodetool commands (CASSANDRA-2740)
 * log unavailableexception details at debug level (CASSANDRA-2856)
 * expose data_dir though jmx (CASSANDRA-2770)
 * don't include tmp files as sstable when create cfs (CASSANDRA-2929)
 * log Java classpath on startup (CASSANDRA-2895)
 * keep gossipped version in sync with actual on migration coordinator 
   (CASSANDRA-2946)
 * use lazy initialization instead of class initialization in NodeId
   (CASSANDRA-2953)
 * check column family validity in nodetool repair (CASSANDRA-2933)
 * speedup bytes to hex conversions dramatically (CASSANDRA-2850)
 * Flush memtables on shutdown when durable writes are disabled 
   (CASSANDRA-2958)
 * improved POSIX compatibility of start scripts (CASsANDRA-2965)
 * add counter support to Hadoop InputFormat (CASSANDRA-2981)
 * fix bug where dirty commitlog segments were removed (and avoid keeping 
   segments with no post-flush activity permanently dirty) (CASSANDRA-2829)
 * fix throwing exception with batch mutation of counter super columns
   (CASSANDRA-2949)
 * ignore system tables during repair (CASSANDRA-2979)
 * throw exception when NTS is given replication_factor as an option
   (CASSANDRA-2960)
 * fix assertion error during compaction of counter CFs (CASSANDRA-2968)
 * avoid trying to create index names, when no index exists (CASSANDRA-2867)
 * don't sample the system table when choosing a bootstrap token
   (CASSANDRA-2825)
 * gossiper notifies of local state changes (CASSANDRA-2948)
 * add asynchronous and half-sync/half-async (hsha) thrift servers 
   (CASSANDRA-1405)
 * fix potential use of free'd native memory in SerializingCache 
   (CASSANDRA-2951)
 * prune index scan resultset back to original request for lazy
   resultset expansion case (CASSANDRA-2964)
 * (Hadoop) fail jobs when Cassandra node has failed but TaskTracker
    has not (CASSANDRA-2388)


0.8.2
 * CQL: 
   - include only one row per unique key for IN queries (CASSANDRA-2717)
   - respect client timestamp on full row deletions (CASSANDRA-2912)
 * improve thread-safety in StreamOutSession (CASSANDRA-2792)
 * allow deleting a row and updating indexed columns in it in the
   same mutation (CASSANDRA-2773)
 * Expose number of threads blocked on submitting memtable to flush
   in JMX (CASSANDRA-2817)
 * add ability to return "endpoints" to nodetool (CASSANDRA-2776)
 * Add support for multiple (comma-delimited) coordinator addresses
   to ColumnFamilyInputFormat (CASSANDRA-2807)
 * fix potential NPE while scheduling read repair for range slice
   (CASSANDRA-2823)
 * Fix race in SystemTable.getCurrentLocalNodeId (CASSANDRA-2824)
 * Correctly set default for replicate_on_write (CASSANDRA-2835)
 * improve nodetool compactionstats formatting (CASSANDRA-2844)
 * fix index-building status display (CASSANDRA-2853)
 * fix CLI perpetuating obsolete KsDef.replication_factor (CASSANDRA-2846)
 * improve cli treatment of multiline comments (CASSANDRA-2852)
 * handle row tombstones correctly in EchoedRow (CASSANDRA-2786)
 * add MessagingService.get[Recently]DroppedMessages and
   StorageService.getExceptionCount (CASSANDRA-2804)
 * fix possibility of spurious UnavailableException for LOCAL_QUORUM
   reads with dynamic snitch + read repair disabled (CASSANDRA-2870)
 * add ant-optional as dependence for the debian package (CASSANDRA-2164)
 * add option to specify limit for get_slice in the CLI (CASSANDRA-2646)
 * decrease HH page size (CASSANDRA-2832)
 * reset cli keyspace after dropping the current one (CASSANDRA-2763)
 * add KeyRange option to Hadoop inputformat (CASSANDRA-1125)
 * fix protocol versioning (CASSANDRA-2818, 2860)
 * support spaces in path to log4j configuration (CASSANDRA-2383)
 * avoid including inferred types in CF update (CASSANDRA-2809)
 * fix JMX bulkload call (CASSANDRA-2908)
 * fix updating KS with durable_writes=false (CASSANDRA-2907)
 * add simplified facade to SSTableWriter for bulk loading use
   (CASSANDRA-2911)
 * fix re-using index CF sstable names after drop/recreate (CASSANDRA-2872)
 * prepend CF to default index names (CASSANDRA-2903)
 * fix hint replay (CASSANDRA-2928)
 * Properly synchronize repair's merkle tree computation (CASSANDRA-2816)


0.8.1
 * CQL:
   - support for insert, delete in BATCH (CASSANDRA-2537)
   - support for IN to SELECT, UPDATE (CASSANDRA-2553)
   - timestamp support for INSERT, UPDATE, and BATCH (CASSANDRA-2555)
   - TTL support (CASSANDRA-2476)
   - counter support (CASSANDRA-2473)
   - ALTER COLUMNFAMILY (CASSANDRA-1709)
   - DROP INDEX (CASSANDRA-2617)
   - add SCHEMA/TABLE as aliases for KS/CF (CASSANDRA-2743)
   - server handles wait-for-schema-agreement (CASSANDRA-2756)
   - key alias support (CASSANDRA-2480)
 * add support for comparator parameters and a generic ReverseType
   (CASSANDRA-2355)
 * add CompositeType and DynamicCompositeType (CASSANDRA-2231)
 * optimize batches containing multiple updates to the same row
   (CASSANDRA-2583)
 * adjust hinted handoff page size to avoid OOM with large columns 
   (CASSANDRA-2652)
 * mark BRAF buffer invalid post-flush so we don't re-flush partial
   buffers again, especially on CL writes (CASSANDRA-2660)
 * add DROP INDEX support to CLI (CASSANDRA-2616)
 * don't perform HH to client-mode [storageproxy] nodes (CASSANDRA-2668)
 * Improve forceDeserialize/getCompactedRow encapsulation (CASSANDRA-2659)
 * Don't write CounterUpdateColumn to disk in tests (CASSANDRA-2650)
 * Add sstable bulk loading utility (CASSANDRA-1278)
 * avoid replaying hints to dropped columnfamilies (CASSANDRA-2685)
 * add placeholders for missing rows in range query pseudo-RR (CASSANDRA-2680)
 * remove no-op HHOM.renameHints (CASSANDRA-2693)
 * clone super columns to avoid modifying them during flush (CASSANDRA-2675)
 * allow writes to bypass the commitlog for certain keyspaces (CASSANDRA-2683)
 * avoid NPE when bypassing commitlog during memtable flush (CASSANDRA-2781)
 * Added support for making bootstrap retry if nodes flap (CASSANDRA-2644)
 * Added statusthrift to nodetool to report if thrift server is running (CASSANDRA-2722)
 * Fixed rows being cached if they do not exist (CASSANDRA-2723)
 * Support passing tableName and cfName to RowCacheProviders (CASSANDRA-2702)
 * close scrub file handles (CASSANDRA-2669)
 * throttle migration replay (CASSANDRA-2714)
 * optimize column serializer creation (CASSANDRA-2716)
 * Added support for making bootstrap retry if nodes flap (CASSANDRA-2644)
 * Added statusthrift to nodetool to report if thrift server is running
   (CASSANDRA-2722)
 * Fixed rows being cached if they do not exist (CASSANDRA-2723)
 * fix truncate/compaction race (CASSANDRA-2673)
 * workaround large resultsets causing large allocation retention
   by nio sockets (CASSANDRA-2654)
 * fix nodetool ring use with Ec2Snitch (CASSANDRA-2733)
 * fix removing columns and subcolumns that are supressed by a row or
   supercolumn tombstone during replica resolution (CASSANDRA-2590)
 * support sstable2json against snapshot sstables (CASSANDRA-2386)
 * remove active-pull schema requests (CASSANDRA-2715)
 * avoid marking entire list of sstables as actively being compacted
   in multithreaded compaction (CASSANDRA-2765)
 * seek back after deserializing a row to update cache with (CASSANDRA-2752)
 * avoid skipping rows in scrub for counter column family (CASSANDRA-2759)
 * fix ConcurrentModificationException in repair when dealing with 0.7 node
   (CASSANDRA-2767)
 * use threadsafe collections for StreamInSession (CASSANDRA-2766)
 * avoid infinite loop when creating merkle tree (CASSANDRA-2758)
 * avoids unmarking compacting sstable prematurely in cleanup (CASSANDRA-2769)
 * fix NPE when the commit log is bypassed (CASSANDRA-2718)
 * don't throw an exception in SS.isRPCServerRunning (CASSANDRA-2721)
 * make stress.jar executable (CASSANDRA-2744)
 * add daemon mode to java stress (CASSANDRA-2267)
 * expose the DC and rack of a node through JMX and nodetool ring (CASSANDRA-2531)
 * fix cache mbean getSize (CASSANDRA-2781)
 * Add Date, Float, Double, and Boolean types (CASSANDRA-2530)
 * Add startup flag to renew counter node id (CASSANDRA-2788)
 * add jamm agent to cassandra.bat (CASSANDRA-2787)
 * fix repair hanging if a neighbor has nothing to send (CASSANDRA-2797)
 * purge tombstone even if row is in only one sstable (CASSANDRA-2801)
 * Fix wrong purge of deleted cf during compaction (CASSANDRA-2786)
 * fix race that could result in Hadoop writer failing to throw an
   exception encountered after close() (CASSANDRA-2755)
 * fix scan wrongly throwing assertion error (CASSANDRA-2653)
 * Always use even distribution for merkle tree with RandomPartitionner
   (CASSANDRA-2841)
 * fix describeOwnership for OPP (CASSANDRA-2800)
 * ensure that string tokens do not contain commas (CASSANDRA-2762)


0.8.0-final
 * fix CQL grammar warning and cqlsh regression from CASSANDRA-2622
 * add ant generate-cql-html target (CASSANDRA-2526)
 * update CQL consistency levels (CASSANDRA-2566)
 * debian packaging fixes (CASSANDRA-2481, 2647)
 * fix UUIDType, IntegerType for direct buffers (CASSANDRA-2682, 2684)
 * switch to native Thrift for Hadoop map/reduce (CASSANDRA-2667)
 * fix StackOverflowError when building from eclipse (CASSANDRA-2687)
 * only provide replication_factor to strategy_options "help" for
   SimpleStrategy, OldNetworkTopologyStrategy (CASSANDRA-2678, 2713)
 * fix exception adding validators to non-string columns (CASSANDRA-2696)
 * avoid instantiating DatabaseDescriptor in JDBC (CASSANDRA-2694)
 * fix potential stack overflow during compaction (CASSANDRA-2626)
 * clone super columns to avoid modifying them during flush (CASSANDRA-2675)
 * reset underlying iterator in EchoedRow constructor (CASSANDRA-2653)


0.8.0-rc1
 * faster flushes and compaction from fixing excessively pessimistic 
   rebuffering in BRAF (CASSANDRA-2581)
 * fix returning null column values in the python cql driver (CASSANDRA-2593)
 * fix merkle tree splitting exiting early (CASSANDRA-2605)
 * snapshot_before_compaction directory name fix (CASSANDRA-2598)
 * Disable compaction throttling during bootstrap (CASSANDRA-2612) 
 * fix CQL treatment of > and < operators in range slices (CASSANDRA-2592)
 * fix potential double-application of counter updates on commitlog replay
   by moving replay position from header to sstable metadata (CASSANDRA-2419)
 * JDBC CQL driver exposes getColumn for access to timestamp
 * JDBC ResultSetMetadata properties added to AbstractType
 * r/m clustertool (CASSANDRA-2607)
 * add support for presenting row key as a column in CQL result sets 
   (CASSANDRA-2622)
 * Don't allow {LOCAL|EACH}_QUORUM unless strategy is NTS (CASSANDRA-2627)
 * validate keyspace strategy_options during CQL create (CASSANDRA-2624)
 * fix empty Result with secondary index when limit=1 (CASSANDRA-2628)
 * Fix regression where bootstrapping a node with no schema fails
   (CASSANDRA-2625)
 * Allow removing LocationInfo sstables (CASSANDRA-2632)
 * avoid attempting to replay mutations from dropped keyspaces (CASSANDRA-2631)
 * avoid using cached position of a key when GT is requested (CASSANDRA-2633)
 * fix counting bloom filter true positives (CASSANDRA-2637)
 * initialize local ep state prior to gossip startup if needed (CASSANDRA-2638)
 * fix counter increment lost after restart (CASSANDRA-2642)
 * add quote-escaping via backslash to CLI (CASSANDRA-2623)
 * fix pig example script (CASSANDRA-2487)
 * fix dynamic snitch race in adding latencies (CASSANDRA-2618)
 * Start/stop cassandra after more important services such as mdadm in
   debian packaging (CASSANDRA-2481)


0.8.0-beta2
 * fix NPE compacting index CFs (CASSANDRA-2528)
 * Remove checking all column families on startup for compaction candidates 
   (CASSANDRA-2444)
 * validate CQL create keyspace options (CASSANDRA-2525)
 * fix nodetool setcompactionthroughput (CASSANDRA-2550)
 * move	gossip heartbeat back to its own thread (CASSANDRA-2554)
 * validate cql TRUNCATE columnfamily before truncating (CASSANDRA-2570)
 * fix batch_mutate for mixed standard-counter mutations (CASSANDRA-2457)
 * disallow making schema changes to system keyspace (CASSANDRA-2563)
 * fix sending mutation messages multiple times (CASSANDRA-2557)
 * fix incorrect use of NBHM.size in ReadCallback that could cause
   reads to time out even when responses were received (CASSANDRA-2552)
 * trigger read repair correctly for LOCAL_QUORUM reads (CASSANDRA-2556)
 * Allow configuring the number of compaction thread (CASSANDRA-2558)
 * forceUserDefinedCompaction will attempt to compact what it is given
   even if the pessimistic estimate is that there is not enough disk space;
   automatic compactions will only compact 2 or more sstables (CASSANDRA-2575)
 * refuse to apply migrations with older timestamps than the current 
   schema (CASSANDRA-2536)
 * remove unframed Thrift transport option
 * include indexes in snapshots (CASSANDRA-2596)
 * improve ignoring of obsolete mutations in index maintenance (CASSANDRA-2401)
 * recognize attempt to drop just the index while leaving the column
   definition alone (CASSANDRA-2619)
  

0.8.0-beta1
 * remove Avro RPC support (CASSANDRA-926)
 * support for columns that act as incr/decr counters 
   (CASSANDRA-1072, 1937, 1944, 1936, 2101, 2093, 2288, 2105, 2384, 2236, 2342,
   2454)
 * CQL (CASSANDRA-1703, 1704, 1705, 1706, 1707, 1708, 1710, 1711, 1940, 
   2124, 2302, 2277, 2493)
 * avoid double RowMutation serialization on write path (CASSANDRA-1800)
 * make NetworkTopologyStrategy the default (CASSANDRA-1960)
 * configurable internode encryption (CASSANDRA-1567, 2152)
 * human readable column names in sstable2json output (CASSANDRA-1933)
 * change default JMX port to 7199 (CASSANDRA-2027)
 * backwards compatible internal messaging (CASSANDRA-1015)
 * atomic switch of memtables and sstables (CASSANDRA-2284)
 * add pluggable SeedProvider (CASSANDRA-1669)
 * Fix clustertool to not throw exception when calling get_endpoints (CASSANDRA-2437)
 * upgrade to thrift 0.6 (CASSANDRA-2412) 
 * repair works on a token range instead of full ring (CASSANDRA-2324)
 * purge tombstones from row cache (CASSANDRA-2305)
 * push replication_factor into strategy_options (CASSANDRA-1263)
 * give snapshots the same name on each node (CASSANDRA-1791)
 * remove "nodetool loadbalance" (CASSANDRA-2448)
 * multithreaded compaction (CASSANDRA-2191)
 * compaction throttling (CASSANDRA-2156)
 * add key type information and alias (CASSANDRA-2311, 2396)
 * cli no longer divides read_repair_chance by 100 (CASSANDRA-2458)
 * made CompactionInfo.getTaskType return an enum (CASSANDRA-2482)
 * add a server-wide cap on measured memtable memory usage and aggressively
   flush to keep under that threshold (CASSANDRA-2006)
 * add unified UUIDType (CASSANDRA-2233)
 * add off-heap row cache support (CASSANDRA-1969)


0.7.5
 * improvements/fixes to PIG driver (CASSANDRA-1618, CASSANDRA-2387,
   CASSANDRA-2465, CASSANDRA-2484)
 * validate index names (CASSANDRA-1761)
 * reduce contention on Table.flusherLock (CASSANDRA-1954)
 * try harder to detect failures during streaming, cleaning up temporary
   files more reliably (CASSANDRA-2088)
 * shut down server for OOM on a Thrift thread (CASSANDRA-2269)
 * fix tombstone handling in repair and sstable2json (CASSANDRA-2279)
 * preserve version when streaming data from old sstables (CASSANDRA-2283)
 * don't start repair if a neighboring node is marked as dead (CASSANDRA-2290)
 * purge tombstones from row cache (CASSANDRA-2305)
 * Avoid seeking when sstable2json exports the entire file (CASSANDRA-2318)
 * clear Built flag in system table when dropping an index (CASSANDRA-2320)
 * don't allow arbitrary argument for stress.java (CASSANDRA-2323)
 * validate values for index predicates in get_indexed_slice (CASSANDRA-2328)
 * queue secondary indexes for flush before the parent (CASSANDRA-2330)
 * allow job configuration to set the CL used in Hadoop jobs (CASSANDRA-2331)
 * add memtable_flush_queue_size defaulting to 4 (CASSANDRA-2333)
 * Allow overriding of initial_token, storage_port and rpc_port from system
   properties (CASSANDRA-2343)
 * fix comparator used for non-indexed secondary expressions in index scan
   (CASSANDRA-2347)
 * ensure size calculation and write phase of large-row compaction use
   the same threshold for TTL expiration (CASSANDRA-2349)
 * fix race when iterating CFs during add/drop (CASSANDRA-2350)
 * add ConsistencyLevel command to CLI (CASSANDRA-2354)
 * allow negative numbers in the cli (CASSANDRA-2358)
 * hard code serialVersionUID for tokens class (CASSANDRA-2361)
 * fix potential infinite loop in ByteBufferUtil.inputStream (CASSANDRA-2365)
 * fix encoding bugs in HintedHandoffManager, SystemTable when default
   charset is not UTF8 (CASSANDRA-2367)
 * avoids having removed node reappearing in Gossip (CASSANDRA-2371)
 * fix incorrect truncation of long to int when reading columns via block
   index (CASSANDRA-2376)
 * fix NPE during stream session (CASSANDRA-2377)
 * fix race condition that could leave orphaned data files when dropping CF or
   KS (CASSANDRA-2381)
 * fsync statistics component on write (CASSANDRA-2382)
 * fix duplicate results from CFS.scan (CASSANDRA-2406)
 * add IntegerType to CLI help (CASSANDRA-2414)
 * avoid caching token-only decoratedkeys (CASSANDRA-2416)
 * convert mmap assertion to if/throw so scrub can catch it (CASSANDRA-2417)
 * don't overwrite gc log (CASSANDR-2418)
 * invalidate row cache for streamed row to avoid inconsitencies
   (CASSANDRA-2420)
 * avoid copies in range/index scans (CASSANDRA-2425)
 * make sure we don't wipe data during cleanup if the node has not join
   the ring (CASSANDRA-2428)
 * Try harder to close files after compaction (CASSANDRA-2431)
 * re-set bootstrapped flag after move finishes (CASSANDRA-2435)
 * display validation_class in CLI 'describe keyspace' (CASSANDRA-2442)
 * make cleanup compactions cleanup the row cache (CASSANDRA-2451)
 * add column fields validation to scrub (CASSANDRA-2460)
 * use 64KB flush buffer instead of in_memory_compaction_limit (CASSANDRA-2463)
 * fix backslash substitutions in CLI (CASSANDRA-2492)
 * disable cache saving for system CFS (CASSANDRA-2502)
 * fixes for verifying destination availability under hinted conditions
   so UE can be thrown intead of timing out (CASSANDRA-2514)
 * fix update of validation class in column metadata (CASSANDRA-2512)
 * support LOCAL_QUORUM, EACH_QUORUM CLs outside of NTS (CASSANDRA-2516)
 * preserve version when streaming data from old sstables (CASSANDRA-2283)
 * fix backslash substitutions in CLI (CASSANDRA-2492)
 * count a row deletion as one operation towards memtable threshold 
   (CASSANDRA-2519)
 * support LOCAL_QUORUM, EACH_QUORUM CLs outside of NTS (CASSANDRA-2516)


0.7.4
 * add nodetool join command (CASSANDRA-2160)
 * fix secondary indexes on pre-existing or streamed data (CASSANDRA-2244)
 * initialize endpoint in gossiper earlier (CASSANDRA-2228)
 * add ability to write to Cassandra from Pig (CASSANDRA-1828)
 * add rpc_[min|max]_threads (CASSANDRA-2176)
 * add CL.TWO, CL.THREE (CASSANDRA-2013)
 * avoid exporting an un-requested row in sstable2json, when exporting 
   a key that does not exist (CASSANDRA-2168)
 * add incremental_backups option (CASSANDRA-1872)
 * add configurable row limit to Pig loadfunc (CASSANDRA-2276)
 * validate column values in batches as well as single-Column inserts
   (CASSANDRA-2259)
 * move sample schema from cassandra.yaml to schema-sample.txt,
   a cli scripts (CASSANDRA-2007)
 * avoid writing empty rows when scrubbing tombstoned rows (CASSANDRA-2296)
 * fix assertion error in range and index scans for CL < ALL
   (CASSANDRA-2282)
 * fix commitlog replay when flush position refers to data that didn't
   get synced before server died (CASSANDRA-2285)
 * fix fd leak in sstable2json with non-mmap'd i/o (CASSANDRA-2304)
 * reduce memory use during streaming of multiple sstables (CASSANDRA-2301)
 * purge tombstoned rows from cache after GCGraceSeconds (CASSANDRA-2305)
 * allow zero replicas in a NTS datacenter (CASSANDRA-1924)
 * make range queries respect snitch for local replicas (CASSANDRA-2286)
 * fix HH delivery when column index is larger than 2GB (CASSANDRA-2297)
 * make 2ary indexes use parent CF flush thresholds during initial build
   (CASSANDRA-2294)
 * update memtable_throughput to be a long (CASSANDRA-2158)


0.7.3
 * Keep endpoint state until aVeryLongTime (CASSANDRA-2115)
 * lower-latency read repair (CASSANDRA-2069)
 * add hinted_handoff_throttle_delay_in_ms option (CASSANDRA-2161)
 * fixes for cache save/load (CASSANDRA-2172, -2174)
 * Handle whole-row deletions in CFOutputFormat (CASSANDRA-2014)
 * Make memtable_flush_writers flush in parallel (CASSANDRA-2178)
 * Add compaction_preheat_key_cache option (CASSANDRA-2175)
 * refactor stress.py to have only one copy of the format string 
   used for creating row keys (CASSANDRA-2108)
 * validate index names for \w+ (CASSANDRA-2196)
 * Fix Cassandra cli to respect timeout if schema does not settle 
   (CASSANDRA-2187)
 * fix for compaction and cleanup writing old-format data into new-version 
   sstable (CASSANDRA-2211, -2216)
 * add nodetool scrub (CASSANDRA-2217, -2240)
 * fix sstable2json large-row pagination (CASSANDRA-2188)
 * fix EOFing on requests for the last bytes in a file (CASSANDRA-2213)
 * fix BufferedRandomAccessFile bugs (CASSANDRA-2218, -2241)
 * check for memtable flush_after_mins exceeded every 10s (CASSANDRA-2183)
 * fix cache saving on Windows (CASSANDRA-2207)
 * add validateSchemaAgreement call + synchronization to schema
   modification operations (CASSANDRA-2222)
 * fix for reversed slice queries on large rows (CASSANDRA-2212)
 * fat clients were writing local data (CASSANDRA-2223)
 * set DEFAULT_MEMTABLE_LIFETIME_IN_MINS to 24h
 * improve detection and cleanup of partially-written sstables 
   (CASSANDRA-2206)
 * fix supercolumn de/serialization when subcolumn comparator is different
   from supercolumn's (CASSANDRA-2104)
 * fix starting up on Windows when CASSANDRA_HOME contains whitespace
   (CASSANDRA-2237)
 * add [get|set][row|key]cacheSavePeriod to JMX (CASSANDRA-2100)
 * fix Hadoop ColumnFamilyOutputFormat dropping of mutations
   when batch fills up (CASSANDRA-2255)
 * move file deletions off of scheduledtasks executor (CASSANDRA-2253)


0.7.2
 * copy DecoratedKey.key when inserting into caches to avoid retaining
   a reference to the underlying buffer (CASSANDRA-2102)
 * format subcolumn names with subcomparator (CASSANDRA-2136)
 * fix column bloom filter deserialization (CASSANDRA-2165)


0.7.1
 * refactor MessageDigest creation code. (CASSANDRA-2107)
 * buffer network stack to avoid inefficient small TCP messages while avoiding
   the nagle/delayed ack problem (CASSANDRA-1896)
 * check log4j configuration for changes every 10s (CASSANDRA-1525, 1907)
 * more-efficient cross-DC replication (CASSANDRA-1530, -2051, -2138)
 * avoid polluting page cache with commitlog or sstable writes
   and seq scan operations (CASSANDRA-1470)
 * add RMI authentication options to nodetool (CASSANDRA-1921)
 * make snitches configurable at runtime (CASSANDRA-1374)
 * retry hadoop split requests on connection failure (CASSANDRA-1927)
 * implement describeOwnership for BOP, COPP (CASSANDRA-1928)
 * make read repair behave as expected for ConsistencyLevel > ONE
   (CASSANDRA-982, 2038)
 * distributed test harness (CASSANDRA-1859, 1964)
 * reduce flush lock contention (CASSANDRA-1930)
 * optimize supercolumn deserialization (CASSANDRA-1891)
 * fix CFMetaData.apply to only compare objects of the same class 
   (CASSANDRA-1962)
 * allow specifying specific SSTables to compact from JMX (CASSANDRA-1963)
 * fix race condition in MessagingService.targets (CASSANDRA-1959, 2094, 2081)
 * refuse to open sstables from a future version (CASSANDRA-1935)
 * zero-copy reads (CASSANDRA-1714)
 * fix copy bounds for word Text in wordcount demo (CASSANDRA-1993)
 * fixes for contrib/javautils (CASSANDRA-1979)
 * check more frequently for memtable expiration (CASSANDRA-2000)
 * fix writing SSTable column count statistics (CASSANDRA-1976)
 * fix streaming of multiple CFs during bootstrap (CASSANDRA-1992)
 * explicitly set JVM GC new generation size with -Xmn (CASSANDRA-1968)
 * add short options for CLI flags (CASSANDRA-1565)
 * make keyspace argument to "describe keyspace" in CLI optional
   when authenticated to keyspace already (CASSANDRA-2029)
 * added option to specify -Dcassandra.join_ring=false on startup
   to allow "warm spare" nodes or performing JMX maintenance before
   joining the ring (CASSANDRA-526)
 * log migrations at INFO (CASSANDRA-2028)
 * add CLI verbose option in file mode (CASSANDRA-2030)
 * add single-line "--" comments to CLI (CASSANDRA-2032)
 * message serialization tests (CASSANDRA-1923)
 * switch from ivy to maven-ant-tasks (CASSANDRA-2017)
 * CLI attempts to block for new schema to propagate (CASSANDRA-2044)
 * fix potential overflow in nodetool cfstats (CASSANDRA-2057)
 * add JVM shutdownhook to sync commitlog (CASSANDRA-1919)
 * allow nodes to be up without being part of  normal traffic (CASSANDRA-1951)
 * fix CLI "show keyspaces" with null options on NTS (CASSANDRA-2049)
 * fix possible ByteBuffer race conditions (CASSANDRA-2066)
 * reduce garbage generated by MessagingService to prevent load spikes
   (CASSANDRA-2058)
 * fix math in RandomPartitioner.describeOwnership (CASSANDRA-2071)
 * fix deletion of sstable non-data components (CASSANDRA-2059)
 * avoid blocking gossip while deleting handoff hints (CASSANDRA-2073)
 * ignore messages from newer versions, keep track of nodes in gossip 
   regardless of version (CASSANDRA-1970)
 * cache writing moved to CompactionManager to reduce i/o contention and
   updated to use non-cache-polluting writes (CASSANDRA-2053)
 * page through large rows when exporting to JSON (CASSANDRA-2041)
 * add flush_largest_memtables_at and reduce_cache_sizes_at options
   (CASSANDRA-2142)
 * add cli 'describe cluster' command (CASSANDRA-2127)
 * add cli support for setting username/password at 'connect' command 
   (CASSANDRA-2111)
 * add -D option to Stress.java to allow reading hosts from a file 
   (CASSANDRA-2149)
 * bound hints CF throughput between 32M and 256M (CASSANDRA-2148)
 * continue starting when invalid saved cache entries are encountered
   (CASSANDRA-2076)
 * add max_hint_window_in_ms option (CASSANDRA-1459)


0.7.0-final
 * fix offsets to ByteBuffer.get (CASSANDRA-1939)


0.7.0-rc4
 * fix cli crash after backgrounding (CASSANDRA-1875)
 * count timeouts in storageproxy latencies, and include latency 
   histograms in StorageProxyMBean (CASSANDRA-1893)
 * fix CLI get recognition of supercolumns (CASSANDRA-1899)
 * enable keepalive on intra-cluster sockets (CASSANDRA-1766)
 * count timeouts towards dynamicsnitch latencies (CASSANDRA-1905)
 * Expose index-building status in JMX + cli schema description
   (CASSANDRA-1871)
 * allow [LOCAL|EACH]_QUORUM to be used with non-NetworkTopology 
   replication Strategies
 * increased amount of index locks for faster commitlog replay
 * collect secondary index tombstones immediately (CASSANDRA-1914)
 * revert commitlog changes from #1780 (CASSANDRA-1917)
 * change RandomPartitioner min token to -1 to avoid collision w/
   tokens on actual nodes (CASSANDRA-1901)
 * examine the right nibble when validating TimeUUID (CASSANDRA-1910)
 * include secondary indexes in cleanup (CASSANDRA-1916)
 * CFS.scrubDataDirectories should also cleanup invalid secondary indexes
   (CASSANDRA-1904)
 * ability to disable/enable gossip on nodes to force them down
   (CASSANDRA-1108)


0.7.0-rc3
 * expose getNaturalEndpoints in StorageServiceMBean taking byte[]
   key; RMI cannot serialize ByteBuffer (CASSANDRA-1833)
 * infer org.apache.cassandra.locator for replication strategy classes
   when not otherwise specified
 * validation that generates less garbage (CASSANDRA-1814)
 * add TTL support to CLI (CASSANDRA-1838)
 * cli defaults to bytestype for subcomparator when creating
   column families (CASSANDRA-1835)
 * unregister index MBeans when index is dropped (CASSANDRA-1843)
 * make ByteBufferUtil.clone thread-safe (CASSANDRA-1847)
 * change exception for read requests during bootstrap from 
   InvalidRequest to Unavailable (CASSANDRA-1862)
 * respect row-level tombstones post-flush in range scans
   (CASSANDRA-1837)
 * ReadResponseResolver check digests against each other (CASSANDRA-1830)
 * return InvalidRequest when remove of subcolumn without supercolumn
   is requested (CASSANDRA-1866)
 * flush before repair (CASSANDRA-1748)
 * SSTableExport validates key order (CASSANDRA-1884)
 * large row support for SSTableExport (CASSANDRA-1867)
 * Re-cache hot keys post-compaction without hitting disk (CASSANDRA-1878)
 * manage read repair in coordinator instead of data source, to
   provide latency information to dynamic snitch (CASSANDRA-1873)


0.7.0-rc2
 * fix live-column-count of slice ranges including tombstoned supercolumn 
   with live subcolumn (CASSANDRA-1591)
 * rename o.a.c.internal.AntientropyStage -> AntiEntropyStage,
   o.a.c.request.Request_responseStage -> RequestResponseStage,
   o.a.c.internal.Internal_responseStage -> InternalResponseStage
 * add AbstractType.fromString (CASSANDRA-1767)
 * require index_type to be present when specifying index_name
   on ColumnDef (CASSANDRA-1759)
 * fix add/remove index bugs in CFMetadata (CASSANDRA-1768)
 * rebuild Strategy during system_update_keyspace (CASSANDRA-1762)
 * cli updates prompt to ... in continuation lines (CASSANDRA-1770)
 * support multiple Mutations per key in hadoop ColumnFamilyOutputFormat
   (CASSANDRA-1774)
 * improvements to Debian init script (CASSANDRA-1772)
 * use local classloader to check for version.properties (CASSANDRA-1778)
 * Validate that column names in column_metadata are valid for the
   defined comparator, and decode properly in cli (CASSANDRA-1773)
 * use cross-platform newlines in cli (CASSANDRA-1786)
 * add ExpiringColumn support to sstable import/export (CASSANDRA-1754)
 * add flush for each append to periodic commitlog mode; added
   periodic_without_flush option to disable this (CASSANDRA-1780)
 * close file handle used for post-flush truncate (CASSANDRA-1790)
 * various code cleanup (CASSANDRA-1793, -1794, -1795)
 * fix range queries against wrapped range (CASSANDRA-1781)
 * fix consistencylevel calculations for NetworkTopologyStrategy
   (CASSANDRA-1804)
 * cli support index type enum names (CASSANDRA-1810)
 * improved validation of column_metadata (CASSANDRA-1813)
 * reads at ConsistencyLevel > 1 throw UnavailableException
   immediately if insufficient live nodes exist (CASSANDRA-1803)
 * copy bytebuffers for local writes to avoid retaining the entire
   Thrift frame (CASSANDRA-1801)
 * fix NPE adding index to column w/o prior metadata (CASSANDRA-1764)
 * reduce fat client timeout (CASSANDRA-1730)
 * fix botched merge of CASSANDRA-1316


0.7.0-rc1
 * fix compaction and flush races with schema updates (CASSANDRA-1715)
 * add clustertool, config-converter, sstablekeys, and schematool 
   Windows .bat files (CASSANDRA-1723)
 * reject range queries received during bootstrap (CASSANDRA-1739)
 * fix wrapping-range queries on non-minimum token (CASSANDRA-1700)
 * add nodetool cfhistogram (CASSANDRA-1698)
 * limit repaired ranges to what the nodes have in common (CASSANDRA-1674)
 * index scan treats missing columns as not matching secondary
   expressions (CASSANDRA-1745)
 * Fix misuse of DataOutputBuffer.getData in AntiEntropyService
   (CASSANDRA-1729)
 * detect and warn when obsolete version of JNA is present (CASSANDRA-1760)
 * reduce fat client timeout (CASSANDRA-1730)
 * cleanup smallest CFs first to increase free temp space for larger ones
   (CASSANDRA-1811)
 * Update windows .bat files to work outside of main Cassandra
   directory (CASSANDRA-1713)
 * fix read repair regression from 0.6.7 (CASSANDRA-1727)
 * more-efficient read repair (CASSANDRA-1719)
 * fix hinted handoff replay (CASSANDRA-1656)
 * log type of dropped messages (CASSANDRA-1677)
 * upgrade to SLF4J 1.6.1
 * fix ByteBuffer bug in ExpiringColumn.updateDigest (CASSANDRA-1679)
 * fix IntegerType.getString (CASSANDRA-1681)
 * make -Djava.net.preferIPv4Stack=true the default (CASSANDRA-628)
 * add INTERNAL_RESPONSE verb to differentiate from responses related
   to client requests (CASSANDRA-1685)
 * log tpstats when dropping messages (CASSANDRA-1660)
 * include unreachable nodes in describeSchemaVersions (CASSANDRA-1678)
 * Avoid dropping messages off the client request path (CASSANDRA-1676)
 * fix jna errno reporting (CASSANDRA-1694)
 * add friendlier error for UnknownHostException on startup (CASSANDRA-1697)
 * include jna dependency in RPM package (CASSANDRA-1690)
 * add --skip-keys option to stress.py (CASSANDRA-1696)
 * improve cli handling of non-string keys and column names 
   (CASSANDRA-1701, -1693)
 * r/m extra subcomparator line in cli keyspaces output (CASSANDRA-1712)
 * add read repair chance to cli "show keyspaces"
 * upgrade to ConcurrentLinkedHashMap 1.1 (CASSANDRA-975)
 * fix index scan routing (CASSANDRA-1722)
 * fix tombstoning of supercolumns in range queries (CASSANDRA-1734)
 * clear endpoint cache after updating keyspace metadata (CASSANDRA-1741)
 * fix wrapping-range queries on non-minimum token (CASSANDRA-1700)
 * truncate includes secondary indexes (CASSANDRA-1747)
 * retain reference to PendingFile sstables (CASSANDRA-1749)
 * fix sstableimport regression (CASSANDRA-1753)
 * fix for bootstrap when no non-system tables are defined (CASSANDRA-1732)
 * handle replica unavailability in index scan (CASSANDRA-1755)
 * fix service initialization order deadlock (CASSANDRA-1756)
 * multi-line cli commands (CASSANDRA-1742)
 * fix race between snapshot and compaction (CASSANDRA-1736)
 * add listEndpointsPendingHints, deleteHintsForEndpoint JMX methods 
   (CASSANDRA-1551)


0.7.0-beta3
 * add strategy options to describe_keyspace output (CASSANDRA-1560)
 * log warning when using randomly generated token (CASSANDRA-1552)
 * re-organize JMX into .db, .net, .internal, .request (CASSANDRA-1217)
 * allow nodes to change IPs between restarts (CASSANDRA-1518)
 * remember ring state between restarts by default (CASSANDRA-1518)
 * flush index built flag so we can read it before log replay (CASSANDRA-1541)
 * lock row cache updates to prevent race condition (CASSANDRA-1293)
 * remove assertion causing rare (and harmless) error messages in
   commitlog (CASSANDRA-1330)
 * fix moving nodes with no keyspaces defined (CASSANDRA-1574)
 * fix unbootstrap when no data is present in a transfer range (CASSANDRA-1573)
 * take advantage of AVRO-495 to simplify our avro IDL (CASSANDRA-1436)
 * extend authorization hierarchy to column family (CASSANDRA-1554)
 * deletion support in secondary indexes (CASSANDRA-1571)
 * meaningful error message for invalid replication strategy class 
   (CASSANDRA-1566)
 * allow keyspace creation with RF > N (CASSANDRA-1428)
 * improve cli error handling (CASSANDRA-1580)
 * add cache save/load ability (CASSANDRA-1417, 1606, 1647)
 * add StorageService.getDrainProgress (CASSANDRA-1588)
 * Disallow bootstrap to an in-use token (CASSANDRA-1561)
 * Allow dynamic secondary index creation and destruction (CASSANDRA-1532)
 * log auto-guessed memtable thresholds (CASSANDRA-1595)
 * add ColumnDef support to cli (CASSANDRA-1583)
 * reduce index sample time by 75% (CASSANDRA-1572)
 * add cli support for column, strategy metadata (CASSANDRA-1578, 1612)
 * add cli support for schema modification (CASSANDRA-1584)
 * delete temp files on failed compactions (CASSANDRA-1596)
 * avoid blocking for dead nodes during removetoken (CASSANDRA-1605)
 * remove ConsistencyLevel.ZERO (CASSANDRA-1607)
 * expose in-progress compaction type in jmx (CASSANDRA-1586)
 * removed IClock & related classes from internals (CASSANDRA-1502)
 * fix removing tokens from SystemTable on decommission and removetoken
   (CASSANDRA-1609)
 * include CF metadata in cli 'show keyspaces' (CASSANDRA-1613)
 * switch from Properties to HashMap in PropertyFileSnitch to
   avoid synchronization bottleneck (CASSANDRA-1481)
 * PropertyFileSnitch configuration file renamed to 
   cassandra-topology.properties
 * add cli support for get_range_slices (CASSANDRA-1088, CASSANDRA-1619)
 * Make memtable flush thresholds per-CF instead of global 
   (CASSANDRA-1007, 1637)
 * add cli support for binary data without CfDef hints (CASSANDRA-1603)
 * fix building SSTable statistics post-stream (CASSANDRA-1620)
 * fix potential infinite loop in 2ary index queries (CASSANDRA-1623)
 * allow creating NTS keyspaces with no replicas configured (CASSANDRA-1626)
 * add jmx histogram of sstables accessed per read (CASSANDRA-1624)
 * remove system_rename_column_family and system_rename_keyspace from the
   client API until races can be fixed (CASSANDRA-1630, CASSANDRA-1585)
 * add cli sanity tests (CASSANDRA-1582)
 * update GC settings in cassandra.bat (CASSANDRA-1636)
 * cli support for index queries (CASSANDRA-1635)
 * cli support for updating schema memtable settings (CASSANDRA-1634)
 * cli --file option (CASSANDRA-1616)
 * reduce automatically chosen memtable sizes by 50% (CASSANDRA-1641)
 * move endpoint cache from snitch to strategy (CASSANDRA-1643)
 * fix commitlog recovery deleting the newly-created segment as well as
   the old ones (CASSANDRA-1644)
 * upgrade to Thrift 0.5 (CASSANDRA-1367)
 * renamed CL.DCQUORUM to LOCAL_QUORUM and DCQUORUMSYNC to EACH_QUORUM
 * cli truncate support (CASSANDRA-1653)
 * update GC settings in cassandra.bat (CASSANDRA-1636)
 * avoid logging when a node's ip/token is gossipped back to it (CASSANDRA-1666)


0.7-beta2
 * always use UTF-8 for hint keys (CASSANDRA-1439)
 * remove cassandra.yaml dependency from Hadoop and Pig (CASSADRA-1322)
 * expose CfDef metadata in describe_keyspaces (CASSANDRA-1363)
 * restore use of mmap_index_only option (CASSANDRA-1241)
 * dropping a keyspace with no column families generated an error 
   (CASSANDRA-1378)
 * rename RackAwareStrategy to OldNetworkTopologyStrategy, RackUnawareStrategy 
   to SimpleStrategy, DatacenterShardStrategy to NetworkTopologyStrategy,
   AbstractRackAwareSnitch to AbstractNetworkTopologySnitch (CASSANDRA-1392)
 * merge StorageProxy.mutate, mutateBlocking (CASSANDRA-1396)
 * faster UUIDType, LongType comparisons (CASSANDRA-1386, 1393)
 * fix setting read_repair_chance from CLI addColumnFamily (CASSANDRA-1399)
 * fix updates to indexed columns (CASSANDRA-1373)
 * fix race condition leaving to FileNotFoundException (CASSANDRA-1382)
 * fix sharded lock hash on index write path (CASSANDRA-1402)
 * add support for GT/E, LT/E in subordinate index clauses (CASSANDRA-1401)
 * cfId counter got out of sync when CFs were added (CASSANDRA-1403)
 * less chatty schema updates (CASSANDRA-1389)
 * rename column family mbeans. 'type' will now include either 
   'IndexColumnFamilies' or 'ColumnFamilies' depending on the CFS type.
   (CASSANDRA-1385)
 * disallow invalid keyspace and column family names. This includes name that
   matches a '^\w+' regex. (CASSANDRA-1377)
 * use JNA, if present, to take snapshots (CASSANDRA-1371)
 * truncate hints if starting 0.7 for the first time (CASSANDRA-1414)
 * fix FD leak in single-row slicepredicate queries (CASSANDRA-1416)
 * allow index expressions against columns that are not part of the 
   SlicePredicate (CASSANDRA-1410)
 * config-converter properly handles snitches and framed support 
   (CASSANDRA-1420)
 * remove keyspace argument from multiget_count (CASSANDRA-1422)
 * allow specifying cassandra.yaml location as (local or remote) URL
   (CASSANDRA-1126)
 * fix using DynamicEndpointSnitch with NetworkTopologyStrategy
   (CASSANDRA-1429)
 * Add CfDef.default_validation_class (CASSANDRA-891)
 * fix EstimatedHistogram.max (CASSANDRA-1413)
 * quorum read optimization (CASSANDRA-1622)
 * handle zero-length (or missing) rows during HH paging (CASSANDRA-1432)
 * include secondary indexes during schema migrations (CASSANDRA-1406)
 * fix commitlog header race during schema change (CASSANDRA-1435)
 * fix ColumnFamilyStoreMBeanIterator to use new type name (CASSANDRA-1433)
 * correct filename generated by xml->yaml converter (CASSANDRA-1419)
 * add CMSInitiatingOccupancyFraction=75 and UseCMSInitiatingOccupancyOnly
   to default JVM options
 * decrease jvm heap for cassandra-cli (CASSANDRA-1446)
 * ability to modify keyspaces and column family definitions on a live cluster
   (CASSANDRA-1285)
 * support for Hadoop Streaming [non-jvm map/reduce via stdin/out]
   (CASSANDRA-1368)
 * Move persistent sstable stats from the system table to an sstable component
   (CASSANDRA-1430)
 * remove failed bootstrap attempt from pending ranges when gossip times
   it out after 1h (CASSANDRA-1463)
 * eager-create tcp connections to other cluster members (CASSANDRA-1465)
 * enumerate stages and derive stage from message type instead of 
   transmitting separately (CASSANDRA-1465)
 * apply reversed flag during collation from different data sources
   (CASSANDRA-1450)
 * make failure to remove commitlog segment non-fatal (CASSANDRA-1348)
 * correct ordering of drain operations so CL.recover is no longer 
   necessary (CASSANDRA-1408)
 * removed keyspace from describe_splits method (CASSANDRA-1425)
 * rename check_schema_agreement to describe_schema_versions
   (CASSANDRA-1478)
 * fix QUORUM calculation for RF > 3 (CASSANDRA-1487)
 * remove tombstones during non-major compactions when bloom filter
   verifies that row does not exist in other sstables (CASSANDRA-1074)
 * nodes that coordinated a loadbalance in the past could not be seen by
   newly added nodes (CASSANDRA-1467)
 * exposed endpoint states (gossip details) via jmx (CASSANDRA-1467)
 * ensure that compacted sstables are not included when new readers are
   instantiated (CASSANDRA-1477)
 * by default, calculate heap size and memtable thresholds at runtime (CASSANDRA-1469)
 * fix races dealing with adding/dropping keyspaces and column families in
   rapid succession (CASSANDRA-1477)
 * clean up of Streaming system (CASSANDRA-1503, 1504, 1506)
 * add options to configure Thrift socket keepalive and buffer sizes (CASSANDRA-1426)
 * make contrib CassandraServiceDataCleaner recursive (CASSANDRA-1509)
 * min, max compaction threshold are configurable and persistent 
   per-ColumnFamily (CASSANDRA-1468)
 * fix replaying the last mutation in a commitlog unnecessarily 
   (CASSANDRA-1512)
 * invoke getDefaultUncaughtExceptionHandler from DTPE with the original
   exception rather than the ExecutionException wrapper (CASSANDRA-1226)
 * remove Clock from the Thrift (and Avro) API (CASSANDRA-1501)
 * Close intra-node sockets when connection is broken (CASSANDRA-1528)
 * RPM packaging spec file (CASSANDRA-786)
 * weighted request scheduler (CASSANDRA-1485)
 * treat expired columns as deleted (CASSANDRA-1539)
 * make IndexInterval configurable (CASSANDRA-1488)
 * add describe_snitch to Thrift API (CASSANDRA-1490)
 * MD5 authenticator compares plain text submitted password with MD5'd
   saved property, instead of vice versa (CASSANDRA-1447)
 * JMX MessagingService pending and completed counts (CASSANDRA-1533)
 * fix race condition processing repair responses (CASSANDRA-1511)
 * make repair blocking (CASSANDRA-1511)
 * create EndpointSnitchInfo and MBean to expose rack and DC (CASSANDRA-1491)
 * added option to contrib/word_count to output results back to Cassandra
   (CASSANDRA-1342)
 * rewrite Hadoop ColumnFamilyRecordWriter to pool connections, retry to
   multiple Cassandra nodes, and smooth impact on the Cassandra cluster
   by using smaller batch sizes (CASSANDRA-1434)
 * fix setting gc_grace_seconds via CLI (CASSANDRA-1549)
 * support TTL'd index values (CASSANDRA-1536)
 * make removetoken work like decommission (CASSANDRA-1216)
 * make cli comparator-aware and improve quote rules (CASSANDRA-1523,-1524)
 * make nodetool compact and cleanup blocking (CASSANDRA-1449)
 * add memtable, cache information to GCInspector logs (CASSANDRA-1558)
 * enable/disable HintedHandoff via JMX (CASSANDRA-1550)
 * Ignore stray files in the commit log directory (CASSANDRA-1547)
 * Disallow bootstrap to an in-use token (CASSANDRA-1561)


0.7-beta1
 * sstable versioning (CASSANDRA-389)
 * switched to slf4j logging (CASSANDRA-625)
 * add (optional) expiration time for column (CASSANDRA-699)
 * access levels for authentication/authorization (CASSANDRA-900)
 * add ReadRepairChance to CF definition (CASSANDRA-930)
 * fix heisenbug in system tests, especially common on OS X (CASSANDRA-944)
 * convert to byte[] keys internally and all public APIs (CASSANDRA-767)
 * ability to alter schema definitions on a live cluster (CASSANDRA-44)
 * renamed configuration file to cassandra.xml, and log4j.properties to
   log4j-server.properties, which must now be loaded from
   the classpath (which is how our scripts in bin/ have always done it)
   (CASSANDRA-971)
 * change get_count to require a SlicePredicate. create multi_get_count
   (CASSANDRA-744)
 * re-organized endpointsnitch implementations and added SimpleSnitch
   (CASSANDRA-994)
 * Added preload_row_cache option (CASSANDRA-946)
 * add CRC to commitlog header (CASSANDRA-999)
 * removed deprecated batch_insert and get_range_slice methods (CASSANDRA-1065)
 * add truncate thrift method (CASSANDRA-531)
 * http mini-interface using mx4j (CASSANDRA-1068)
 * optimize away copy of sliced row on memtable read path (CASSANDRA-1046)
 * replace constant-size 2GB mmaped segments and special casing for index 
   entries spanning segment boundaries, with SegmentedFile that computes 
   segments that always contain entire entries/rows (CASSANDRA-1117)
 * avoid reading large rows into memory during compaction (CASSANDRA-16)
 * added hadoop OutputFormat (CASSANDRA-1101)
 * efficient Streaming (no more anticompaction) (CASSANDRA-579)
 * split commitlog header into separate file and add size checksum to
   mutations (CASSANDRA-1179)
 * avoid allocating a new byte[] for each mutation on replay (CASSANDRA-1219)
 * revise HH schema to be per-endpoint (CASSANDRA-1142)
 * add joining/leaving status to nodetool ring (CASSANDRA-1115)
 * allow multiple repair sessions per node (CASSANDRA-1190)
 * optimize away MessagingService for local range queries (CASSANDRA-1261)
 * make framed transport the default so malformed requests can't OOM the 
   server (CASSANDRA-475)
 * significantly faster reads from row cache (CASSANDRA-1267)
 * take advantage of row cache during range queries (CASSANDRA-1302)
 * make GCGraceSeconds a per-ColumnFamily value (CASSANDRA-1276)
 * keep persistent row size and column count statistics (CASSANDRA-1155)
 * add IntegerType (CASSANDRA-1282)
 * page within a single row during hinted handoff (CASSANDRA-1327)
 * push DatacenterShardStrategy configuration into keyspace definition,
   eliminating datacenter.properties. (CASSANDRA-1066)
 * optimize forward slices starting with '' and single-index-block name 
   queries by skipping the column index (CASSANDRA-1338)
 * streaming refactor (CASSANDRA-1189)
 * faster comparison for UUID types (CASSANDRA-1043)
 * secondary index support (CASSANDRA-749 and subtasks)
 * make compaction buckets deterministic (CASSANDRA-1265)


0.6.6
 * Allow using DynamicEndpointSnitch with RackAwareStrategy (CASSANDRA-1429)
 * remove the remaining vestiges of the unfinished DatacenterShardStrategy 
   (replaced by NetworkTopologyStrategy in 0.7)
   

0.6.5
 * fix key ordering in range query results with RandomPartitioner
   and ConsistencyLevel > ONE (CASSANDRA-1145)
 * fix for range query starting with the wrong token range (CASSANDRA-1042)
 * page within a single row during hinted handoff (CASSANDRA-1327)
 * fix compilation on non-sun JDKs (CASSANDRA-1061)
 * remove String.trim() call on row keys in batch mutations (CASSANDRA-1235)
 * Log summary of dropped messages instead of spamming log (CASSANDRA-1284)
 * add dynamic endpoint snitch (CASSANDRA-981)
 * fix streaming for keyspaces with hyphens in their name (CASSANDRA-1377)
 * fix errors in hard-coded bloom filter optKPerBucket by computing it
   algorithmically (CASSANDRA-1220
 * remove message deserialization stage, and uncap read/write stages
   so slow reads/writes don't block gossip processing (CASSANDRA-1358)
 * add jmx port configuration to Debian package (CASSANDRA-1202)
 * use mlockall via JNA, if present, to prevent Linux from swapping
   out parts of the JVM (CASSANDRA-1214)


0.6.4
 * avoid queuing multiple hint deliveries for the same endpoint
   (CASSANDRA-1229)
 * better performance for and stricter checking of UTF8 column names
   (CASSANDRA-1232)
 * extend option to lower compaction priority to hinted handoff
   as well (CASSANDRA-1260)
 * log errors in gossip instead of re-throwing (CASSANDRA-1289)
 * avoid aborting commitlog replay prematurely if a flushed-but-
   not-removed commitlog segment is encountered (CASSANDRA-1297)
 * fix duplicate rows being read during mapreduce (CASSANDRA-1142)
 * failure detection wasn't closing command sockets (CASSANDRA-1221)
 * cassandra-cli.bat works on windows (CASSANDRA-1236)
 * pre-emptively drop requests that cannot be processed within RPCTimeout
   (CASSANDRA-685)
 * add ack to Binary write verb and update CassandraBulkLoader
   to wait for acks for each row (CASSANDRA-1093)
 * added describe_partitioner Thrift method (CASSANDRA-1047)
 * Hadoop jobs no longer require the Cassandra storage-conf.xml
   (CASSANDRA-1280, CASSANDRA-1047)
 * log thread pool stats when GC is excessive (CASSANDRA-1275)
 * remove gossip message size limit (CASSANDRA-1138)
 * parallelize local and remote reads during multiget, and respect snitch 
   when determining whether to do local read for CL.ONE (CASSANDRA-1317)
 * fix read repair to use requested consistency level on digest mismatch,
   rather than assuming QUORUM (CASSANDRA-1316)
 * process digest mismatch re-reads in parallel (CASSANDRA-1323)
 * switch hints CF comparator to BytesType (CASSANDRA-1274)


0.6.3
 * retry to make streaming connections up to 8 times. (CASSANDRA-1019)
 * reject describe_ring() calls on invalid keyspaces (CASSANDRA-1111)
 * fix cache size calculation for size of 100% (CASSANDRA-1129)
 * fix cache capacity only being recalculated once (CASSANDRA-1129)
 * remove hourly scan of all hints on the off chance that the gossiper
   missed a status change; instead, expose deliverHintsToEndpoint to JMX
   so it can be done manually, if necessary (CASSANDRA-1141)
 * don't reject reads at CL.ALL (CASSANDRA-1152)
 * reject deletions to supercolumns in CFs containing only standard
   columns (CASSANDRA-1139)
 * avoid preserving login information after client disconnects
   (CASSANDRA-1057)
 * prefer sun jdk to openjdk in debian init script (CASSANDRA-1174)
 * detect partioner config changes between restarts and fail fast 
   (CASSANDRA-1146)
 * use generation time to resolve node token reassignment disagreements
   (CASSANDRA-1118)
 * restructure the startup ordering of Gossiper and MessageService to avoid
   timing anomalies (CASSANDRA-1160)
 * detect incomplete commit log hearders (CASSANDRA-1119)
 * force anti-entropy service to stream files on the stream stage to avoid
   sending streams out of order (CASSANDRA-1169)
 * remove inactive stream managers after AES streams files (CASSANDRA-1169)
 * allow removing entire row through batch_mutate Deletion (CASSANDRA-1027)
 * add JMX metrics for row-level bloom filter false positives (CASSANDRA-1212)
 * added a redhat init script to contrib (CASSANDRA-1201)
 * use midpoint when bootstrapping a new machine into range with not
   much data yet instead of random token (CASSANDRA-1112)
 * kill server on OOM in executor stage as well as Thrift (CASSANDRA-1226)
 * remove opportunistic repairs, when two machines with overlapping replica
   responsibilities happen to finish major compactions of the same CF near
   the same time.  repairs are now fully manual (CASSANDRA-1190)
 * add ability to lower compaction priority (default is no change from 0.6.2)
   (CASSANDRA-1181)


0.6.2
 * fix contrib/word_count build. (CASSANDRA-992)
 * split CommitLogExecutorService into BatchCommitLogExecutorService and 
   PeriodicCommitLogExecutorService (CASSANDRA-1014)
 * add latency histograms to CFSMBean (CASSANDRA-1024)
 * make resolving timestamp ties deterministic by using value bytes
   as a tiebreaker (CASSANDRA-1039)
 * Add option to turn off Hinted Handoff (CASSANDRA-894)
 * fix windows startup (CASSANDRA-948)
 * make concurrent_reads, concurrent_writes configurable at runtime via JMX
   (CASSANDRA-1060)
 * disable GCInspector on non-Sun JVMs (CASSANDRA-1061)
 * fix tombstone handling in sstable rows with no other data (CASSANDRA-1063)
 * fix size of row in spanned index entries (CASSANDRA-1056)
 * install json2sstable, sstable2json, and sstablekeys to Debian package
 * StreamingService.StreamDestinations wouldn't empty itself after streaming
   finished (CASSANDRA-1076)
 * added Collections.shuffle(splits) before returning the splits in 
   ColumnFamilyInputFormat (CASSANDRA-1096)
 * do not recalculate cache capacity post-compaction if it's been manually 
   modified (CASSANDRA-1079)
 * better defaults for flush sorter + writer executor queue sizes
   (CASSANDRA-1100)
 * windows scripts for SSTableImport/Export (CASSANDRA-1051)
 * windows script for nodetool (CASSANDRA-1113)
 * expose PhiConvictThreshold (CASSANDRA-1053)
 * make repair of RF==1 a no-op (CASSANDRA-1090)
 * improve default JVM GC options (CASSANDRA-1014)
 * fix SlicePredicate serialization inside Hadoop jobs (CASSANDRA-1049)
 * close Thrift sockets in Hadoop ColumnFamilyRecordReader (CASSANDRA-1081)


0.6.1
 * fix NPE in sstable2json when no excluded keys are given (CASSANDRA-934)
 * keep the replica set constant throughout the read repair process
   (CASSANDRA-937)
 * allow querying getAllRanges with empty token list (CASSANDRA-933)
 * fix command line arguments inversion in clustertool (CASSANDRA-942)
 * fix race condition that could trigger a false-positive assertion
   during post-flush discard of old commitlog segments (CASSANDRA-936)
 * fix neighbor calculation for anti-entropy repair (CASSANDRA-924)
 * perform repair even for small entropy differences (CASSANDRA-924)
 * Use hostnames in CFInputFormat to allow Hadoop's naive string-based
   locality comparisons to work (CASSANDRA-955)
 * cache read-only BufferedRandomAccessFile length to avoid
   3 system calls per invocation (CASSANDRA-950)
 * nodes with IPv6 (and no IPv4) addresses could not join cluster
   (CASSANDRA-969)
 * Retrieve the correct number of undeleted columns, if any, from
   a supercolumn in a row that had been deleted previously (CASSANDRA-920)
 * fix index scans that cross the 2GB mmap boundaries for both mmap
   and standard i/o modes (CASSANDRA-866)
 * expose drain via nodetool (CASSANDRA-978)


0.6.0-RC1
 * JMX drain to flush memtables and run through commit log (CASSANDRA-880)
 * Bootstrapping can skip ranges under the right conditions (CASSANDRA-902)
 * fix merging row versions in range_slice for CL > ONE (CASSANDRA-884)
 * default write ConsistencyLeven chaned from ZERO to ONE
 * fix for index entries spanning mmap buffer boundaries (CASSANDRA-857)
 * use lexical comparison if time part of TimeUUIDs are the same 
   (CASSANDRA-907)
 * bound read, mutation, and response stages to fix possible OOM
   during log replay (CASSANDRA-885)
 * Use microseconds-since-epoch (UTC) in cli, instead of milliseconds
 * Treat batch_mutate Deletion with null supercolumn as "apply this predicate 
   to top level supercolumns" (CASSANDRA-834)
 * Streaming destination nodes do not update their JMX status (CASSANDRA-916)
 * Fix internal RPC timeout calculation (CASSANDRA-911)
 * Added Pig loadfunc to contrib/pig (CASSANDRA-910)


0.6.0-beta3
 * fix compaction bucketing bug (CASSANDRA-814)
 * update windows batch file (CASSANDRA-824)
 * deprecate KeysCachedFraction configuration directive in favor
   of KeysCached; move to unified-per-CF key cache (CASSANDRA-801)
 * add invalidateRowCache to ColumnFamilyStoreMBean (CASSANDRA-761)
 * send Handoff hints to natural locations to reduce load on
   remaining nodes in a failure scenario (CASSANDRA-822)
 * Add RowWarningThresholdInMB configuration option to warn before very 
   large rows get big enough to threaten node stability, and -x option to
   be able to remove them with sstable2json if the warning is unheeded
   until it's too late (CASSANDRA-843)
 * Add logging of GC activity (CASSANDRA-813)
 * fix ConcurrentModificationException in commitlog discard (CASSANDRA-853)
 * Fix hardcoded row count in Hadoop RecordReader (CASSANDRA-837)
 * Add a jmx status to the streaming service and change several DEBUG
   messages to INFO (CASSANDRA-845)
 * fix classpath in cassandra-cli.bat for Windows (CASSANDRA-858)
 * allow re-specifying host, port to cassandra-cli if invalid ones
   are first tried (CASSANDRA-867)
 * fix race condition handling rpc timeout in the coordinator
   (CASSANDRA-864)
 * Remove CalloutLocation and StagingFileDirectory from storage-conf files 
   since those settings are no longer used (CASSANDRA-878)
 * Parse a long from RowWarningThresholdInMB instead of an int (CASSANDRA-882)
 * Remove obsolete ControlPort code from DatabaseDescriptor (CASSANDRA-886)
 * move skipBytes side effect out of assert (CASSANDRA-899)
 * add "double getLoad" to StorageServiceMBean (CASSANDRA-898)
 * track row stats per CF at compaction time (CASSANDRA-870)
 * disallow CommitLogDirectory matching a DataFileDirectory (CASSANDRA-888)
 * default key cache size is 200k entries, changed from 10% (CASSANDRA-863)
 * add -Dcassandra-foreground=yes to cassandra.bat
 * exit if cluster name is changed unexpectedly (CASSANDRA-769)


0.6.0-beta1/beta2
 * add batch_mutate thrift command, deprecating batch_insert (CASSANDRA-336)
 * remove get_key_range Thrift API, deprecated in 0.5 (CASSANDRA-710)
 * add optional login() Thrift call for authentication (CASSANDRA-547)
 * support fat clients using gossiper and StorageProxy to perform
   replication in-process [jvm-only] (CASSANDRA-535)
 * support mmapped I/O for reads, on by default on 64bit JVMs 
   (CASSANDRA-408, CASSANDRA-669)
 * improve insert concurrency, particularly during Hinted Handoff
   (CASSANDRA-658)
 * faster network code (CASSANDRA-675)
 * stress.py moved to contrib (CASSANDRA-635)
 * row caching [must be explicitly enabled per-CF in config] (CASSANDRA-678)
 * present a useful measure of compaction progress in JMX (CASSANDRA-599)
 * add bin/sstablekeys (CASSNADRA-679)
 * add ConsistencyLevel.ANY (CASSANDRA-687)
 * make removetoken remove nodes from gossip entirely (CASSANDRA-644)
 * add ability to set cache sizes at runtime (CASSANDRA-708)
 * report latency and cache hit rate statistics with lifetime totals
   instead of average over the last minute (CASSANDRA-702)
 * support get_range_slice for RandomPartitioner (CASSANDRA-745)
 * per-keyspace replication factory and replication strategy (CASSANDRA-620)
 * track latency in microseconds (CASSANDRA-733)
 * add describe_ Thrift methods, deprecating get_string_property and 
   get_string_list_property
 * jmx interface for tracking operation mode and streams in general.
   (CASSANDRA-709)
 * keep memtables in sorted order to improve range query performance
   (CASSANDRA-799)
 * use while loop instead of recursion when trimming sstables compaction list 
   to avoid blowing stack in pathological cases (CASSANDRA-804)
 * basic Hadoop map/reduce support (CASSANDRA-342)


0.5.1
 * ensure all files for an sstable are streamed to the same directory.
   (CASSANDRA-716)
 * more accurate load estimate for bootstrapping (CASSANDRA-762)
 * tolerate dead or unavailable bootstrap target on write (CASSANDRA-731)
 * allow larger numbers of keys (> 140M) in a sstable bloom filter
   (CASSANDRA-790)
 * include jvm argument improvements from CASSANDRA-504 in debian package
 * change streaming chunk size to 32MB to accomodate Windows XP limitations
   (was 64MB) (CASSANDRA-795)
 * fix get_range_slice returning results in the wrong order (CASSANDRA-781)
 

0.5.0 final
 * avoid attempting to delete temporary bootstrap files twice (CASSANDRA-681)
 * fix bogus NaN in nodeprobe cfstats output (CASSANDRA-646)
 * provide a policy for dealing with single thread executors w/ a full queue
   (CASSANDRA-694)
 * optimize inner read in MessagingService, vastly improving multiple-node
   performance (CASSANDRA-675)
 * wait for table flush before streaming data back to a bootstrapping node.
   (CASSANDRA-696)
 * keep track of bootstrapping sources by table so that bootstrapping doesn't 
   give the indication of finishing early (CASSANDRA-673)


0.5.0 RC3
 * commit the correct version of the patch for CASSANDRA-663


0.5.0 RC2 (unreleased)
 * fix bugs in converting get_range_slice results to Thrift 
   (CASSANDRA-647, CASSANDRA-649)
 * expose java.util.concurrent.TimeoutException in StorageProxy methods
   (CASSANDRA-600)
 * TcpConnectionManager was holding on to disconnected connections, 
   giving the false indication they were being used. (CASSANDRA-651)
 * Remove duplicated write. (CASSANDRA-662)
 * Abort bootstrap if IP is already in the token ring (CASSANDRA-663)
 * increase default commitlog sync period, and wait for last sync to 
   finish before submitting another (CASSANDRA-668)


0.5.0 RC1
 * Fix potential NPE in get_range_slice (CASSANDRA-623)
 * add CRC32 to commitlog entries (CASSANDRA-605)
 * fix data streaming on windows (CASSANDRA-630)
 * GC compacted sstables after cleanup and compaction (CASSANDRA-621)
 * Speed up anti-entropy validation (CASSANDRA-629)
 * Fix anti-entropy assertion error (CASSANDRA-639)
 * Fix pending range conflicts when bootstapping or moving
   multiple nodes at once (CASSANDRA-603)
 * Handle obsolete gossip related to node movement in the case where
   one or more nodes is down when the movement occurs (CASSANDRA-572)
 * Include dead nodes in gossip to avoid a variety of problems
   and fix HH to removed nodes (CASSANDRA-634)
 * return an InvalidRequestException for mal-formed SlicePredicates
   (CASSANDRA-643)
 * fix bug determining closest neighbor for use in multiple datacenters
   (CASSANDRA-648)
 * Vast improvements in anticompaction speed (CASSANDRA-607)
 * Speed up log replay and writes by avoiding redundant serializations
   (CASSANDRA-652)


0.5.0 beta 2
 * Bootstrap improvements (several tickets)
 * add nodeprobe repair anti-entropy feature (CASSANDRA-193, CASSANDRA-520)
 * fix possibility of partition when many nodes restart at once
   in clusters with multiple seeds (CASSANDRA-150)
 * fix NPE in get_range_slice when no data is found (CASSANDRA-578)
 * fix potential NPE in hinted handoff (CASSANDRA-585)
 * fix cleanup of local "system" keyspace (CASSANDRA-576)
 * improve computation of cluster load balance (CASSANDRA-554)
 * added super column read/write, column count, and column/row delete to
   cassandra-cli (CASSANDRA-567, CASSANDRA-594)
 * fix returning live subcolumns of deleted supercolumns (CASSANDRA-583)
 * respect JAVA_HOME in bin/ scripts (several tickets)
 * add StorageService.initClient for fat clients on the JVM (CASSANDRA-535)
   (see contrib/client_only for an example of use)
 * make consistency_level functional in get_range_slice (CASSANDRA-568)
 * optimize key deserialization for RandomPartitioner (CASSANDRA-581)
 * avoid GCing tombstones except on major compaction (CASSANDRA-604)
 * increase failure conviction threshold, resulting in less nodes
   incorrectly (and temporarily) marked as down (CASSANDRA-610)
 * respect memtable thresholds during log replay (CASSANDRA-609)
 * support ConsistencyLevel.ALL on read (CASSANDRA-584)
 * add nodeprobe removetoken command (CASSANDRA-564)


0.5.0 beta
 * Allow multiple simultaneous flushes, improving flush throughput 
   on multicore systems (CASSANDRA-401)
 * Split up locks to improve write and read throughput on multicore systems
   (CASSANDRA-444, CASSANDRA-414)
 * More efficient use of memory during compaction (CASSANDRA-436)
 * autobootstrap option: when enabled, all non-seed nodes will attempt
   to bootstrap when started, until bootstrap successfully
   completes. -b option is removed.  (CASSANDRA-438)
 * Unless a token is manually specified in the configuration xml,
   a bootstraping node will use a token that gives it half the
   keys from the most-heavily-loaded node in the cluster,
   instead of generating a random token. 
   (CASSANDRA-385, CASSANDRA-517)
 * Miscellaneous bootstrap fixes (several tickets)
 * Ability to change a node's token even after it has data on it
   (CASSANDRA-541)
 * Ability to decommission a live node from the ring (CASSANDRA-435)
 * Semi-automatic loadbalancing via nodeprobe (CASSANDRA-192)
 * Add ability to set compaction thresholds at runtime via
   JMX / nodeprobe.  (CASSANDRA-465)
 * Add "comment" field to ColumnFamily definition. (CASSANDRA-481)
 * Additional JMX metrics (CASSANDRA-482)
 * JSON based export and import tools (several tickets)
 * Hinted Handoff fixes (several tickets)
 * Add key cache to improve read performance (CASSANDRA-423)
 * Simplified construction of custom ReplicationStrategy classes
   (CASSANDRA-497)
 * Graphical application (Swing) for ring integrity verification and 
   visualization was added to contrib (CASSANDRA-252)
 * Add DCQUORUM, DCQUORUMSYNC consistency levels and corresponding
   ReplicationStrategy / EndpointSnitch classes.  Experimental.
   (CASSANDRA-492)
 * Web client interface added to contrib (CASSANDRA-457)
 * More-efficient flush for Random, CollatedOPP partitioners 
   for normal writes (CASSANDRA-446) and bulk load (CASSANDRA-420)
 * Add MemtableFlushAfterMinutes, a global replacement for the old 
   per-CF FlushPeriodInMinutes setting (CASSANDRA-463)
 * optimizations to slice reading (CASSANDRA-350) and supercolumn
   queries (CASSANDRA-510)
 * force binding to given listenaddress for nodes with multiple
   interfaces (CASSANDRA-546)
 * stress.py benchmarking tool improvements (several tickets)
 * optimized replica placement code (CASSANDRA-525)
 * faster log replay on restart (CASSANDRA-539, CASSANDRA-540)
 * optimized local-node writes (CASSANDRA-558)
 * added get_range_slice, deprecating get_key_range (CASSANDRA-344)
 * expose TimedOutException to thrift (CASSANDRA-563)
 

0.4.2
 * Add validation disallowing null keys (CASSANDRA-486)
 * Fix race conditions in TCPConnectionManager (CASSANDRA-487)
 * Fix using non-utf8-aware comparison as a sanity check.
   (CASSANDRA-493)
 * Improve default garbage collector options (CASSANDRA-504)
 * Add "nodeprobe flush" (CASSANDRA-505)
 * remove NotFoundException from get_slice throws list (CASSANDRA-518)
 * fix get (not get_slice) of entire supercolumn (CASSANDRA-508)
 * fix null token during bootstrap (CASSANDRA-501)


0.4.1
 * Fix FlushPeriod columnfamily configuration regression
   (CASSANDRA-455)
 * Fix long column name support (CASSANDRA-460)
 * Fix for serializing a row that only contains tombstones
   (CASSANDRA-458)
 * Fix for discarding unneeded commitlog segments (CASSANDRA-459)
 * Add SnapshotBeforeCompaction configuration option (CASSANDRA-426)
 * Fix compaction abort under insufficient disk space (CASSANDRA-473)
 * Fix reading subcolumn slice from tombstoned CF (CASSANDRA-484)
 * Fix race condition in RVH causing occasional NPE (CASSANDRA-478)


0.4.0
 * fix get_key_range problems when a node is down (CASSANDRA-440)
   and add UnavailableException to more Thrift methods
 * Add example EndPointSnitch contrib code (several tickets)


0.4.0 RC2
 * fix SSTable generation clash during compaction (CASSANDRA-418)
 * reject method calls with null parameters (CASSANDRA-308)
 * properly order ranges in nodeprobe output (CASSANDRA-421)
 * fix logging of certain errors on executor threads (CASSANDRA-425)


0.4.0 RC1
 * Bootstrap feature is live; use -b on startup (several tickets)
 * Added multiget api (CASSANDRA-70)
 * fix Deadlock with SelectorManager.doProcess and TcpConnection.write
   (CASSANDRA-392)
 * remove key cache b/c of concurrency bugs in third-party
   CLHM library (CASSANDRA-405)
 * update non-major compaction logic to use two threshold values
   (CASSANDRA-407)
 * add periodic / batch commitlog sync modes (several tickets)
 * inline BatchMutation into batch_insert params (CASSANDRA-403)
 * allow setting the logging level at runtime via mbean (CASSANDRA-402)
 * change default comparator to BytesType (CASSANDRA-400)
 * add forwards-compatible ConsistencyLevel parameter to get_key_range
   (CASSANDRA-322)
 * r/m special case of blocking for local destination when writing with 
   ConsistencyLevel.ZERO (CASSANDRA-399)
 * Fixes to make BinaryMemtable [bulk load interface] useful (CASSANDRA-337);
   see contrib/bmt_example for an example of using it.
 * More JMX properties added (several tickets)
 * Thrift changes (several tickets)
    - Merged _super get methods with the normal ones; return values
      are now of ColumnOrSuperColumn.
    - Similarly, merged batch_insert_super into batch_insert.



0.4.0 beta
 * On-disk data format has changed to allow billions of keys/rows per
   node instead of only millions
 * Multi-keyspace support
 * Scan all sstables for all queries to avoid situations where
   different types of operation on the same ColumnFamily could
   disagree on what data was present
 * Snapshot support via JMX
 * Thrift API has changed a _lot_:
    - removed time-sorted CFs; instead, user-defined comparators
      may be defined on the column names, which are now byte arrays.
      Default comparators are provided for UTF8, Bytes, Ascii, Long (i64),
      and UUID types.
    - removed colon-delimited strings in thrift api in favor of explicit
      structs such as ColumnPath, ColumnParent, etc.  Also normalized
      thrift struct and argument naming.
    - Added columnFamily argument to get_key_range.
    - Change signature of get_slice to accept starting and ending
      columns as well as an offset.  (This allows use of indexes.)
      Added "ascending" flag to allow reasonably-efficient reverse
      scans as well.  Removed get_slice_by_range as redundant.
    - get_key_range operates on one CF at a time
    - changed `block` boolean on insert methods to ConsistencyLevel enum,
      with options of NONE, ONE, QUORUM, and ALL.
    - added similar consistency_level parameter to read methods
    - column-name-set slice with no names given now returns zero columns
      instead of all of them.  ("all" can run your server out of memory.
      use a range-based slice with a high max column count instead.)
 * Removed the web interface. Node information can now be obtained by 
   using the newly introduced nodeprobe utility.
 * More JMX stats
 * Remove magic values from internals (e.g. special key to indicate
   when to flush memtables)
 * Rename configuration "table" to "keyspace"
 * Moved to crash-only design; no more shutdown (just kill the process)
 * Lots of bug fixes

Full list of issues resolved in 0.4 is at https://issues.apache.org/jira/secure/IssueNavigator.jspa?reset=true&&pid=12310865&fixfor=12313862&resolution=1&sorter/field=issuekey&sorter/order=DESC


0.3.0 RC3
 * Fix potential deadlock under load in TCPConnection.
   (CASSANDRA-220)


0.3.0 RC2
 * Fix possible data loss when server is stopped after replaying
   log but before new inserts force memtable flush.
   (CASSANDRA-204)
 * Added BUGS file


0.3.0 RC1
 * Range queries on keys, including user-defined key collation
 * Remove support
 * Workarounds for a weird bug in JDK select/register that seems
   particularly common on VM environments. Cassandra should deploy
   fine on EC2 now
 * Much improved infrastructure: the beginnings of a decent test suite
   ("ant test" for unit tests; "nosetests" for system tests), code
   coverage reporting, etc.
 * Expanded node status reporting via JMX
 * Improved error reporting/logging on both server and client
 * Reduced memory footprint in default configuration
 * Combined blocking and non-blocking versions of insert APIs
 * Added FlushPeriodInMinutes configuration parameter to force
   flushing of infrequently-updated ColumnFamilies<|MERGE_RESOLUTION|>--- conflicted
+++ resolved
@@ -10,6 +10,7 @@
  * Add seconds to cqlsh tracing session duration (CASSANDRA-11753)
  * Prohibit Reversed Counter type as part of the PK (CASSANDRA-9395)
 Merged from 2.1:
+ * Backport CASSANDRA-11578 (CASSANDRA-11750)
  * Clear out parent repair session if repair coordinator dies (CASSANDRA-11824)
  * Set default streaming_socket_timeout_in_ms to 24 hours (CASSANDRA-11840)
  * Do not consider local node a valid source during replace (CASSANDRA-11848)
@@ -56,17 +57,6 @@
  * Make deprecated repair methods backward-compatible with previous notification service (CASSANDRA-11430)
  * IncomingStreamingConnection version check message wrong (CASSANDRA-11462)
 Merged from 2.1:
-<<<<<<< HEAD
-=======
- * Backport CASSANDRA-11578 (CASSANDRA-11750)
- * Clear out parent repair session if repair coordinator dies (CASSANDRA-11824)
- * Set default streaming_socket_timeout_in_ms to 24 hours (CASSANDRA-11840)
- * Do not consider local node a valid source during replace (CASSANDRA-11848)
- * Avoid holding SSTableReaders for duration of incremental repair (CASSANDRA-11739)
- * Add message dropped tasks to nodetool netstats (CASSANDRA-11855)
- * Don't compute expensive MaxPurgeableTimestamp until we've verified there's an 
-   expired tombstone (CASSANDRA-11834)
->>>>>>> 4aa859e5
  * Add option to disable use of severity in DynamicEndpointSnitch (CASSANDRA-11737)
  * cqlsh COPY FROM fails for null values with non-prepared statements (CASSANDRA-11631)
  * Make cython optional in pylib/setup.py (CASSANDRA-11630)
