--- conflicted
+++ resolved
@@ -1,5 +1,6 @@
-<<<<<<< HEAD
 3.0.1
+Merged from 2.2:
+ * (Hadoop) ensure that Cluster instances are always closed (CASSANDRA-10058)
 Merged from 2.1:
  * Reject counter writes in CQLSSTableWriter (CASSANDRA-10258)
  * Remove superfluous COUNTER_MUTATION stage mapping (CASSANDRA-10605)
@@ -41,10 +42,6 @@
  * Fix handling of range tombstones when reading old format sstables (CASSANDRA-10360)
  * Aggregate with Initial Condition fails with C* 3.0 (CASSANDRA-10367)
 Merged from 2.2:
-=======
-2.2.4
- * (Hadoop) ensure that Cluster instances are always closed (CASSANDRA-10058)
->>>>>>> 177f6070
  * (cqlsh) show partial trace if incomplete after max_trace_wait (CASSANDRA-7645)
  * Use most up-to-date version of schema for system tables (CASSANDRA-10652)
  * Deprecate memory_allocator in cassandra.yaml (CASSANDRA-10581,10628)
