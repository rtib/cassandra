4.0-beta3
 * Segregate Network and Chunk Cache BufferPools and Recirculate Partially Freed Chunks (CASSANDRA-15229)
 * Fail truncation requests when they fail on a replica (CASSANDRA-16208)
 * Move compact storage validation earlier in startup process (CASSANDRA-16063)
 * Fix ByteBufferAccessor cast exceptions are thrown when trying to query a virtual table (CASSANDRA-16155)
 * Consolidate node liveness check for forced repair (CASSANDRA-16113)
 * Use unsigned short in ValueAccessor.sliceWithShortLength (CASSANDRA-16147)
 * Abort repairs when getting a truncation request (CASSANDRA-15854)
 * Remove bad assert when getting active compactions for an sstable (CASSANDRA-15457)
 * Avoid failing compactions with very large partitions (CASSANDRA-15164)
 * Prevent NPE in StreamMessage in type lookup (CASSANDRA-16131)
 * Avoid invalid state transition exception during incremental repair (CASSANDRA-16067)
 * Allow zero padding in timestamp serialization (CASSANDRA-16105)
 * Add byte array backed cells (CASSANDRA-15393)
 * Correctly handle pending ranges with adjacent range movements (CASSANDRA-14801)
 * Avoid adding locahost when streaming trivial ranges (CASSANDRA-16099)
 * Add nodetool getfullquerylog (CASSANDRA-15988)
 * Fix yaml format and alignment in tpstats (CASSANDRA-11402)
 * Avoid trying to keep track of RTs for endpoints we won't write to during read repair (CASSANDRA-16084)
 * When compaction gets interrupted, the exception should include the compactionId (CASSANDRA-15954)
 * Make Table/Keyspace Metric Names Consistent With Each Other (CASSANDRA-15909)
 * Mutating sstable component may race with entire-sstable-streaming(ZCS) causing checksum validation failure (CASSANDRA-15861)
 * NPE thrown while updating speculative execution time if keyspace is removed during task execution (CASSANDRA-15949)
 * Show the progress of data streaming and index build (CASSANDRA-15406)
 * Add flag to disable chunk cache and disable by default (CASSANDRA-16036)
 * Upgrade to snakeyaml >= 1.26 version for CVE-2017-18640 fix (CASSANDRA-16150)
Merged from 3.11:
 * Fix ColumnFilter to avoid querying cells of unselected complex columns (CASSANDRA-15977)
 * Fix memory leak in CompressedChunkReader (CASSANDRA-15880)
 * Don't attempt value skipping with mixed version cluster (CASSANDRA-15833)
 * Use IF NOT EXISTS for index and UDT create statements in snapshot schema files (CASSANDRA-13935)
 * Make sure LCS handles duplicate sstable added/removed notifications correctly (CASSANDRA-14103)
Merged from 3.0:
<<<<<<< HEAD
=======
 * Avoid marking shutting down nodes as up after receiving gossip shutdown message (CASSANDRA-16094)
 * Check SSTables for latest version before dropping compact storage (CASSANDRA-16063)
>>>>>>> 06ecdfaa
 * Handle unexpected columns due to schema races (CASSANDRA-15899)
 * Add flag to ignore unreplicated keyspaces during repair (CASSANDRA-15160)
Merged from 2.2:
 * Package tools/bin scripts as executable (CASSANDRA-16151)
 * Fixed a NullPointerException when calling nodetool enablethrift (CASSANDRA-16127)
 * Automatically drop compact storage on tables for which it is safe (CASSANDRA-16048)

4.0-beta2
 * Add addition incremental repair visibility to nodetool repair_admin (CASSANDRA-14939)
 * Always access system properties and environment variables via the new CassandraRelevantProperties and CassandraRelevantEnv classes (CASSANDRA-15876)
 * Remove deprecated HintedHandOffManager (CASSANDRA-15939)
 * Prevent repair from overrunning compaction (CASSANDRA-15817)
 * fix cqlsh COPY functions in Python 3.8 on Mac (CASSANDRA-16053)
 * Strip comment blocks from cqlsh input before processing statements (CASSANDRA-15802)
 * Fix unicode chars error input (CASSANDRA-15990)
 * Improved testability for CacheMetrics and ChunkCacheMetrics (CASSANDRA-15788)
 * Handle errors in StreamSession#prepare (CASSANDRA-15852)
 * FQL replay should have options to ignore DDL statements (CASSANDRA-16039)
 * Remove COMPACT STORAGE internals (CASSANDRA-13994)
 * Make TimestampSerializer accept fractional seconds of varying precision (CASSANDRA-15976)
 * Improve cassandra-stress logging when using a profile file that doesn't exist (CASSANDRA-14425)
 * Improve logging for socket connection/disconnection (CASSANDRA-15980)
 * Throw FSWriteError upon write failures in order to apply DiskFailurePolicy (CASSANDRA-15928)
 * Forbid altering UDTs used in partition keys (CASSANDRA-15933)
 * Fix version parsing logic when upgrading from 3.0 (CASSANDRA-15973)
 * Optimize NoSpamLogger use in hot paths (CASSANDRA-15766)
 * Verify sstable components on startup (CASSANDRA-15945)
 * Resolve JMX output inconsistencies from CASSANDRA-7544 storage-port-configurable-per-node (CASSANDRA-15937)
Merged from 3.11:
 * Correctly interpret SASI's `max_compaction_flush_memory_in_mb` setting in megabytes not bytes (CASSANDRA-16071)
 * Fix short read protection for GROUP BY queries (CASSANDRA-15459)
 * stop_paranoid disk failure policy is ignored on CorruptSSTableException after node is up (CASSANDRA-15191)
 * Frozen RawTuple is not annotated with frozen in the toString method (CASSANDRA-15857)
Merged from 3.0:
 * Fix gossip shutdown order (CASSANDRA-15816)
 * Remove broken 'defrag-on-read' optimization (CASSANDRA-15432)
 * Check for endpoint collision with hibernating nodes (CASSANDRA-14599)
 * Operational improvements and hardening for replica filtering protection (CASSANDRA-15907)
 * Fix empty/null json string representation (CASSANDRA-15896)
 * Handle difference in timestamp precision between java8 and java11 in LogFIle.java (CASSANDRA-16050)
Merged from 2.2:
 * Fix CQL parsing of collections when the column type is reversed (CASSANDRA-15814)
Merged from 2.1:
 * Only allow strings to be passed to JMX authentication (CASSANDRA-16077)

4.0-beta1
 * Remove BackPressureStrategy (CASSANDRA-15375)
 * Improve messaging on indexing frozen collections (CASSANDRA-15908)
 * USING_G1 is incorrectly set in cassandra-env.sh if G1 is explicitly disabled with -UseG1GC (CASSANDRA-15931)
 * Update compaction_throughput_mb_per_sec throttle default to 64 (CASSANDRA-14902)
 * Add option to disable compaction at startup (CASSANDRA-15927)
 * FBUtilities.getJustLocalAddress falls back to lo ip on misconfigured nodes (CASSANDRA-15901)
 * Close channel and reduce buffer allocation during entire sstable streaming with SSL (CASSANDRA-15900)
 * Prune expired messages less frequently in internode messaging (CASSANDRA-15700)
 * Fix Ec2Snitch handling of legacy mode for dc names matching both formats, eg "us-west-2" (CASSANDRA-15878)
 * Add support for server side DESCRIBE statements (CASSANDRA-14825)
 * Fail startup if -Xmn is set when the G1 garbage collector is used (CASSANDRA-15839)
 * generateSplits method replaced the generateRandomTokens for ReplicationAwareTokenAllocator. (CASSANDRA-15877)
 * Several mbeans are not unregistered when dropping a keyspace and table (CASSANDRA-14888)
 * Update defaults for server and client TLS settings (CASSANDRA-15262)
 * Differentiate follower/initator in StreamMessageHeader (CASSANDRA-15665)
 * Add a startup check to detect if LZ4 uses java rather than native implementation (CASSANDRA-15884)
 * Fix missing topology events when running multiple nodes on the same network interface (CASSANDRA-15677)
 * Create config.yml.MIDRES (CASSANDRA-15712)
 * Fix handling of fully purged static rows in repaired data tracking (CASSANDRA-15848)
 * Prevent validation request submission from blocking ANTI_ENTROPY stage (CASSANDRA-15812)
 * Add fqltool and auditlogviewer to rpm and deb packages (CASSANDRA-14712)
 * Include DROPPED_COLUMNS in schema digest computation (CASSANDRA-15843)
 * Fix Cassandra restart from rpm install (CASSANDRA-15830)
 * Improve handling of 2i initialization failures (CASSANDRA-13606)
 * Add completion_ratio column to sstable_tasks virtual table (CASANDRA-15759)
 * Add support for adding custom Verbs (CASSANDRA-15725)
 * Speed up entire-file-streaming file containment check and allow entire-file-streaming for all compaction strategies (CASSANDRA-15657,CASSANDRA-15783)
 * Provide ability to configure IAuditLogger (CASSANDRA-15748)
 * Fix nodetool enablefullquerylog blocking param parsing (CASSANDRA-15819)
 * Add isTransient to SSTableMetadataView (CASSANDRA-15806)
 * Fix tools/bin/fqltool for all shells (CASSANDRA-15820)
 * Fix clearing of legacy size_estimates (CASSANDRA-15776)
 * Update port when reconnecting to pre-4.0 SSL storage (CASSANDRA-15727)
 * Only calculate dynamicBadnessThreshold once per loop in DynamicEndpointSnitch (CASSANDRA-15798)
 * Cleanup redundant nodetool commands added in 4.0 (CASSANDRA-15256)
 * Update to Python driver 3.23 for cqlsh (CASSANDRA-15793)
 * Add tunable initial size and growth factor to RangeTombstoneList (CASSANDRA-15763)
 * Improve debug logging in SSTableReader for index summary (CASSANDRA-15755)
 * bin/sstableverify should support user provided token ranges (CASSANDRA-15753)
 * Improve logging when mutation passed to commit log is too large (CASSANDRA-14781)
 * replace LZ4FastDecompressor with LZ4SafeDecompressor (CASSANDRA-15560)
 * Fix buffer pool NPE with concurrent release due to in-progress tiny pool eviction (CASSANDRA-15726)
 * Avoid race condition when completing stream sessions (CASSANDRA-15666)
 * Flush with fast compressors by default (CASSANDRA-15379)
 * Fix CqlInputFormat regression from the switch to system.size_estimates (CASSANDRA-15637)
 * Allow sending Entire SSTables over SSL (CASSANDRA-15740)
 * Fix CQLSH UTF-8 encoding issue for Python 2/3 compatibility (CASSANDRA-15739)
 * Fix batch statement preparation when multiple tables and parameters are used (CASSANDRA-15730)
 * Fix regression with traceOutgoingMessage printing message size (CASSANDRA-15687)
 * Ensure repaired data tracking reads a consistent amount of data across replicas (CASSANDRA-15601)
 * Fix CQLSH to avoid arguments being evaluated (CASSANDRA-15660)
 * Correct Visibility and Improve Safety of Methods in LatencyMetrics (CASSANDRA-15597)
 * Allow cqlsh to run with Python2.7/Python3.6+ (CASSANDRA-15659,CASSANDRA-15573)
 * Improve logging around incremental repair (CASSANDRA-15599)
 * Do not check cdc_raw_directory filesystem space if CDC disabled (CASSANDRA-15688)
 * Replace array iterators with get by index (CASSANDRA-15394)
 * Minimize BTree iterator allocations (CASSANDRA-15389)
Merged from 3.11:
 * Fix cqlsh output when fetching all rows in batch mode (CASSANDRA-15905)
 * Upgrade Jackson to 2.9.10 (CASSANDRA-15867)
 * Fix CQL formatting of read command restrictions for slow query log (CASSANDRA-15503)
Merged from 3.0:
 * Avoid hinted handoff per-host throttle being arounded to 0 in large cluster (CASSANDRA-15859)
 * Avoid emitting empty range tombstones from RangeTombstoneList (CASSANDRA-15924)
 * Avoid thread starvation, and improve compare-and-swap performance, in the slab allocators (CASSANDRA-15922)
 * Add token to tombstone warning and error messages (CASSANDRA-15890)
 * Fixed range read concurrency factor computation and capped as 10 times tpc cores (CASSANDRA-15752)
 * Catch exception on bootstrap resume and init native transport (CASSANDRA-15863)
 * Fix replica-side filtering returning stale data with CL > ONE (CASSANDRA-8272, CASSANDRA-8273)
 * Rely on snapshotted session infos on StreamResultFuture.maybeComplete to avoid race conditions (CASSANDRA-15667)
 * EmptyType doesn't override writeValue so could attempt to write bytes when expected not to (CASSANDRA-15790)
 * Fix index queries on partition key columns when some partitions contains only static data (CASSANDRA-13666)
 * Avoid creating duplicate rows during major upgrades (CASSANDRA-15789)
 * liveDiskSpaceUsed and totalDiskSpaceUsed get corrupted if IndexSummaryRedistribution gets interrupted (CASSANDRA-15674)
 * Fix Debian init start/stop (CASSANDRA-15770)
 * Fix infinite loop on index query paging in tables with clustering (CASSANDRA-14242)
 * Fix chunk index overflow due to large sstable with small chunk length (CASSANDRA-15595)
 * Allow selecting static column only when querying static index (CASSANDRA-14242)
 * cqlsh return non-zero status when STDIN CQL fails (CASSANDRA-15623)
 * Don't skip sstables in slice queries based only on local min/max/deletion timestamp (CASSANDRA-15690)
Merged from 2.2:
 * Fix nomenclature of allow and deny lists (CASSANDRA-15862)
 * Remove generated files from source artifact (CASSANDRA-15849)
 * Remove duplicated tools binaries from tarballs (CASSANDRA-15768)
 * Duplicate results with DISTINCT queries in mixed mode (CASSANDRA-15501)
Merged from 2.1:
 * Fix writing of snapshot manifest when the table has table-backed secondary indexes (CASSANDRA-10968)

4.0-alpha4
 * Add client request size server metrics (CASSANDRA-15704)
 * Add additional logging around FileUtils and compaction leftover cleanup (CASSANDRA-15705)
 * Mark system_views/system_virtual_schema as non-alterable keyspaces in cqlsh (CASSANDRA-15711)
 * Fail incremental repair if an old version sstable is involved (CASSANDRA-15612)
 * Fix overflows on StreamingTombstoneHistogramBuilder produced by large deletion times (CASSANDRA-14773)
 * Mark system_views/system_virtual_schema as system keyspaces in cqlsh (CASSANDRA-15706)
 * Avoid unnecessary collection/iterator allocations during btree construction (CASSANDRA-15390)
 * Repair history tables should have TTL and TWCS (CASSANDRA-12701)
 * Fix cqlsh erroring out on Python 3.7 due to webbrowser module being absent (CASSANDRA-15572)
 * Fix IMH#acquireCapacity() to return correct Outcome when endpoint reserve runs out (CASSANDRA-15607)
 * Fix nodetool describering output (CASSANDRA-15682)
 * Only track ideal CL failure when request CL met (CASSANDRA-15696)
 * Fix flaky CoordinatorMessagingTest and docstring in OutboundSink and ConsistentSession (CASSANDRA-15672)
 * Fix force compaction of wrapping ranges (CASSANDRA-15664)
 * Expose repair streaming metrics (CASSANDRA-15656)
 * Set now in seconds in the future for validation repairs (CASSANDRA-15655)
 * Emit metric on preview repair failure (CASSANDRA-15654)
 * Use more appropriate logging levels (CASSANDRA-15661)
 * Fixed empty check in TrieMemIndex due to potential state inconsistency in ConcurrentSkipListMap (CASSANDRA-15526)
 * Added UnleveledSSTables global and table level metric (CASSANDRA-15620)
 * Added Virtual Table exposing Cassandra relevant system properties (CASSANDRA-15616, CASSANDRA-15643)
 * Improve the algorithmic token allocation in case racks = RF (CASSANDRA-15600)
 * Fix ConnectionTest.testAcquireReleaseOutbound (CASSANDRA-15308)
 * Include finalized pending sstables in preview repair (CASSANDRA-15553)
 * Reverted to the original behavior of CLUSTERING ORDER on CREATE TABLE (CASSANDRA-15271)
 * Correct inaccurate logging message (CASSANDRA-15549)
 * Unset GREP_OPTIONS (CASSANDRA-14487)
 * Update to Python driver 3.21 for cqlsh (CASSANDRA-14872)
 * Fix missing Keyspaces in cqlsh describe output (CASSANDRA-15576)
 * Fix multi DC nodetool status output (CASSANDRA-15305)
 * updateCoordinatorWriteLatencyTableMetric can produce misleading metrics (CASSANDRA-15569)
 * Make cqlsh and cqlshlib Python 2 & 3 compatible (CASSANDRA-10190)
 * Improve the description of nodetool listsnapshots command (CASSANDRA-14587)
 * allow embedded cassandra launched from a one-jar or uno-jar (CASSANDRA-15494)
 * Update hppc library to version 0.8.1 (CASSANDRA-12995)
 * Limit the dependencies used by UDFs/UDAs (CASSANDRA-14737)
 * Make native_transport_max_concurrent_requests_in_bytes updatable (CASSANDRA-15519)
 * Cleanup and improvements to IndexInfo/ColumnIndex (CASSANDRA-15469)
 * Potential Overflow in DatabaseDescriptor Functions That Convert Between KB/MB & Bytes (CASSANDRA-15470)
Merged from 3.11:
 * Allow sstableloader to use SSL on the native port (CASSANDRA-14904)
Merged from 3.0:
 * cqlsh return non-zero status when STDIN CQL fails (CASSANDRA-15623)
 * Don't skip sstables in slice queries based only on local min/max/deletion timestamp (CASSANDRA-15690)
 * Memtable memory allocations may deadlock (CASSANDRA-15367)
 * Run evictFromMembership in GossipStage (CASSANDRA-15592)
Merged from 2.2:
 * Duplicate results with DISTINCT queries in mixed mode (CASSANDRA-15501)
 * Disable JMX rebinding (CASSANDRA-15653)
Merged from 2.1:
 * Fix parse error in cqlsh COPY FROM and formatting for map of blobs (CASSANDRA-15679)
 * Fix Commit log replays when static column clustering keys are collections (CASSANDRA-14365)
 * Fix Red Hat init script on newer systemd versions (CASSANDRA-15273)
 * Allow EXTRA_CLASSPATH to work on tar/source installations (CASSANDRA-15567)

4.0-alpha3
 * Restore monotonic read consistency guarantees for blocking read repair (CASSANDRA-14740)
 * Separate exceptions for CAS write timeout exceptions caused by contention and unkown result (CASSANDRA-15350)
 * Fix in-jvm dtest java 11 compatibility (CASSANDRA-15463)
 * Remove joda time dependency (CASSANDRA-15257)
 * Exclude purgeable tombstones from repaired data tracking (CASSANDRA-15462)
 * Exclude legacy counter shards from repaired data tracking (CASSANDRA-15461)
 * Make it easier to add trace headers to messages (CASSANDRA-15499)
 * Fix and optimise partial compressed sstable streaming (CASSANDRA-13938)
 * Improve error when JVM 11 can't access required modules (CASSANDRA-15468)
 * Better handling of file deletion failures by DiskFailurePolicy (CASSANDRA-15143)
 * Prevent read repair mutations from increasing read timeout (CASSANDRA-15442)
 * Document 4.0 system keyspace changes, bump generations (CASSANDRA-15454)
 * Make it possible to disable STCS-in-L0 during runtime (CASSANDRA-15445)
 * Removed obsolete OldNetworkTopologyStrategy (CASSANDRA-13990)
 * Align record header of FQL and audit binary log (CASSANDRA-15076)
 * Shuffle forwarding replica for messages to non-local DC (CASSANDRA-15318)
 * Optimise native protocol ASCII string encoding (CASSANDRA-15410)
 * Make sure all exceptions are propagated in DebuggableThreadPoolExecutor (CASSANDRA-15332)
 * Make it possible to resize concurrent read / write thread pools at runtime (CASSANDRA-15277)
 * Close channels on error (CASSANDRA-15407)
 * Integrate SJK into nodetool (CASSANDRA-12197)
 * Ensure that empty clusterings with kind==CLUSTERING are Clustering.EMPTY (CASSANDRA-15498)
 * The flag 'cross_node_timeout' has been set as true by default. This change
   is done under the assumption that users have setup NTP on their clusters or
   otherwise synchronize their clocks, and that clocks are mostly in sync, since
   this is a requirement for general correctness of last write wins. (CASSANDRA-15216)
Merged from 3.11:
 * Fix bad UDT sstable metadata serialization headers written by C* 3.0 on upgrade and in sstablescrub (CASSANDRA-15035)
 * Fix nodetool compactionstats showing extra pending task for TWCS - patch implemented (CASSANDRA-15409)
 * Fix SELECT JSON formatting for the "duration" type (CASSANDRA-15075)
 * Update nodetool help stop output (CASSANDRA-15401)
Merged from 3.0:
 * Fix race condition when setting bootstrap flags (CASSANDRA-14878)
 * Run in-jvm upgrade dtests in circleci (CASSANDRA-15506)
 * Include updates to static column in mutation size calculations (CASSANDRA-15293)
 * Fix point-in-time recoevery ignoring timestamp of updates to static columns (CASSANDRA-15292)
 * GC logs are also put under $CASSANDRA_LOG_DIR (CASSANDRA-14306)
 * Fix sstabledump's position key value when partitions have multiple rows (CASSANDRA-14721)
 * Avoid over-scanning data directories in LogFile.verify() (CASSANDRA-15364)
 * Bump generations and document changes to system_distributed and system_traces in 3.0, 3.11
   (CASSANDRA-15441)
 * Fix system_traces creation timestamp; optimise system keyspace upgrades (CASSANDRA-15398)
 * Make sure index summary redistribution does not start when compactions are paused (CASSANDRA-15265)
 * Fix NativeLibrary.tryOpenDirectory callers for Windows (CASSANDRA-15426)
Merged from 2.2:
 * Fix SELECT JSON output for empty blobs (CASSANDRA-15435)
 * In-JVM DTest: Set correct internode message version for upgrade test (CASSANDRA-15371)
 * In-JVM DTest: Support NodeTool in dtest (CASSANDRA-15429)
 * Added data modeling documentation (CASSANDRA-15443)

4.0-alpha2
 * Fix SASI non-literal string comparisons (range operators) (CASSANDRA-15169)
 * Upgrade Guava to 27, and to java-driver 3.6.0 (from 3.4.0-SNAPSHOT) (CASSANDRA-14655)
 * Extract an AbstractCompactionController to allow for custom implementations (CASSANDRA-15286)
 * Move chronicle-core version from snapshot to stable, and include carrotsearch in generated pom.xml (CASSANDRA-15321)
 * Untangle RepairMessage sub-hierarchy of messages, use new messaging (more) correctly (CASSANDRA-15163)
 * Add `allocate_tokens_for_local_replication_factor` option for token allocation (CASSANDRA-15260)
 * Add Alibaba Cloud Platform snitch (CASSANDRA-15092)
Merged from 3.0:
 * Fix various data directory prefix matching issues (CASSANDRA-13974)
 * Minimize clustering values in metadata collector (CASSANDRA-15400)
 * Make sure index summary redistribution does not start when compactions are paused (CASSANDRA-15265)
 * Add ability to cap max negotiable protocol version (CASSANDRA-15193)
 * Gossip tokens on startup if available (CASSANDRA-15335)
 * Fix resource leak in CompressedSequentialWriter (CASSANDRA-15340)
 * Fix bad merge that reverted CASSANDRA-14993 (CASSANDRA-15289)
 * Add support for network topology and query tracing for inJVM dtest (CASSANDRA-15319)


4.0-alpha1
 * Inaccurate exception message with nodetool snapshot (CASSANDRA-15287)
 * Fix InternodeOutboundMetrics overloaded bytes/count mixup (CASSANDRA-15186)
 * Enhance & reenable RepairTest with compression=off and compression=on (CASSANDRA-15272)
 * Improve readability of Table metrics Virtual tables units (CASSANDRA-15194)
 * Fix error with non-existent table for nodetool tablehistograms (CASSANDRA-14410)
 * Avoid result truncation in decimal operations (CASSANDRA-15232)
 * Catch non-IOException in FileUtils.close to make sure that all resources are closed (CASSANDRA-15225)
 * Align load column in nodetool status output (CASSANDRA-14787)
 * CassandraNetworkAuthorizer uses cached roles info (CASSANDRA-15089)
 * Introduce optional timeouts for idle client sessions (CASSANDRA-11097)
 * Fix AlterTableStatement dropped type validation order (CASSANDRA-15203)
 * Update Netty dependencies to latest, clean up SocketFactory (CASSANDRA-15195)
 * Native Transport - Apply noSpamLogger to ConnectionLimitHandler (CASSANDRA-15167)
 * Reduce heap pressure during compactions (CASSANDRA-14654)
 * Support building Cassandra with JDK 11 (CASSANDRA-15108)
 * Use quilt to patch cassandra.in.sh in Debian packaging (CASSANDRA-14710)
 * Take sstable references before calculating approximate key count (CASSANDRA-14647)
 * Restore snapshotting of system keyspaces on version change (CASSANDRA-14412)
 * Fix AbstractBTreePartition locking in java 11 (CASSANDRA-14607)
 * SimpleClient should pass connection properties as options (CASSANDRA-15056)
 * Set repaired data tracking flag on range reads if enabled (CASSANDRA-15019)
 * Calculate pending ranges for BOOTSTRAP_REPLACE correctly (CASSANDRA-14802)
 * Make TableCQLHelper reuse the single quote pattern (CASSANDRA-15033)
 * Add Zstd compressor (CASSANDRA-14482)
 * Fix IR prepare anti-compaction race (CASSANDRA-15027)
 * Fix SimpleStrategy option validation (CASSANDRA-15007)
 * Don't try to cancel 2i compactions when starting anticompaction (CASSANDRA-15024)
 * Avoid NPE in RepairRunnable.recordFailure (CASSANDRA-15025)
 * SSL Cert Hot Reloading should check for sanity of the new keystore/truststore before loading it (CASSANDRA-14991)
 * Avoid leaking threads when failing anticompactions and rate limit anticompactions (CASSANDRA-15002)
 * Validate token() arguments early instead of throwing NPE at execution (CASSANDRA-14989)
 * Add a new tool to dump audit logs (CASSANDRA-14885)
 * Fix generating javadoc with Java11 (CASSANDRA-14988)
 * Only cancel conflicting compactions when starting anticompactions and sub range compactions (CASSANDRA-14935)
 * Use a stub IndexRegistry for non-daemon use cases (CASSANDRA-14938)
 * Don't enable client transports when bootstrap is pending (CASSANDRA-14525)
 * Make antiCompactGroup throw exception on error and anticompaction non cancellable
   again (CASSANDRA-14936)
 * Catch empty/invalid bounds in SelectStatement (CASSANDRA-14849)
 * Auto-expand replication_factor for NetworkTopologyStrategy (CASSANDRA-14303)
 * Transient Replication: support EACH_QUORUM (CASSANDRA-14727)
 * BufferPool: allocating thread for new chunks should acquire directly (CASSANDRA-14832)
 * Send correct messaging version in internode messaging handshake's third message (CASSANDRA-14896)
 * Make Read and Write Latency columns consistent for proxyhistograms and tablehistograms (CASSANDRA-11939)
 * Make protocol checksum type option case insensitive (CASSANDRA-14716)
 * Forbid re-adding static columns as regular and vice versa (CASSANDRA-14913)
 * Audit log allows system keyspaces to be audited via configuration options (CASSANDRA-14498)
 * Lower default chunk_length_in_kb from 64kb to 16kb (CASSANDRA-13241)
 * Startup checker should wait for count rather than percentage (CASSANDRA-14297)
 * Fix incorrect sorting of replicas in SimpleStrategy.calculateNaturalReplicas (CASSANDRA-14862)
 * Partitioned outbound internode TCP connections can occur when nodes restart (CASSANDRA-14358)
 * Don't write to system_distributed.repair_history, system_traces.sessions, system_traces.events in mixed version 3.X/4.0 clusters (CASSANDRA-14841)
 * Avoid running query to self through messaging service (CASSANDRA-14807)
 * Allow using custom script for chronicle queue BinLog archival (CASSANDRA-14373)
 * Transient->Full range movements mishandle consistency level upgrade (CASSANDRA-14759)
 * ReplicaCollection follow-up (CASSANDRA-14726)
 * Transient node receives full data requests (CASSANDRA-14762)
 * Enable snapshot artifacts publish (CASSANDRA-12704)
 * Introduce RangesAtEndpoint.unwrap to simplify StreamSession.addTransferRanges (CASSANDRA-14770)
 * LOCAL_QUORUM may speculate to non-local nodes, resulting in Timeout instead of Unavailable (CASSANDRA-14735)
 * Avoid creating empty compaction tasks after truncate (CASSANDRA-14780)
 * Fail incremental repair prepare phase if it encounters sstables from un-finalized sessions (CASSANDRA-14763)
 * Add a check for receiving digest response from transient node (CASSANDRA-14750)
 * Fail query on transient replica if coordinator only expects full data (CASSANDRA-14704)
 * Remove mentions of transient replication from repair path (CASSANDRA-14698)
 * Fix handleRepairStatusChangedNotification to remove first then add (CASSANDRA-14720)
 * Allow transient node to serve as a repair coordinator (CASSANDRA-14693)
 * DecayingEstimatedHistogramReservoir.EstimatedHistogramReservoirSnapshot returns wrong value for size() and incorrectly calculates count (CASSANDRA-14696)
 * AbstractReplicaCollection equals and hash code should throw due to conflict between order sensitive/insensitive uses (CASSANDRA-14700)
 * Detect inconsistencies in repaired data on the read path (CASSANDRA-14145)
 * Add checksumming to the native protocol (CASSANDRA-13304)
 * Make AuthCache more easily extendable (CASSANDRA-14662)
 * Extend RolesCache to include detailed role info (CASSANDRA-14497)
 * Add fqltool compare (CASSANDRA-14619)
 * Add fqltool replay (CASSANDRA-14618)
 * Log keyspace in full query log (CASSANDRA-14656)
 * Transient Replication and Cheap Quorums (CASSANDRA-14404)
 * Log server-generated timestamp and nowInSeconds used by queries in FQL (CASSANDRA-14675)
 * Add diagnostic events for read repairs (CASSANDRA-14668)
 * Use consistent nowInSeconds and timestamps values within a request (CASSANDRA-14671)
 * Add sampler for query time and expose with nodetool (CASSANDRA-14436)
 * Clean up Message.Request implementations (CASSANDRA-14677)
 * Disable old native protocol versions on demand (CASANDRA-14659)
 * Allow specifying now-in-seconds in native protocol (CASSANDRA-14664)
 * Improve BTree build performance by avoiding data copy (CASSANDRA-9989)
 * Make monotonic read / read repair configurable (CASSANDRA-14635)
 * Refactor CompactionStrategyManager (CASSANDRA-14621)
 * Flush netty client messages immediately by default (CASSANDRA-13651)
 * Improve read repair blocking behavior (CASSANDRA-10726)
 * Add a virtual table to expose settings (CASSANDRA-14573)
 * Fix up chunk cache handling of metrics (CASSANDRA-14628)
 * Extend IAuthenticator to accept peer SSL certificates (CASSANDRA-14652)
 * Incomplete handling of exceptions when decoding incoming messages (CASSANDRA-14574)
 * Add diagnostic events for user audit logging (CASSANDRA-13668)
 * Allow retrieving diagnostic events via JMX (CASSANDRA-14435)
 * Add base classes for diagnostic events (CASSANDRA-13457)
 * Clear view system metadata when dropping keyspace (CASSANDRA-14646)
 * Allocate ReentrantLock on-demand in java11 AtomicBTreePartitionerBase (CASSANDRA-14637)
 * Make all existing virtual tables use LocalPartitioner (CASSANDRA-14640)
 * Revert 4.0 GC alg back to CMS (CASANDRA-14636)
 * Remove hardcoded java11 jvm args in idea workspace files (CASSANDRA-14627)
 * Update netty to 4.1.128 (CASSANDRA-14633)
 * Add a virtual table to expose thread pools (CASSANDRA-14523)
 * Add a virtual table to expose caches (CASSANDRA-14538, CASSANDRA-14626)
 * Fix toDate function for timestamp arguments (CASSANDRA-14502)
 * Stream entire SSTables when possible (CASSANDRA-14556)
 * Cell reconciliation should not depend on nowInSec (CASSANDRA-14592)
 * Add experimental support for Java 11 (CASSANDRA-9608)
 * Make PeriodicCommitLogService.blockWhenSyncLagsNanos configurable (CASSANDRA-14580)
 * Improve logging in MessageInHandler's constructor (CASSANDRA-14576)
 * Set broadcast address in internode messaging handshake (CASSANDRA-14579)
 * Wait for schema agreement prior to building MVs (CASSANDRA-14571)
 * Make all DDL statements idempotent and not dependent on global state (CASSANDRA-13426)
 * Bump the hints messaging version to match the current one (CASSANDRA-14536)
 * OffsetAwareConfigurationLoader doesn't set ssl storage port causing bind errors in CircleCI (CASSANDRA-14546)
 * Report why native_transport_port fails to bind (CASSANDRA-14544)
 * Optimize internode messaging protocol (CASSANDRA-14485)
 * Internode messaging handshake sends wrong messaging version number (CASSANDRA-14540)
 * Add a virtual table to expose active client connections (CASSANDRA-14458)
 * Clean up and refactor client metrics (CASSANDRA-14524)
 * Nodetool import row cache invalidation races with adding sstables to tracker (CASSANDRA-14529)
 * Fix assertions in LWTs after TableMetadata was made immutable (CASSANDRA-14356)
 * Abort compactions quicker (CASSANDRA-14397)
 * Support light-weight transactions in cassandra-stress (CASSANDRA-13529)
 * Make AsyncOneResponse use the correct timeout (CASSANDRA-14509)
 * Add option to sanity check tombstones on reads/compactions (CASSANDRA-14467)
 * Add a virtual table to expose all running sstable tasks (CASSANDRA-14457)
 * Let nodetool import take a list of directories (CASSANDRA-14442)
 * Avoid unneeded memory allocations / cpu for disabled log levels (CASSANDRA-14488)
 * Implement virtual keyspace interface (CASSANDRA-7622)
 * nodetool import cleanup and improvements (CASSANDRA-14417)
 * Bump jackson version to >= 2.9.5 (CASSANDRA-14427)
 * Allow nodetool toppartitions without specifying table (CASSANDRA-14360)
 * Audit logging for database activity (CASSANDRA-12151)
 * Clean up build artifacts in docs container (CASSANDRA-14432)
 * Minor network authz improvements (Cassandra-14413)
 * Automatic sstable upgrades (CASSANDRA-14197)
 * Replace deprecated junit.framework.Assert usages with org.junit.Assert (CASSANDRA-14431)
 * Cassandra-stress throws NPE if insert section isn't specified in user profile (CASSSANDRA-14426)
 * List clients by protocol versions `nodetool clientstats --by-protocol` (CASSANDRA-14335)
 * Improve LatencyMetrics performance by reducing write path processing (CASSANDRA-14281)
 * Add network authz (CASSANDRA-13985)
 * Use the correct IP/Port for Streaming when localAddress is left unbound (CASSANDRA-14389)
 * nodetool listsnapshots is missing local system keyspace snapshots (CASSANDRA-14381)
 * Remove StreamCoordinator.streamExecutor thread pool (CASSANDRA-14402)
 * Rename nodetool --with-port to --print-port to disambiguate from --port (CASSANDRA-14392)
 * Client TOPOLOGY_CHANGE messages have wrong port. (CASSANDRA-14398)
 * Add ability to load new SSTables from a separate directory (CASSANDRA-6719)
 * Eliminate background repair and probablistic read_repair_chance table options
   (CASSANDRA-13910)
 * Bind to correct local address in 4.0 streaming (CASSANDRA-14362)
 * Use standard Amazon naming for datacenter and rack in Ec2Snitch (CASSANDRA-7839)
 * Abstract write path for pluggable storage (CASSANDRA-14118)
 * nodetool describecluster should be more informative (CASSANDRA-13853)
 * Compaction performance improvements (CASSANDRA-14261) 
 * Refactor Pair usage to avoid boxing ints/longs (CASSANDRA-14260)
 * Add options to nodetool tablestats to sort and limit output (CASSANDRA-13889)
 * Rename internals to reflect CQL vocabulary (CASSANDRA-14354)
 * Add support for hybrid MIN(), MAX() speculative retry policies
   (CASSANDRA-14293, CASSANDRA-14338, CASSANDRA-14352)
 * Fix some regressions caused by 14058 (CASSANDRA-14353)
 * Abstract repair for pluggable storage (CASSANDRA-14116)
 * Add meaningful toString() impls (CASSANDRA-13653)
 * Add sstableloader option to accept target keyspace name (CASSANDRA-13884)
 * Move processing of EchoMessage response to gossip stage (CASSANDRA-13713)
 * Add coordinator write metric per CF (CASSANDRA-14232)
 * Correct and clarify SSLFactory.getSslContext method and call sites (CASSANDRA-14314)
 * Handle static and partition deletion properly on ThrottledUnfilteredIterator (CASSANDRA-14315)
 * NodeTool clientstats should show SSL Cipher (CASSANDRA-14322)
 * Add ability to specify driver name and version (CASSANDRA-14275)
 * Abstract streaming for pluggable storage (CASSANDRA-14115)
 * Forced incremental repairs should promote sstables if they can (CASSANDRA-14294)
 * Use Murmur3 for validation compactions (CASSANDRA-14002)
 * Comma at the end of the seed list is interpretated as localhost (CASSANDRA-14285)
 * Refactor read executor and response resolver, abstract read repair (CASSANDRA-14058)
 * Add optional startup delay to wait until peers are ready (CASSANDRA-13993)
 * Add a few options to nodetool verify (CASSANDRA-14201)
 * CVE-2017-5929 Security vulnerability and redefine default log rotation policy (CASSANDRA-14183)
 * Use JVM default SSL validation algorithm instead of custom default (CASSANDRA-13259)
 * Better document in code InetAddressAndPort usage post 7544, incorporate port into UUIDGen node (CASSANDRA-14226)
 * Fix sstablemetadata date string for minLocalDeletionTime (CASSANDRA-14132)
 * Make it possible to change neverPurgeTombstones during runtime (CASSANDRA-14214)
 * Remove GossipDigestSynVerbHandler#doSort() (CASSANDRA-14174)
 * Add nodetool clientlist (CASSANDRA-13665)
 * Revert ProtocolVersion changes from CASSANDRA-7544 (CASSANDRA-14211)
 * Non-disruptive seed node list reload (CASSANDRA-14190)
 * Nodetool tablehistograms to print statics for all the tables (CASSANDRA-14185)
 * Migrate dtests to use pytest and python3 (CASSANDRA-14134)
 * Allow storage port to be configurable per node (CASSANDRA-7544)
 * Make sub-range selection for non-frozen collections return null instead of empty (CASSANDRA-14182)
 * BloomFilter serialization format should not change byte ordering (CASSANDRA-9067)
 * Remove unused on-heap BloomFilter implementation (CASSANDRA-14152)
 * Delete temp test files on exit (CASSANDRA-14153)
 * Make PartitionUpdate and Mutation immutable (CASSANDRA-13867)
 * Fix CommitLogReplayer exception for CDC data (CASSANDRA-14066)
 * Fix cassandra-stress startup failure (CASSANDRA-14106)
 * Remove initialDirectories from CFS (CASSANDRA-13928)
 * Fix trivial log format error (CASSANDRA-14015)
 * Allow sstabledump to do a json object per partition (CASSANDRA-13848)
 * Add option to optimise merkle tree comparison across replicas (CASSANDRA-3200)
 * Remove unused and deprecated methods from AbstractCompactionStrategy (CASSANDRA-14081)
 * Fix Distribution.average in cassandra-stress (CASSANDRA-14090)
 * Support a means of logging all queries as they were invoked (CASSANDRA-13983)
 * Presize collections (CASSANDRA-13760)
 * Add GroupCommitLogService (CASSANDRA-13530)
 * Parallelize initial materialized view build (CASSANDRA-12245)
 * Make LWTs send resultset metadata on every request (CASSANDRA-13992)
 * Fix flaky indexWithFailedInitializationIsNotQueryableAfterPartialRebuild (CASSANDRA-13963)
 * Introduce leaf-only iterator (CASSANDRA-9988)
 * Upgrade Guava to 23.3 and Airline to 0.8 (CASSANDRA-13997)
 * Allow only one concurrent call to StatusLogger (CASSANDRA-12182)
 * Refactoring to specialised functional interfaces (CASSANDRA-13982)
 * Speculative retry should allow more friendly params (CASSANDRA-13876)
 * Throw exception if we send/receive repair messages to incompatible nodes (CASSANDRA-13944)
 * Replace usages of MessageDigest with Guava's Hasher (CASSANDRA-13291)
 * Add nodetool cmd to print hinted handoff window (CASSANDRA-13728)
 * Fix some alerts raised by static analysis (CASSANDRA-13799)
 * Checksum sstable metadata (CASSANDRA-13321, CASSANDRA-13593)
 * Add result set metadata to prepared statement MD5 hash calculation (CASSANDRA-10786)
 * Refactor GcCompactionTest to avoid boxing (CASSANDRA-13941)
 * Expose recent histograms in JmxHistograms (CASSANDRA-13642)
 * Fix buffer length comparison when decompressing in netty-based streaming (CASSANDRA-13899)
 * Properly close StreamCompressionInputStream to release any ByteBuf (CASSANDRA-13906)
 * Add SERIAL and LOCAL_SERIAL support for cassandra-stress (CASSANDRA-13925)
 * LCS needlessly checks for L0 STCS candidates multiple times (CASSANDRA-12961)
 * Correctly close netty channels when a stream session ends (CASSANDRA-13905)
 * Update lz4 to 1.4.0 (CASSANDRA-13741)
 * Optimize Paxos prepare and propose stage for local requests (CASSANDRA-13862)
 * Throttle base partitions during MV repair streaming to prevent OOM (CASSANDRA-13299)
 * Use compaction threshold for STCS in L0 (CASSANDRA-13861)
 * Fix problem with min_compress_ratio: 1 and disallow ratio < 1 (CASSANDRA-13703)
 * Add extra information to SASI timeout exception (CASSANDRA-13677)
 * Add incremental repair support for --hosts, --force, and subrange repair (CASSANDRA-13818)
 * Rework CompactionStrategyManager.getScanners synchronization (CASSANDRA-13786)
 * Add additional unit tests for batch behavior, TTLs, Timestamps (CASSANDRA-13846)
 * Add keyspace and table name in schema validation exception (CASSANDRA-13845)
 * Emit metrics whenever we hit tombstone failures and warn thresholds (CASSANDRA-13771)
 * Make netty EventLoopGroups daemon threads (CASSANDRA-13837)
 * Race condition when closing stream sessions (CASSANDRA-13852)
 * NettyFactoryTest is failing in trunk on macOS (CASSANDRA-13831)
 * Allow changing log levels via nodetool for related classes (CASSANDRA-12696)
 * Add stress profile yaml with LWT (CASSANDRA-7960)
 * Reduce memory copies and object creations when acting on ByteBufs (CASSANDRA-13789)
 * Simplify mx4j configuration (Cassandra-13578)
 * Fix trigger example on 4.0 (CASSANDRA-13796)
 * Force minumum timeout value (CASSANDRA-9375)
 * Use netty for streaming (CASSANDRA-12229)
 * Use netty for internode messaging (CASSANDRA-8457)
 * Add bytes repaired/unrepaired to nodetool tablestats (CASSANDRA-13774)
 * Don't delete incremental repair sessions if they still have sstables (CASSANDRA-13758)
 * Fix pending repair manager index out of bounds check (CASSANDRA-13769)
 * Don't use RangeFetchMapCalculator when RF=1 (CASSANDRA-13576)
 * Don't optimise trivial ranges in RangeFetchMapCalculator (CASSANDRA-13664)
 * Use an ExecutorService for repair commands instead of new Thread(..).start() (CASSANDRA-13594)
 * Fix race / ref leak in anticompaction (CASSANDRA-13688)
 * Expose tasks queue length via JMX (CASSANDRA-12758)
 * Fix race / ref leak in PendingRepairManager (CASSANDRA-13751)
 * Enable ppc64le runtime as unsupported architecture (CASSANDRA-13615)
 * Improve sstablemetadata output (CASSANDRA-11483)
 * Support for migrating legacy users to roles has been dropped (CASSANDRA-13371)
 * Introduce error metrics for repair (CASSANDRA-13387)
 * Refactoring to primitive functional interfaces in AuthCache (CASSANDRA-13732)
 * Update metrics to 3.1.5 (CASSANDRA-13648)
 * batch_size_warn_threshold_in_kb can now be set at runtime (CASSANDRA-13699)
 * Avoid always rebuilding secondary indexes at startup (CASSANDRA-13725)
 * Upgrade JMH from 1.13 to 1.19 (CASSANDRA-13727)
 * Upgrade SLF4J from 1.7.7 to 1.7.25 (CASSANDRA-12996)
 * Default for start_native_transport now true if not set in config (CASSANDRA-13656)
 * Don't add localhost to the graph when calculating where to stream from (CASSANDRA-13583)
 * Make CDC availability more deterministic via hard-linking (CASSANDRA-12148)
 * Allow skipping equality-restricted clustering columns in ORDER BY clause (CASSANDRA-10271)
 * Use common nowInSec for validation compactions (CASSANDRA-13671)
 * Improve handling of IR prepare failures (CASSANDRA-13672)
 * Send IR coordinator messages synchronously (CASSANDRA-13673)
 * Flush system.repair table before IR finalize promise (CASSANDRA-13660)
 * Fix column filter creation for wildcard queries (CASSANDRA-13650)
 * Add 'nodetool getbatchlogreplaythrottle' and 'nodetool setbatchlogreplaythrottle' (CASSANDRA-13614)
 * fix race condition in PendingRepairManager (CASSANDRA-13659)
 * Allow noop incremental repair state transitions (CASSANDRA-13658)
 * Run repair with down replicas (CASSANDRA-10446)
 * Added started & completed repair metrics (CASSANDRA-13598)
 * Added started & completed repair metrics (CASSANDRA-13598)
 * Improve secondary index (re)build failure and concurrency handling (CASSANDRA-10130)
 * Improve calculation of available disk space for compaction (CASSANDRA-13068)
 * Change the accessibility of RowCacheSerializer for third party row cache plugins (CASSANDRA-13579)
 * Allow sub-range repairs for a preview of repaired data (CASSANDRA-13570)
 * NPE in IR cleanup when columnfamily has no sstables (CASSANDRA-13585)
 * Fix Randomness of stress values (CASSANDRA-12744)
 * Allow selecting Map values and Set elements (CASSANDRA-7396)
 * Fast and garbage-free Streaming Histogram (CASSANDRA-13444)
 * Update repairTime for keyspaces on completion (CASSANDRA-13539)
 * Add configurable upper bound for validation executor threads (CASSANDRA-13521)
 * Bring back maxHintTTL propery (CASSANDRA-12982)
 * Add testing guidelines (CASSANDRA-13497)
 * Add more repair metrics (CASSANDRA-13531)
 * RangeStreamer should be smarter when picking endpoints for streaming (CASSANDRA-4650)
 * Avoid rewrapping an exception thrown for cache load functions (CASSANDRA-13367)
 * Log time elapsed for each incremental repair phase (CASSANDRA-13498)
 * Add multiple table operation support to cassandra-stress (CASSANDRA-8780)
 * Fix incorrect cqlsh results when selecting same columns multiple times (CASSANDRA-13262)
 * Fix WriteResponseHandlerTest is sensitive to test execution order (CASSANDRA-13421)
 * Improve incremental repair logging (CASSANDRA-13468)
 * Start compaction when incremental repair finishes (CASSANDRA-13454)
 * Add repair streaming preview (CASSANDRA-13257)
 * Cleanup isIncremental/repairedAt usage (CASSANDRA-13430)
 * Change protocol to allow sending key space independent of query string (CASSANDRA-10145)
 * Make gc_log and gc_warn settable at runtime (CASSANDRA-12661)
 * Take number of files in L0 in account when estimating remaining compaction tasks (CASSANDRA-13354)
 * Skip building views during base table streams on range movements (CASSANDRA-13065)
 * Improve error messages for +/- operations on maps and tuples (CASSANDRA-13197)
 * Remove deprecated repair JMX APIs (CASSANDRA-11530)
 * Fix version check to enable streaming keep-alive (CASSANDRA-12929)
 * Make it possible to monitor an ideal consistency level separate from actual consistency level (CASSANDRA-13289)
 * Outbound TCP connections ignore internode authenticator (CASSANDRA-13324)
 * Cleanup ParentRepairSession after repairs (CASSANDRA-13359)
 * Upgrade snappy-java to 1.1.2.6 (CASSANDRA-13336)
 * Incremental repair not streaming correct sstables (CASSANDRA-13328)
 * Upgrade the jna version to 4.3.0 (CASSANDRA-13300)
 * Add the currentTimestamp, currentDate, currentTime and currentTimeUUID functions (CASSANDRA-13132)
 * Remove config option index_interval (CASSANDRA-10671)
 * Reduce lock contention for collection types and serializers (CASSANDRA-13271)
 * Make it possible to override MessagingService.Verb ids (CASSANDRA-13283)
 * Avoid synchronized on prepareForRepair in ActiveRepairService (CASSANDRA-9292)
 * Adds the ability to use uncompressed chunks in compressed files (CASSANDRA-10520)
 * Don't flush sstables when streaming for incremental repair (CASSANDRA-13226)
 * Remove unused method (CASSANDRA-13227)
 * Fix minor bugs related to #9143 (CASSANDRA-13217)
 * Output warning if user increases RF (CASSANDRA-13079)
 * Remove pre-3.0 streaming compatibility code for 4.0 (CASSANDRA-13081)
 * Add support for + and - operations on dates (CASSANDRA-11936)
 * Fix consistency of incrementally repaired data (CASSANDRA-9143)
 * Increase commitlog version (CASSANDRA-13161)
 * Make TableMetadata immutable, optimize Schema (CASSANDRA-9425)
 * Refactor ColumnCondition (CASSANDRA-12981)
 * Parallelize streaming of different keyspaces (CASSANDRA-4663)
 * Improved compactions metrics (CASSANDRA-13015)
 * Speed-up start-up sequence by avoiding un-needed flushes (CASSANDRA-13031)
 * Use Caffeine (W-TinyLFU) for on-heap caches (CASSANDRA-10855)
 * Thrift removal (CASSANDRA-11115)
 * Remove pre-3.0 compatibility code for 4.0 (CASSANDRA-12716)
 * Add column definition kind to dropped columns in schema (CASSANDRA-12705)
 * Add (automate) Nodetool Documentation (CASSANDRA-12672)
 * Update bundled cqlsh python driver to 3.7.0 (CASSANDRA-12736)
 * Reject invalid replication settings when creating or altering a keyspace (CASSANDRA-12681)
 * Clean up the SSTableReader#getScanner API wrt removal of RateLimiter (CASSANDRA-12422)
 * Use new token allocation for non bootstrap case as well (CASSANDRA-13080)
 * Avoid byte-array copy when key cache is disabled (CASSANDRA-13084)
 * Require forceful decommission if number of nodes is less than replication factor (CASSANDRA-12510)
 * Allow IN restrictions on column families with collections (CASSANDRA-12654)
 * Log message size in trace message in OutboundTcpConnection (CASSANDRA-13028)
 * Add timeUnit Days for cassandra-stress (CASSANDRA-13029)
 * Add mutation size and batch metrics (CASSANDRA-12649)
 * Add method to get size of endpoints to TokenMetadata (CASSANDRA-12999)
 * Expose time spent waiting in thread pool queue (CASSANDRA-8398)
 * Conditionally update index built status to avoid unnecessary flushes (CASSANDRA-12969)
 * cqlsh auto completion: refactor definition of compaction strategy options (CASSANDRA-12946)
 * Add support for arithmetic operators (CASSANDRA-11935)
 * Add histogram for delay to deliver hints (CASSANDRA-13234)
 * Fix cqlsh automatic protocol downgrade regression (CASSANDRA-13307)
 * Changing `max_hint_window_in_ms` at runtime (CASSANDRA-11720)
 * Trivial format error in StorageProxy (CASSANDRA-13551)
 * Nodetool repair can hang forever if we lose the notification for the repair completing/failing (CASSANDRA-13480)
 * Anticompaction can cause noisy log messages (CASSANDRA-13684)
 * Switch to client init for sstabledump (CASSANDRA-13683)
 * CQLSH: Don't pause when capturing data (CASSANDRA-13743)
 * nodetool clearsnapshot requires --all to clear all snapshots (CASSANDRA-13391)
 * Correctly count range tombstones in traces and tombstone thresholds (CASSANDRA-8527)
 * cqlshrc.sample uses incorrect option for time formatting (CASSANDRA-14243)
 * Multi-version in-JVM dtests (CASSANDRA-14937)
 * Allow instance class loaders to be garbage collected for inJVM dtest (CASSANDRA-15170)

3.11.6
 * Fix bad UDT sstable metadata serialization headers written by C* 3.0 on upgrade and in sstablescrub (CASSANDRA-15035)
 * Fix nodetool compactionstats showing extra pending task for TWCS - patch implemented (CASSANDRA-15409)
 * Fix SELECT JSON formatting for the "duration" type (CASSANDRA-15075)
 * Fix LegacyLayout to have same behavior as 2.x when handling unknown column names (CASSANDRA-15081)
 * Update nodetool help stop output (CASSANDRA-15401)
Merged from 3.0:
 * Run in-jvm upgrade dtests in circleci (CASSANDRA-15506)
 * Include updates to static column in mutation size calculations (CASSANDRA-15293)
 * Fix point-in-time recoevery ignoring timestamp of updates to static columns (CASSANDRA-15292)
 * GC logs are also put under $CASSANDRA_LOG_DIR (CASSANDRA-14306)
 * Fix sstabledump's position key value when partitions have multiple rows (CASSANDRA-14721)
 * Avoid over-scanning data directories in LogFile.verify() (CASSANDRA-15364)
 * Bump generations and document changes to system_distributed and system_traces in 3.0, 3.11
   (CASSANDRA-15441)
 * Fix system_traces creation timestamp; optimise system keyspace upgrades (CASSANDRA-15398)
 * Fix various data directory prefix matching issues (CASSANDRA-13974)
 * Minimize clustering values in metadata collector (CASSANDRA-15400)
 * Avoid over-trimming of results in mixed mode clusters (CASSANDRA-15405)
 * validate value sizes in LegacyLayout (CASSANDRA-15373)
 * Ensure that tracing doesn't break connections in 3.x/4.0 mixed mode by default (CASSANDRA-15385)
 * Make sure index summary redistribution does not start when compactions are paused (CASSANDRA-15265)
 * Ensure legacy rows have primary key livenessinfo when they contain illegal cells (CASSANDRA-15365)
 * Fix race condition when setting bootstrap flags (CASSANDRA-14878)
Merged from 2.2:
 * Fix SELECT JSON output for empty blobs (CASSANDRA-15435)
 * In-JVM DTest: Set correct internode message version for upgrade test (CASSANDRA-15371)
 * In-JVM DTest: Support NodeTool in dtest (CASSANDRA-15429)
 * Fix NativeLibrary.tryOpenDirectory callers for Windows (CASSANDRA-15426)

3.11.5
 * Fix cassandra-env.sh to use $CASSANDRA_CONF to find cassandra-jaas.config (CASSANDRA-14305)
 * Fixed nodetool cfstats printing index name twice (CASSANDRA-14903)
 * Add flag to disable SASI indexes, and warnings on creation (CASSANDRA-14866)
Merged from 3.0:
 * Fix LegacyLayout RangeTombstoneList IndexOutOfBoundsException when upgrading and RangeTombstone bounds are asymmetric (CASSANDRA-15172)
 * Fix NPE when using allocate_tokens_for_keyspace on new DC/rack (CASSANDRA-14952)
 * Filter sstables earlier when running cleanup (CASSANDRA-15100)
 * Use mean row count instead of mean column count for index selectivity calculation (CASSANDRA-15259)
 * Avoid updating unchanged gossip states (CASSANDRA-15097)
 * Prevent recreation of previously dropped columns with a different kind (CASSANDRA-14948)
 * Prevent client requests from blocking on executor task queue (CASSANDRA-15013)
 * Toughen up column drop/recreate type validations (CASSANDRA-15204)
 * LegacyLayout should handle paging states that cross a collection column (CASSANDRA-15201)
 * Prevent RuntimeException when username or password is empty/null (CASSANDRA-15198)
 * Multiget thrift query returns null records after digest mismatch (CASSANDRA-14812)
 * Handle paging states serialized with a different version than the session's (CASSANDRA-15176)
 * Throw IOE instead of asserting on unsupporter peer versions (CASSANDRA-15066)
 * Update token metadata when handling MOVING/REMOVING_TOKEN events (CASSANDRA-15120)
 * Add ability to customize cassandra log directory using $CASSANDRA_LOG_DIR (CASSANDRA-15090)
 * Fix assorted gossip races and add related runtime checks (CASSANDRA-15059)
 * cassandra-stress works with frozen collections: list and set (CASSANDRA-14907)
 * Fix handling FS errors on writing and reading flat files - LogTransaction and hints (CASSANDRA-15053)
 * Avoid double closing the iterator to avoid overcounting the number of requests (CASSANDRA-15058)
 * Improve `nodetool status -r` speed (CASSANDRA-14847)
 * Improve merkle tree size and time on heap (CASSANDRA-14096)
 * Add missing commands to nodetool_completion (CASSANDRA-14916)
 * Anti-compaction temporarily corrupts sstable state for readers (CASSANDRA-15004)
Merged from 2.2:
 * Handle exceptions during authentication/authorization (CASSANDRA-15041)
 * Support cross version messaging in in-jvm upgrade dtests (CASSANDRA-15078)
 * Fix index summary redistribution cancellation (CASSANDRA-15045)
 * Refactor Circle CI configuration (CASSANDRA-14806)
 * Fixing invalid CQL in security documentation (CASSANDRA-15020)


3.11.4
 * Make stop-server.bat wait for Cassandra to terminate (CASSANDRA-14829)
 * Correct sstable sorting for garbagecollect and levelled compaction (CASSANDRA-14870)
Merged from 3.0:
 * Improve merkle tree size and time on heap (CASSANDRA-14096)
 * Severe concurrency issues in STCS,DTCS,TWCS,TMD.Topology,TypeParser
 * Add a script to make running the cqlsh tests in cassandra repo easier (CASSANDRA-14951)
 * If SizeEstimatesRecorder misses a 'onDropTable' notification, the size_estimates table will never be cleared for that table. (CASSANDRA-14905)
 * Streaming needs to synchronise access to LifecycleTransaction (CASSANDRA-14554)
 * Fix cassandra-stress write hang with default options (CASSANDRA-14616)
 * Netty epoll IOExceptions caused by unclean client disconnects being logged at INFO (CASSANDRA-14909)
 * Unfiltered.isEmpty conflicts with Row extends AbstractCollection.isEmpty (CASSANDRA-14588)
 * RangeTombstoneList doesn't properly clean up mergeable or superseded rts in some cases (CASSANDRA-14894)
 * Fix handling of collection tombstones for dropped columns from legacy sstables (CASSANDRA-14912)
 * Throw exception if Columns serialized subset encode more columns than possible (CASSANDRA-14591)
 * Drop/add column name with different Kind can result in corruption (CASSANDRA-14843)
 * Fix missing rows when reading 2.1 SSTables with static columns in 3.0 (CASSANDRA-14873)
 * Move TWCS message 'No compaction necessary for bucket size' to Trace level (CASSANDRA-14884)
 * Sstable min/max metadata can cause data loss (CASSANDRA-14861)
 * Dropped columns can cause reverse sstable iteration to return prematurely (CASSANDRA-14838)
 * Legacy sstables with  multi block range tombstones create invalid bound sequences (CASSANDRA-14823)
 * Expand range tombstone validation checks to multiple interim request stages (CASSANDRA-14824)
 * Reverse order reads can return incomplete results (CASSANDRA-14803)
 * Avoid calling iter.next() in a loop when notifying indexers about range tombstones (CASSANDRA-14794)
 * Fix purging semi-expired RT boundaries in reversed iterators (CASSANDRA-14672)
 * DESC order reads can fail to return the last Unfiltered in the partition (CASSANDRA-14766)
 * Fix corrupted collection deletions for dropped columns in 3.0 <-> 2.{1,2} messages (CASSANDRA-14568)
 * Fix corrupted static collection deletions in 3.0 <-> 2.{1,2} messages (CASSANDRA-14568)
 * Handle failures in parallelAllSSTableOperation (cleanup/upgradesstables/etc) (CASSANDRA-14657)
 * Improve TokenMetaData cache populating performance avoid long locking (CASSANDRA-14660)
 * Backport: Flush netty client messages immediately (not by default) (CASSANDRA-13651)
 * Fix static column order for SELECT * wildcard queries (CASSANDRA-14638)
 * sstableloader should use discovered broadcast address to connect intra-cluster (CASSANDRA-14522)
 * Fix reading columns with non-UTF names from schema (CASSANDRA-14468)
Merged from 2.2:
 * CircleCI docker image should bake in more dependencies (CASSANDRA-14985)
 * MigrationManager attempts to pull schema from different major version nodes (CASSANDRA-14928)
 * Returns null instead of NaN or Infinity in JSON strings (CASSANDRA-14377)
Merged from 2.1:
 * Paged Range Slice queries with DISTINCT can drop rows from results (CASSANDRA-14956)
 * Update release checksum algorithms to SHA-256, SHA-512 (CASSANDRA-14970)


3.11.3
 * Validate supported column type with SASI analyzer (CASSANDRA-13669)
 * Remove BTree.Builder Recycler to reduce memory usage (CASSANDRA-13929)
 * Reduce nodetool GC thread count (CASSANDRA-14475)
 * Fix New SASI view creation during Index Redistribution (CASSANDRA-14055)
 * Remove string formatting lines from BufferPool hot path (CASSANDRA-14416)
 * Detect OpenJDK jvm type and architecture (CASSANDRA-12793)
 * Don't use guava collections in the non-system keyspace jmx attributes (CASSANDRA-12271)
 * Allow existing nodes to use all peers in shadow round (CASSANDRA-13851)
 * Fix cqlsh to read connection.ssl cqlshrc option again (CASSANDRA-14299)
 * Downgrade log level to trace for CommitLogSegmentManager (CASSANDRA-14370)
 * CQL fromJson(null) throws NullPointerException (CASSANDRA-13891)
 * Serialize empty buffer as empty string for json output format (CASSANDRA-14245)
 * Allow logging implementation to be interchanged for embedded testing (CASSANDRA-13396)
 * SASI tokenizer for simple delimiter based entries (CASSANDRA-14247)
 * Fix Loss of digits when doing CAST from varint/bigint to decimal (CASSANDRA-14170)
 * RateBasedBackPressure unnecessarily invokes a lock on the Guava RateLimiter (CASSANDRA-14163)
 * Fix wildcard GROUP BY queries (CASSANDRA-14209)
Merged from 3.0:
 * Fix corrupted static collection deletions in 3.0 -> 2.{1,2} messages (CASSANDRA-14568)
 * Fix potential IndexOutOfBoundsException with counters (CASSANDRA-14167)
 * Always close RT markers returned by ReadCommand#executeLocally() (CASSANDRA-14515)
 * Reverse order queries with range tombstones can cause data loss (CASSANDRA-14513)
 * Fix regression of lagging commitlog flush log message (CASSANDRA-14451)
 * Add Missing dependencies in pom-all (CASSANDRA-14422)
 * Cleanup StartupClusterConnectivityChecker and PING Verb (CASSANDRA-14447)
 * Cassandra not starting when using enhanced startup scripts in windows (CASSANDRA-14418)
 * Fix progress stats and units in compactionstats (CASSANDRA-12244)
 * Better handle missing partition columns in system_schema.columns (CASSANDRA-14379)
 * Delay hints store excise by write timeout to avoid race with decommission (CASSANDRA-13740)
 * Add missed CQL keywords to documentation (CASSANDRA-14359)
 * Fix unbounded validation compactions on repair / revert CASSANDRA-13797 (CASSANDRA-14332)
 * Avoid deadlock when running nodetool refresh before node is fully up (CASSANDRA-14310)
 * Handle all exceptions when opening sstables (CASSANDRA-14202)
 * Handle incompletely written hint descriptors during startup (CASSANDRA-14080)
 * Handle repeat open bound from SRP in read repair (CASSANDRA-14330)
 * Use zero as default score in DynamicEndpointSnitch (CASSANDRA-14252)
 * Respect max hint window when hinting for LWT (CASSANDRA-14215)
 * Adding missing WriteType enum values to v3, v4, and v5 spec (CASSANDRA-13697)
 * Don't regenerate bloomfilter and summaries on startup (CASSANDRA-11163)
 * Fix NPE when performing comparison against a null frozen in LWT (CASSANDRA-14087)
 * Log when SSTables are deleted (CASSANDRA-14302)
 * Fix batch commitlog sync regression (CASSANDRA-14292)
 * Write to pending endpoint when view replica is also base replica (CASSANDRA-14251)
 * Chain commit log marker potential performance regression in batch commit mode (CASSANDRA-14194)
 * Fully utilise specified compaction threads (CASSANDRA-14210)
 * Pre-create deletion log records to finish compactions quicker (CASSANDRA-12763)
Merged from 2.2:
 * Fix compaction failure caused by reading un-flushed data (CASSANDRA-12743)
 * Use Bounds instead of Range for sstables in anticompaction (CASSANDRA-14411)
 * Fix JSON queries with IN restrictions and ORDER BY clause (CASSANDRA-14286)
 * CQL fromJson(null) throws NullPointerException (CASSANDRA-13891)
Merged from 2.1:
 * Check checksum before decompressing data (CASSANDRA-14284)


3.11.2
 * Fix ReadCommandTest (CASSANDRA-14234)
 * Remove trailing period from latency reports at keyspace level (CASSANDRA-14233)
 * Remove dependencies on JVM internal classes from JMXServerUtils (CASSANDRA-14173) 
 * Add DEFAULT, UNSET, MBEAN and MBEANS to `ReservedKeywords` (CASSANDRA-14205)
 * Print correct snitch info from nodetool describecluster (CASSANDRA-13528)
 * Enable CDC unittest (CASSANDRA-14141)
 * Acquire read lock before accessing CompactionStrategyManager fields (CASSANDRA-14139)
 * Avoid invalidating disk boundaries unnecessarily (CASSANDRA-14083)
 * Avoid exposing compaction strategy index externally (CASSANDRA-14082)
 * Fix imbalanced disks when replacing node with same address with JBOD (CASSANDRA-14084)
 * Reload compaction strategies when disk boundaries are invalidated (CASSANDRA-13948)
 * Remove OpenJDK log warning (CASSANDRA-13916)
 * Prevent compaction strategies from looping indefinitely (CASSANDRA-14079)
 * Cache disk boundaries (CASSANDRA-13215)
 * Add asm jar to build.xml for maven builds (CASSANDRA-11193)
 * Round buffer size to powers of 2 for the chunk cache (CASSANDRA-13897)
 * Update jackson JSON jars (CASSANDRA-13949)
 * Avoid locks when checking LCS fanout and if we should defrag (CASSANDRA-13930)
Merged from 3.0:
 * Fix unit test failures in ViewComplexTest (CASSANDRA-14219)
 * Add MinGW uname check to start scripts (CASSANDRA-12840)
 * Use the correct digest file and reload sstable metadata in nodetool verify (CASSANDRA-14217)
 * Handle failure when mutating repaired status in Verifier (CASSANDRA-13933)
 * Set encoding for javadoc generation (CASSANDRA-14154)
 * Fix index target computation for dense composite tables with dropped compact storage (CASSANDRA-14104)
 * Improve commit log chain marker updating (CASSANDRA-14108)
 * Extra range tombstone bound creates double rows (CASSANDRA-14008)
 * Fix SStable ordering by max timestamp in SinglePartitionReadCommand (CASSANDRA-14010)
 * Accept role names containing forward-slash (CASSANDRA-14088)
 * Optimize CRC check chance probability calculations (CASSANDRA-14094)
 * Fix cleanup on keyspace with no replicas (CASSANDRA-13526)
 * Fix updating base table rows with TTL not removing materialized view entries (CASSANDRA-14071)
 * Reduce garbage created by DynamicSnitch (CASSANDRA-14091)
 * More frequent commitlog chained markers (CASSANDRA-13987)
 * Fix serialized size of DataLimits (CASSANDRA-14057)
 * Add flag to allow dropping oversized read repair mutations (CASSANDRA-13975)
 * Fix SSTableLoader logger message (CASSANDRA-14003)
 * Fix repair race that caused gossip to block (CASSANDRA-13849)
 * Tracing interferes with digest requests when using RandomPartitioner (CASSANDRA-13964)
 * Add flag to disable materialized views, and warnings on creation (CASSANDRA-13959)
 * Don't let user drop or generally break tables in system_distributed (CASSANDRA-13813)
 * Provide a JMX call to sync schema with local storage (CASSANDRA-13954)
 * Mishandling of cells for removed/dropped columns when reading legacy files (CASSANDRA-13939)
 * Deserialise sstable metadata in nodetool verify (CASSANDRA-13922)
Merged from 2.2:
 * Fix the inspectJvmOptions startup check (CASSANDRA-14112)
 * Fix race that prevents submitting compaction for a table when executor is full (CASSANDRA-13801)
 * Rely on the JVM to handle OutOfMemoryErrors (CASSANDRA-13006)
 * Grab refs during scrub/index redistribution/cleanup (CASSANDRA-13873)
Merged from 2.1:
 * Protect against overflow of local expiration time (CASSANDRA-14092)
 * RPM package spec: fix permissions for installed jars and config files (CASSANDRA-14181)
 * More PEP8 compliance for cqlsh


3.11.1
 * Fix the computation of cdc_total_space_in_mb for exabyte filesystems (CASSANDRA-13808)
 * AbstractTokenTreeBuilder#serializedSize returns wrong value when there is a single leaf and overflow collisions (CASSANDRA-13869)
 * Add a compaction option to TWCS to ignore sstables overlapping checks (CASSANDRA-13418)
 * BTree.Builder memory leak (CASSANDRA-13754)
 * Revert CASSANDRA-10368 of supporting non-pk column filtering due to correctness (CASSANDRA-13798)
 * Add a skip read validation flag to cassandra-stress (CASSANDRA-13772)
 * Fix cassandra-stress hang issues when an error during cluster connection happens (CASSANDRA-12938)
 * Better bootstrap failure message when blocked by (potential) range movement (CASSANDRA-13744)
 * "ignore" option is ignored in sstableloader (CASSANDRA-13721)
 * Deadlock in AbstractCommitLogSegmentManager (CASSANDRA-13652)
 * Duplicate the buffer before passing it to analyser in SASI operation (CASSANDRA-13512)
 * Properly evict pstmts from prepared statements cache (CASSANDRA-13641)
Merged from 3.0:
 * Improve TRUNCATE performance (CASSANDRA-13909)
 * Implement short read protection on partition boundaries (CASSANDRA-13595)
 * Fix ISE thrown by UPI.Serializer.hasNext() for some SELECT queries (CASSANDRA-13911)
 * Filter header only commit logs before recovery (CASSANDRA-13918)
 * AssertionError prepending to a list (CASSANDRA-13149)
 * Fix support for SuperColumn tables (CASSANDRA-12373)
 * Handle limit correctly on tables with strict liveness (CASSANDRA-13883)
 * Fix missing original update in TriggerExecutor (CASSANDRA-13894)
 * Remove non-rpc-ready nodes from counter leader candidates (CASSANDRA-13043)
 * Improve short read protection performance (CASSANDRA-13794)
 * Fix sstable reader to support range-tombstone-marker for multi-slices (CASSANDRA-13787)
 * Fix short read protection for tables with no clustering columns (CASSANDRA-13880)
 * Make isBuilt volatile in PartitionUpdate (CASSANDRA-13619)
 * Prevent integer overflow of timestamps in CellTest and RowsTest (CASSANDRA-13866)
 * Fix counter application order in short read protection (CASSANDRA-12872)
 * Don't block RepairJob execution on validation futures (CASSANDRA-13797)
 * Wait for all management tasks to complete before shutting down CLSM (CASSANDRA-13123)
 * INSERT statement fails when Tuple type is used as clustering column with default DESC order (CASSANDRA-13717)
 * Fix pending view mutations handling and cleanup batchlog when there are local and remote paired mutations (CASSANDRA-13069)
 * Improve config validation and documentation on overflow and NPE (CASSANDRA-13622)
 * Range deletes in a CAS batch are ignored (CASSANDRA-13655)
 * Avoid assertion error when IndexSummary > 2G (CASSANDRA-12014)
 * Change repair midpoint logging for tiny ranges (CASSANDRA-13603)
 * Better handle corrupt final commitlog segment (CASSANDRA-11995)
 * StreamingHistogram is not thread safe (CASSANDRA-13756)
 * Fix MV timestamp issues (CASSANDRA-11500)
 * Better tolerate improperly formatted bcrypt hashes (CASSANDRA-13626)
 * Fix race condition in read command serialization (CASSANDRA-13363)
 * Fix AssertionError in short read protection (CASSANDRA-13747)
 * Don't skip corrupted sstables on startup (CASSANDRA-13620)
 * Fix the merging of cells with different user type versions (CASSANDRA-13776)
 * Copy session properties on cqlsh.py do_login (CASSANDRA-13640)
 * Potential AssertionError during ReadRepair of range tombstone and partition deletions (CASSANDRA-13719)
 * Don't let stress write warmup data if n=0 (CASSANDRA-13773)
 * Gossip thread slows down when using batch commit log (CASSANDRA-12966)
 * Randomize batchlog endpoint selection with only 1 or 2 racks (CASSANDRA-12884)
 * Fix digest calculation for counter cells (CASSANDRA-13750)
 * Fix ColumnDefinition.cellValueType() for non-frozen collection and change SSTabledump to use type.toJSONString() (CASSANDRA-13573)
 * Skip materialized view addition if the base table doesn't exist (CASSANDRA-13737)
 * Drop table should remove corresponding entries in dropped_columns table (CASSANDRA-13730)
 * Log warn message until legacy auth tables have been migrated (CASSANDRA-13371)
 * Fix incorrect [2.1 <- 3.0] serialization of counter cells created in 2.0 (CASSANDRA-13691)
 * Fix invalid writetime for null cells (CASSANDRA-13711)
 * Fix ALTER TABLE statement to atomically propagate changes to the table and its MVs (CASSANDRA-12952)
 * Fixed ambiguous output of nodetool tablestats command (CASSANDRA-13722)
 * Fix Digest mismatch Exception if hints file has UnknownColumnFamily (CASSANDRA-13696)
 * Purge tombstones created by expired cells (CASSANDRA-13643)
 * Make concat work with iterators that have different subsets of columns (CASSANDRA-13482)
 * Set test.runners based on cores and memory size (CASSANDRA-13078)
 * Allow different NUMACTL_ARGS to be passed in (CASSANDRA-13557)
 * Allow native function calls in CQLSSTableWriter (CASSANDRA-12606)
 * Fix secondary index queries on COMPACT tables (CASSANDRA-13627)
 * Nodetool listsnapshots output is missing a newline, if there are no snapshots (CASSANDRA-13568)
 * sstabledump reports incorrect usage for argument order (CASSANDRA-13532)
Merged from 2.2:
 * Safely handle empty buffers when outputting to JSON (CASSANDRA-13868)
 * Copy session properties on cqlsh.py do_login (CASSANDRA-13847)
 * Fix load over calculated issue in IndexSummaryRedistribution (CASSANDRA-13738)
 * Fix compaction and flush exception not captured (CASSANDRA-13833)
 * Uncaught exceptions in Netty pipeline (CASSANDRA-13649)
 * Prevent integer overflow on exabyte filesystems (CASSANDRA-13067)
 * Fix queries with LIMIT and filtering on clustering columns (CASSANDRA-11223)
 * Fix potential NPE when resume bootstrap fails (CASSANDRA-13272)
 * Fix toJSONString for the UDT, tuple and collection types (CASSANDRA-13592)
 * Fix nested Tuples/UDTs validation (CASSANDRA-13646)
Merged from 2.1:
 * Clone HeartBeatState when building gossip messages. Make its generation/version volatile (CASSANDRA-13700)


3.11.0
 * Allow native function calls in CQLSSTableWriter (CASSANDRA-12606)
 * Replace string comparison with regex/number checks in MessagingService test (CASSANDRA-13216)
 * Fix formatting of duration columns in CQLSH (CASSANDRA-13549)
 * Fix the problem with duplicated rows when using paging with SASI (CASSANDRA-13302)
 * Allow CONTAINS statements filtering on the partition key and it’s parts (CASSANDRA-13275)
 * Fall back to even ranges calculation in clusters with vnodes when tokens are distributed unevenly (CASSANDRA-13229)
 * Fix duration type validation to prevent overflow (CASSANDRA-13218)
 * Forbid unsupported creation of SASI indexes over partition key columns (CASSANDRA-13228)
 * Reject multiple values for a key in CQL grammar. (CASSANDRA-13369)
 * UDA fails without input rows (CASSANDRA-13399)
 * Fix compaction-stress by using daemonInitialization (CASSANDRA-13188)
 * V5 protocol flags decoding broken (CASSANDRA-13443)
 * Use write lock not read lock for removing sstables from compaction strategies. (CASSANDRA-13422)
 * Use corePoolSize equal to maxPoolSize in JMXEnabledThreadPoolExecutors (CASSANDRA-13329)
 * Avoid rebuilding SASI indexes containing no values (CASSANDRA-12962)
 * Add charset to Analyser input stream (CASSANDRA-13151)
 * Fix testLimitSSTables flake caused by concurrent flush (CASSANDRA-12820)
 * cdc column addition strikes again (CASSANDRA-13382)
 * Fix static column indexes (CASSANDRA-13277)
 * DataOutputBuffer.asNewBuffer broken (CASSANDRA-13298)
 * unittest CipherFactoryTest failed on MacOS (CASSANDRA-13370)
 * Forbid SELECT restrictions and CREATE INDEX over non-frozen UDT columns (CASSANDRA-13247)
 * Default logging we ship will incorrectly print "?:?" for "%F:%L" pattern (CASSANDRA-13317)
 * Possible AssertionError in UnfilteredRowIteratorWithLowerBound (CASSANDRA-13366)
 * Support unaligned memory access for AArch64 (CASSANDRA-13326)
 * Improve SASI range iterator efficiency on intersection with an empty range (CASSANDRA-12915).
 * Fix equality comparisons of columns using the duration type (CASSANDRA-13174)
 * Move to FastThreadLocalThread and FastThreadLocal (CASSANDRA-13034)
 * nodetool stopdaemon errors out (CASSANDRA-13030)
 * Tables in system_distributed should not use gcgs of 0 (CASSANDRA-12954)
 * Fix primary index calculation for SASI (CASSANDRA-12910)
 * More fixes to the TokenAllocator (CASSANDRA-12990)
 * NoReplicationTokenAllocator should work with zero replication factor (CASSANDRA-12983)
 * Address message coalescing regression (CASSANDRA-12676)
 * Delete illegal character from StandardTokenizerImpl.jflex (CASSANDRA-13417)
 * Fix cqlsh automatic protocol downgrade regression (CASSANDRA-13307)
 * Tracing payload not passed from QueryMessage to tracing session (CASSANDRA-12835)
Merged from 3.0:
 * Filter header only commit logs before recovery (CASSANDRA-13918)
 * Ensure int overflow doesn't occur when calculating large partition warning size (CASSANDRA-13172)
 * Ensure consistent view of partition columns between coordinator and replica in ColumnFilter (CASSANDRA-13004)
 * Failed unregistering mbean during drop keyspace (CASSANDRA-13346)
 * nodetool scrub/cleanup/upgradesstables exit code is wrong (CASSANDRA-13542)
 * Fix the reported number of sstable data files accessed per read (CASSANDRA-13120)
 * Fix schema digest mismatch during rolling upgrades from versions before 3.0.12 (CASSANDRA-13559)
 * Upgrade JNA version to 4.4.0 (CASSANDRA-13072)
 * Interned ColumnIdentifiers should use minimal ByteBuffers (CASSANDRA-13533)
 * Fix repair process violating start/end token limits for small ranges (CASSANDRA-13052)
 * Add storage port options to sstableloader (CASSANDRA-13518)
 * Properly handle quoted index names in cqlsh DESCRIBE output (CASSANDRA-12847)
 * Fix NPE in StorageService.excise() (CASSANDRA-13163)
 * Expire OutboundTcpConnection messages by a single Thread (CASSANDRA-13265)
 * Fail repair if insufficient responses received (CASSANDRA-13397)
 * Fix SSTableLoader fail when the loaded table contains dropped columns (CASSANDRA-13276)
 * Avoid name clashes in CassandraIndexTest (CASSANDRA-13427)
 * Handling partially written hint files (CASSANDRA-12728)
 * Interrupt replaying hints on decommission (CASSANDRA-13308)
 * Handling partially written hint files (CASSANDRA-12728)
 * Fix NPE issue in StorageService (CASSANDRA-13060)
 * Make reading of range tombstones more reliable (CASSANDRA-12811)
 * Fix startup problems due to schema tables not completely flushed (CASSANDRA-12213)
 * Fix view builder bug that can filter out data on restart (CASSANDRA-13405)
 * Fix 2i page size calculation when there are no regular columns (CASSANDRA-13400)
 * Fix the conversion of 2.X expired rows without regular column data (CASSANDRA-13395)
 * Fix hint delivery when using ext+internal IPs with prefer_local enabled (CASSANDRA-13020)
 * Legacy deserializer can create empty range tombstones (CASSANDRA-13341)
 * Legacy caching options can prevent 3.0 upgrade (CASSANDRA-13384)
 * Use the Kernel32 library to retrieve the PID on Windows and fix startup checks (CASSANDRA-13333)
 * Fix code to not exchange schema across major versions (CASSANDRA-13274)
 * Dropping column results in "corrupt" SSTable (CASSANDRA-13337)
 * Bugs handling range tombstones in the sstable iterators (CASSANDRA-13340)
 * Fix CONTAINS filtering for null collections (CASSANDRA-13246)
 * Applying: Use a unique metric reservoir per test run when using Cassandra-wide metrics residing in MBeans (CASSANDRA-13216)
 * Propagate row deletions in 2i tables on upgrade (CASSANDRA-13320)
 * Slice.isEmpty() returns false for some empty slices (CASSANDRA-13305)
 * Add formatted row output to assertEmpty in CQL Tester (CASSANDRA-13238)
 * Prevent data loss on upgrade 2.1 - 3.0 by adding component separator to LogRecord absolute path (CASSANDRA-13294)
 * Improve testing on macOS by eliminating sigar logging (CASSANDRA-13233)
 * Cqlsh copy-from should error out when csv contains invalid data for collections (CASSANDRA-13071)
 * Fix "multiple versions of ant detected..." when running ant test (CASSANDRA-13232)
 * Coalescing strategy sleeps too much (CASSANDRA-13090)
 * Faster StreamingHistogram (CASSANDRA-13038)
 * Legacy deserializer can create unexpected boundary range tombstones (CASSANDRA-13237)
 * Remove unnecessary assertion from AntiCompactionTest (CASSANDRA-13070)
 * Fix cqlsh COPY for dates before 1900 (CASSANDRA-13185)
 * Use keyspace replication settings on system.size_estimates table (CASSANDRA-9639)
 * Add vm.max_map_count StartupCheck (CASSANDRA-13008)
 * Obfuscate password in stress-graphs (CASSANDRA-12233)
 * Hint related logging should include the IP address of the destination in addition to
   host ID (CASSANDRA-13205)
 * Reloading logback.xml does not work (CASSANDRA-13173)
 * Lightweight transactions temporarily fail after upgrade from 2.1 to 3.0 (CASSANDRA-13109)
 * Duplicate rows after upgrading from 2.1.16 to 3.0.10/3.9 (CASSANDRA-13125)
 * Fix UPDATE queries with empty IN restrictions (CASSANDRA-13152)
 * Fix handling of partition with partition-level deletion plus
   live rows in sstabledump (CASSANDRA-13177)
 * Provide user workaround when system_schema.columns does not contain entries
   for a table that's in system_schema.tables (CASSANDRA-13180)
 * Nodetool upgradesstables/scrub/compact ignores system tables (CASSANDRA-13410)
 * Fix schema version calculation for rolling upgrades (CASSANDRA-13441)
Merged from 2.2:
 * Nodes started with join_ring=False should be able to serve requests when authentication is enabled (CASSANDRA-11381)
 * cqlsh COPY FROM: increment error count only for failures, not for attempts (CASSANDRA-13209)
 * Avoid starting gossiper in RemoveTest (CASSANDRA-13407)
 * Fix weightedSize() for row-cache reported by JMX and NodeTool (CASSANDRA-13393)
 * Fix JVM metric names (CASSANDRA-13103)
 * Honor truststore-password parameter in cassandra-stress (CASSANDRA-12773)
 * Discard in-flight shadow round responses (CASSANDRA-12653)
 * Don't anti-compact repaired data to avoid inconsistencies (CASSANDRA-13153)
 * Wrong logger name in AnticompactionTask (CASSANDRA-13343)
 * Commitlog replay may fail if last mutation is within 4 bytes of end of segment (CASSANDRA-13282)
 * Fix queries updating multiple time the same list (CASSANDRA-13130)
 * Fix GRANT/REVOKE when keyspace isn't specified (CASSANDRA-13053)
 * Fix flaky LongLeveledCompactionStrategyTest (CASSANDRA-12202)
 * Fix failing COPY TO STDOUT (CASSANDRA-12497)
 * Fix ColumnCounter::countAll behaviour for reverse queries (CASSANDRA-13222)
 * Exceptions encountered calling getSeeds() breaks OTC thread (CASSANDRA-13018)
 * Fix negative mean latency metric (CASSANDRA-12876)
 * Use only one file pointer when creating commitlog segments (CASSANDRA-12539)
Merged from 2.1:
 * Fix 2ndary index queries on partition keys for tables with static columns (CASSANDRA-13147)
 * Fix ParseError unhashable type list in cqlsh copy from (CASSANDRA-13364)
 * Remove unused repositories (CASSANDRA-13278)
 * Log stacktrace of uncaught exceptions (CASSANDRA-13108)
 * Use portable stderr for java error in startup (CASSANDRA-13211)
 * Fix Thread Leak in OutboundTcpConnection (CASSANDRA-13204)
 * Upgrade netty version to fix memory leak with client encryption (CASSANDRA-13114)
 * Coalescing strategy can enter infinite loop (CASSANDRA-13159)


3.10
 * Fix secondary index queries regression (CASSANDRA-13013)
 * Add duration type to the protocol V5 (CASSANDRA-12850)
 * Fix duration type validation (CASSANDRA-13143)
 * Fix flaky GcCompactionTest (CASSANDRA-12664)
 * Fix TestHintedHandoff.hintedhandoff_decom_test (CASSANDRA-13058)
 * Fixed query monitoring for range queries (CASSANDRA-13050)
 * Remove outboundBindAny configuration property (CASSANDRA-12673)
 * Use correct bounds for all-data range when filtering (CASSANDRA-12666)
 * Remove timing window in test case (CASSANDRA-12875)
 * Resolve unit testing without JCE security libraries installed (CASSANDRA-12945)
 * Fix inconsistencies in cassandra-stress load balancing policy (CASSANDRA-12919)
 * Fix validation of non-frozen UDT cells (CASSANDRA-12916)
 * Don't shut down socket input/output on StreamSession (CASSANDRA-12903)
 * Fix Murmur3PartitionerTest (CASSANDRA-12858)
 * Move cqlsh syntax rules into separate module and allow easier customization (CASSANDRA-12897)
 * Fix CommitLogSegmentManagerTest (CASSANDRA-12283)
 * Fix cassandra-stress truncate option (CASSANDRA-12695)
 * Fix crossNode value when receiving messages (CASSANDRA-12791)
 * Don't load MX4J beans twice (CASSANDRA-12869)
 * Extend native protocol request flags, add versions to SUPPORTED, and introduce ProtocolVersion enum (CASSANDRA-12838)
 * Set JOINING mode when running pre-join tasks (CASSANDRA-12836)
 * remove net.mintern.primitive library due to license issue (CASSANDRA-12845)
 * Properly format IPv6 addresses when logging JMX service URL (CASSANDRA-12454)
 * Optimize the vnode allocation for single replica per DC (CASSANDRA-12777)
 * Use non-token restrictions for bounds when token restrictions are overridden (CASSANDRA-12419)
 * Fix CQLSH auto completion for PER PARTITION LIMIT (CASSANDRA-12803)
 * Use different build directories for Eclipse and Ant (CASSANDRA-12466)
 * Avoid potential AttributeError in cqlsh due to no table metadata (CASSANDRA-12815)
 * Fix RandomReplicationAwareTokenAllocatorTest.testExistingCluster (CASSANDRA-12812)
 * Upgrade commons-codec to 1.9 (CASSANDRA-12790)
 * Add duration data type (CASSANDRA-11873)
 * Make the fanout size for LeveledCompactionStrategy to be configurable (CASSANDRA-11550)
 * Fix timeout in ReplicationAwareTokenAllocatorTest (CASSANDRA-12784)
 * Improve sum aggregate functions (CASSANDRA-12417)
 * Make cassandra.yaml docs for batch_size_*_threshold_in_kb reflect changes in CASSANDRA-10876 (CASSANDRA-12761)
 * cqlsh fails to format collections when using aliases (CASSANDRA-11534)
 * Check for hash conflicts in prepared statements (CASSANDRA-12733)
 * Exit query parsing upon first error (CASSANDRA-12598)
 * Fix cassandra-stress to use single seed in UUID generation (CASSANDRA-12729)
 * CQLSSTableWriter does not allow Update statement (CASSANDRA-12450)
 * Config class uses boxed types but DD exposes primitive types (CASSANDRA-12199)
 * Add pre- and post-shutdown hooks to Storage Service (CASSANDRA-12461)
 * Add hint delivery metrics (CASSANDRA-12693)
 * Remove IndexInfo cache from FileIndexInfoRetriever (CASSANDRA-12731)
 * ColumnIndex does not reuse buffer (CASSANDRA-12502)
 * cdc column addition still breaks schema migration tasks (CASSANDRA-12697)
 * Upgrade metrics-reporter dependencies (CASSANDRA-12089)
 * Tune compaction thread count via nodetool (CASSANDRA-12248)
 * Add +=/-= shortcut syntax for update queries (CASSANDRA-12232)
 * Include repair session IDs in repair start message (CASSANDRA-12532)
 * Add a blocking task to Index, run before joining the ring (CASSANDRA-12039)
 * Fix NPE when using CQLSSTableWriter (CASSANDRA-12667)
 * Support optional backpressure strategies at the coordinator (CASSANDRA-9318)
 * Make randompartitioner work with new vnode allocation (CASSANDRA-12647)
 * Fix cassandra-stress graphing (CASSANDRA-12237)
 * Allow filtering on partition key columns for queries without secondary indexes (CASSANDRA-11031)
 * Fix Cassandra Stress reporting thread model and precision (CASSANDRA-12585)
 * Add JMH benchmarks.jar (CASSANDRA-12586)
 * Cleanup uses of AlterTableStatementColumn (CASSANDRA-12567)
 * Add keep-alive to streaming (CASSANDRA-11841)
 * Tracing payload is passed through newSession(..) (CASSANDRA-11706)
 * avoid deleting non existing sstable files and improve related log messages (CASSANDRA-12261)
 * json/yaml output format for nodetool compactionhistory (CASSANDRA-12486)
 * Retry all internode messages once after a connection is
   closed and reopened (CASSANDRA-12192)
 * Add support to rebuild from targeted replica (CASSANDRA-9875)
 * Add sequence distribution type to cassandra stress (CASSANDRA-12490)
 * "SELECT * FROM foo LIMIT ;" does not error out (CASSANDRA-12154)
 * Define executeLocally() at the ReadQuery Level (CASSANDRA-12474)
 * Extend read/write failure messages with a map of replica addresses
   to error codes in the v5 native protocol (CASSANDRA-12311)
 * Fix rebuild of SASI indexes with existing index files (CASSANDRA-12374)
 * Let DatabaseDescriptor not implicitly startup services (CASSANDRA-9054, 12550)
 * Fix clustering indexes in presence of static columns in SASI (CASSANDRA-12378)
 * Fix queries on columns with reversed type on SASI indexes (CASSANDRA-12223)
 * Added slow query log (CASSANDRA-12403)
 * Count full coordinated request against timeout (CASSANDRA-12256)
 * Allow TTL with null value on insert and update (CASSANDRA-12216)
 * Make decommission operation resumable (CASSANDRA-12008)
 * Add support to one-way targeted repair (CASSANDRA-9876)
 * Remove clientutil jar (CASSANDRA-11635)
 * Fix compaction throughput throttle (CASSANDRA-12366, CASSANDRA-12717)
 * Delay releasing Memtable memory on flush until PostFlush has finished running (CASSANDRA-12358)
 * Cassandra stress should dump all setting on startup (CASSANDRA-11914)
 * Make it possible to compact a given token range (CASSANDRA-10643)
 * Allow updating DynamicEndpointSnitch properties via JMX (CASSANDRA-12179)
 * Collect metrics on queries by consistency level (CASSANDRA-7384)
 * Add support for GROUP BY to SELECT statement (CASSANDRA-10707)
 * Deprecate memtable_cleanup_threshold and update default for memtable_flush_writers (CASSANDRA-12228)
 * Upgrade to OHC 0.4.4 (CASSANDRA-12133)
 * Add version command to cassandra-stress (CASSANDRA-12258)
 * Create compaction-stress tool (CASSANDRA-11844)
 * Garbage-collecting compaction operation and schema option (CASSANDRA-7019)
 * Add beta protocol flag for v5 native protocol (CASSANDRA-12142)
 * Support filtering on non-PRIMARY KEY columns in the CREATE
   MATERIALIZED VIEW statement's WHERE clause (CASSANDRA-10368)
 * Unify STDOUT and SYSTEMLOG logback format (CASSANDRA-12004)
 * COPY FROM should raise error for non-existing input files (CASSANDRA-12174)
 * Faster write path (CASSANDRA-12269)
 * Option to leave omitted columns in INSERT JSON unset (CASSANDRA-11424)
 * Support json/yaml output in nodetool tpstats (CASSANDRA-12035)
 * Expose metrics for successful/failed authentication attempts (CASSANDRA-10635)
 * Prepend snapshot name with "truncated" or "dropped" when a snapshot
   is taken before truncating or dropping a table (CASSANDRA-12178)
 * Optimize RestrictionSet (CASSANDRA-12153)
 * cqlsh does not automatically downgrade CQL version (CASSANDRA-12150)
 * Omit (de)serialization of state variable in UDAs (CASSANDRA-9613)
 * Create a system table to expose prepared statements (CASSANDRA-8831)
 * Reuse DataOutputBuffer from ColumnIndex (CASSANDRA-11970)
 * Remove DatabaseDescriptor dependency from SegmentedFile (CASSANDRA-11580)
 * Add supplied username to authentication error messages (CASSANDRA-12076)
 * Remove pre-startup check for open JMX port (CASSANDRA-12074)
 * Remove compaction Severity from DynamicEndpointSnitch (CASSANDRA-11738)
 * Restore resumable hints delivery (CASSANDRA-11960)
 * Properly record CAS contention (CASSANDRA-12626)
Merged from 3.0:
 * Dump threads when unit tests time out (CASSANDRA-13117)
 * Better error when modifying function permissions without explicit keyspace (CASSANDRA-12925)
 * Indexer is not correctly invoked when building indexes over sstables (CASSANDRA-13075)
 * Stress daemon help is incorrect (CASSANDRA-12563)
 * Read repair is not blocking repair to finish in foreground repair (CASSANDRA-13115)
 * Replace empty strings with null values if they cannot be converted (CASSANDRA-12794)
 * Remove support for non-JavaScript UDFs (CASSANDRA-12883)
 * Fix deserialization of 2.x DeletedCells (CASSANDRA-12620)
 * Add parent repair session id to anticompaction log message (CASSANDRA-12186)
 * Improve contention handling on failure to acquire MV lock for streaming and hints (CASSANDRA-12905)
 * Fix DELETE and UPDATE queries with empty IN restrictions (CASSANDRA-12829)
 * Mark MVs as built after successful bootstrap (CASSANDRA-12984)
 * Estimated TS drop-time histogram updated with Cell.NO_DELETION_TIME (CASSANDRA-13040)
 * Nodetool compactionstats fails with NullPointerException (CASSANDRA-13021)
 * Thread local pools never cleaned up (CASSANDRA-13033)
 * Set RPC_READY to false when draining or if a node is marked as shutdown (CASSANDRA-12781)
 * CQL often queries static columns unnecessarily (CASSANDRA-12768)
 * Make sure sstables only get committed when it's safe to discard commit log records (CASSANDRA-12956)
 * Reject default_time_to_live option when creating or altering MVs (CASSANDRA-12868)
 * Nodetool should use a more sane max heap size (CASSANDRA-12739)
 * LocalToken ensures token values are cloned on heap (CASSANDRA-12651)
 * AnticompactionRequestSerializer serializedSize is incorrect (CASSANDRA-12934)
 * Prevent reloading of logback.xml from UDF sandbox (CASSANDRA-12535)
 * Reenable HeapPool (CASSANDRA-12900)
 * Disallow offheap_buffers memtable allocation (CASSANDRA-11039)
 * Fix CommitLogSegmentManagerTest (CASSANDRA-12283)
 * Pass root cause to CorruptBlockException when uncompression failed (CASSANDRA-12889)
 * Batch with multiple conditional updates for the same partition causes AssertionError (CASSANDRA-12867)
 * Make AbstractReplicationStrategy extendable from outside its package (CASSANDRA-12788)
 * Don't tell users to turn off consistent rangemovements during rebuild. (CASSANDRA-12296)
 * Fix CommitLogTest.testDeleteIfNotDirty (CASSANDRA-12854)
 * Avoid deadlock due to MV lock contention (CASSANDRA-12689)
 * Fix for KeyCacheCqlTest flakiness (CASSANDRA-12801)
 * Include SSTable filename in compacting large row message (CASSANDRA-12384)
 * Fix potential socket leak (CASSANDRA-12329, CASSANDRA-12330)
 * Fix ViewTest.testCompaction (CASSANDRA-12789)
 * Improve avg aggregate functions (CASSANDRA-12417)
 * Preserve quoted reserved keyword column names in MV creation (CASSANDRA-11803)
 * nodetool stopdaemon errors out (CASSANDRA-12646)
 * Split materialized view mutations on build to prevent OOM (CASSANDRA-12268)
 * mx4j does not work in 3.0.8 (CASSANDRA-12274)
 * Abort cqlsh copy-from in case of no answer after prolonged period of time (CASSANDRA-12740)
 * Avoid sstable corrupt exception due to dropped static column (CASSANDRA-12582)
 * Make stress use client mode to avoid checking commit log size on startup (CASSANDRA-12478)
 * Fix exceptions with new vnode allocation (CASSANDRA-12715)
 * Unify drain and shutdown processes (CASSANDRA-12509)
 * Fix NPE in ComponentOfSlice.isEQ() (CASSANDRA-12706)
 * Fix failure in LogTransactionTest (CASSANDRA-12632)
 * Fix potentially incomplete non-frozen UDT values when querying with the
   full primary key specified (CASSANDRA-12605)
 * Make sure repaired tombstones are dropped when only_purge_repaired_tombstones is enabled (CASSANDRA-12703)
 * Skip writing MV mutations to commitlog on mutation.applyUnsafe() (CASSANDRA-11670)
 * Establish consistent distinction between non-existing partition and NULL value for LWTs on static columns (CASSANDRA-12060)
 * Extend ColumnIdentifier.internedInstances key to include the type that generated the byte buffer (CASSANDRA-12516)
 * Handle composite prefixes with final EOC=0 as in 2.x and refactor LegacyLayout.decodeBound (CASSANDRA-12423)
 * select_distinct_with_deletions_test failing on non-vnode environments (CASSANDRA-11126)
 * Stack Overflow returned to queries while upgrading (CASSANDRA-12527)
 * Fix legacy regex for temporary files from 2.2 (CASSANDRA-12565)
 * Add option to state current gc_grace_seconds to tools/bin/sstablemetadata (CASSANDRA-12208)
 * Fix file system race condition that may cause LogAwareFileLister to fail to classify files (CASSANDRA-11889)
 * Fix file handle leaks due to simultaneous compaction/repair and
   listing snapshots, calculating snapshot sizes, or making schema
   changes (CASSANDRA-11594)
 * Fix nodetool repair exits with 0 for some errors (CASSANDRA-12508)
 * Do not shut down BatchlogManager twice during drain (CASSANDRA-12504)
 * Disk failure policy should not be invoked on out of space (CASSANDRA-12385)
 * Calculate last compacted key on startup (CASSANDRA-6216)
 * Add schema to snapshot manifest, add USING TIMESTAMP clause to ALTER TABLE statements (CASSANDRA-7190)
 * If CF has no clustering columns, any row cache is full partition cache (CASSANDRA-12499)
 * Correct log message for statistics of offheap memtable flush (CASSANDRA-12776)
 * Explicitly set locale for string validation (CASSANDRA-12541,CASSANDRA-12542,CASSANDRA-12543,CASSANDRA-12545)
Merged from 2.2:
 * Fix speculative retry bugs (CASSANDRA-13009)
 * Fix handling of nulls and unsets in IN conditions (CASSANDRA-12981)
 * Fix race causing infinite loop if Thrift server is stopped before it starts listening (CASSANDRA-12856)
 * CompactionTasks now correctly drops sstables out of compaction when not enough disk space is available (CASSANDRA-12979)
 * Fix DynamicEndpointSnitch noop in multi-datacenter situations (CASSANDRA-13074)
 * cqlsh copy-from: encode column names to avoid primary key parsing errors (CASSANDRA-12909)
 * Temporarily fix bug that creates commit log when running offline tools (CASSANDRA-8616)
 * Reduce granuality of OpOrder.Group during index build (CASSANDRA-12796)
 * Test bind parameters and unset parameters in InsertUpdateIfConditionTest (CASSANDRA-12980)
 * Use saved tokens when setting local tokens on StorageService.joinRing (CASSANDRA-12935)
 * cqlsh: fix DESC TYPES errors (CASSANDRA-12914)
 * Fix leak on skipped SSTables in sstableupgrade (CASSANDRA-12899)
 * Avoid blocking gossip during pending range calculation (CASSANDRA-12281)
 * Fix purgeability of tombstones with max timestamp (CASSANDRA-12792)
 * Fail repair if participant dies during sync or anticompaction (CASSANDRA-12901)
 * cqlsh COPY: unprotected pk values before converting them if not using prepared statements (CASSANDRA-12863)
 * Fix Util.spinAssertEquals (CASSANDRA-12283)
 * Fix potential NPE for compactionstats (CASSANDRA-12462)
 * Prepare legacy authenticate statement if credentials table initialised after node startup (CASSANDRA-12813)
 * Change cassandra.wait_for_tracing_events_timeout_secs default to 0 (CASSANDRA-12754)
 * Clean up permissions when a UDA is dropped (CASSANDRA-12720)
 * Limit colUpdateTimeDelta histogram updates to reasonable deltas (CASSANDRA-11117)
 * Fix leak errors and execution rejected exceptions when draining (CASSANDRA-12457)
 * Fix merkle tree depth calculation (CASSANDRA-12580)
 * Make Collections deserialization more robust (CASSANDRA-12618)
 * Fix exceptions when enabling gossip on nodes that haven't joined the ring (CASSANDRA-12253)
 * Fix authentication problem when invoking cqlsh copy from a SOURCE command (CASSANDRA-12642)
 * Decrement pending range calculator jobs counter in finally block
 * cqlshlib tests: increase default execute timeout (CASSANDRA-12481)
 * Forward writes to replacement node when replace_address != broadcast_address (CASSANDRA-8523)
 * Fail repair on non-existing table (CASSANDRA-12279)
 * Enable repair -pr and -local together (fix regression of CASSANDRA-7450) (CASSANDRA-12522)
 * Better handle invalid system roles table (CASSANDRA-12700)
 * Split consistent range movement flag correction (CASSANDRA-12786)
Merged from 2.1:
 * cqlsh copy-from: sort user type fields in csv (CASSANDRA-12959)
 * Don't skip sstables based on maxLocalDeletionTime (CASSANDRA-12765)


3.8, 3.9
 * Fix value skipping with counter columns (CASSANDRA-11726)
 * Fix nodetool tablestats miss SSTable count (CASSANDRA-12205)
 * Fixed flacky SSTablesIteratedTest (CASSANDRA-12282)
 * Fixed flacky SSTableRewriterTest: check file counts before calling validateCFS (CASSANDRA-12348)
 * cqlsh: Fix handling of $$-escaped strings (CASSANDRA-12189)
 * Fix SSL JMX requiring truststore containing server cert (CASSANDRA-12109)
 * RTE from new CDC column breaks in flight queries (CASSANDRA-12236)
 * Fix hdr logging for single operation workloads (CASSANDRA-12145)
 * Fix SASI PREFIX search in CONTAINS mode with partial terms (CASSANDRA-12073)
 * Increase size of flushExecutor thread pool (CASSANDRA-12071)
 * Partial revert of CASSANDRA-11971, cannot recycle buffer in SP.sendMessagesToNonlocalDC (CASSANDRA-11950)
 * Upgrade netty to 4.0.39 (CASSANDRA-12032, CASSANDRA-12034)
 * Improve details in compaction log message (CASSANDRA-12080)
 * Allow unset values in CQLSSTableWriter (CASSANDRA-11911)
 * Chunk cache to request compressor-compatible buffers if pool space is exhausted (CASSANDRA-11993)
 * Remove DatabaseDescriptor dependencies from SequentialWriter (CASSANDRA-11579)
 * Move skip_stop_words filter before stemming (CASSANDRA-12078)
 * Support seek() in EncryptedFileSegmentInputStream (CASSANDRA-11957)
 * SSTable tools mishandling LocalPartitioner (CASSANDRA-12002)
 * When SEPWorker assigned work, set thread name to match pool (CASSANDRA-11966)
 * Add cross-DC latency metrics (CASSANDRA-11569)
 * Allow terms in selection clause (CASSANDRA-10783)
 * Add bind variables to trace (CASSANDRA-11719)
 * Switch counter shards' clock to timestamps (CASSANDRA-9811)
 * Introduce HdrHistogram and response/service/wait separation to stress tool (CASSANDRA-11853)
 * entry-weighers in QueryProcessor should respect partitionKeyBindIndexes field (CASSANDRA-11718)
 * Support older ant versions (CASSANDRA-11807)
 * Estimate compressed on disk size when deciding if sstable size limit reached (CASSANDRA-11623)
 * cassandra-stress profiles should support case sensitive schemas (CASSANDRA-11546)
 * Remove DatabaseDescriptor dependency from FileUtils (CASSANDRA-11578)
 * Faster streaming (CASSANDRA-9766)
 * Add prepared query parameter to trace for "Execute CQL3 prepared query" session (CASSANDRA-11425)
 * Add repaired percentage metric (CASSANDRA-11503)
 * Add Change-Data-Capture (CASSANDRA-8844)
Merged from 3.0:
 * Fix paging for 2.x to 3.x upgrades (CASSANDRA-11195)
 * Fix clean interval not sent to commit log for empty memtable flush (CASSANDRA-12436)
 * Fix potential resource leak in RMIServerSocketFactoryImpl (CASSANDRA-12331)
 * Make sure compaction stats are updated when compaction is interrupted (CASSANDRA-12100)
 * Change commitlog and sstables to track dirty and clean intervals (CASSANDRA-11828)
 * NullPointerException during compaction on table with static columns (CASSANDRA-12336)
 * Fixed ConcurrentModificationException when reading metrics in GraphiteReporter (CASSANDRA-11823)
 * Fix upgrade of super columns on thrift (CASSANDRA-12335)
 * Fixed flacky BlacklistingCompactionsTest, switched to fixed size types and increased corruption size (CASSANDRA-12359)
 * Rerun ReplicationAwareTokenAllocatorTest on failure to avoid flakiness (CASSANDRA-12277)
 * Exception when computing read-repair for range tombstones (CASSANDRA-12263)
 * Lost counter writes in compact table and static columns (CASSANDRA-12219)
 * AssertionError with MVs on updating a row that isn't indexed due to a null value (CASSANDRA-12247)
 * Disable RR and speculative retry with EACH_QUORUM reads (CASSANDRA-11980)
 * Add option to override compaction space check (CASSANDRA-12180)
 * Faster startup by only scanning each directory for temporary files once (CASSANDRA-12114)
 * Respond with v1/v2 protocol header when responding to driver that attempts
   to connect with too low of a protocol version (CASSANDRA-11464)
 * NullPointerExpception when reading/compacting table (CASSANDRA-11988)
 * Fix problem with undeleteable rows on upgrade to new sstable format (CASSANDRA-12144)
 * Fix potential bad messaging service message for paged range reads
   within mixed-version 3.x clusters (CASSANDRA-12249)
 * Fix paging logic for deleted partitions with static columns (CASSANDRA-12107)
 * Wait until the message is being send to decide which serializer must be used (CASSANDRA-11393)
 * Fix migration of static thrift column names with non-text comparators (CASSANDRA-12147)
 * Fix upgrading sparse tables that are incorrectly marked as dense (CASSANDRA-11315)
 * Fix reverse queries ignoring range tombstones (CASSANDRA-11733)
 * Avoid potential race when rebuilding CFMetaData (CASSANDRA-12098)
 * Avoid missing sstables when getting the canonical sstables (CASSANDRA-11996)
 * Always select the live sstables when getting sstables in bounds (CASSANDRA-11944)
 * Fix column ordering of results with static columns for Thrift requests in
   a mixed 2.x/3.x cluster, also fix potential non-resolved duplication of
   those static columns in query results (CASSANDRA-12123)
 * Avoid digest mismatch with empty but static rows (CASSANDRA-12090)
 * Fix EOF exception when altering column type (CASSANDRA-11820)
 * Fix potential race in schema during new table creation (CASSANDRA-12083)
 * cqlsh: fix error handling in rare COPY FROM failure scenario (CASSANDRA-12070)
 * Disable autocompaction during drain (CASSANDRA-11878)
 * Add a metrics timer to MemtablePool and use it to track time spent blocked on memory in MemtableAllocator (CASSANDRA-11327)
 * Fix upgrading schema with super columns with non-text subcomparators (CASSANDRA-12023)
 * Add TimeWindowCompactionStrategy (CASSANDRA-9666)
 * Fix JsonTransformer output of partition with deletion info (CASSANDRA-12418)
 * Fix NPE in SSTableLoader when specifying partial directory path (CASSANDRA-12609)
Merged from 2.2:
 * Add local address entry in PropertyFileSnitch (CASSANDRA-11332)
 * cqlsh copy: fix missing counter values (CASSANDRA-12476)
 * Move migration tasks to non-periodic queue, assure flush executor shutdown after non-periodic executor (CASSANDRA-12251)
 * cqlsh copy: fixed possible race in initializing feeding thread (CASSANDRA-11701)
 * Only set broadcast_rpc_address on Ec2MultiRegionSnitch if it's not set (CASSANDRA-11357)
 * Update StorageProxy range metrics for timeouts, failures and unavailables (CASSANDRA-9507)
 * Add Sigar to classes included in clientutil.jar (CASSANDRA-11635)
 * Add decay to histograms and timers used for metrics (CASSANDRA-11752)
 * Fix hanging stream session (CASSANDRA-10992)
 * Fix INSERT JSON, fromJson() support of smallint, tinyint types (CASSANDRA-12371)
 * Restore JVM metric export for metric reporters (CASSANDRA-12312)
 * Release sstables of failed stream sessions only when outgoing transfers are finished (CASSANDRA-11345)
 * Wait for tracing events before returning response and query at same consistency level client side (CASSANDRA-11465)
 * cqlsh copyutil should get host metadata by connected address (CASSANDRA-11979)
 * Fixed cqlshlib.test.remove_test_db (CASSANDRA-12214)
 * Synchronize ThriftServer::stop() (CASSANDRA-12105)
 * Use dedicated thread for JMX notifications (CASSANDRA-12146)
 * Improve streaming synchronization and fault tolerance (CASSANDRA-11414)
 * MemoryUtil.getShort() should return an unsigned short also for architectures not supporting unaligned memory accesses (CASSANDRA-11973)
Merged from 2.1:
 * Fix queries with empty ByteBuffer values in clustering column restrictions (CASSANDRA-12127)
 * Disable passing control to post-flush after flush failure to prevent data loss (CASSANDRA-11828)
 * Allow STCS-in-L0 compactions to reduce scope with LCS (CASSANDRA-12040)
 * cannot use cql since upgrading python to 2.7.11+ (CASSANDRA-11850)
 * Fix filtering on clustering columns when 2i is used (CASSANDRA-11907)


3.0.8
 * Fix potential race in schema during new table creation (CASSANDRA-12083)
 * cqlsh: fix error handling in rare COPY FROM failure scenario (CASSANDRA-12070)
 * Disable autocompaction during drain (CASSANDRA-11878)
 * Add a metrics timer to MemtablePool and use it to track time spent blocked on memory in MemtableAllocator (CASSANDRA-11327)
 * Fix upgrading schema with super columns with non-text subcomparators (CASSANDRA-12023)
 * Add TimeWindowCompactionStrategy (CASSANDRA-9666)
Merged from 2.2:
 * Allow nodetool info to run with readonly JMX access (CASSANDRA-11755)
 * Validate bloom_filter_fp_chance against lowest supported
   value when the table is created (CASSANDRA-11920)
 * Don't send erroneous NEW_NODE notifications on restart (CASSANDRA-11038)
 * StorageService shutdown hook should use a volatile variable (CASSANDRA-11984)
Merged from 2.1:
 * Add system property to set the max number of native transport requests in queue (CASSANDRA-11363)
 * Fix queries with empty ByteBuffer values in clustering column restrictions (CASSANDRA-12127)
 * Disable passing control to post-flush after flush failure to prevent data loss (CASSANDRA-11828)
 * Allow STCS-in-L0 compactions to reduce scope with LCS (CASSANDRA-12040)
 * cannot use cql since upgrading python to 2.7.11+ (CASSANDRA-11850)
 * Fix filtering on clustering columns when 2i is used (CASSANDRA-11907)
 * Avoid stalling paxos when the paxos state expires (CASSANDRA-12043)
 * Remove finished incoming streaming connections from MessagingService (CASSANDRA-11854)
 * Don't try to get sstables for non-repairing column families (CASSANDRA-12077)
 * Avoid marking too many sstables as repaired (CASSANDRA-11696)
 * Prevent select statements with clustering key > 64k (CASSANDRA-11882)
 * Fix clock skew corrupting other nodes with paxos (CASSANDRA-11991)
 * Remove distinction between non-existing static columns and existing but null in LWTs (CASSANDRA-9842)
 * Cache local ranges when calculating repair neighbors (CASSANDRA-11934)
 * Allow LWT operation on static column with only partition keys (CASSANDRA-10532)
 * Create interval tree over canonical sstables to avoid missing sstables during streaming (CASSANDRA-11886)
 * cqlsh COPY FROM: shutdown parent cluster after forking, to avoid corrupting SSL connections (CASSANDRA-11749)


3.7
 * Support multiple folders for user defined compaction tasks (CASSANDRA-11765)
 * Fix race in CompactionStrategyManager's pause/resume (CASSANDRA-11922)
Merged from 3.0:
 * Fix legacy serialization of Thrift-generated non-compound range tombstones
   when communicating with 2.x nodes (CASSANDRA-11930)
 * Fix Directories instantiations where CFS.initialDirectories should be used (CASSANDRA-11849)
 * Avoid referencing DatabaseDescriptor in AbstractType (CASSANDRA-11912)
 * Don't use static dataDirectories field in Directories instances (CASSANDRA-11647)
 * Fix sstables not being protected from removal during index build (CASSANDRA-11905)
 * cqlsh: Suppress stack trace from Read/WriteFailures (CASSANDRA-11032)
 * Remove unneeded code to repair index summaries that have
   been improperly down-sampled (CASSANDRA-11127)
 * Avoid WriteTimeoutExceptions during commit log replay due to materialized
   view lock contention (CASSANDRA-11891)
 * Prevent OOM failures on SSTable corruption, improve tests for corruption detection (CASSANDRA-9530)
 * Use CFS.initialDirectories when clearing snapshots (CASSANDRA-11705)
 * Allow compaction strategies to disable early open (CASSANDRA-11754)
 * Refactor Materialized View code (CASSANDRA-11475)
 * Update Java Driver (CASSANDRA-11615)
Merged from 2.2:
 * Persist local metadata earlier in startup sequence (CASSANDRA-11742)
 * cqlsh: fix tab completion for case-sensitive identifiers (CASSANDRA-11664)
 * Avoid showing estimated key as -1 in tablestats (CASSANDRA-11587)
 * Fix possible race condition in CommitLog.recover (CASSANDRA-11743)
 * Enable client encryption in sstableloader with cli options (CASSANDRA-11708)
 * Possible memory leak in NIODataInputStream (CASSANDRA-11867)
 * Add seconds to cqlsh tracing session duration (CASSANDRA-11753)
 * Fix commit log replay after out-of-order flush completion (CASSANDRA-9669)
 * Prohibit Reversed Counter type as part of the PK (CASSANDRA-9395)
 * cqlsh: correctly handle non-ascii chars in error messages (CASSANDRA-11626)
Merged from 2.1:
 * Run CommitLog tests with different compression settings (CASSANDRA-9039)
 * cqlsh: apply current keyspace to source command (CASSANDRA-11152)
 * Clear out parent repair session if repair coordinator dies (CASSANDRA-11824)
 * Set default streaming_socket_timeout_in_ms to 24 hours (CASSANDRA-11840)
 * Do not consider local node a valid source during replace (CASSANDRA-11848)
 * Add message dropped tasks to nodetool netstats (CASSANDRA-11855)
 * Avoid holding SSTableReaders for duration of incremental repair (CASSANDRA-11739)


3.6
 * Correctly migrate schema for frozen UDTs during 2.x -> 3.x upgrades
   (does not affect any released versions) (CASSANDRA-11613)
 * Allow server startup if JMX is configured directly (CASSANDRA-11725)
 * Prevent direct memory OOM on buffer pool allocations (CASSANDRA-11710)
 * Enhanced Compaction Logging (CASSANDRA-10805)
 * Make prepared statement cache size configurable (CASSANDRA-11555)
 * Integrated JMX authentication and authorization (CASSANDRA-10091)
 * Add units to stress ouput (CASSANDRA-11352)
 * Fix PER PARTITION LIMIT for single and multi partitions queries (CASSANDRA-11603)
 * Add uncompressed chunk cache for RandomAccessReader (CASSANDRA-5863)
 * Clarify ClusteringPrefix hierarchy (CASSANDRA-11213)
 * Always perform collision check before joining ring (CASSANDRA-10134)
 * SSTableWriter output discrepancy (CASSANDRA-11646)
 * Fix potential timeout in NativeTransportService.testConcurrentDestroys (CASSANDRA-10756)
 * Support large partitions on the 3.0 sstable format (CASSANDRA-11206,11763)
 * Add support to rebuild from specific range (CASSANDRA-10406)
 * Optimize the overlapping lookup by calculating all the
   bounds in advance (CASSANDRA-11571)
 * Support json/yaml output in nodetool tablestats (CASSANDRA-5977)
 * (stress) Add datacenter option to -node options (CASSANDRA-11591)
 * Fix handling of empty slices (CASSANDRA-11513)
 * Make number of cores used by cqlsh COPY visible to testing code (CASSANDRA-11437)
 * Allow filtering on clustering columns for queries without secondary indexes (CASSANDRA-11310)
 * Refactor Restriction hierarchy (CASSANDRA-11354)
 * Eliminate allocations in R/W path (CASSANDRA-11421)
 * Update Netty to 4.0.36 (CASSANDRA-11567)
 * Fix PER PARTITION LIMIT for queries requiring post-query ordering (CASSANDRA-11556)
 * Allow instantiation of UDTs and tuples in UDFs (CASSANDRA-10818)
 * Support UDT in CQLSSTableWriter (CASSANDRA-10624)
 * Support for non-frozen user-defined types, updating
   individual fields of user-defined types (CASSANDRA-7423)
 * Make LZ4 compression level configurable (CASSANDRA-11051)
 * Allow per-partition LIMIT clause in CQL (CASSANDRA-7017)
 * Make custom filtering more extensible with UserExpression (CASSANDRA-11295)
 * Improve field-checking and error reporting in cassandra.yaml (CASSANDRA-10649)
 * Print CAS stats in nodetool proxyhistograms (CASSANDRA-11507)
 * More user friendly error when providing an invalid token to nodetool (CASSANDRA-9348)
 * Add static column support to SASI index (CASSANDRA-11183)
 * Support EQ/PREFIX queries in SASI CONTAINS mode without tokenization (CASSANDRA-11434)
 * Support LIKE operator in prepared statements (CASSANDRA-11456)
 * Add a command to see if a Materialized View has finished building (CASSANDRA-9967)
 * Log endpoint and port associated with streaming operation (CASSANDRA-8777)
 * Print sensible units for all log messages (CASSANDRA-9692)
 * Upgrade Netty to version 4.0.34 (CASSANDRA-11096)
 * Break the CQL grammar into separate Parser and Lexer (CASSANDRA-11372)
 * Compress only inter-dc traffic by default (CASSANDRA-8888)
 * Add metrics to track write amplification (CASSANDRA-11420)
 * cassandra-stress: cannot handle "value-less" tables (CASSANDRA-7739)
 * Add/drop multiple columns in one ALTER TABLE statement (CASSANDRA-10411)
 * Add require_endpoint_verification opt for internode encryption (CASSANDRA-9220)
 * Add auto import java.util for UDF code block (CASSANDRA-11392)
 * Add --hex-format option to nodetool getsstables (CASSANDRA-11337)
 * sstablemetadata should print sstable min/max token (CASSANDRA-7159)
 * Do not wrap CassandraException in TriggerExecutor (CASSANDRA-9421)
 * COPY TO should have higher double precision (CASSANDRA-11255)
 * Stress should exit with non-zero status after failure (CASSANDRA-10340)
 * Add client to cqlsh SHOW_SESSION (CASSANDRA-8958)
 * Fix nodetool tablestats keyspace level metrics (CASSANDRA-11226)
 * Store repair options in parent_repair_history (CASSANDRA-11244)
 * Print current leveling in sstableofflinerelevel (CASSANDRA-9588)
 * Change repair message for keyspaces with RF 1 (CASSANDRA-11203)
 * Remove hard-coded SSL cipher suites and protocols (CASSANDRA-10508)
 * Improve concurrency in CompactionStrategyManager (CASSANDRA-10099)
 * (cqlsh) interpret CQL type for formatting blobs (CASSANDRA-11274)
 * Refuse to start and print txn log information in case of disk
   corruption (CASSANDRA-10112)
 * Resolve some eclipse-warnings (CASSANDRA-11086)
 * (cqlsh) Show static columns in a different color (CASSANDRA-11059)
 * Allow to remove TTLs on table with default_time_to_live (CASSANDRA-11207)
Merged from 3.0:
 * Disallow creating view with a static column (CASSANDRA-11602)
 * Reduce the amount of object allocations caused by the getFunctions methods (CASSANDRA-11593)
 * Potential error replaying commitlog with smallint/tinyint/date/time types (CASSANDRA-11618)
 * Fix queries with filtering on counter columns (CASSANDRA-11629)
 * Improve tombstone printing in sstabledump (CASSANDRA-11655)
 * Fix paging for range queries where all clustering columns are specified (CASSANDRA-11669)
 * Don't require HEAP_NEW_SIZE to be set when using G1 (CASSANDRA-11600)
 * Fix sstabledump not showing cells after tombstone marker (CASSANDRA-11654)
 * Ignore all LocalStrategy keyspaces for streaming and other related
   operations (CASSANDRA-11627)
 * Ensure columnfilter covers indexed columns for thrift 2i queries (CASSANDRA-11523)
 * Only open one sstable scanner per sstable (CASSANDRA-11412)
 * Option to specify ProtocolVersion in cassandra-stress (CASSANDRA-11410)
 * ArithmeticException in avgFunctionForDecimal (CASSANDRA-11485)
 * LogAwareFileLister should only use OLD sstable files in current folder to determine disk consistency (CASSANDRA-11470)
 * Notify indexers of expired rows during compaction (CASSANDRA-11329)
 * Properly respond with ProtocolError when a v1/v2 native protocol
   header is received (CASSANDRA-11464)
 * Validate that num_tokens and initial_token are consistent with one another (CASSANDRA-10120)
Merged from 2.2:
 * Exit JVM if JMX server fails to startup (CASSANDRA-11540)
 * Produce a heap dump when exiting on OOM (CASSANDRA-9861)
 * Restore ability to filter on clustering columns when using a 2i (CASSANDRA-11510)
 * JSON datetime formatting needs timezone (CASSANDRA-11137)
 * Fix is_dense recalculation for Thrift-updated tables (CASSANDRA-11502)
 * Remove unnescessary file existence check during anticompaction (CASSANDRA-11660)
 * Add missing files to debian packages (CASSANDRA-11642)
 * Avoid calling Iterables::concat in loops during ModificationStatement::getFunctions (CASSANDRA-11621)
 * cqlsh: COPY FROM should use regular inserts for single statement batches and
   report errors correctly if workers processes crash on initialization (CASSANDRA-11474)
 * Always close cluster with connection in CqlRecordWriter (CASSANDRA-11553)
 * Allow only DISTINCT queries with partition keys restrictions (CASSANDRA-11339)
 * CqlConfigHelper no longer requires both a keystore and truststore to work (CASSANDRA-11532)
 * Make deprecated repair methods backward-compatible with previous notification service (CASSANDRA-11430)
 * IncomingStreamingConnection version check message wrong (CASSANDRA-11462)
Merged from 2.1:
 * Support mlockall on IBM POWER arch (CASSANDRA-11576)
 * Add option to disable use of severity in DynamicEndpointSnitch (CASSANDRA-11737)
 * cqlsh COPY FROM fails for null values with non-prepared statements (CASSANDRA-11631)
 * Make cython optional in pylib/setup.py (CASSANDRA-11630)
 * Change order of directory searching for cassandra.in.sh to favor local one (CASSANDRA-11628)
 * cqlsh COPY FROM fails with []{} chars in UDT/tuple fields/values (CASSANDRA-11633)
 * clqsh: COPY FROM throws TypeError with Cython extensions enabled (CASSANDRA-11574)
 * cqlsh: COPY FROM ignores NULL values in conversion (CASSANDRA-11549)
 * Validate levels when building LeveledScanner to avoid overlaps with orphaned sstables (CASSANDRA-9935)


3.5
 * StaticTokenTreeBuilder should respect posibility of duplicate tokens (CASSANDRA-11525)
 * Correctly fix potential assertion error during compaction (CASSANDRA-11353)
 * Avoid index segment stitching in RAM which lead to OOM on big SSTable files (CASSANDRA-11383)
 * Fix clustering and row filters for LIKE queries on clustering columns (CASSANDRA-11397)
Merged from 3.0:
 * Fix rare NPE on schema upgrade from 2.x to 3.x (CASSANDRA-10943)
 * Improve backoff policy for cqlsh COPY FROM (CASSANDRA-11320)
 * Improve IF NOT EXISTS check in CREATE INDEX (CASSANDRA-11131)
 * Upgrade ohc to 0.4.3
 * Enable SO_REUSEADDR for JMX RMI server sockets (CASSANDRA-11093)
 * Allocate merkletrees with the correct size (CASSANDRA-11390)
 * Support streaming pre-3.0 sstables (CASSANDRA-10990)
 * Add backpressure to compressed or encrypted commit log (CASSANDRA-10971)
 * SSTableExport supports secondary index tables (CASSANDRA-11330)
 * Fix sstabledump to include missing info in debug output (CASSANDRA-11321)
 * Establish and implement canonical bulk reading workload(s) (CASSANDRA-10331)
 * Fix paging for IN queries on tables without clustering columns (CASSANDRA-11208)
 * Remove recursive call from CompositesSearcher (CASSANDRA-11304)
 * Fix filtering on non-primary key columns for queries without index (CASSANDRA-6377)
 * Fix sstableloader fail when using materialized view (CASSANDRA-11275)
Merged from 2.2:
 * DatabaseDescriptor should log stacktrace in case of Eception during seed provider creation (CASSANDRA-11312)
 * Use canonical path for directory in SSTable descriptor (CASSANDRA-10587)
 * Add cassandra-stress keystore option (CASSANDRA-9325)
 * Dont mark sstables as repairing with sub range repairs (CASSANDRA-11451)
 * Notify when sstables change after cancelling compaction (CASSANDRA-11373)
 * cqlsh: COPY FROM should check that explicit column names are valid (CASSANDRA-11333)
 * Add -Dcassandra.start_gossip startup option (CASSANDRA-10809)
 * Fix UTF8Validator.validate() for modified UTF-8 (CASSANDRA-10748)
 * Clarify that now() function is calculated on the coordinator node in CQL documentation (CASSANDRA-10900)
 * Fix bloom filter sizing with LCS (CASSANDRA-11344)
 * (cqlsh) Fix error when result is 0 rows with EXPAND ON (CASSANDRA-11092)
 * Add missing newline at end of bin/cqlsh (CASSANDRA-11325)
 * Unresolved hostname leads to replace being ignored (CASSANDRA-11210)
 * Only log yaml config once, at startup (CASSANDRA-11217)
 * Reference leak with parallel repairs on the same table (CASSANDRA-11215)
Merged from 2.1:
 * Add a -j parameter to scrub/cleanup/upgradesstables to state how
   many threads to use (CASSANDRA-11179)
 * COPY FROM on large datasets: fix progress report and debug performance (CASSANDRA-11053)
 * InvalidateKeys should have a weak ref to key cache (CASSANDRA-11176)


3.4
 * (cqlsh) add cqlshrc option to always connect using ssl (CASSANDRA-10458)
 * Cleanup a few resource warnings (CASSANDRA-11085)
 * Allow custom tracing implementations (CASSANDRA-10392)
 * Extract LoaderOptions to be able to be used from outside (CASSANDRA-10637)
 * fix OnDiskIndexTest to properly treat empty ranges (CASSANDRA-11205)
 * fix TrackerTest to handle new notifications (CASSANDRA-11178)
 * add SASI validation for partitioner and complex columns (CASSANDRA-11169)
 * Add caching of encrypted credentials in PasswordAuthenticator (CASSANDRA-7715)
 * fix SASI memtable switching on flush (CASSANDRA-11159)
 * Remove duplicate offline compaction tracking (CASSANDRA-11148)
 * fix EQ semantics of analyzed SASI indexes (CASSANDRA-11130)
 * Support long name output for nodetool commands (CASSANDRA-7950)
 * Encrypted hints (CASSANDRA-11040)
 * SASI index options validation (CASSANDRA-11136)
 * Optimize disk seek using min/max column name meta data when the LIMIT clause is used
   (CASSANDRA-8180)
 * Add LIKE support to CQL3 (CASSANDRA-11067)
 * Generic Java UDF types (CASSANDRA-10819)
 * cqlsh: Include sub-second precision in timestamps by default (CASSANDRA-10428)
 * Set javac encoding to utf-8 (CASSANDRA-11077)
 * Integrate SASI index into Cassandra (CASSANDRA-10661)
 * Add --skip-flush option to nodetool snapshot
 * Skip values for non-queried columns (CASSANDRA-10657)
 * Add support for secondary indexes on static columns (CASSANDRA-8103)
 * CommitLogUpgradeTestMaker creates broken commit logs (CASSANDRA-11051)
 * Add metric for number of dropped mutations (CASSANDRA-10866)
 * Simplify row cache invalidation code (CASSANDRA-10396)
 * Support user-defined compaction through nodetool (CASSANDRA-10660)
 * Stripe view locks by key and table ID to reduce contention (CASSANDRA-10981)
 * Add nodetool gettimeout and settimeout commands (CASSANDRA-10953)
 * Add 3.0 metadata to sstablemetadata output (CASSANDRA-10838)
Merged from 3.0:
 * MV should only query complex columns included in the view (CASSANDRA-11069)
 * Failed aggregate creation breaks server permanently (CASSANDRA-11064)
 * Add sstabledump tool (CASSANDRA-7464)
 * Introduce backpressure for hints (CASSANDRA-10972)
 * Fix ClusteringPrefix not being able to read tombstone range boundaries (CASSANDRA-11158)
 * Prevent logging in sandboxed state (CASSANDRA-11033)
 * Disallow drop/alter operations of UDTs used by UDAs (CASSANDRA-10721)
 * Add query time validation method on Index (CASSANDRA-11043)
 * Avoid potential AssertionError in mixed version cluster (CASSANDRA-11128)
 * Properly handle hinted handoff after topology changes (CASSANDRA-5902)
 * AssertionError when listing sstable files on inconsistent disk state (CASSANDRA-11156)
 * Fix wrong rack counting and invalid conditions check for TokenAllocation
   (CASSANDRA-11139)
 * Avoid creating empty hint files (CASSANDRA-11090)
 * Fix leak detection strong reference loop using weak reference (CASSANDRA-11120)
 * Configurie BatchlogManager to stop delayed tasks on shutdown (CASSANDRA-11062)
 * Hadoop integration is incompatible with Cassandra Driver 3.0.0 (CASSANDRA-11001)
 * Add dropped_columns to the list of schema table so it gets handled
   properly (CASSANDRA-11050)
 * Fix NPE when using forceRepairRangeAsync without DC (CASSANDRA-11239)
Merged from 2.2:
 * Preserve order for preferred SSL cipher suites (CASSANDRA-11164)
 * Range.compareTo() violates the contract of Comparable (CASSANDRA-11216)
 * Avoid NPE when serializing ErrorMessage with null message (CASSANDRA-11167)
 * Replacing an aggregate with a new version doesn't reset INITCOND (CASSANDRA-10840)
 * (cqlsh) cqlsh cannot be called through symlink (CASSANDRA-11037)
 * fix ohc and java-driver pom dependencies in build.xml (CASSANDRA-10793)
 * Protect from keyspace dropped during repair (CASSANDRA-11065)
 * Handle adding fields to a UDT in SELECT JSON and toJson() (CASSANDRA-11146)
 * Better error message for cleanup (CASSANDRA-10991)
 * cqlsh pg-style-strings broken if line ends with ';' (CASSANDRA-11123)
 * Always persist upsampled index summaries (CASSANDRA-10512)
 * (cqlsh) Fix inconsistent auto-complete (CASSANDRA-10733)
 * Make SELECT JSON and toJson() threadsafe (CASSANDRA-11048)
 * Fix SELECT on tuple relations for mixed ASC/DESC clustering order (CASSANDRA-7281)
 * Use cloned TokenMetadata in size estimates to avoid race against membership check
   (CASSANDRA-10736)
 * (cqlsh) Support utf-8/cp65001 encoding on Windows (CASSANDRA-11030)
 * Fix paging on DISTINCT queries repeats result when first row in partition changes
   (CASSANDRA-10010)
 * (cqlsh) Support timezone conversion using pytz (CASSANDRA-10397)
 * cqlsh: change default encoding to UTF-8 (CASSANDRA-11124)
Merged from 2.1:
 * Checking if an unlogged batch is local is inefficient (CASSANDRA-11529)
 * Fix out-of-space error treatment in memtable flushing (CASSANDRA-11448).
 * Don't do defragmentation if reading from repaired sstables (CASSANDRA-10342)
 * Fix streaming_socket_timeout_in_ms not enforced (CASSANDRA-11286)
 * Avoid dropping message too quickly due to missing unit conversion (CASSANDRA-11302)
 * Don't remove FailureDetector history on removeEndpoint (CASSANDRA-10371)
 * Only notify if repair status changed (CASSANDRA-11172)
 * Use logback setting for 'cassandra -v' command (CASSANDRA-10767)
 * Fix sstableloader to unthrottle streaming by default (CASSANDRA-9714)
 * Fix incorrect warning in 'nodetool status' (CASSANDRA-10176)
 * Properly release sstable ref when doing offline scrub (CASSANDRA-10697)
 * Improve nodetool status performance for large cluster (CASSANDRA-7238)
 * Gossiper#isEnabled is not thread safe (CASSANDRA-11116)
 * Avoid major compaction mixing repaired and unrepaired sstables in DTCS (CASSANDRA-11113)
 * Make it clear what DTCS timestamp_resolution is used for (CASSANDRA-11041)
 * (cqlsh) Display milliseconds when datetime overflows (CASSANDRA-10625)


3.3
 * Avoid infinite loop if owned range is smaller than number of
   data dirs (CASSANDRA-11034)
 * Avoid bootstrap hanging when existing nodes have no data to stream (CASSANDRA-11010)
Merged from 3.0:
 * Remove double initialization of newly added tables (CASSANDRA-11027)
 * Filter keys searcher results by target range (CASSANDRA-11104)
 * Fix deserialization of legacy read commands (CASSANDRA-11087)
 * Fix incorrect computation of deletion time in sstable metadata (CASSANDRA-11102)
 * Avoid memory leak when collecting sstable metadata (CASSANDRA-11026)
 * Mutations do not block for completion under view lock contention (CASSANDRA-10779)
 * Invalidate legacy schema tables when unloading them (CASSANDRA-11071)
 * (cqlsh) handle INSERT and UPDATE statements with LWT conditions correctly
   (CASSANDRA-11003)
 * Fix DISTINCT queries in mixed version clusters (CASSANDRA-10762)
 * Migrate build status for indexes along with legacy schema (CASSANDRA-11046)
 * Ensure SSTables for legacy KEYS indexes can be read (CASSANDRA-11045)
 * Added support for IBM zSystems architecture (CASSANDRA-11054)
 * Update CQL documentation (CASSANDRA-10899)
 * Check the column name, not cell name, for dropped columns when reading
   legacy sstables (CASSANDRA-11018)
 * Don't attempt to index clustering values of static rows (CASSANDRA-11021)
 * Remove checksum files after replaying hints (CASSANDRA-10947)
 * Support passing base table metadata to custom 2i validation (CASSANDRA-10924)
 * Ensure stale index entries are purged during reads (CASSANDRA-11013)
 * (cqlsh) Also apply --connect-timeout to control connection
   timeout (CASSANDRA-10959)
 * Fix AssertionError when removing from list using UPDATE (CASSANDRA-10954)
 * Fix UnsupportedOperationException when reading old sstable with range
   tombstone (CASSANDRA-10743)
 * MV should use the maximum timestamp of the primary key (CASSANDRA-10910)
 * Fix potential assertion error during compaction (CASSANDRA-10944)
Merged from 2.2:
 * maxPurgeableTimestamp needs to check memtables too (CASSANDRA-9949)
 * Apply change to compaction throughput in real time (CASSANDRA-10025)
 * (cqlsh) encode input correctly when saving history
 * Fix potential NPE on ORDER BY queries with IN (CASSANDRA-10955)
 * Start L0 STCS-compactions even if there is a L0 -> L1 compaction
   going (CASSANDRA-10979)
 * Make UUID LSB unique per process (CASSANDRA-7925)
 * Avoid NPE when performing sstable tasks (scrub etc.) (CASSANDRA-10980)
 * Make sure client gets tombstone overwhelmed warning (CASSANDRA-9465)
 * Fix error streaming section more than 2GB (CASSANDRA-10961)
 * Histogram buckets exposed in jmx are sorted incorrectly (CASSANDRA-10975)
 * Enable GC logging by default (CASSANDRA-10140)
 * Optimize pending range computation (CASSANDRA-9258)
 * Skip commit log and saved cache directories in SSTable version startup check (CASSANDRA-10902)
 * drop/alter user should be case sensitive (CASSANDRA-10817)
Merged from 2.1:
 * test_bulk_round_trip_blogposts is failing occasionally (CASSANDRA-10938)
 * Fix isJoined return true only after becoming cluster member (CASANDRA-11007)
 * Fix bad gossip generation seen in long-running clusters (CASSANDRA-10969)
 * Avoid NPE when incremental repair fails (CASSANDRA-10909)
 * Unmark sstables compacting once they are done in cleanup/scrub/upgradesstables (CASSANDRA-10829)
 * Allow simultaneous bootstrapping with strict consistency when no vnodes are used (CASSANDRA-11005)
 * Log a message when major compaction does not result in a single file (CASSANDRA-10847)
 * (cqlsh) fix cqlsh_copy_tests when vnodes are disabled (CASSANDRA-10997)
 * (cqlsh) Add request timeout option to cqlsh (CASSANDRA-10686)
 * Avoid AssertionError while submitting hint with LWT (CASSANDRA-10477)
 * If CompactionMetadata is not in stats file, use index summary instead (CASSANDRA-10676)
 * Retry sending gossip syn multiple times during shadow round (CASSANDRA-8072)
 * Fix pending range calculation during moves (CASSANDRA-10887)
 * Sane default (200Mbps) for inter-DC streaming througput (CASSANDRA-8708)



3.2
 * Make sure tokens don't exist in several data directories (CASSANDRA-6696)
 * Add requireAuthorization method to IAuthorizer (CASSANDRA-10852)
 * Move static JVM options to conf/jvm.options file (CASSANDRA-10494)
 * Fix CassandraVersion to accept x.y version string (CASSANDRA-10931)
 * Add forceUserDefinedCleanup to allow more flexible cleanup (CASSANDRA-10708)
 * (cqlsh) allow setting TTL with COPY (CASSANDRA-9494)
 * Fix counting of received sstables in streaming (CASSANDRA-10949)
 * Implement hints compression (CASSANDRA-9428)
 * Fix potential assertion error when reading static columns (CASSANDRA-10903)
 * Fix EstimatedHistogram creation in nodetool tablehistograms (CASSANDRA-10859)
 * Establish bootstrap stream sessions sequentially (CASSANDRA-6992)
 * Sort compactionhistory output by timestamp (CASSANDRA-10464)
 * More efficient BTree removal (CASSANDRA-9991)
 * Make tablehistograms accept the same syntax as tablestats (CASSANDRA-10149)
 * Group pending compactions based on table (CASSANDRA-10718)
 * Add compressor name in sstablemetadata output (CASSANDRA-9879)
 * Fix type casting for counter columns (CASSANDRA-10824)
 * Prevent running Cassandra as root (CASSANDRA-8142)
 * bound maximum in-flight commit log replay mutation bytes to 64 megabytes (CASSANDRA-8639)
 * Normalize all scripts (CASSANDRA-10679)
 * Make compression ratio much more accurate (CASSANDRA-10225)
 * Optimize building of Clustering object when only one is created (CASSANDRA-10409)
 * Make index building pluggable (CASSANDRA-10681)
 * Add sstable flush observer (CASSANDRA-10678)
 * Improve NTS endpoints calculation (CASSANDRA-10200)
 * Improve performance of the folderSize function (CASSANDRA-10677)
 * Add support for type casting in selection clause (CASSANDRA-10310)
 * Added graphing option to cassandra-stress (CASSANDRA-7918)
 * Abort in-progress queries that time out (CASSANDRA-7392)
 * Add transparent data encryption core classes (CASSANDRA-9945)
Merged from 3.0:
 * Better handling of SSL connection errors inter-node (CASSANDRA-10816)
 * Avoid NoSuchElementException when executing empty batch (CASSANDRA-10711)
 * Avoid building PartitionUpdate in toString (CASSANDRA-10897)
 * Reduce heap spent when receiving many SSTables (CASSANDRA-10797)
 * Add back support for 3rd party auth providers to bulk loader (CASSANDRA-10873)
 * Eliminate the dependency on jgrapht for UDT resolution (CASSANDRA-10653)
 * (Hadoop) Close Clusters and Sessions in Hadoop Input/Output classes (CASSANDRA-10837)
 * Fix sstableloader not working with upper case keyspace name (CASSANDRA-10806)
Merged from 2.2:
 * jemalloc detection fails due to quoting issues in regexv (CASSANDRA-10946)
 * (cqlsh) show correct column names for empty result sets (CASSANDRA-9813)
 * Add new types to Stress (CASSANDRA-9556)
 * Add property to allow listening on broadcast interface (CASSANDRA-9748)
Merged from 2.1:
 * Match cassandra-loader options in COPY FROM (CASSANDRA-9303)
 * Fix binding to any address in CqlBulkRecordWriter (CASSANDRA-9309)
 * cqlsh fails to decode utf-8 characters for text typed columns (CASSANDRA-10875)
 * Log error when stream session fails (CASSANDRA-9294)
 * Fix bugs in commit log archiving startup behavior (CASSANDRA-10593)
 * (cqlsh) further optimise COPY FROM (CASSANDRA-9302)
 * Allow CREATE TABLE WITH ID (CASSANDRA-9179)
 * Make Stress compiles within eclipse (CASSANDRA-10807)
 * Cassandra Daemon should print JVM arguments (CASSANDRA-10764)
 * Allow cancellation of index summary redistribution (CASSANDRA-8805)


3.1.1
Merged from 3.0:
  * Fix upgrade data loss due to range tombstone deleting more data than then should
    (CASSANDRA-10822)


3.1
Merged from 3.0:
 * Avoid MV race during node decommission (CASSANDRA-10674)
 * Disable reloading of GossipingPropertyFileSnitch (CASSANDRA-9474)
 * Handle single-column deletions correction in materialized views
   when the column is part of the view primary key (CASSANDRA-10796)
 * Fix issue with datadir migration on upgrade (CASSANDRA-10788)
 * Fix bug with range tombstones on reverse queries and test coverage for
   AbstractBTreePartition (CASSANDRA-10059)
 * Remove 64k limit on collection elements (CASSANDRA-10374)
 * Remove unclear Indexer.indexes() method (CASSANDRA-10690)
 * Fix NPE on stream read error (CASSANDRA-10771)
 * Normalize cqlsh DESC output (CASSANDRA-10431)
 * Rejects partition range deletions when columns are specified (CASSANDRA-10739)
 * Fix error when saving cached key for old format sstable (CASSANDRA-10778)
 * Invalidate prepared statements on DROP INDEX (CASSANDRA-10758)
 * Fix SELECT statement with IN restrictions on partition key,
   ORDER BY and LIMIT (CASSANDRA-10729)
 * Improve stress performance over 1k threads (CASSANDRA-7217)
 * Wait for migration responses to complete before bootstrapping (CASSANDRA-10731)
 * Unable to create a function with argument of type Inet (CASSANDRA-10741)
 * Fix backward incompatibiliy in CqlInputFormat (CASSANDRA-10717)
 * Correctly preserve deletion info on updated rows when notifying indexers
   of single-row deletions (CASSANDRA-10694)
 * Notify indexers of partition delete during cleanup (CASSANDRA-10685)
 * Keep the file open in trySkipCache (CASSANDRA-10669)
 * Updated trigger example (CASSANDRA-10257)
Merged from 2.2:
 * Verify tables in pseudo-system keyspaces at startup (CASSANDRA-10761)
 * Fix IllegalArgumentException in DataOutputBuffer.reallocate for large buffers (CASSANDRA-10592)
 * Show CQL help in cqlsh in web browser (CASSANDRA-7225)
 * Serialize on disk the proper SSTable compression ratio (CASSANDRA-10775)
 * Reject index queries while the index is building (CASSANDRA-8505)
 * CQL.textile syntax incorrectly includes optional keyspace for aggregate SFUNC and FINALFUNC (CASSANDRA-10747)
 * Fix JSON update with prepared statements (CASSANDRA-10631)
 * Don't do anticompaction after subrange repair (CASSANDRA-10422)
 * Fix SimpleDateType type compatibility (CASSANDRA-10027)
 * (Hadoop) fix splits calculation (CASSANDRA-10640)
 * (Hadoop) ensure that Cluster instances are always closed (CASSANDRA-10058)
Merged from 2.1:
 * Fix Stress profile parsing on Windows (CASSANDRA-10808)
 * Fix incremental repair hang when replica is down (CASSANDRA-10288)
 * Optimize the way we check if a token is repaired in anticompaction (CASSANDRA-10768)
 * Add proper error handling to stream receiver (CASSANDRA-10774)
 * Warn or fail when changing cluster topology live (CASSANDRA-10243)
 * Status command in debian/ubuntu init script doesn't work (CASSANDRA-10213)
 * Some DROP ... IF EXISTS incorrectly result in exceptions on non-existing KS (CASSANDRA-10658)
 * DeletionTime.compareTo wrong in rare cases (CASSANDRA-10749)
 * Force encoding when computing statement ids (CASSANDRA-10755)
 * Properly reject counters as map keys (CASSANDRA-10760)
 * Fix the sstable-needs-cleanup check (CASSANDRA-10740)
 * (cqlsh) Print column names before COPY operation (CASSANDRA-8935)
 * Fix CompressedInputStream for proper cleanup (CASSANDRA-10012)
 * (cqlsh) Support counters in COPY commands (CASSANDRA-9043)
 * Try next replica if not possible to connect to primary replica on
   ColumnFamilyRecordReader (CASSANDRA-2388)
 * Limit window size in DTCS (CASSANDRA-10280)
 * sstableloader does not use MAX_HEAP_SIZE env parameter (CASSANDRA-10188)
 * (cqlsh) Improve COPY TO performance and error handling (CASSANDRA-9304)
 * Create compression chunk for sending file only (CASSANDRA-10680)
 * Forbid compact clustering column type changes in ALTER TABLE (CASSANDRA-8879)
 * Reject incremental repair with subrange repair (CASSANDRA-10422)
 * Add a nodetool command to refresh size_estimates (CASSANDRA-9579)
 * Invalidate cache after stream receive task is completed (CASSANDRA-10341)
 * Reject counter writes in CQLSSTableWriter (CASSANDRA-10258)
 * Remove superfluous COUNTER_MUTATION stage mapping (CASSANDRA-10605)


3.0
 * Fix AssertionError while flushing memtable due to materialized views
   incorrectly inserting empty rows (CASSANDRA-10614)
 * Store UDA initcond as CQL literal in the schema table, instead of a blob (CASSANDRA-10650)
 * Don't use -1 for the position of partition key in schema (CASSANDRA-10491)
 * Fix distinct queries in mixed version cluster (CASSANDRA-10573)
 * Skip sstable on clustering in names query (CASSANDRA-10571)
 * Remove value skipping as it breaks read-repair (CASSANDRA-10655)
 * Fix bootstrapping with MVs (CASSANDRA-10621)
 * Make sure EACH_QUORUM reads are using NTS (CASSANDRA-10584)
 * Fix MV replica filtering for non-NetworkTopologyStrategy (CASSANDRA-10634)
 * (Hadoop) fix CIF describeSplits() not handling 0 size estimates (CASSANDRA-10600)
 * Fix reading of legacy sstables (CASSANDRA-10590)
 * Use CQL type names in schema metadata tables (CASSANDRA-10365)
 * Guard batchlog replay against integer division by zero (CASSANDRA-9223)
 * Fix bug when adding a column to thrift with the same name than a primary key (CASSANDRA-10608)
 * Add client address argument to IAuthenticator::newSaslNegotiator (CASSANDRA-8068)
 * Fix implementation of LegacyLayout.LegacyBoundComparator (CASSANDRA-10602)
 * Don't use 'names query' read path for counters (CASSANDRA-10572)
 * Fix backward compatibility for counters (CASSANDRA-10470)
 * Remove memory_allocator paramter from cassandra.yaml (CASSANDRA-10581,10628)
 * Execute the metadata reload task of all registered indexes on CFS::reload (CASSANDRA-10604)
 * Fix thrift cas operations with defined columns (CASSANDRA-10576)
 * Fix PartitionUpdate.operationCount()for updates with static column operations (CASSANDRA-10606)
 * Fix thrift get() queries with defined columns (CASSANDRA-10586)
 * Fix marking of indexes as built and removed (CASSANDRA-10601)
 * Skip initialization of non-registered 2i instances, remove Index::getIndexName (CASSANDRA-10595)
 * Fix batches on multiple tables (CASSANDRA-10554)
 * Ensure compaction options are validated when updating KeyspaceMetadata (CASSANDRA-10569)
 * Flatten Iterator Transformation Hierarchy (CASSANDRA-9975)
 * Remove token generator (CASSANDRA-5261)
 * RolesCache should not be created for any authenticator that does not requireAuthentication (CASSANDRA-10562)
 * Fix LogTransaction checking only a single directory for files (CASSANDRA-10421)
 * Fix handling of range tombstones when reading old format sstables (CASSANDRA-10360)
 * Aggregate with Initial Condition fails with C* 3.0 (CASSANDRA-10367)
Merged from 2.2:
 * (cqlsh) show partial trace if incomplete after max_trace_wait (CASSANDRA-7645)
 * Use most up-to-date version of schema for system tables (CASSANDRA-10652)
 * Deprecate memory_allocator in cassandra.yaml (CASSANDRA-10581,10628)
 * Expose phi values from failure detector via JMX and tweak debug
   and trace logging (CASSANDRA-9526)
 * Fix IllegalArgumentException in DataOutputBuffer.reallocate for large buffers (CASSANDRA-10592)
Merged from 2.1:
 * Shutdown compaction in drain to prevent leak (CASSANDRA-10079)
 * (cqlsh) fix COPY using wrong variable name for time_format (CASSANDRA-10633)
 * Do not run SizeEstimatesRecorder if a node is not a member of the ring (CASSANDRA-9912)
 * Improve handling of dead nodes in gossip (CASSANDRA-10298)
 * Fix logback-tools.xml incorrectly configured for outputing to System.err
   (CASSANDRA-9937)
 * Fix streaming to catch exception so retry not fail (CASSANDRA-10557)
 * Add validation method to PerRowSecondaryIndex (CASSANDRA-10092)
 * Support encrypted and plain traffic on the same port (CASSANDRA-10559)
 * Do STCS in DTCS windows (CASSANDRA-10276)
 * Avoid repetition of JVM_OPTS in debian package (CASSANDRA-10251)
 * Fix potential NPE from handling result of SIM.highestSelectivityIndex (CASSANDRA-10550)
 * Fix paging issues with partitions containing only static columns data (CASSANDRA-10381)
 * Fix conditions on static columns (CASSANDRA-10264)
 * AssertionError: attempted to delete non-existing file CommitLog (CASSANDRA-10377)
 * Fix sorting for queries with an IN condition on partition key columns (CASSANDRA-10363)


3.0-rc2
 * Fix SELECT DISTINCT queries between 2.2.2 nodes and 3.0 nodes (CASSANDRA-10473)
 * Remove circular references in SegmentedFile (CASSANDRA-10543)
 * Ensure validation of indexed values only occurs once per-partition (CASSANDRA-10536)
 * Fix handling of static columns for range tombstones in thrift (CASSANDRA-10174)
 * Support empty ColumnFilter for backward compatility on empty IN (CASSANDRA-10471)
 * Remove Pig support (CASSANDRA-10542)
 * Fix LogFile throws Exception when assertion is disabled (CASSANDRA-10522)
 * Revert CASSANDRA-7486, make CMS default GC, move GC config to
   conf/jvm.options (CASSANDRA-10403)
 * Fix TeeingAppender causing some logs to be truncated/empty (CASSANDRA-10447)
 * Allow EACH_QUORUM for reads (CASSANDRA-9602)
 * Fix potential ClassCastException while upgrading (CASSANDRA-10468)
 * Fix NPE in MVs on update (CASSANDRA-10503)
 * Only include modified cell data in indexing deltas (CASSANDRA-10438)
 * Do not load keyspace when creating sstable writer (CASSANDRA-10443)
 * If node is not yet gossiping write all MV updates to batchlog only (CASSANDRA-10413)
 * Re-populate token metadata after commit log recovery (CASSANDRA-10293)
 * Provide additional metrics for materialized views (CASSANDRA-10323)
 * Flush system schema tables after local schema changes (CASSANDRA-10429)
Merged from 2.2:
 * Reduce contention getting instances of CompositeType (CASSANDRA-10433)
 * Fix the regression when using LIMIT with aggregates (CASSANDRA-10487)
 * Avoid NoClassDefFoundError during DataDescriptor initialization on windows (CASSANDRA-10412)
 * Preserve case of quoted Role & User names (CASSANDRA-10394)
 * cqlsh pg-style-strings broken (CASSANDRA-10484)
 * cqlsh prompt includes name of keyspace after failed `use` statement (CASSANDRA-10369)
Merged from 2.1:
 * (cqlsh) Distinguish negative and positive infinity in output (CASSANDRA-10523)
 * (cqlsh) allow custom time_format for COPY TO (CASSANDRA-8970)
 * Don't allow startup if the node's rack has changed (CASSANDRA-10242)
 * (cqlsh) show partial trace if incomplete after max_trace_wait (CASSANDRA-7645)
 * Allow LOCAL_JMX to be easily overridden (CASSANDRA-10275)
 * Mark nodes as dead even if they've already left (CASSANDRA-10205)


3.0.0-rc1
 * Fix mixed version read request compatibility for compact static tables
   (CASSANDRA-10373)
 * Fix paging of DISTINCT with static and IN (CASSANDRA-10354)
 * Allow MATERIALIZED VIEW's SELECT statement to restrict primary key
   columns (CASSANDRA-9664)
 * Move crc_check_chance out of compression options (CASSANDRA-9839)
 * Fix descending iteration past end of BTreeSearchIterator (CASSANDRA-10301)
 * Transfer hints to a different node on decommission (CASSANDRA-10198)
 * Check partition keys for CAS operations during stmt validation (CASSANDRA-10338)
 * Add custom query expressions to SELECT (CASSANDRA-10217)
 * Fix minor bugs in MV handling (CASSANDRA-10362)
 * Allow custom indexes with 0,1 or multiple target columns (CASSANDRA-10124)
 * Improve MV schema representation (CASSANDRA-9921)
 * Add flag to enable/disable coordinator batchlog for MV writes (CASSANDRA-10230)
 * Update cqlsh COPY for new internal driver serialization interface (CASSANDRA-10318)
 * Give index implementations more control over rebuild operations (CASSANDRA-10312)
 * Update index file format (CASSANDRA-10314)
 * Add "shadowable" row tombstones to deal with mv timestamp issues (CASSANDRA-10261)
 * CFS.loadNewSSTables() broken for pre-3.0 sstables
 * Cache selected index in read command to reduce lookups (CASSANDRA-10215)
 * Small optimizations of sstable index serialization (CASSANDRA-10232)
 * Support for both encrypted and unencrypted native transport connections (CASSANDRA-9590)
Merged from 2.2:
 * Configurable page size in cqlsh (CASSANDRA-9855)
 * Defer default role manager setup until all nodes are on 2.2+ (CASSANDRA-9761)
 * Handle missing RoleManager in config after upgrade to 2.2 (CASSANDRA-10209)
Merged from 2.1:
 * Bulk Loader API could not tolerate even node failure (CASSANDRA-10347)
 * Avoid misleading pushed notifications when multiple nodes
   share an rpc_address (CASSANDRA-10052)
 * Fix dropping undroppable when message queue is full (CASSANDRA-10113)
 * Fix potential ClassCastException during paging (CASSANDRA-10352)
 * Prevent ALTER TYPE from creating circular references (CASSANDRA-10339)
 * Fix cache handling of 2i and base tables (CASSANDRA-10155, 10359)
 * Fix NPE in nodetool compactionhistory (CASSANDRA-9758)
 * (Pig) support BulkOutputFormat as a URL parameter (CASSANDRA-7410)
 * BATCH statement is broken in cqlsh (CASSANDRA-10272)
 * (cqlsh) Make cqlsh PEP8 Compliant (CASSANDRA-10066)
 * (cqlsh) Fix error when starting cqlsh with --debug (CASSANDRA-10282)
 * Scrub, Cleanup and Upgrade do not unmark compacting until all operations
   have completed, regardless of the occurence of exceptions (CASSANDRA-10274)


3.0.0-beta2
 * Fix columns returned by AbstractBtreePartitions (CASSANDRA-10220)
 * Fix backward compatibility issue due to AbstractBounds serialization bug (CASSANDRA-9857)
 * Fix startup error when upgrading nodes (CASSANDRA-10136)
 * Base table PRIMARY KEY can be assumed to be NOT NULL in MV creation (CASSANDRA-10147)
 * Improve batchlog write patch (CASSANDRA-9673)
 * Re-apply MaterializedView updates on commitlog replay (CASSANDRA-10164)
 * Require AbstractType.isByteOrderComparable declaration in constructor (CASSANDRA-9901)
 * Avoid digest mismatch on upgrade to 3.0 (CASSANDRA-9554)
 * Fix Materialized View builder when adding multiple MVs (CASSANDRA-10156)
 * Choose better poolingOptions for protocol v4 in cassandra-stress (CASSANDRA-10182)
 * Fix LWW bug affecting Materialized Views (CASSANDRA-10197)
 * Ensures frozen sets and maps are always sorted (CASSANDRA-10162)
 * Don't deadlock when flushing CFS backed custom indexes (CASSANDRA-10181)
 * Fix double flushing of secondary index tables (CASSANDRA-10180)
 * Fix incorrect handling of range tombstones in thrift (CASSANDRA-10046)
 * Only use batchlog when paired materialized view replica is remote (CASSANDRA-10061)
 * Reuse TemporalRow when updating multiple MaterializedViews (CASSANDRA-10060)
 * Validate gc_grace_seconds for batchlog writes and MVs (CASSANDRA-9917)
 * Fix sstablerepairedset (CASSANDRA-10132)
Merged from 2.2:
 * Cancel transaction for sstables we wont redistribute index summary
   for (CASSANDRA-10270)
 * Retry snapshot deletion after compaction and gc on Windows (CASSANDRA-10222)
 * Fix failure to start with space in directory path on Windows (CASSANDRA-10239)
 * Fix repair hang when snapshot failed (CASSANDRA-10057)
 * Fall back to 1/4 commitlog volume for commitlog_total_space on small disks
   (CASSANDRA-10199)
Merged from 2.1:
 * Added configurable warning threshold for GC duration (CASSANDRA-8907)
 * Fix handling of streaming EOF (CASSANDRA-10206)
 * Only check KeyCache when it is enabled
 * Change streaming_socket_timeout_in_ms default to 1 hour (CASSANDRA-8611)
 * (cqlsh) update list of CQL keywords (CASSANDRA-9232)
 * Add nodetool gettraceprobability command (CASSANDRA-10234)
Merged from 2.0:
 * Fix rare race where older gossip states can be shadowed (CASSANDRA-10366)
 * Fix consolidating racks violating the RF contract (CASSANDRA-10238)
 * Disallow decommission when node is in drained state (CASSANDRA-8741)


2.2.1
 * Fix race during construction of commit log (CASSANDRA-10049)
 * Fix LeveledCompactionStrategyTest (CASSANDRA-9757)
 * Fix broken UnbufferedDataOutputStreamPlus.writeUTF (CASSANDRA-10203)
 * (cqlsh) default load-from-file encoding to utf-8 (CASSANDRA-9898)
 * Avoid returning Permission.NONE when failing to query users table (CASSANDRA-10168)
 * (cqlsh) add CLEAR command (CASSANDRA-10086)
 * Support string literals as Role names for compatibility (CASSANDRA-10135)
Merged from 2.1:
 * Only check KeyCache when it is enabled
 * Change streaming_socket_timeout_in_ms default to 1 hour (CASSANDRA-8611)
 * (cqlsh) update list of CQL keywords (CASSANDRA-9232)


3.0.0-beta1
 * Redesign secondary index API (CASSANDRA-9459, 7771, 9041)
 * Fix throwing ReadFailure instead of ReadTimeout on range queries (CASSANDRA-10125)
 * Rewrite hinted handoff (CASSANDRA-6230)
 * Fix query on static compact tables (CASSANDRA-10093)
 * Fix race during construction of commit log (CASSANDRA-10049)
 * Add option to only purge repaired tombstones (CASSANDRA-6434)
 * Change authorization handling for MVs (CASSANDRA-9927)
 * Add custom JMX enabled executor for UDF sandbox (CASSANDRA-10026)
 * Fix row deletion bug for Materialized Views (CASSANDRA-10014)
 * Support mixed-version clusters with Cassandra 2.1 and 2.2 (CASSANDRA-9704)
 * Fix multiple slices on RowSearchers (CASSANDRA-10002)
 * Fix bug in merging of collections (CASSANDRA-10001)
 * Optimize batchlog replay to avoid full scans (CASSANDRA-7237)
 * Repair improvements when using vnodes (CASSANDRA-5220)
 * Disable scripted UDFs by default (CASSANDRA-9889)
 * Bytecode inspection for Java-UDFs (CASSANDRA-9890)
 * Use byte to serialize MT hash length (CASSANDRA-9792)
 * Replace usage of Adler32 with CRC32 (CASSANDRA-8684)
 * Fix migration to new format from 2.1 SSTable (CASSANDRA-10006)
 * SequentialWriter should extend BufferedDataOutputStreamPlus (CASSANDRA-9500)
 * Use the same repairedAt timestamp within incremental repair session (CASSANDRA-9111)
Merged from 2.2:
 * Allow count(*) and count(1) to be use as normal aggregation (CASSANDRA-10114)
 * An NPE is thrown if the column name is unknown for an IN relation (CASSANDRA-10043)
 * Apply commit_failure_policy to more errors on startup (CASSANDRA-9749)
 * Fix histogram overflow exception (CASSANDRA-9973)
 * Route gossip messages over dedicated socket (CASSANDRA-9237)
 * Add checksum to saved cache files (CASSANDRA-9265)
 * Log warning when using an aggregate without partition key (CASSANDRA-9737)
Merged from 2.1:
 * (cqlsh) Allow encoding to be set through command line (CASSANDRA-10004)
 * Add new JMX methods to change local compaction strategy (CASSANDRA-9965)
 * Write hints for paxos commits (CASSANDRA-7342)
 * (cqlsh) Fix timestamps before 1970 on Windows, always
   use UTC for timestamp display (CASSANDRA-10000)
 * (cqlsh) Avoid overwriting new config file with old config
   when both exist (CASSANDRA-9777)
 * Release snapshot selfRef when doing snapshot repair (CASSANDRA-9998)
 * Cannot replace token does not exist - DN node removed as Fat Client (CASSANDRA-9871)
Merged from 2.0:
 * Don't cast expected bf size to an int (CASSANDRA-9959)
 * Make getFullyExpiredSSTables less expensive (CASSANDRA-9882)


3.0.0-alpha1
 * Implement proper sandboxing for UDFs (CASSANDRA-9402)
 * Simplify (and unify) cleanup of compaction leftovers (CASSANDRA-7066)
 * Allow extra schema definitions in cassandra-stress yaml (CASSANDRA-9850)
 * Metrics should use up to date nomenclature (CASSANDRA-9448)
 * Change CREATE/ALTER TABLE syntax for compression (CASSANDRA-8384)
 * Cleanup crc and adler code for java 8 (CASSANDRA-9650)
 * Storage engine refactor (CASSANDRA-8099, 9743, 9746, 9759, 9781, 9808, 9825,
   9848, 9705, 9859, 9867, 9874, 9828, 9801)
 * Update Guava to 18.0 (CASSANDRA-9653)
 * Bloom filter false positive ratio is not honoured (CASSANDRA-8413)
 * New option for cassandra-stress to leave a ratio of columns null (CASSANDRA-9522)
 * Change hinted_handoff_enabled yaml setting, JMX (CASSANDRA-9035)
 * Add algorithmic token allocation (CASSANDRA-7032)
 * Add nodetool command to replay batchlog (CASSANDRA-9547)
 * Make file buffer cache independent of paths being read (CASSANDRA-8897)
 * Remove deprecated legacy Hadoop code (CASSANDRA-9353)
 * Decommissioned nodes will not rejoin the cluster (CASSANDRA-8801)
 * Change gossip stabilization to use endpoit size (CASSANDRA-9401)
 * Change default garbage collector to G1 (CASSANDRA-7486)
 * Populate TokenMetadata early during startup (CASSANDRA-9317)
 * Undeprecate cache recentHitRate (CASSANDRA-6591)
 * Add support for selectively varint encoding fields (CASSANDRA-9499, 9865)
 * Materialized Views (CASSANDRA-6477)
Merged from 2.2:
 * Avoid grouping sstables for anticompaction with DTCS (CASSANDRA-9900)
 * UDF / UDA execution time in trace (CASSANDRA-9723)
 * Fix broken internode SSL (CASSANDRA-9884)
Merged from 2.1:
 * Add new JMX methods to change local compaction strategy (CASSANDRA-9965)
 * Fix handling of enable/disable autocompaction (CASSANDRA-9899)
 * Add consistency level to tracing ouput (CASSANDRA-9827)
 * Remove repair snapshot leftover on startup (CASSANDRA-7357)
 * Use random nodes for batch log when only 2 racks (CASSANDRA-8735)
 * Ensure atomicity inside thrift and stream session (CASSANDRA-7757)
 * Fix nodetool info error when the node is not joined (CASSANDRA-9031)
Merged from 2.0:
 * Log when messages are dropped due to cross_node_timeout (CASSANDRA-9793)
 * Don't track hotness when opening from snapshot for validation (CASSANDRA-9382)


2.2.0
 * Allow the selection of columns together with aggregates (CASSANDRA-9767)
 * Fix cqlsh copy methods and other windows specific issues (CASSANDRA-9795)
 * Don't wrap byte arrays in SequentialWriter (CASSANDRA-9797)
 * sum() and avg() functions missing for smallint and tinyint types (CASSANDRA-9671)
 * Revert CASSANDRA-9542 (allow native functions in UDA) (CASSANDRA-9771)
Merged from 2.1:
 * Fix MarshalException when upgrading superColumn family (CASSANDRA-9582)
 * Fix broken logging for "empty" flushes in Memtable (CASSANDRA-9837)
 * Handle corrupt files on startup (CASSANDRA-9686)
 * Fix clientutil jar and tests (CASSANDRA-9760)
 * (cqlsh) Allow the SSL protocol version to be specified through the
    config file or environment variables (CASSANDRA-9544)
Merged from 2.0:
 * Add tool to find why expired sstables are not getting dropped (CASSANDRA-10015)
 * Remove erroneous pending HH tasks from tpstats/jmx (CASSANDRA-9129)
 * Don't cast expected bf size to an int (CASSANDRA-9959)
 * checkForEndpointCollision fails for legitimate collisions (CASSANDRA-9765)
 * Complete CASSANDRA-8448 fix (CASSANDRA-9519)
 * Don't include auth credentials in debug log (CASSANDRA-9682)
 * Can't transition from write survey to normal mode (CASSANDRA-9740)
 * Scrub (recover) sstables even when -Index.db is missing (CASSANDRA-9591)
 * Fix growing pending background compaction (CASSANDRA-9662)


2.2.0-rc2
 * Re-enable memory-mapped I/O on Windows (CASSANDRA-9658)
 * Warn when an extra-large partition is compacted (CASSANDRA-9643)
 * (cqlsh) Allow setting the initial connection timeout (CASSANDRA-9601)
 * BulkLoader has --transport-factory option but does not use it (CASSANDRA-9675)
 * Allow JMX over SSL directly from nodetool (CASSANDRA-9090)
 * Update cqlsh for UDFs (CASSANDRA-7556)
 * Change Windows kernel default timer resolution (CASSANDRA-9634)
 * Deprected sstable2json and json2sstable (CASSANDRA-9618)
 * Allow native functions in user-defined aggregates (CASSANDRA-9542)
 * Don't repair system_distributed by default (CASSANDRA-9621)
 * Fix mixing min, max, and count aggregates for blob type (CASSANRA-9622)
 * Rename class for DATE type in Java driver (CASSANDRA-9563)
 * Duplicate compilation of UDFs on coordinator (CASSANDRA-9475)
 * Fix connection leak in CqlRecordWriter (CASSANDRA-9576)
 * Mlockall before opening system sstables & remove boot_without_jna option (CASSANDRA-9573)
 * Add functions to convert timeuuid to date or time, deprecate dateOf and unixTimestampOf (CASSANDRA-9229)
 * Make sure we cancel non-compacting sstables from LifecycleTransaction (CASSANDRA-9566)
 * Fix deprecated repair JMX API (CASSANDRA-9570)
 * Add logback metrics (CASSANDRA-9378)
 * Update and refactor ant test/test-compression to run the tests in parallel (CASSANDRA-9583)
 * Fix upgrading to new directory for secondary index (CASSANDRA-9687)
Merged from 2.1:
 * (cqlsh) Fix bad check for CQL compatibility when DESCRIBE'ing
   COMPACT STORAGE tables with no clustering columns
 * Eliminate strong self-reference chains in sstable ref tidiers (CASSANDRA-9656)
 * Ensure StreamSession uses canonical sstable reader instances (CASSANDRA-9700)
 * Ensure memtable book keeping is not corrupted in the event we shrink usage (CASSANDRA-9681)
 * Update internal python driver for cqlsh (CASSANDRA-9064)
 * Fix IndexOutOfBoundsException when inserting tuple with too many
   elements using the string literal notation (CASSANDRA-9559)
 * Enable describe on indices (CASSANDRA-7814)
 * Fix incorrect result for IN queries where column not found (CASSANDRA-9540)
 * ColumnFamilyStore.selectAndReference may block during compaction (CASSANDRA-9637)
 * Fix bug in cardinality check when compacting (CASSANDRA-9580)
 * Fix memory leak in Ref due to ConcurrentLinkedQueue.remove() behaviour (CASSANDRA-9549)
 * Make rebuild only run one at a time (CASSANDRA-9119)
Merged from 2.0:
 * Avoid NPE in AuthSuccess#decode (CASSANDRA-9727)
 * Add listen_address to system.local (CASSANDRA-9603)
 * Bug fixes to resultset metadata construction (CASSANDRA-9636)
 * Fix setting 'durable_writes' in ALTER KEYSPACE (CASSANDRA-9560)
 * Avoids ballot clash in Paxos (CASSANDRA-9649)
 * Improve trace messages for RR (CASSANDRA-9479)
 * Fix suboptimal secondary index selection when restricted
   clustering column is also indexed (CASSANDRA-9631)
 * (cqlsh) Add min_threshold to DTCS option autocomplete (CASSANDRA-9385)
 * Fix error message when attempting to create an index on a column
   in a COMPACT STORAGE table with clustering columns (CASSANDRA-9527)
 * 'WITH WITH' in alter keyspace statements causes NPE (CASSANDRA-9565)
 * Expose some internals of SelectStatement for inspection (CASSANDRA-9532)
 * ArrivalWindow should use primitives (CASSANDRA-9496)
 * Periodically submit background compaction tasks (CASSANDRA-9592)
 * Set HAS_MORE_PAGES flag to false when PagingState is null (CASSANDRA-9571)


2.2.0-rc1
 * Compressed commit log should measure compressed space used (CASSANDRA-9095)
 * Fix comparison bug in CassandraRoleManager#collectRoles (CASSANDRA-9551)
 * Add tinyint,smallint,time,date support for UDFs (CASSANDRA-9400)
 * Deprecates SSTableSimpleWriter and SSTableSimpleUnsortedWriter (CASSANDRA-9546)
 * Empty INITCOND treated as null in aggregate (CASSANDRA-9457)
 * Remove use of Cell in Thrift MapReduce classes (CASSANDRA-8609)
 * Integrate pre-release Java Driver 2.2-rc1, custom build (CASSANDRA-9493)
 * Clean up gossiper logic for old versions (CASSANDRA-9370)
 * Fix custom payload coding/decoding to match the spec (CASSANDRA-9515)
 * ant test-all results incomplete when parsed (CASSANDRA-9463)
 * Disallow frozen<> types in function arguments and return types for
   clarity (CASSANDRA-9411)
 * Static Analysis to warn on unsafe use of Autocloseable instances (CASSANDRA-9431)
 * Update commitlog archiving examples now that commitlog segments are
   not recycled (CASSANDRA-9350)
 * Extend Transactional API to sstable lifecycle management (CASSANDRA-8568)
 * (cqlsh) Add support for native protocol 4 (CASSANDRA-9399)
 * Ensure that UDF and UDAs are keyspace-isolated (CASSANDRA-9409)
 * Revert CASSANDRA-7807 (tracing completion client notifications) (CASSANDRA-9429)
 * Add ability to stop compaction by ID (CASSANDRA-7207)
 * Let CassandraVersion handle SNAPSHOT version (CASSANDRA-9438)
Merged from 2.1:
 * (cqlsh) Fix using COPY through SOURCE or -f (CASSANDRA-9083)
 * Fix occasional lack of `system` keyspace in schema tables (CASSANDRA-8487)
 * Use ProtocolError code instead of ServerError code for native protocol
   error responses to unsupported protocol versions (CASSANDRA-9451)
 * Default commitlog_sync_batch_window_in_ms changed to 2ms (CASSANDRA-9504)
 * Fix empty partition assertion in unsorted sstable writing tools (CASSANDRA-9071)
 * Ensure truncate without snapshot cannot produce corrupt responses (CASSANDRA-9388)
 * Consistent error message when a table mixes counter and non-counter
   columns (CASSANDRA-9492)
 * Avoid getting unreadable keys during anticompaction (CASSANDRA-9508)
 * (cqlsh) Better float precision by default (CASSANDRA-9224)
 * Improve estimated row count (CASSANDRA-9107)
 * Optimize range tombstone memory footprint (CASSANDRA-8603)
 * Use configured gcgs in anticompaction (CASSANDRA-9397)
Merged from 2.0:
 * Don't accumulate more range than necessary in RangeTombstone.Tracker (CASSANDRA-9486)
 * Add broadcast and rpc addresses to system.local (CASSANDRA-9436)
 * Always mark sstable suspect when corrupted (CASSANDRA-9478)
 * Add database users and permissions to CQL3 documentation (CASSANDRA-7558)
 * Allow JVM_OPTS to be passed to standalone tools (CASSANDRA-5969)
 * Fix bad condition in RangeTombstoneList (CASSANDRA-9485)
 * Fix potential StackOverflow when setting CrcCheckChance over JMX (CASSANDRA-9488)
 * Fix null static columns in pages after the first, paged reversed
   queries (CASSANDRA-8502)
 * Fix counting cache serialization in request metrics (CASSANDRA-9466)
 * Add option not to validate atoms during scrub (CASSANDRA-9406)


2.2.0-beta1
 * Introduce Transactional API for internal state changes (CASSANDRA-8984)
 * Add a flag in cassandra.yaml to enable UDFs (CASSANDRA-9404)
 * Better support of null for UDF (CASSANDRA-8374)
 * Use ecj instead of javassist for UDFs (CASSANDRA-8241)
 * faster async logback configuration for tests (CASSANDRA-9376)
 * Add `smallint` and `tinyint` data types (CASSANDRA-8951)
 * Avoid thrift schema creation when native driver is used in stress tool (CASSANDRA-9374)
 * Make Functions.declared thread-safe
 * Add client warnings to native protocol v4 (CASSANDRA-8930)
 * Allow roles cache to be invalidated (CASSANDRA-8967)
 * Upgrade Snappy (CASSANDRA-9063)
 * Don't start Thrift rpc by default (CASSANDRA-9319)
 * Only stream from unrepaired sstables with incremental repair (CASSANDRA-8267)
 * Aggregate UDFs allow SFUNC return type to differ from STYPE if FFUNC specified (CASSANDRA-9321)
 * Remove Thrift dependencies in bundled tools (CASSANDRA-8358)
 * Disable memory mapping of hsperfdata file for JVM statistics (CASSANDRA-9242)
 * Add pre-startup checks to detect potential incompatibilities (CASSANDRA-8049)
 * Distinguish between null and unset in protocol v4 (CASSANDRA-7304)
 * Add user/role permissions for user-defined functions (CASSANDRA-7557)
 * Allow cassandra config to be updated to restart daemon without unloading classes (CASSANDRA-9046)
 * Don't initialize compaction writer before checking if iter is empty (CASSANDRA-9117)
 * Don't execute any functions at prepare-time (CASSANDRA-9037)
 * Share file handles between all instances of a SegmentedFile (CASSANDRA-8893)
 * Make it possible to major compact LCS (CASSANDRA-7272)
 * Make FunctionExecutionException extend RequestExecutionException
   (CASSANDRA-9055)
 * Add support for SELECT JSON, INSERT JSON syntax and new toJson(), fromJson()
   functions (CASSANDRA-7970)
 * Optimise max purgeable timestamp calculation in compaction (CASSANDRA-8920)
 * Constrain internode message buffer sizes, and improve IO class hierarchy (CASSANDRA-8670)
 * New tool added to validate all sstables in a node (CASSANDRA-5791)
 * Push notification when tracing completes for an operation (CASSANDRA-7807)
 * Delay "node up" and "node added" notifications until native protocol server is started (CASSANDRA-8236)
 * Compressed Commit Log (CASSANDRA-6809)
 * Optimise IntervalTree (CASSANDRA-8988)
 * Add a key-value payload for third party usage (CASSANDRA-8553, 9212)
 * Bump metrics-reporter-config dependency for metrics 3.0 (CASSANDRA-8149)
 * Partition intra-cluster message streams by size, not type (CASSANDRA-8789)
 * Add WriteFailureException to native protocol, notify coordinator of
   write failures (CASSANDRA-8592)
 * Convert SequentialWriter to nio (CASSANDRA-8709)
 * Add role based access control (CASSANDRA-7653, 8650, 7216, 8760, 8849, 8761, 8850)
 * Record client ip address in tracing sessions (CASSANDRA-8162)
 * Indicate partition key columns in response metadata for prepared
   statements (CASSANDRA-7660)
 * Merge UUIDType and TimeUUIDType parse logic (CASSANDRA-8759)
 * Avoid memory allocation when searching index summary (CASSANDRA-8793)
 * Optimise (Time)?UUIDType Comparisons (CASSANDRA-8730)
 * Make CRC32Ex into a separate maven dependency (CASSANDRA-8836)
 * Use preloaded jemalloc w/ Unsafe (CASSANDRA-8714, 9197)
 * Avoid accessing partitioner through StorageProxy (CASSANDRA-8244, 8268)
 * Upgrade Metrics library and remove depricated metrics (CASSANDRA-5657)
 * Serializing Row cache alternative, fully off heap (CASSANDRA-7438)
 * Duplicate rows returned when in clause has repeated values (CASSANDRA-6706)
 * Make CassandraException unchecked, extend RuntimeException (CASSANDRA-8560)
 * Support direct buffer decompression for reads (CASSANDRA-8464)
 * DirectByteBuffer compatible LZ4 methods (CASSANDRA-7039)
 * Group sstables for anticompaction correctly (CASSANDRA-8578)
 * Add ReadFailureException to native protocol, respond
   immediately when replicas encounter errors while handling
   a read request (CASSANDRA-7886)
 * Switch CommitLogSegment from RandomAccessFile to nio (CASSANDRA-8308)
 * Allow mixing token and partition key restrictions (CASSANDRA-7016)
 * Support index key/value entries on map collections (CASSANDRA-8473)
 * Modernize schema tables (CASSANDRA-8261)
 * Support for user-defined aggregation functions (CASSANDRA-8053)
 * Fix NPE in SelectStatement with empty IN values (CASSANDRA-8419)
 * Refactor SelectStatement, return IN results in natural order instead
   of IN value list order and ignore duplicate values in partition key IN restrictions (CASSANDRA-7981)
 * Support UDTs, tuples, and collections in user-defined
   functions (CASSANDRA-7563)
 * Fix aggregate fn results on empty selection, result column name,
   and cqlsh parsing (CASSANDRA-8229)
 * Mark sstables as repaired after full repair (CASSANDRA-7586)
 * Extend Descriptor to include a format value and refactor reader/writer
   APIs (CASSANDRA-7443)
 * Integrate JMH for microbenchmarks (CASSANDRA-8151)
 * Keep sstable levels when bootstrapping (CASSANDRA-7460)
 * Add Sigar library and perform basic OS settings check on startup (CASSANDRA-7838)
 * Support for aggregation functions (CASSANDRA-4914)
 * Remove cassandra-cli (CASSANDRA-7920)
 * Accept dollar quoted strings in CQL (CASSANDRA-7769)
 * Make assassinate a first class command (CASSANDRA-7935)
 * Support IN clause on any partition key column (CASSANDRA-7855)
 * Support IN clause on any clustering column (CASSANDRA-4762)
 * Improve compaction logging (CASSANDRA-7818)
 * Remove YamlFileNetworkTopologySnitch (CASSANDRA-7917)
 * Do anticompaction in groups (CASSANDRA-6851)
 * Support user-defined functions (CASSANDRA-7395, 7526, 7562, 7740, 7781, 7929,
   7924, 7812, 8063, 7813, 7708)
 * Permit configurable timestamps with cassandra-stress (CASSANDRA-7416)
 * Move sstable RandomAccessReader to nio2, which allows using the
   FILE_SHARE_DELETE flag on Windows (CASSANDRA-4050)
 * Remove CQL2 (CASSANDRA-5918)
 * Optimize fetching multiple cells by name (CASSANDRA-6933)
 * Allow compilation in java 8 (CASSANDRA-7028)
 * Make incremental repair default (CASSANDRA-7250)
 * Enable code coverage thru JaCoCo (CASSANDRA-7226)
 * Switch external naming of 'column families' to 'tables' (CASSANDRA-4369)
 * Shorten SSTable path (CASSANDRA-6962)
 * Use unsafe mutations for most unit tests (CASSANDRA-6969)
 * Fix race condition during calculation of pending ranges (CASSANDRA-7390)
 * Fail on very large batch sizes (CASSANDRA-8011)
 * Improve concurrency of repair (CASSANDRA-6455, 8208, 9145)
 * Select optimal CRC32 implementation at runtime (CASSANDRA-8614)
 * Evaluate MurmurHash of Token once per query (CASSANDRA-7096)
 * Generalize progress reporting (CASSANDRA-8901)
 * Resumable bootstrap streaming (CASSANDRA-8838, CASSANDRA-8942)
 * Allow scrub for secondary index (CASSANDRA-5174)
 * Save repair data to system table (CASSANDRA-5839)
 * fix nodetool names that reference column families (CASSANDRA-8872)
 Merged from 2.1:
 * Warn on misuse of unlogged batches (CASSANDRA-9282)
 * Failure detector detects and ignores local pauses (CASSANDRA-9183)
 * Add utility class to support for rate limiting a given log statement (CASSANDRA-9029)
 * Add missing consistency levels to cassandra-stess (CASSANDRA-9361)
 * Fix commitlog getCompletedTasks to not increment (CASSANDRA-9339)
 * Fix for harmless exceptions logged as ERROR (CASSANDRA-8564)
 * Delete processed sstables in sstablesplit/sstableupgrade (CASSANDRA-8606)
 * Improve sstable exclusion from partition tombstones (CASSANDRA-9298)
 * Validate the indexed column rather than the cell's contents for 2i (CASSANDRA-9057)
 * Add support for top-k custom 2i queries (CASSANDRA-8717)
 * Fix error when dropping table during compaction (CASSANDRA-9251)
 * cassandra-stress supports validation operations over user profiles (CASSANDRA-8773)
 * Add support for rate limiting log messages (CASSANDRA-9029)
 * Log the partition key with tombstone warnings (CASSANDRA-8561)
 * Reduce runWithCompactionsDisabled poll interval to 1ms (CASSANDRA-9271)
 * Fix PITR commitlog replay (CASSANDRA-9195)
 * GCInspector logs very different times (CASSANDRA-9124)
 * Fix deleting from an empty list (CASSANDRA-9198)
 * Update tuple and collection types that use a user-defined type when that UDT
   is modified (CASSANDRA-9148, CASSANDRA-9192)
 * Use higher timeout for prepair and snapshot in repair (CASSANDRA-9261)
 * Fix anticompaction blocking ANTI_ENTROPY stage (CASSANDRA-9151)
 * Repair waits for anticompaction to finish (CASSANDRA-9097)
 * Fix streaming not holding ref when stream error (CASSANDRA-9295)
 * Fix canonical view returning early opened SSTables (CASSANDRA-9396)
Merged from 2.0:
 * (cqlsh) Add LOGIN command to switch users (CASSANDRA-7212)
 * Clone SliceQueryFilter in AbstractReadCommand implementations (CASSANDRA-8940)
 * Push correct protocol notification for DROP INDEX (CASSANDRA-9310)
 * token-generator - generated tokens too long (CASSANDRA-9300)
 * Fix counting of tombstones for TombstoneOverwhelmingException (CASSANDRA-9299)
 * Fix ReconnectableSnitch reconnecting to peers during upgrade (CASSANDRA-6702)
 * Include keyspace and table name in error log for collections over the size
   limit (CASSANDRA-9286)
 * Avoid potential overlap in LCS with single-partition sstables (CASSANDRA-9322)
 * Log warning message when a table is queried before the schema has fully
   propagated (CASSANDRA-9136)
 * Overload SecondaryIndex#indexes to accept the column definition (CASSANDRA-9314)
 * (cqlsh) Add SERIAL and LOCAL_SERIAL consistency levels (CASSANDRA-8051)
 * Fix index selection during rebuild with certain table layouts (CASSANDRA-9281)
 * Fix partition-level-delete-only workload accounting (CASSANDRA-9194)
 * Allow scrub to handle corrupted compressed chunks (CASSANDRA-9140)
 * Fix assertion error when resetlocalschema is run during repair (CASSANDRA-9249)
 * Disable single sstable tombstone compactions for DTCS by default (CASSANDRA-9234)
 * IncomingTcpConnection thread is not named (CASSANDRA-9262)
 * Close incoming connections when MessagingService is stopped (CASSANDRA-9238)
 * Fix streaming hang when retrying (CASSANDRA-9132)


2.1.5
 * Re-add deprecated cold_reads_to_omit param for backwards compat (CASSANDRA-9203)
 * Make anticompaction visible in compactionstats (CASSANDRA-9098)
 * Improve nodetool getendpoints documentation about the partition
   key parameter (CASSANDRA-6458)
 * Don't check other keyspaces for schema changes when an user-defined
   type is altered (CASSANDRA-9187)
 * Add generate-idea-files target to build.xml (CASSANDRA-9123)
 * Allow takeColumnFamilySnapshot to take a list of tables (CASSANDRA-8348)
 * Limit major sstable operations to their canonical representation (CASSANDRA-8669)
 * cqlsh: Add tests for INSERT and UPDATE tab completion (CASSANDRA-9125)
 * cqlsh: quote column names when needed in COPY FROM inserts (CASSANDRA-9080)
 * Do not load read meter for offline operations (CASSANDRA-9082)
 * cqlsh: Make CompositeType data readable (CASSANDRA-8919)
 * cqlsh: Fix display of triggers (CASSANDRA-9081)
 * Fix NullPointerException when deleting or setting an element by index on
   a null list collection (CASSANDRA-9077)
 * Buffer bloom filter serialization (CASSANDRA-9066)
 * Fix anti-compaction target bloom filter size (CASSANDRA-9060)
 * Make FROZEN and TUPLE unreserved keywords in CQL (CASSANDRA-9047)
 * Prevent AssertionError from SizeEstimatesRecorder (CASSANDRA-9034)
 * Avoid overwriting index summaries for sstables with an older format that
   does not support downsampling; rebuild summaries on startup when this
   is detected (CASSANDRA-8993)
 * Fix potential data loss in CompressedSequentialWriter (CASSANDRA-8949)
 * Make PasswordAuthenticator number of hashing rounds configurable (CASSANDRA-8085)
 * Fix AssertionError when binding nested collections in DELETE (CASSANDRA-8900)
 * Check for overlap with non-early sstables in LCS (CASSANDRA-8739)
 * Only calculate max purgable timestamp if we have to (CASSANDRA-8914)
 * (cqlsh) Greatly improve performance of COPY FROM (CASSANDRA-8225)
 * IndexSummary effectiveIndexInterval is now a guideline, not a rule (CASSANDRA-8993)
 * Use correct bounds for page cache eviction of compressed files (CASSANDRA-8746)
 * SSTableScanner enforces its bounds (CASSANDRA-8946)
 * Cleanup cell equality (CASSANDRA-8947)
 * Introduce intra-cluster message coalescing (CASSANDRA-8692)
 * DatabaseDescriptor throws NPE when rpc_interface is used (CASSANDRA-8839)
 * Don't check if an sstable is live for offline compactions (CASSANDRA-8841)
 * Don't set clientMode in SSTableLoader (CASSANDRA-8238)
 * Fix SSTableRewriter with disabled early open (CASSANDRA-8535)
 * Fix cassandra-stress so it respects the CL passed in user mode (CASSANDRA-8948)
 * Fix rare NPE in ColumnDefinition#hasIndexOption() (CASSANDRA-8786)
 * cassandra-stress reports per-operation statistics, plus misc (CASSANDRA-8769)
 * Add SimpleDate (cql date) and Time (cql time) types (CASSANDRA-7523)
 * Use long for key count in cfstats (CASSANDRA-8913)
 * Make SSTableRewriter.abort() more robust to failure (CASSANDRA-8832)
 * Remove cold_reads_to_omit from STCS (CASSANDRA-8860)
 * Make EstimatedHistogram#percentile() use ceil instead of floor (CASSANDRA-8883)
 * Fix top partitions reporting wrong cardinality (CASSANDRA-8834)
 * Fix rare NPE in KeyCacheSerializer (CASSANDRA-8067)
 * Pick sstables for validation as late as possible inc repairs (CASSANDRA-8366)
 * Fix commitlog getPendingTasks to not increment (CASSANDRA-8862)
 * Fix parallelism adjustment in range and secondary index queries
   when the first fetch does not satisfy the limit (CASSANDRA-8856)
 * Check if the filtered sstables is non-empty in STCS (CASSANDRA-8843)
 * Upgrade java-driver used for cassandra-stress (CASSANDRA-8842)
 * Fix CommitLog.forceRecycleAllSegments() memory access error (CASSANDRA-8812)
 * Improve assertions in Memory (CASSANDRA-8792)
 * Fix SSTableRewriter cleanup (CASSANDRA-8802)
 * Introduce SafeMemory for CompressionMetadata.Writer (CASSANDRA-8758)
 * 'nodetool info' prints exception against older node (CASSANDRA-8796)
 * Ensure SSTableReader.last corresponds exactly with the file end (CASSANDRA-8750)
 * Make SSTableWriter.openEarly more robust and obvious (CASSANDRA-8747)
 * Enforce SSTableReader.first/last (CASSANDRA-8744)
 * Cleanup SegmentedFile API (CASSANDRA-8749)
 * Avoid overlap with early compaction replacement (CASSANDRA-8683)
 * Safer Resource Management++ (CASSANDRA-8707)
 * Write partition size estimates into a system table (CASSANDRA-7688)
 * cqlsh: Fix keys() and full() collection indexes in DESCRIBE output
   (CASSANDRA-8154)
 * Show progress of streaming in nodetool netstats (CASSANDRA-8886)
 * IndexSummaryBuilder utilises offheap memory, and shares data between
   each IndexSummary opened from it (CASSANDRA-8757)
 * markCompacting only succeeds if the exact SSTableReader instances being
   marked are in the live set (CASSANDRA-8689)
 * cassandra-stress support for varint (CASSANDRA-8882)
 * Fix Adler32 digest for compressed sstables (CASSANDRA-8778)
 * Add nodetool statushandoff/statusbackup (CASSANDRA-8912)
 * Use stdout for progress and stats in sstableloader (CASSANDRA-8982)
 * Correctly identify 2i datadir from older versions (CASSANDRA-9116)
Merged from 2.0:
 * Ignore gossip SYNs after shutdown (CASSANDRA-9238)
 * Avoid overflow when calculating max sstable size in LCS (CASSANDRA-9235)
 * Make sstable blacklisting work with compression (CASSANDRA-9138)
 * Do not attempt to rebuild indexes if no index accepts any column (CASSANDRA-9196)
 * Don't initiate snitch reconnection for dead states (CASSANDRA-7292)
 * Fix ArrayIndexOutOfBoundsException in CQLSSTableWriter (CASSANDRA-8978)
 * Add shutdown gossip state to prevent timeouts during rolling restarts (CASSANDRA-8336)
 * Fix running with java.net.preferIPv6Addresses=true (CASSANDRA-9137)
 * Fix failed bootstrap/replace attempts being persisted in system.peers (CASSANDRA-9180)
 * Flush system.IndexInfo after marking index built (CASSANDRA-9128)
 * Fix updates to min/max_compaction_threshold through cassandra-cli
   (CASSANDRA-8102)
 * Don't include tmp files when doing offline relevel (CASSANDRA-9088)
 * Use the proper CAS WriteType when finishing a previous round during Paxos
   preparation (CASSANDRA-8672)
 * Avoid race in cancelling compactions (CASSANDRA-9070)
 * More aggressive check for expired sstables in DTCS (CASSANDRA-8359)
 * Fix ignored index_interval change in ALTER TABLE statements (CASSANDRA-7976)
 * Do more aggressive compaction in old time windows in DTCS (CASSANDRA-8360)
 * java.lang.AssertionError when reading saved cache (CASSANDRA-8740)
 * "disk full" when running cleanup (CASSANDRA-9036)
 * Lower logging level from ERROR to DEBUG when a scheduled schema pull
   cannot be completed due to a node being down (CASSANDRA-9032)
 * Fix MOVED_NODE client event (CASSANDRA-8516)
 * Allow overriding MAX_OUTSTANDING_REPLAY_COUNT (CASSANDRA-7533)
 * Fix malformed JMX ObjectName containing IPv6 addresses (CASSANDRA-9027)
 * (cqlsh) Allow increasing CSV field size limit through
   cqlshrc config option (CASSANDRA-8934)
 * Stop logging range tombstones when exceeding the threshold
   (CASSANDRA-8559)
 * Fix NullPointerException when nodetool getendpoints is run
   against invalid keyspaces or tables (CASSANDRA-8950)
 * Allow specifying the tmp dir (CASSANDRA-7712)
 * Improve compaction estimated tasks estimation (CASSANDRA-8904)
 * Fix duplicate up/down messages sent to native clients (CASSANDRA-7816)
 * Expose commit log archive status via JMX (CASSANDRA-8734)
 * Provide better exceptions for invalid replication strategy parameters
   (CASSANDRA-8909)
 * Fix regression in mixed single and multi-column relation support for
   SELECT statements (CASSANDRA-8613)
 * Add ability to limit number of native connections (CASSANDRA-8086)
 * Fix CQLSSTableWriter throwing exception and spawning threads
   (CASSANDRA-8808)
 * Fix MT mismatch between empty and GC-able data (CASSANDRA-8979)
 * Fix incorrect validation when snapshotting single table (CASSANDRA-8056)
 * Add offline tool to relevel sstables (CASSANDRA-8301)
 * Preserve stream ID for more protocol errors (CASSANDRA-8848)
 * Fix combining token() function with multi-column relations on
   clustering columns (CASSANDRA-8797)
 * Make CFS.markReferenced() resistant to bad refcounting (CASSANDRA-8829)
 * Fix StreamTransferTask abort/complete bad refcounting (CASSANDRA-8815)
 * Fix AssertionError when querying a DESC clustering ordered
   table with ASC ordering and paging (CASSANDRA-8767)
 * AssertionError: "Memory was freed" when running cleanup (CASSANDRA-8716)
 * Make it possible to set max_sstable_age to fractional days (CASSANDRA-8406)
 * Fix some multi-column relations with indexes on some clustering
   columns (CASSANDRA-8275)
 * Fix memory leak in SSTableSimple*Writer and SSTableReader.validate()
   (CASSANDRA-8748)
 * Throw OOM if allocating memory fails to return a valid pointer (CASSANDRA-8726)
 * Fix SSTableSimpleUnsortedWriter ConcurrentModificationException (CASSANDRA-8619)
 * 'nodetool info' prints exception against older node (CASSANDRA-8796)
 * Ensure SSTableSimpleUnsortedWriter.close() terminates if
   disk writer has crashed (CASSANDRA-8807)


2.1.4
 * Bind JMX to localhost unless explicitly configured otherwise (CASSANDRA-9085)


2.1.3
 * Fix HSHA/offheap_objects corruption (CASSANDRA-8719)
 * Upgrade libthrift to 0.9.2 (CASSANDRA-8685)
 * Don't use the shared ref in sstableloader (CASSANDRA-8704)
 * Purge internal prepared statements if related tables or
   keyspaces are dropped (CASSANDRA-8693)
 * (cqlsh) Handle unicode BOM at start of files (CASSANDRA-8638)
 * Stop compactions before exiting offline tools (CASSANDRA-8623)
 * Update tools/stress/README.txt to match current behaviour (CASSANDRA-7933)
 * Fix schema from Thrift conversion with empty metadata (CASSANDRA-8695)
 * Safer Resource Management (CASSANDRA-7705)
 * Make sure we compact highly overlapping cold sstables with
   STCS (CASSANDRA-8635)
 * rpc_interface and listen_interface generate NPE on startup when specified
   interface doesn't exist (CASSANDRA-8677)
 * Fix ArrayIndexOutOfBoundsException in nodetool cfhistograms (CASSANDRA-8514)
 * Switch from yammer metrics for nodetool cf/proxy histograms (CASSANDRA-8662)
 * Make sure we don't add tmplink files to the compaction
   strategy (CASSANDRA-8580)
 * (cqlsh) Handle maps with blob keys (CASSANDRA-8372)
 * (cqlsh) Handle DynamicCompositeType schemas correctly (CASSANDRA-8563)
 * Duplicate rows returned when in clause has repeated values (CASSANDRA-6706)
 * Add tooling to detect hot partitions (CASSANDRA-7974)
 * Fix cassandra-stress user-mode truncation of partition generation (CASSANDRA-8608)
 * Only stream from unrepaired sstables during inc repair (CASSANDRA-8267)
 * Don't allow starting multiple inc repairs on the same sstables (CASSANDRA-8316)
 * Invalidate prepared BATCH statements when related tables
   or keyspaces are dropped (CASSANDRA-8652)
 * Fix missing results in secondary index queries on collections
   with ALLOW FILTERING (CASSANDRA-8421)
 * Expose EstimatedHistogram metrics for range slices (CASSANDRA-8627)
 * (cqlsh) Escape clqshrc passwords properly (CASSANDRA-8618)
 * Fix NPE when passing wrong argument in ALTER TABLE statement (CASSANDRA-8355)
 * Pig: Refactor and deprecate CqlStorage (CASSANDRA-8599)
 * Don't reuse the same cleanup strategy for all sstables (CASSANDRA-8537)
 * Fix case-sensitivity of index name on CREATE and DROP INDEX
   statements (CASSANDRA-8365)
 * Better detection/logging for corruption in compressed sstables (CASSANDRA-8192)
 * Use the correct repairedAt value when closing writer (CASSANDRA-8570)
 * (cqlsh) Handle a schema mismatch being detected on startup (CASSANDRA-8512)
 * Properly calculate expected write size during compaction (CASSANDRA-8532)
 * Invalidate affected prepared statements when a table's columns
   are altered (CASSANDRA-7910)
 * Stress - user defined writes should populate sequentally (CASSANDRA-8524)
 * Fix regression in SSTableRewriter causing some rows to become unreadable
   during compaction (CASSANDRA-8429)
 * Run major compactions for repaired/unrepaired in parallel (CASSANDRA-8510)
 * (cqlsh) Fix compression options in DESCRIBE TABLE output when compression
   is disabled (CASSANDRA-8288)
 * (cqlsh) Fix DESCRIBE output after keyspaces are altered (CASSANDRA-7623)
 * Make sure we set lastCompactedKey correctly (CASSANDRA-8463)
 * (cqlsh) Fix output of CONSISTENCY command (CASSANDRA-8507)
 * (cqlsh) Fixed the handling of LIST statements (CASSANDRA-8370)
 * Make sstablescrub check leveled manifest again (CASSANDRA-8432)
 * Check first/last keys in sstable when giving out positions (CASSANDRA-8458)
 * Disable mmap on Windows (CASSANDRA-6993)
 * Add missing ConsistencyLevels to cassandra-stress (CASSANDRA-8253)
 * Add auth support to cassandra-stress (CASSANDRA-7985)
 * Fix ArrayIndexOutOfBoundsException when generating error message
   for some CQL syntax errors (CASSANDRA-8455)
 * Scale memtable slab allocation logarithmically (CASSANDRA-7882)
 * cassandra-stress simultaneous inserts over same seed (CASSANDRA-7964)
 * Reduce cassandra-stress sampling memory requirements (CASSANDRA-7926)
 * Ensure memtable flush cannot expire commit log entries from its future (CASSANDRA-8383)
 * Make read "defrag" async to reclaim memtables (CASSANDRA-8459)
 * Remove tmplink files for offline compactions (CASSANDRA-8321)
 * Reduce maxHintsInProgress (CASSANDRA-8415)
 * BTree updates may call provided update function twice (CASSANDRA-8018)
 * Release sstable references after anticompaction (CASSANDRA-8386)
 * Handle abort() in SSTableRewriter properly (CASSANDRA-8320)
 * Centralize shared executors (CASSANDRA-8055)
 * Fix filtering for CONTAINS (KEY) relations on frozen collection
   clustering columns when the query is restricted to a single
   partition (CASSANDRA-8203)
 * Do more aggressive entire-sstable TTL expiry checks (CASSANDRA-8243)
 * Add more log info if readMeter is null (CASSANDRA-8238)
 * add check of the system wall clock time at startup (CASSANDRA-8305)
 * Support for frozen collections (CASSANDRA-7859)
 * Fix overflow on histogram computation (CASSANDRA-8028)
 * Have paxos reuse the timestamp generation of normal queries (CASSANDRA-7801)
 * Fix incremental repair not remove parent session on remote (CASSANDRA-8291)
 * Improve JBOD disk utilization (CASSANDRA-7386)
 * Log failed host when preparing incremental repair (CASSANDRA-8228)
 * Force config client mode in CQLSSTableWriter (CASSANDRA-8281)
 * Fix sstableupgrade throws exception (CASSANDRA-8688)
 * Fix hang when repairing empty keyspace (CASSANDRA-8694)
Merged from 2.0:
 * Fix IllegalArgumentException in dynamic snitch (CASSANDRA-8448)
 * Add support for UPDATE ... IF EXISTS (CASSANDRA-8610)
 * Fix reversal of list prepends (CASSANDRA-8733)
 * Prevent non-zero default_time_to_live on tables with counters
   (CASSANDRA-8678)
 * Fix SSTableSimpleUnsortedWriter ConcurrentModificationException
   (CASSANDRA-8619)
 * Round up time deltas lower than 1ms in BulkLoader (CASSANDRA-8645)
 * Add batch remove iterator to ABSC (CASSANDRA-8414, 8666)
 * Round up time deltas lower than 1ms in BulkLoader (CASSANDRA-8645)
 * Fix isClientMode check in Keyspace (CASSANDRA-8687)
 * Use more efficient slice size for querying internal secondary
   index tables (CASSANDRA-8550)
 * Fix potentially returning deleted rows with range tombstone (CASSANDRA-8558)
 * Check for available disk space before starting a compaction (CASSANDRA-8562)
 * Fix DISTINCT queries with LIMITs or paging when some partitions
   contain only tombstones (CASSANDRA-8490)
 * Introduce background cache refreshing to permissions cache
   (CASSANDRA-8194)
 * Fix race condition in StreamTransferTask that could lead to
   infinite loops and premature sstable deletion (CASSANDRA-7704)
 * Add an extra version check to MigrationTask (CASSANDRA-8462)
 * Ensure SSTableWriter cleans up properly after failure (CASSANDRA-8499)
 * Increase bf true positive count on key cache hit (CASSANDRA-8525)
 * Move MeteredFlusher to its own thread (CASSANDRA-8485)
 * Fix non-distinct results in DISTNCT queries on static columns when
   paging is enabled (CASSANDRA-8087)
 * Move all hints related tasks to hints internal executor (CASSANDRA-8285)
 * Fix paging for multi-partition IN queries (CASSANDRA-8408)
 * Fix MOVED_NODE topology event never being emitted when a node
   moves its token (CASSANDRA-8373)
 * Fix validation of indexes in COMPACT tables (CASSANDRA-8156)
 * Avoid StackOverflowError when a large list of IN values
   is used for a clustering column (CASSANDRA-8410)
 * Fix NPE when writetime() or ttl() calls are wrapped by
   another function call (CASSANDRA-8451)
 * Fix NPE after dropping a keyspace (CASSANDRA-8332)
 * Fix error message on read repair timeouts (CASSANDRA-7947)
 * Default DTCS base_time_seconds changed to 60 (CASSANDRA-8417)
 * Refuse Paxos operation with more than one pending endpoint (CASSANDRA-8346, 8640)
 * Throw correct exception when trying to bind a keyspace or table
   name (CASSANDRA-6952)
 * Make HHOM.compact synchronized (CASSANDRA-8416)
 * cancel latency-sampling task when CF is dropped (CASSANDRA-8401)
 * don't block SocketThread for MessagingService (CASSANDRA-8188)
 * Increase quarantine delay on replacement (CASSANDRA-8260)
 * Expose off-heap memory usage stats (CASSANDRA-7897)
 * Ignore Paxos commits for truncated tables (CASSANDRA-7538)
 * Validate size of indexed column values (CASSANDRA-8280)
 * Make LCS split compaction results over all data directories (CASSANDRA-8329)
 * Fix some failing queries that use multi-column relations
   on COMPACT STORAGE tables (CASSANDRA-8264)
 * Fix InvalidRequestException with ORDER BY (CASSANDRA-8286)
 * Disable SSLv3 for POODLE (CASSANDRA-8265)
 * Fix millisecond timestamps in Tracing (CASSANDRA-8297)
 * Include keyspace name in error message when there are insufficient
   live nodes to stream from (CASSANDRA-8221)
 * Avoid overlap in L1 when L0 contains many nonoverlapping
   sstables (CASSANDRA-8211)
 * Improve PropertyFileSnitch logging (CASSANDRA-8183)
 * Add DC-aware sequential repair (CASSANDRA-8193)
 * Use live sstables in snapshot repair if possible (CASSANDRA-8312)
 * Fix hints serialized size calculation (CASSANDRA-8587)


2.1.2
 * (cqlsh) parse_for_table_meta errors out on queries with undefined
   grammars (CASSANDRA-8262)
 * (cqlsh) Fix SELECT ... TOKEN() function broken in C* 2.1.1 (CASSANDRA-8258)
 * Fix Cassandra crash when running on JDK8 update 40 (CASSANDRA-8209)
 * Optimize partitioner tokens (CASSANDRA-8230)
 * Improve compaction of repaired/unrepaired sstables (CASSANDRA-8004)
 * Make cache serializers pluggable (CASSANDRA-8096)
 * Fix issues with CONTAINS (KEY) queries on secondary indexes
   (CASSANDRA-8147)
 * Fix read-rate tracking of sstables for some queries (CASSANDRA-8239)
 * Fix default timestamp in QueryOptions (CASSANDRA-8246)
 * Set socket timeout when reading remote version (CASSANDRA-8188)
 * Refactor how we track live size (CASSANDRA-7852)
 * Make sure unfinished compaction files are removed (CASSANDRA-8124)
 * Fix shutdown when run as Windows service (CASSANDRA-8136)
 * Fix DESCRIBE TABLE with custom indexes (CASSANDRA-8031)
 * Fix race in RecoveryManagerTest (CASSANDRA-8176)
 * Avoid IllegalArgumentException while sorting sstables in
   IndexSummaryManager (CASSANDRA-8182)
 * Shutdown JVM on file descriptor exhaustion (CASSANDRA-7579)
 * Add 'die' policy for commit log and disk failure (CASSANDRA-7927)
 * Fix installing as service on Windows (CASSANDRA-8115)
 * Fix CREATE TABLE for CQL2 (CASSANDRA-8144)
 * Avoid boxing in ColumnStats min/max trackers (CASSANDRA-8109)
Merged from 2.0:
 * Correctly handle non-text column names in cql3 (CASSANDRA-8178)
 * Fix deletion for indexes on primary key columns (CASSANDRA-8206)
 * Add 'nodetool statusgossip' (CASSANDRA-8125)
 * Improve client notification that nodes are ready for requests (CASSANDRA-7510)
 * Handle negative timestamp in writetime method (CASSANDRA-8139)
 * Pig: Remove errant LIMIT clause in CqlNativeStorage (CASSANDRA-8166)
 * Throw ConfigurationException when hsha is used with the default
   rpc_max_threads setting of 'unlimited' (CASSANDRA-8116)
 * Allow concurrent writing of the same table in the same JVM using
   CQLSSTableWriter (CASSANDRA-7463)
 * Fix totalDiskSpaceUsed calculation (CASSANDRA-8205)


2.1.1
 * Fix spin loop in AtomicSortedColumns (CASSANDRA-7546)
 * Dont notify when replacing tmplink files (CASSANDRA-8157)
 * Fix validation with multiple CONTAINS clause (CASSANDRA-8131)
 * Fix validation of collections in TriggerExecutor (CASSANDRA-8146)
 * Fix IllegalArgumentException when a list of IN values containing tuples
   is passed as a single arg to a prepared statement with the v1 or v2
   protocol (CASSANDRA-8062)
 * Fix ClassCastException in DISTINCT query on static columns with
   query paging (CASSANDRA-8108)
 * Fix NPE on null nested UDT inside a set (CASSANDRA-8105)
 * Fix exception when querying secondary index on set items or map keys
   when some clustering columns are specified (CASSANDRA-8073)
 * Send proper error response when there is an error during native
   protocol message decode (CASSANDRA-8118)
 * Gossip should ignore generation numbers too far in the future (CASSANDRA-8113)
 * Fix NPE when creating a table with frozen sets, lists (CASSANDRA-8104)
 * Fix high memory use due to tracking reads on incrementally opened sstable
   readers (CASSANDRA-8066)
 * Fix EXECUTE request with skipMetadata=false returning no metadata
   (CASSANDRA-8054)
 * Allow concurrent use of CQLBulkOutputFormat (CASSANDRA-7776)
 * Shutdown JVM on OOM (CASSANDRA-7507)
 * Upgrade netty version and enable epoll event loop (CASSANDRA-7761)
 * Don't duplicate sstables smaller than split size when using
   the sstablesplitter tool (CASSANDRA-7616)
 * Avoid re-parsing already prepared statements (CASSANDRA-7923)
 * Fix some Thrift slice deletions and updates of COMPACT STORAGE
   tables with some clustering columns omitted (CASSANDRA-7990)
 * Fix filtering for CONTAINS on sets (CASSANDRA-8033)
 * Properly track added size (CASSANDRA-7239)
 * Allow compilation in java 8 (CASSANDRA-7208)
 * Fix Assertion error on RangeTombstoneList diff (CASSANDRA-8013)
 * Release references to overlapping sstables during compaction (CASSANDRA-7819)
 * Send notification when opening compaction results early (CASSANDRA-8034)
 * Make native server start block until properly bound (CASSANDRA-7885)
 * (cqlsh) Fix IPv6 support (CASSANDRA-7988)
 * Ignore fat clients when checking for endpoint collision (CASSANDRA-7939)
 * Make sstablerepairedset take a list of files (CASSANDRA-7995)
 * (cqlsh) Tab completeion for indexes on map keys (CASSANDRA-7972)
 * (cqlsh) Fix UDT field selection in select clause (CASSANDRA-7891)
 * Fix resource leak in event of corrupt sstable
 * (cqlsh) Add command line option for cqlshrc file path (CASSANDRA-7131)
 * Provide visibility into prepared statements churn (CASSANDRA-7921, CASSANDRA-7930)
 * Invalidate prepared statements when their keyspace or table is
   dropped (CASSANDRA-7566)
 * cassandra-stress: fix support for NetworkTopologyStrategy (CASSANDRA-7945)
 * Fix saving caches when a table is dropped (CASSANDRA-7784)
 * Add better error checking of new stress profile (CASSANDRA-7716)
 * Use ThreadLocalRandom and remove FBUtilities.threadLocalRandom (CASSANDRA-7934)
 * Prevent operator mistakes due to simultaneous bootstrap (CASSANDRA-7069)
 * cassandra-stress supports whitelist mode for node config (CASSANDRA-7658)
 * GCInspector more closely tracks GC; cassandra-stress and nodetool report it (CASSANDRA-7916)
 * nodetool won't output bogus ownership info without a keyspace (CASSANDRA-7173)
 * Add human readable option to nodetool commands (CASSANDRA-5433)
 * Don't try to set repairedAt on old sstables (CASSANDRA-7913)
 * Add metrics for tracking PreparedStatement use (CASSANDRA-7719)
 * (cqlsh) tab-completion for triggers (CASSANDRA-7824)
 * (cqlsh) Support for query paging (CASSANDRA-7514)
 * (cqlsh) Show progress of COPY operations (CASSANDRA-7789)
 * Add syntax to remove multiple elements from a map (CASSANDRA-6599)
 * Support non-equals conditions in lightweight transactions (CASSANDRA-6839)
 * Add IF [NOT] EXISTS to create/drop triggers (CASSANDRA-7606)
 * (cqlsh) Display the current logged-in user (CASSANDRA-7785)
 * (cqlsh) Don't ignore CTRL-C during COPY FROM execution (CASSANDRA-7815)
 * (cqlsh) Order UDTs according to cross-type dependencies in DESCRIBE
   output (CASSANDRA-7659)
 * (cqlsh) Fix handling of CAS statement results (CASSANDRA-7671)
 * (cqlsh) COPY TO/FROM improvements (CASSANDRA-7405)
 * Support list index operations with conditions (CASSANDRA-7499)
 * Add max live/tombstoned cells to nodetool cfstats output (CASSANDRA-7731)
 * Validate IPv6 wildcard addresses properly (CASSANDRA-7680)
 * (cqlsh) Error when tracing query (CASSANDRA-7613)
 * Avoid IOOBE when building SyntaxError message snippet (CASSANDRA-7569)
 * SSTableExport uses correct validator to create string representation of partition
   keys (CASSANDRA-7498)
 * Avoid NPEs when receiving type changes for an unknown keyspace (CASSANDRA-7689)
 * Add support for custom 2i validation (CASSANDRA-7575)
 * Pig support for hadoop CqlInputFormat (CASSANDRA-6454)
 * Add duration mode to cassandra-stress (CASSANDRA-7468)
 * Add listen_interface and rpc_interface options (CASSANDRA-7417)
 * Improve schema merge performance (CASSANDRA-7444)
 * Adjust MT depth based on # of partition validating (CASSANDRA-5263)
 * Optimise NativeCell comparisons (CASSANDRA-6755)
 * Configurable client timeout for cqlsh (CASSANDRA-7516)
 * Include snippet of CQL query near syntax error in messages (CASSANDRA-7111)
 * Make repair -pr work with -local (CASSANDRA-7450)
 * Fix error in sstableloader with -cph > 1 (CASSANDRA-8007)
 * Fix snapshot repair error on indexed tables (CASSANDRA-8020)
 * Do not exit nodetool repair when receiving JMX NOTIF_LOST (CASSANDRA-7909)
 * Stream to private IP when available (CASSANDRA-8084)
Merged from 2.0:
 * Reject conditions on DELETE unless full PK is given (CASSANDRA-6430)
 * Properly reject the token function DELETE (CASSANDRA-7747)
 * Force batchlog replay before decommissioning a node (CASSANDRA-7446)
 * Fix hint replay with many accumulated expired hints (CASSANDRA-6998)
 * Fix duplicate results in DISTINCT queries on static columns with query
   paging (CASSANDRA-8108)
 * Add DateTieredCompactionStrategy (CASSANDRA-6602)
 * Properly validate ascii and utf8 string literals in CQL queries (CASSANDRA-8101)
 * (cqlsh) Fix autocompletion for alter keyspace (CASSANDRA-8021)
 * Create backup directories for commitlog archiving during startup (CASSANDRA-8111)
 * Reduce totalBlockFor() for LOCAL_* consistency levels (CASSANDRA-8058)
 * Fix merging schemas with re-dropped keyspaces (CASSANDRA-7256)
 * Fix counters in supercolumns during live upgrades from 1.2 (CASSANDRA-7188)
 * Notify DT subscribers when a column family is truncated (CASSANDRA-8088)
 * Add sanity check of $JAVA on startup (CASSANDRA-7676)
 * Schedule fat client schema pull on join (CASSANDRA-7993)
 * Don't reset nodes' versions when closing IncomingTcpConnections
   (CASSANDRA-7734)
 * Record the real messaging version in all cases in OutboundTcpConnection
   (CASSANDRA-8057)
 * SSL does not work in cassandra-cli (CASSANDRA-7899)
 * Fix potential exception when using ReversedType in DynamicCompositeType
   (CASSANDRA-7898)
 * Better validation of collection values (CASSANDRA-7833)
 * Track min/max timestamps correctly (CASSANDRA-7969)
 * Fix possible overflow while sorting CL segments for replay (CASSANDRA-7992)
 * Increase nodetool Xmx (CASSANDRA-7956)
 * Archive any commitlog segments present at startup (CASSANDRA-6904)
 * CrcCheckChance should adjust based on live CFMetadata not
   sstable metadata (CASSANDRA-7978)
 * token() should only accept columns in the partitioning
   key order (CASSANDRA-6075)
 * Add method to invalidate permission cache via JMX (CASSANDRA-7977)
 * Allow propagating multiple gossip states atomically (CASSANDRA-6125)
 * Log exceptions related to unclean native protocol client disconnects
   at DEBUG or INFO (CASSANDRA-7849)
 * Allow permissions cache to be set via JMX (CASSANDRA-7698)
 * Include schema_triggers CF in readable system resources (CASSANDRA-7967)
 * Fix RowIndexEntry to report correct serializedSize (CASSANDRA-7948)
 * Make CQLSSTableWriter sync within partitions (CASSANDRA-7360)
 * Potentially use non-local replicas in CqlConfigHelper (CASSANDRA-7906)
 * Explicitly disallow mixing multi-column and single-column
   relations on clustering columns (CASSANDRA-7711)
 * Better error message when condition is set on PK column (CASSANDRA-7804)
 * Don't send schema change responses and events for no-op DDL
   statements (CASSANDRA-7600)
 * (Hadoop) fix cluster initialisation for a split fetching (CASSANDRA-7774)
 * Throw InvalidRequestException when queries contain relations on entire
   collection columns (CASSANDRA-7506)
 * (cqlsh) enable CTRL-R history search with libedit (CASSANDRA-7577)
 * (Hadoop) allow ACFRW to limit nodes to local DC (CASSANDRA-7252)
 * (cqlsh) cqlsh should automatically disable tracing when selecting
   from system_traces (CASSANDRA-7641)
 * (Hadoop) Add CqlOutputFormat (CASSANDRA-6927)
 * Don't depend on cassandra config for nodetool ring (CASSANDRA-7508)
 * (cqlsh) Fix failing cqlsh formatting tests (CASSANDRA-7703)
 * Fix IncompatibleClassChangeError from hadoop2 (CASSANDRA-7229)
 * Add 'nodetool sethintedhandoffthrottlekb' (CASSANDRA-7635)
 * (cqlsh) Add tab-completion for CREATE/DROP USER IF [NOT] EXISTS (CASSANDRA-7611)
 * Catch errors when the JVM pulls the rug out from GCInspector (CASSANDRA-5345)
 * cqlsh fails when version number parts are not int (CASSANDRA-7524)
 * Fix NPE when table dropped during streaming (CASSANDRA-7946)
 * Fix wrong progress when streaming uncompressed (CASSANDRA-7878)
 * Fix possible infinite loop in creating repair range (CASSANDRA-7983)
 * Fix unit in nodetool for streaming throughput (CASSANDRA-7375)
Merged from 1.2:
 * Don't index tombstones (CASSANDRA-7828)
 * Improve PasswordAuthenticator default super user setup (CASSANDRA-7788)


2.1.0
 * (cqlsh) Removed "ALTER TYPE <name> RENAME TO <name>" from tab-completion
   (CASSANDRA-7895)
 * Fixed IllegalStateException in anticompaction (CASSANDRA-7892)
 * cqlsh: DESCRIBE support for frozen UDTs, tuples (CASSANDRA-7863)
 * Avoid exposing internal classes over JMX (CASSANDRA-7879)
 * Add null check for keys when freezing collection (CASSANDRA-7869)
 * Improve stress workload realism (CASSANDRA-7519)
Merged from 2.0:
 * Configure system.paxos with LeveledCompactionStrategy (CASSANDRA-7753)
 * Fix ALTER clustering column type from DateType to TimestampType when
   using DESC clustering order (CASSANRDA-7797)
 * Throw EOFException if we run out of chunks in compressed datafile
   (CASSANDRA-7664)
 * Fix PRSI handling of CQL3 row markers for row cleanup (CASSANDRA-7787)
 * Fix dropping collection when it's the last regular column (CASSANDRA-7744)
 * Make StreamReceiveTask thread safe and gc friendly (CASSANDRA-7795)
 * Validate empty cell names from counter updates (CASSANDRA-7798)
Merged from 1.2:
 * Don't allow compacted sstables to be marked as compacting (CASSANDRA-7145)
 * Track expired tombstones (CASSANDRA-7810)


2.1.0-rc7
 * Add frozen keyword and require UDT to be frozen (CASSANDRA-7857)
 * Track added sstable size correctly (CASSANDRA-7239)
 * (cqlsh) Fix case insensitivity (CASSANDRA-7834)
 * Fix failure to stream ranges when moving (CASSANDRA-7836)
 * Correctly remove tmplink files (CASSANDRA-7803)
 * (cqlsh) Fix column name formatting for functions, CAS operations,
   and UDT field selections (CASSANDRA-7806)
 * (cqlsh) Fix COPY FROM handling of null/empty primary key
   values (CASSANDRA-7792)
 * Fix ordering of static cells (CASSANDRA-7763)
Merged from 2.0:
 * Forbid re-adding dropped counter columns (CASSANDRA-7831)
 * Fix CFMetaData#isThriftCompatible() for PK-only tables (CASSANDRA-7832)
 * Always reject inequality on the partition key without token()
   (CASSANDRA-7722)
 * Always send Paxos commit to all replicas (CASSANDRA-7479)
 * Make disruptor_thrift_server invocation pool configurable (CASSANDRA-7594)
 * Make repair no-op when RF=1 (CASSANDRA-7864)


2.1.0-rc6
 * Fix OOM issue from netty caching over time (CASSANDRA-7743)
 * json2sstable couldn't import JSON for CQL table (CASSANDRA-7477)
 * Invalidate all caches on table drop (CASSANDRA-7561)
 * Skip strict endpoint selection for ranges if RF == nodes (CASSANRA-7765)
 * Fix Thrift range filtering without 2ary index lookups (CASSANDRA-7741)
 * Add tracing entries about concurrent range requests (CASSANDRA-7599)
 * (cqlsh) Fix DESCRIBE for NTS keyspaces (CASSANDRA-7729)
 * Remove netty buffer ref-counting (CASSANDRA-7735)
 * Pass mutated cf to index updater for use by PRSI (CASSANDRA-7742)
 * Include stress yaml example in release and deb (CASSANDRA-7717)
 * workaround for netty issue causing corrupted data off the wire (CASSANDRA-7695)
 * cqlsh DESC CLUSTER fails retrieving ring information (CASSANDRA-7687)
 * Fix binding null values inside UDT (CASSANDRA-7685)
 * Fix UDT field selection with empty fields (CASSANDRA-7670)
 * Bogus deserialization of static cells from sstable (CASSANDRA-7684)
 * Fix NPE on compaction leftover cleanup for dropped table (CASSANDRA-7770)
Merged from 2.0:
 * Fix race condition in StreamTransferTask that could lead to
   infinite loops and premature sstable deletion (CASSANDRA-7704)
 * (cqlsh) Wait up to 10 sec for a tracing session (CASSANDRA-7222)
 * Fix NPE in FileCacheService.sizeInBytes (CASSANDRA-7756)
 * Remove duplicates from StorageService.getJoiningNodes (CASSANDRA-7478)
 * Clone token map outside of hot gossip loops (CASSANDRA-7758)
 * Fix MS expiring map timeout for Paxos messages (CASSANDRA-7752)
 * Do not flush on truncate if durable_writes is false (CASSANDRA-7750)
 * Give CRR a default input_cql Statement (CASSANDRA-7226)
 * Better error message when adding a collection with the same name
   than a previously dropped one (CASSANDRA-6276)
 * Fix validation when adding static columns (CASSANDRA-7730)
 * (Thrift) fix range deletion of supercolumns (CASSANDRA-7733)
 * Fix potential AssertionError in RangeTombstoneList (CASSANDRA-7700)
 * Validate arguments of blobAs* functions (CASSANDRA-7707)
 * Fix potential AssertionError with 2ndary indexes (CASSANDRA-6612)
 * Avoid logging CompactionInterrupted at ERROR (CASSANDRA-7694)
 * Minor leak in sstable2jon (CASSANDRA-7709)
 * Add cassandra.auto_bootstrap system property (CASSANDRA-7650)
 * Update java driver (for hadoop) (CASSANDRA-7618)
 * Remove CqlPagingRecordReader/CqlPagingInputFormat (CASSANDRA-7570)
 * Support connecting to ipv6 jmx with nodetool (CASSANDRA-7669)


2.1.0-rc5
 * Reject counters inside user types (CASSANDRA-7672)
 * Switch to notification-based GCInspector (CASSANDRA-7638)
 * (cqlsh) Handle nulls in UDTs and tuples correctly (CASSANDRA-7656)
 * Don't use strict consistency when replacing (CASSANDRA-7568)
 * Fix min/max cell name collection on 2.0 SSTables with range
   tombstones (CASSANDRA-7593)
 * Tolerate min/max cell names of different lengths (CASSANDRA-7651)
 * Filter cached results correctly (CASSANDRA-7636)
 * Fix tracing on the new SEPExecutor (CASSANDRA-7644)
 * Remove shuffle and taketoken (CASSANDRA-7601)
 * Clean up Windows batch scripts (CASSANDRA-7619)
 * Fix native protocol drop user type notification (CASSANDRA-7571)
 * Give read access to system.schema_usertypes to all authenticated users
   (CASSANDRA-7578)
 * (cqlsh) Fix cqlsh display when zero rows are returned (CASSANDRA-7580)
 * Get java version correctly when JAVA_TOOL_OPTIONS is set (CASSANDRA-7572)
 * Fix NPE when dropping index from non-existent keyspace, AssertionError when
   dropping non-existent index with IF EXISTS (CASSANDRA-7590)
 * Fix sstablelevelresetter hang (CASSANDRA-7614)
 * (cqlsh) Fix deserialization of blobs (CASSANDRA-7603)
 * Use "keyspace updated" schema change message for UDT changes in v1 and
   v2 protocols (CASSANDRA-7617)
 * Fix tracing of range slices and secondary index lookups that are local
   to the coordinator (CASSANDRA-7599)
 * Set -Dcassandra.storagedir for all tool shell scripts (CASSANDRA-7587)
 * Don't swap max/min col names when mutating sstable metadata (CASSANDRA-7596)
 * (cqlsh) Correctly handle paged result sets (CASSANDRA-7625)
 * (cqlsh) Improve waiting for a trace to complete (CASSANDRA-7626)
 * Fix tracing of concurrent range slices and 2ary index queries (CASSANDRA-7626)
 * Fix scrub against collection type (CASSANDRA-7665)
Merged from 2.0:
 * Set gc_grace_seconds to seven days for system schema tables (CASSANDRA-7668)
 * SimpleSeedProvider no longer caches seeds forever (CASSANDRA-7663)
 * Always flush on truncate (CASSANDRA-7511)
 * Fix ReversedType(DateType) mapping to native protocol (CASSANDRA-7576)
 * Always merge ranges owned by a single node (CASSANDRA-6930)
 * Track max/min timestamps for range tombstones (CASSANDRA-7647)
 * Fix NPE when listing saved caches dir (CASSANDRA-7632)


2.1.0-rc4
 * Fix word count hadoop example (CASSANDRA-7200)
 * Updated memtable_cleanup_threshold and memtable_flush_writers defaults
   (CASSANDRA-7551)
 * (Windows) fix startup when WMI memory query fails (CASSANDRA-7505)
 * Anti-compaction proceeds if any part of the repair failed (CASSANDRA-7521)
 * Add missing table name to DROP INDEX responses and notifications (CASSANDRA-7539)
 * Bump CQL version to 3.2.0 and update CQL documentation (CASSANDRA-7527)
 * Fix configuration error message when running nodetool ring (CASSANDRA-7508)
 * Support conditional updates, tuple type, and the v3 protocol in cqlsh (CASSANDRA-7509)
 * Handle queries on multiple secondary index types (CASSANDRA-7525)
 * Fix cqlsh authentication with v3 native protocol (CASSANDRA-7564)
 * Fix NPE when unknown prepared statement ID is used (CASSANDRA-7454)
Merged from 2.0:
 * (Windows) force range-based repair to non-sequential mode (CASSANDRA-7541)
 * Fix range merging when DES scores are zero (CASSANDRA-7535)
 * Warn when SSL certificates have expired (CASSANDRA-7528)
 * Fix error when doing reversed queries with static columns (CASSANDRA-7490)
Merged from 1.2:
 * Set correct stream ID on responses when non-Exception Throwables
   are thrown while handling native protocol messages (CASSANDRA-7470)


2.1.0-rc3
 * Consider expiry when reconciling otherwise equal cells (CASSANDRA-7403)
 * Introduce CQL support for stress tool (CASSANDRA-6146)
 * Fix ClassCastException processing expired messages (CASSANDRA-7496)
 * Fix prepared marker for collections inside UDT (CASSANDRA-7472)
 * Remove left-over populate_io_cache_on_flush and replicate_on_write
   uses (CASSANDRA-7493)
 * (Windows) handle spaces in path names (CASSANDRA-7451)
 * Ensure writes have completed after dropping a table, before recycling
   commit log segments (CASSANDRA-7437)
 * Remove left-over rows_per_partition_to_cache (CASSANDRA-7493)
 * Fix error when CONTAINS is used with a bind marker (CASSANDRA-7502)
 * Properly reject unknown UDT field (CASSANDRA-7484)
Merged from 2.0:
 * Fix CC#collectTimeOrderedData() tombstone optimisations (CASSANDRA-7394)
 * Support DISTINCT for static columns and fix behaviour when DISTINC is
   not use (CASSANDRA-7305).
 * Workaround JVM NPE on JMX bind failure (CASSANDRA-7254)
 * Fix race in FileCacheService RemovalListener (CASSANDRA-7278)
 * Fix inconsistent use of consistencyForCommit that allowed LOCAL_QUORUM
   operations to incorrect become full QUORUM (CASSANDRA-7345)
 * Properly handle unrecognized opcodes and flags (CASSANDRA-7440)
 * (Hadoop) close CqlRecordWriter clients when finished (CASSANDRA-7459)
 * Commit disk failure policy (CASSANDRA-7429)
 * Make sure high level sstables get compacted (CASSANDRA-7414)
 * Fix AssertionError when using empty clustering columns and static columns
   (CASSANDRA-7455)
 * Add option to disable STCS in L0 (CASSANDRA-6621)
 * Upgrade to snappy-java 1.0.5.2 (CASSANDRA-7476)


2.1.0-rc2
 * Fix heap size calculation for CompoundSparseCellName and
   CompoundSparseCellName.WithCollection (CASSANDRA-7421)
 * Allow counter mutations in UNLOGGED batches (CASSANDRA-7351)
 * Modify reconcile logic to always pick a tombstone over a counter cell
   (CASSANDRA-7346)
 * Avoid incremental compaction on Windows (CASSANDRA-7365)
 * Fix exception when querying a composite-keyed table with a collection index
   (CASSANDRA-7372)
 * Use node's host id in place of counter ids (CASSANDRA-7366)
 * Fix error when doing reversed queries with static columns (CASSANDRA-7490)
 * Backport CASSANDRA-6747 (CASSANDRA-7560)
 * Track max/min timestamps for range tombstones (CASSANDRA-7647)
 * Fix NPE when listing saved caches dir (CASSANDRA-7632)
 * Fix sstableloader unable to connect encrypted node (CASSANDRA-7585)
Merged from 1.2:
 * Clone token map outside of hot gossip loops (CASSANDRA-7758)
 * Add stop method to EmbeddedCassandraService (CASSANDRA-7595)
 * Support connecting to ipv6 jmx with nodetool (CASSANDRA-7669)
 * Set gc_grace_seconds to seven days for system schema tables (CASSANDRA-7668)
 * SimpleSeedProvider no longer caches seeds forever (CASSANDRA-7663)
 * Set correct stream ID on responses when non-Exception Throwables
   are thrown while handling native protocol messages (CASSANDRA-7470)
 * Fix row size miscalculation in LazilyCompactedRow (CASSANDRA-7543)
 * Fix race in background compaction check (CASSANDRA-7745)
 * Don't clear out range tombstones during compaction (CASSANDRA-7808)


2.1.0-rc1
 * Revert flush directory (CASSANDRA-6357)
 * More efficient executor service for fast operations (CASSANDRA-4718)
 * Move less common tools into a new cassandra-tools package (CASSANDRA-7160)
 * Support more concurrent requests in native protocol (CASSANDRA-7231)
 * Add tab-completion to debian nodetool packaging (CASSANDRA-6421)
 * Change concurrent_compactors defaults (CASSANDRA-7139)
 * Add PowerShell Windows launch scripts (CASSANDRA-7001)
 * Make commitlog archive+restore more robust (CASSANDRA-6974)
 * Fix marking commitlogsegments clean (CASSANDRA-6959)
 * Add snapshot "manifest" describing files included (CASSANDRA-6326)
 * Parallel streaming for sstableloader (CASSANDRA-3668)
 * Fix bugs in supercolumns handling (CASSANDRA-7138)
 * Fix ClassClassException on composite dense tables (CASSANDRA-7112)
 * Cleanup and optimize collation and slice iterators (CASSANDRA-7107)
 * Upgrade NBHM lib (CASSANDRA-7128)
 * Optimize netty server (CASSANDRA-6861)
 * Fix repair hang when given CF does not exist (CASSANDRA-7189)
 * Allow c* to be shutdown in an embedded mode (CASSANDRA-5635)
 * Add server side batching to native transport (CASSANDRA-5663)
 * Make batchlog replay asynchronous (CASSANDRA-6134)
 * remove unused classes (CASSANDRA-7197)
 * Limit user types to the keyspace they are defined in (CASSANDRA-6643)
 * Add validate method to CollectionType (CASSANDRA-7208)
 * New serialization format for UDT values (CASSANDRA-7209, CASSANDRA-7261)
 * Fix nodetool netstats (CASSANDRA-7270)
 * Fix potential ClassCastException in HintedHandoffManager (CASSANDRA-7284)
 * Use prepared statements internally (CASSANDRA-6975)
 * Fix broken paging state with prepared statement (CASSANDRA-7120)
 * Fix IllegalArgumentException in CqlStorage (CASSANDRA-7287)
 * Allow nulls/non-existant fields in UDT (CASSANDRA-7206)
 * Add Thrift MultiSliceRequest (CASSANDRA-6757, CASSANDRA-7027)
 * Handle overlapping MultiSlices (CASSANDRA-7279)
 * Fix DataOutputTest on Windows (CASSANDRA-7265)
 * Embedded sets in user defined data-types are not updating (CASSANDRA-7267)
 * Add tuple type to CQL/native protocol (CASSANDRA-7248)
 * Fix CqlPagingRecordReader on tables with few rows (CASSANDRA-7322)
Merged from 2.0:
 * Copy compaction options to make sure they are reloaded (CASSANDRA-7290)
 * Add option to do more aggressive tombstone compactions (CASSANDRA-6563)
 * Don't try to compact already-compacting files in HHOM (CASSANDRA-7288)
 * Always reallocate buffers in HSHA (CASSANDRA-6285)
 * (Hadoop) support authentication in CqlRecordReader (CASSANDRA-7221)
 * (Hadoop) Close java driver Cluster in CQLRR.close (CASSANDRA-7228)
 * Warn when 'USING TIMESTAMP' is used on a CAS BATCH (CASSANDRA-7067)
 * return all cpu values from BackgroundActivityMonitor.readAndCompute (CASSANDRA-7183)
 * Correctly delete scheduled range xfers (CASSANDRA-7143)
 * return all cpu values from BackgroundActivityMonitor.readAndCompute (CASSANDRA-7183)
 * reduce garbage creation in calculatePendingRanges (CASSANDRA-7191)
 * fix c* launch issues on Russian os's due to output of linux 'free' cmd (CASSANDRA-6162)
 * Fix disabling autocompaction (CASSANDRA-7187)
 * Fix potential NumberFormatException when deserializing IntegerType (CASSANDRA-7088)
 * cqlsh can't tab-complete disabling compaction (CASSANDRA-7185)
 * cqlsh: Accept and execute CQL statement(s) from command-line parameter (CASSANDRA-7172)
 * Fix IllegalStateException in CqlPagingRecordReader (CASSANDRA-7198)
 * Fix the InvertedIndex trigger example (CASSANDRA-7211)
 * Add --resolve-ip option to 'nodetool ring' (CASSANDRA-7210)
 * reduce garbage on codec flag deserialization (CASSANDRA-7244)
 * Fix duplicated error messages on directory creation error at startup (CASSANDRA-5818)
 * Proper null handle for IF with map element access (CASSANDRA-7155)
 * Improve compaction visibility (CASSANDRA-7242)
 * Correctly delete scheduled range xfers (CASSANDRA-7143)
 * Make batchlog replica selection rack-aware (CASSANDRA-6551)
 * Fix CFMetaData#getColumnDefinitionFromColumnName() (CASSANDRA-7074)
 * Fix writetime/ttl functions for static columns (CASSANDRA-7081)
 * Suggest CTRL-C or semicolon after three blank lines in cqlsh (CASSANDRA-7142)
 * Fix 2ndary index queries with DESC clustering order (CASSANDRA-6950)
 * Invalid key cache entries on DROP (CASSANDRA-6525)
 * Fix flapping RecoveryManagerTest (CASSANDRA-7084)
 * Add missing iso8601 patterns for date strings (CASSANDRA-6973)
 * Support selecting multiple rows in a partition using IN (CASSANDRA-6875)
 * Add authentication support to shuffle (CASSANDRA-6484)
 * Swap local and global default read repair chances (CASSANDRA-7320)
 * Add conditional CREATE/DROP USER support (CASSANDRA-7264)
 * Cqlsh counts non-empty lines for "Blank lines" warning (CASSANDRA-7325)
Merged from 1.2:
 * Add Cloudstack snitch (CASSANDRA-7147)
 * Update system.peers correctly when relocating tokens (CASSANDRA-7126)
 * Add Google Compute Engine snitch (CASSANDRA-7132)
 * remove duplicate query for local tokens (CASSANDRA-7182)
 * exit CQLSH with error status code if script fails (CASSANDRA-6344)
 * Fix bug with some IN queries missig results (CASSANDRA-7105)
 * Fix availability validation for LOCAL_ONE CL (CASSANDRA-7319)
 * Hint streaming can cause decommission to fail (CASSANDRA-7219)


2.1.0-beta2
 * Increase default CL space to 8GB (CASSANDRA-7031)
 * Add range tombstones to read repair digests (CASSANDRA-6863)
 * Fix BTree.clear for large updates (CASSANDRA-6943)
 * Fail write instead of logging a warning when unable to append to CL
   (CASSANDRA-6764)
 * Eliminate possibility of CL segment appearing twice in active list
   (CASSANDRA-6557)
 * Apply DONTNEED fadvise to commitlog segments (CASSANDRA-6759)
 * Switch CRC component to Adler and include it for compressed sstables
   (CASSANDRA-4165)
 * Allow cassandra-stress to set compaction strategy options (CASSANDRA-6451)
 * Add broadcast_rpc_address option to cassandra.yaml (CASSANDRA-5899)
 * Auto reload GossipingPropertyFileSnitch config (CASSANDRA-5897)
 * Fix overflow of memtable_total_space_in_mb (CASSANDRA-6573)
 * Fix ABTC NPE and apply update function correctly (CASSANDRA-6692)
 * Allow nodetool to use a file or prompt for password (CASSANDRA-6660)
 * Fix AIOOBE when concurrently accessing ABSC (CASSANDRA-6742)
 * Fix assertion error in ALTER TYPE RENAME (CASSANDRA-6705)
 * Scrub should not always clear out repaired status (CASSANDRA-5351)
 * Improve handling of range tombstone for wide partitions (CASSANDRA-6446)
 * Fix ClassCastException for compact table with composites (CASSANDRA-6738)
 * Fix potentially repairing with wrong nodes (CASSANDRA-6808)
 * Change caching option syntax (CASSANDRA-6745)
 * Fix stress to do proper counter reads (CASSANDRA-6835)
 * Fix help message for stress counter_write (CASSANDRA-6824)
 * Fix stress smart Thrift client to pick servers correctly (CASSANDRA-6848)
 * Add logging levels (minimal, normal or verbose) to stress tool (CASSANDRA-6849)
 * Fix race condition in Batch CLE (CASSANDRA-6860)
 * Improve cleanup/scrub/upgradesstables failure handling (CASSANDRA-6774)
 * ByteBuffer write() methods for serializing sstables (CASSANDRA-6781)
 * Proper compare function for CollectionType (CASSANDRA-6783)
 * Update native server to Netty 4 (CASSANDRA-6236)
 * Fix off-by-one error in stress (CASSANDRA-6883)
 * Make OpOrder AutoCloseable (CASSANDRA-6901)
 * Remove sync repair JMX interface (CASSANDRA-6900)
 * Add multiple memory allocation options for memtables (CASSANDRA-6689, 6694)
 * Remove adjusted op rate from stress output (CASSANDRA-6921)
 * Add optimized CF.hasColumns() implementations (CASSANDRA-6941)
 * Serialize batchlog mutations with the version of the target node
   (CASSANDRA-6931)
 * Optimize CounterColumn#reconcile() (CASSANDRA-6953)
 * Properly remove 1.2 sstable support in 2.1 (CASSANDRA-6869)
 * Lock counter cells, not partitions (CASSANDRA-6880)
 * Track presence of legacy counter shards in sstables (CASSANDRA-6888)
 * Ensure safe resource cleanup when replacing sstables (CASSANDRA-6912)
 * Add failure handler to async callback (CASSANDRA-6747)
 * Fix AE when closing SSTable without releasing reference (CASSANDRA-7000)
 * Clean up IndexInfo on keyspace/table drops (CASSANDRA-6924)
 * Only snapshot relative SSTables when sequential repair (CASSANDRA-7024)
 * Require nodetool rebuild_index to specify index names (CASSANDRA-7038)
 * fix cassandra stress errors on reads with native protocol (CASSANDRA-7033)
 * Use OpOrder to guard sstable references for reads (CASSANDRA-6919)
 * Preemptive opening of compaction result (CASSANDRA-6916)
 * Multi-threaded scrub/cleanup/upgradesstables (CASSANDRA-5547)
 * Optimize cellname comparison (CASSANDRA-6934)
 * Native protocol v3 (CASSANDRA-6855)
 * Optimize Cell liveness checks and clean up Cell (CASSANDRA-7119)
 * Support consistent range movements (CASSANDRA-2434)
 * Display min timestamp in sstablemetadata viewer (CASSANDRA-6767)
Merged from 2.0:
 * Avoid race-prone second "scrub" of system keyspace (CASSANDRA-6797)
 * Pool CqlRecordWriter clients by inetaddress rather than Range
   (CASSANDRA-6665)
 * Fix compaction_history timestamps (CASSANDRA-6784)
 * Compare scores of full replica ordering in DES (CASSANDRA-6683)
 * fix CME in SessionInfo updateProgress affecting netstats (CASSANDRA-6577)
 * Allow repairing between specific replicas (CASSANDRA-6440)
 * Allow per-dc enabling of hints (CASSANDRA-6157)
 * Add compatibility for Hadoop 0.2.x (CASSANDRA-5201)
 * Fix EstimatedHistogram races (CASSANDRA-6682)
 * Failure detector correctly converts initial value to nanos (CASSANDRA-6658)
 * Add nodetool taketoken to relocate vnodes (CASSANDRA-4445)
 * Expose bulk loading progress over JMX (CASSANDRA-4757)
 * Correctly handle null with IF conditions and TTL (CASSANDRA-6623)
 * Account for range/row tombstones in tombstone drop
   time histogram (CASSANDRA-6522)
 * Stop CommitLogSegment.close() from calling sync() (CASSANDRA-6652)
 * Make commitlog failure handling configurable (CASSANDRA-6364)
 * Avoid overlaps in LCS (CASSANDRA-6688)
 * Improve support for paginating over composites (CASSANDRA-4851)
 * Fix count(*) queries in a mixed cluster (CASSANDRA-6707)
 * Improve repair tasks(snapshot, differencing) concurrency (CASSANDRA-6566)
 * Fix replaying pre-2.0 commit logs (CASSANDRA-6714)
 * Add static columns to CQL3 (CASSANDRA-6561)
 * Optimize single partition batch statements (CASSANDRA-6737)
 * Disallow post-query re-ordering when paging (CASSANDRA-6722)
 * Fix potential paging bug with deleted columns (CASSANDRA-6748)
 * Fix NPE on BulkLoader caused by losing StreamEvent (CASSANDRA-6636)
 * Fix truncating compression metadata (CASSANDRA-6791)
 * Add CMSClassUnloadingEnabled JVM option (CASSANDRA-6541)
 * Catch memtable flush exceptions during shutdown (CASSANDRA-6735)
 * Fix upgradesstables NPE for non-CF-based indexes (CASSANDRA-6645)
 * Fix UPDATE updating PRIMARY KEY columns implicitly (CASSANDRA-6782)
 * Fix IllegalArgumentException when updating from 1.2 with SuperColumns
   (CASSANDRA-6733)
 * FBUtilities.singleton() should use the CF comparator (CASSANDRA-6778)
 * Fix CQLSStableWriter.addRow(Map<String, Object>) (CASSANDRA-6526)
 * Fix HSHA server introducing corrupt data (CASSANDRA-6285)
 * Fix CAS conditions for COMPACT STORAGE tables (CASSANDRA-6813)
 * Starting threads in OutboundTcpConnectionPool constructor causes race conditions (CASSANDRA-7177)
 * Allow overriding cassandra-rackdc.properties file (CASSANDRA-7072)
 * Set JMX RMI port to 7199 (CASSANDRA-7087)
 * Use LOCAL_QUORUM for data reads at LOCAL_SERIAL (CASSANDRA-6939)
 * Log a warning for large batches (CASSANDRA-6487)
 * Put nodes in hibernate when join_ring is false (CASSANDRA-6961)
 * Avoid early loading of non-system keyspaces before compaction-leftovers
   cleanup at startup (CASSANDRA-6913)
 * Restrict Windows to parallel repairs (CASSANDRA-6907)
 * (Hadoop) Allow manually specifying start/end tokens in CFIF (CASSANDRA-6436)
 * Fix NPE in MeteredFlusher (CASSANDRA-6820)
 * Fix race processing range scan responses (CASSANDRA-6820)
 * Allow deleting snapshots from dropped keyspaces (CASSANDRA-6821)
 * Add uuid() function (CASSANDRA-6473)
 * Omit tombstones from schema digests (CASSANDRA-6862)
 * Include correct consistencyLevel in LWT timeout (CASSANDRA-6884)
 * Lower chances for losing new SSTables during nodetool refresh and
   ColumnFamilyStore.loadNewSSTables (CASSANDRA-6514)
 * Add support for DELETE ... IF EXISTS to CQL3 (CASSANDRA-5708)
 * Update hadoop_cql3_word_count example (CASSANDRA-6793)
 * Fix handling of RejectedExecution in sync Thrift server (CASSANDRA-6788)
 * Log more information when exceeding tombstone_warn_threshold (CASSANDRA-6865)
 * Fix truncate to not abort due to unreachable fat clients (CASSANDRA-6864)
 * Fix schema concurrency exceptions (CASSANDRA-6841)
 * Fix leaking validator FH in StreamWriter (CASSANDRA-6832)
 * Fix saving triggers to schema (CASSANDRA-6789)
 * Fix trigger mutations when base mutation list is immutable (CASSANDRA-6790)
 * Fix accounting in FileCacheService to allow re-using RAR (CASSANDRA-6838)
 * Fix static counter columns (CASSANDRA-6827)
 * Restore expiring->deleted (cell) compaction optimization (CASSANDRA-6844)
 * Fix CompactionManager.needsCleanup (CASSANDRA-6845)
 * Correctly compare BooleanType values other than 0 and 1 (CASSANDRA-6779)
 * Read message id as string from earlier versions (CASSANDRA-6840)
 * Properly use the Paxos consistency for (non-protocol) batch (CASSANDRA-6837)
 * Add paranoid disk failure option (CASSANDRA-6646)
 * Improve PerRowSecondaryIndex performance (CASSANDRA-6876)
 * Extend triggers to support CAS updates (CASSANDRA-6882)
 * Static columns with IF NOT EXISTS don't always work as expected (CASSANDRA-6873)
 * Fix paging with SELECT DISTINCT (CASSANDRA-6857)
 * Fix UnsupportedOperationException on CAS timeout (CASSANDRA-6923)
 * Improve MeteredFlusher handling of MF-unaffected column families
   (CASSANDRA-6867)
 * Add CqlRecordReader using native pagination (CASSANDRA-6311)
 * Add QueryHandler interface (CASSANDRA-6659)
 * Track liveRatio per-memtable, not per-CF (CASSANDRA-6945)
 * Make sure upgradesstables keeps sstable level (CASSANDRA-6958)
 * Fix LIMIT with static columns (CASSANDRA-6956)
 * Fix clash with CQL column name in thrift validation (CASSANDRA-6892)
 * Fix error with super columns in mixed 1.2-2.0 clusters (CASSANDRA-6966)
 * Fix bad skip of sstables on slice query with composite start/finish (CASSANDRA-6825)
 * Fix unintended update with conditional statement (CASSANDRA-6893)
 * Fix map element access in IF (CASSANDRA-6914)
 * Avoid costly range calculations for range queries on system keyspaces
   (CASSANDRA-6906)
 * Fix SSTable not released if stream session fails (CASSANDRA-6818)
 * Avoid build failure due to ANTLR timeout (CASSANDRA-6991)
 * Queries on compact tables can return more rows that requested (CASSANDRA-7052)
 * USING TIMESTAMP for batches does not work (CASSANDRA-7053)
 * Fix performance regression from CASSANDRA-5614 (CASSANDRA-6949)
 * Ensure that batchlog and hint timeouts do not produce hints (CASSANDRA-7058)
 * Merge groupable mutations in TriggerExecutor#execute() (CASSANDRA-7047)
 * Plug holes in resource release when wiring up StreamSession (CASSANDRA-7073)
 * Re-add parameter columns to tracing session (CASSANDRA-6942)
 * Preserves CQL metadata when updating table from thrift (CASSANDRA-6831)
Merged from 1.2:
 * Fix nodetool display with vnodes (CASSANDRA-7082)
 * Add UNLOGGED, COUNTER options to BATCH documentation (CASSANDRA-6816)
 * add extra SSL cipher suites (CASSANDRA-6613)
 * fix nodetool getsstables for blob PK (CASSANDRA-6803)
 * Fix BatchlogManager#deleteBatch() use of millisecond timestamps
   (CASSANDRA-6822)
 * Continue assassinating even if the endpoint vanishes (CASSANDRA-6787)
 * Schedule schema pulls on change (CASSANDRA-6971)
 * Non-droppable verbs shouldn't be dropped from OTC (CASSANDRA-6980)
 * Shutdown batchlog executor in SS#drain() (CASSANDRA-7025)
 * Fix batchlog to account for CF truncation records (CASSANDRA-6999)
 * Fix CQLSH parsing of functions and BLOB literals (CASSANDRA-7018)
 * Properly load trustore in the native protocol (CASSANDRA-6847)
 * Always clean up references in SerializingCache (CASSANDRA-6994)
 * Don't shut MessagingService down when replacing a node (CASSANDRA-6476)
 * fix npe when doing -Dcassandra.fd_initial_value_ms (CASSANDRA-6751)


2.1.0-beta1
 * Add flush directory distinct from compaction directories (CASSANDRA-6357)
 * Require JNA by default (CASSANDRA-6575)
 * add listsnapshots command to nodetool (CASSANDRA-5742)
 * Introduce AtomicBTreeColumns (CASSANDRA-6271, 6692)
 * Multithreaded commitlog (CASSANDRA-3578)
 * allocate fixed index summary memory pool and resample cold index summaries
   to use less memory (CASSANDRA-5519)
 * Removed multithreaded compaction (CASSANDRA-6142)
 * Parallelize fetching rows for low-cardinality indexes (CASSANDRA-1337)
 * change logging from log4j to logback (CASSANDRA-5883)
 * switch to LZ4 compression for internode communication (CASSANDRA-5887)
 * Stop using Thrift-generated Index* classes internally (CASSANDRA-5971)
 * Remove 1.2 network compatibility code (CASSANDRA-5960)
 * Remove leveled json manifest migration code (CASSANDRA-5996)
 * Remove CFDefinition (CASSANDRA-6253)
 * Use AtomicIntegerFieldUpdater in RefCountedMemory (CASSANDRA-6278)
 * User-defined types for CQL3 (CASSANDRA-5590)
 * Use of o.a.c.metrics in nodetool (CASSANDRA-5871, 6406)
 * Batch read from OTC's queue and cleanup (CASSANDRA-1632)
 * Secondary index support for collections (CASSANDRA-4511, 6383)
 * SSTable metadata(Stats.db) format change (CASSANDRA-6356)
 * Push composites support in the storage engine
   (CASSANDRA-5417, CASSANDRA-6520)
 * Add snapshot space used to cfstats (CASSANDRA-6231)
 * Add cardinality estimator for key count estimation (CASSANDRA-5906)
 * CF id is changed to be non-deterministic. Data dir/key cache are created
   uniquely for CF id (CASSANDRA-5202)
 * New counters implementation (CASSANDRA-6504)
 * Replace UnsortedColumns, EmptyColumns, TreeMapBackedSortedColumns with new
   ArrayBackedSortedColumns (CASSANDRA-6630, CASSANDRA-6662, CASSANDRA-6690)
 * Add option to use row cache with a given amount of rows (CASSANDRA-5357)
 * Avoid repairing already repaired data (CASSANDRA-5351)
 * Reject counter updates with USING TTL/TIMESTAMP (CASSANDRA-6649)
 * Replace index_interval with min/max_index_interval (CASSANDRA-6379)
 * Lift limitation that order by columns must be selected for IN queries (CASSANDRA-4911)


2.0.5
 * Reduce garbage generated by bloom filter lookups (CASSANDRA-6609)
 * Add ks.cf names to tombstone logging (CASSANDRA-6597)
 * Use LOCAL_QUORUM for LWT operations at LOCAL_SERIAL (CASSANDRA-6495)
 * Wait for gossip to settle before accepting client connections (CASSANDRA-4288)
 * Delete unfinished compaction incrementally (CASSANDRA-6086)
 * Allow specifying custom secondary index options in CQL3 (CASSANDRA-6480)
 * Improve replica pinning for cache efficiency in DES (CASSANDRA-6485)
 * Fix LOCAL_SERIAL from thrift (CASSANDRA-6584)
 * Don't special case received counts in CAS timeout exceptions (CASSANDRA-6595)
 * Add support for 2.1 global counter shards (CASSANDRA-6505)
 * Fix NPE when streaming connection is not yet established (CASSANDRA-6210)
 * Avoid rare duplicate read repair triggering (CASSANDRA-6606)
 * Fix paging discardFirst (CASSANDRA-6555)
 * Fix ArrayIndexOutOfBoundsException in 2ndary index query (CASSANDRA-6470)
 * Release sstables upon rebuilding 2i (CASSANDRA-6635)
 * Add AbstractCompactionStrategy.startup() method (CASSANDRA-6637)
 * SSTableScanner may skip rows during cleanup (CASSANDRA-6638)
 * sstables from stalled repair sessions can resurrect deleted data (CASSANDRA-6503)
 * Switch stress to use ITransportFactory (CASSANDRA-6641)
 * Fix IllegalArgumentException during prepare (CASSANDRA-6592)
 * Fix possible loss of 2ndary index entries during compaction (CASSANDRA-6517)
 * Fix direct Memory on architectures that do not support unaligned long access
   (CASSANDRA-6628)
 * Let scrub optionally skip broken counter partitions (CASSANDRA-5930)
Merged from 1.2:
 * fsync compression metadata (CASSANDRA-6531)
 * Validate CF existence on execution for prepared statement (CASSANDRA-6535)
 * Add ability to throttle batchlog replay (CASSANDRA-6550)
 * Fix executing LOCAL_QUORUM with SimpleStrategy (CASSANDRA-6545)
 * Avoid StackOverflow when using large IN queries (CASSANDRA-6567)
 * Nodetool upgradesstables includes secondary indexes (CASSANDRA-6598)
 * Paginate batchlog replay (CASSANDRA-6569)
 * skip blocking on streaming during drain (CASSANDRA-6603)
 * Improve error message when schema doesn't match loaded sstable (CASSANDRA-6262)
 * Add properties to adjust FD initial value and max interval (CASSANDRA-4375)
 * Fix preparing with batch and delete from collection (CASSANDRA-6607)
 * Fix ABSC reverse iterator's remove() method (CASSANDRA-6629)
 * Handle host ID conflicts properly (CASSANDRA-6615)
 * Move handling of migration event source to solve bootstrap race. (CASSANDRA-6648)
 * Make sure compaction throughput value doesn't overflow with int math (CASSANDRA-6647)


2.0.4
 * Allow removing snapshots of no-longer-existing CFs (CASSANDRA-6418)
 * add StorageService.stopDaemon() (CASSANDRA-4268)
 * add IRE for invalid CF supplied to get_count (CASSANDRA-5701)
 * add client encryption support to sstableloader (CASSANDRA-6378)
 * Fix accept() loop for SSL sockets post-shutdown (CASSANDRA-6468)
 * Fix size-tiered compaction in LCS L0 (CASSANDRA-6496)
 * Fix assertion failure in filterColdSSTables (CASSANDRA-6483)
 * Fix row tombstones in larger-than-memory compactions (CASSANDRA-6008)
 * Fix cleanup ClassCastException (CASSANDRA-6462)
 * Reduce gossip memory use by interning VersionedValue strings (CASSANDRA-6410)
 * Allow specifying datacenters to participate in a repair (CASSANDRA-6218)
 * Fix divide-by-zero in PCI (CASSANDRA-6403)
 * Fix setting last compacted key in the wrong level for LCS (CASSANDRA-6284)
 * Add millisecond precision formats to the timestamp parser (CASSANDRA-6395)
 * Expose a total memtable size metric for a CF (CASSANDRA-6391)
 * cqlsh: handle symlinks properly (CASSANDRA-6425)
 * Fix potential infinite loop when paging query with IN (CASSANDRA-6464)
 * Fix assertion error in AbstractQueryPager.discardFirst (CASSANDRA-6447)
 * Fix streaming older SSTable yields unnecessary tombstones (CASSANDRA-6527)
Merged from 1.2:
 * Improved error message on bad properties in DDL queries (CASSANDRA-6453)
 * Randomize batchlog candidates selection (CASSANDRA-6481)
 * Fix thundering herd on endpoint cache invalidation (CASSANDRA-6345, 6485)
 * Improve batchlog write performance with vnodes (CASSANDRA-6488)
 * cqlsh: quote single quotes in strings inside collections (CASSANDRA-6172)
 * Improve gossip performance for typical messages (CASSANDRA-6409)
 * Throw IRE if a prepared statement has more markers than supported
   (CASSANDRA-5598)
 * Expose Thread metrics for the native protocol server (CASSANDRA-6234)
 * Change snapshot response message verb to INTERNAL to avoid dropping it
   (CASSANDRA-6415)
 * Warn when collection read has > 65K elements (CASSANDRA-5428)
 * Fix cache persistence when both row and key cache are enabled
   (CASSANDRA-6413)
 * (Hadoop) add describe_local_ring (CASSANDRA-6268)
 * Fix handling of concurrent directory creation failure (CASSANDRA-6459)
 * Allow executing CREATE statements multiple times (CASSANDRA-6471)
 * Don't send confusing info with timeouts (CASSANDRA-6491)
 * Don't resubmit counter mutation runnables internally (CASSANDRA-6427)
 * Don't drop local mutations without a hint (CASSANDRA-6510)
 * Don't allow null max_hint_window_in_ms (CASSANDRA-6419)
 * Validate SliceRange start and finish lengths (CASSANDRA-6521)


2.0.3
 * Fix FD leak on slice read path (CASSANDRA-6275)
 * Cancel read meter task when closing SSTR (CASSANDRA-6358)
 * free off-heap IndexSummary during bulk (CASSANDRA-6359)
 * Recover from IOException in accept() thread (CASSANDRA-6349)
 * Improve Gossip tolerance of abnormally slow tasks (CASSANDRA-6338)
 * Fix trying to hint timed out counter writes (CASSANDRA-6322)
 * Allow restoring specific columnfamilies from archived CL (CASSANDRA-4809)
 * Avoid flushing compaction_history after each operation (CASSANDRA-6287)
 * Fix repair assertion error when tombstones expire (CASSANDRA-6277)
 * Skip loading corrupt key cache (CASSANDRA-6260)
 * Fixes for compacting larger-than-memory rows (CASSANDRA-6274)
 * Compact hottest sstables first and optionally omit coldest from
   compaction entirely (CASSANDRA-6109)
 * Fix modifying column_metadata from thrift (CASSANDRA-6182)
 * cqlsh: fix LIST USERS output (CASSANDRA-6242)
 * Add IRequestSink interface (CASSANDRA-6248)
 * Update memtable size while flushing (CASSANDRA-6249)
 * Provide hooks around CQL2/CQL3 statement execution (CASSANDRA-6252)
 * Require Permission.SELECT for CAS updates (CASSANDRA-6247)
 * New CQL-aware SSTableWriter (CASSANDRA-5894)
 * Reject CAS operation when the protocol v1 is used (CASSANDRA-6270)
 * Correctly throw error when frame too large (CASSANDRA-5981)
 * Fix serialization bug in PagedRange with 2ndary indexes (CASSANDRA-6299)
 * Fix CQL3 table validation in Thrift (CASSANDRA-6140)
 * Fix bug missing results with IN clauses (CASSANDRA-6327)
 * Fix paging with reversed slices (CASSANDRA-6343)
 * Set minTimestamp correctly to be able to drop expired sstables (CASSANDRA-6337)
 * Support NaN and Infinity as float literals (CASSANDRA-6003)
 * Remove RF from nodetool ring output (CASSANDRA-6289)
 * Fix attempting to flush empty rows (CASSANDRA-6374)
 * Fix potential out of bounds exception when paging (CASSANDRA-6333)
Merged from 1.2:
 * Optimize FD phi calculation (CASSANDRA-6386)
 * Improve initial FD phi estimate when starting up (CASSANDRA-6385)
 * Don't list CQL3 table in CLI describe even if named explicitely
   (CASSANDRA-5750)
 * Invalidate row cache when dropping CF (CASSANDRA-6351)
 * add non-jamm path for cached statements (CASSANDRA-6293)
 * add windows bat files for shell commands (CASSANDRA-6145)
 * Require logging in for Thrift CQL2/3 statement preparation (CASSANDRA-6254)
 * restrict max_num_tokens to 1536 (CASSANDRA-6267)
 * Nodetool gets default JMX port from cassandra-env.sh (CASSANDRA-6273)
 * make calculatePendingRanges asynchronous (CASSANDRA-6244)
 * Remove blocking flushes in gossip thread (CASSANDRA-6297)
 * Fix potential socket leak in connectionpool creation (CASSANDRA-6308)
 * Allow LOCAL_ONE/LOCAL_QUORUM to work with SimpleStrategy (CASSANDRA-6238)
 * cqlsh: handle 'null' as session duration (CASSANDRA-6317)
 * Fix json2sstable handling of range tombstones (CASSANDRA-6316)
 * Fix missing one row in reverse query (CASSANDRA-6330)
 * Fix reading expired row value from row cache (CASSANDRA-6325)
 * Fix AssertionError when doing set element deletion (CASSANDRA-6341)
 * Make CL code for the native protocol match the one in C* 2.0
   (CASSANDRA-6347)
 * Disallow altering CQL3 table from thrift (CASSANDRA-6370)
 * Fix size computation of prepared statement (CASSANDRA-6369)


2.0.2
 * Update FailureDetector to use nanontime (CASSANDRA-4925)
 * Fix FileCacheService regressions (CASSANDRA-6149)
 * Never return WriteTimeout for CL.ANY (CASSANDRA-6132)
 * Fix race conditions in bulk loader (CASSANDRA-6129)
 * Add configurable metrics reporting (CASSANDRA-4430)
 * drop queries exceeding a configurable number of tombstones (CASSANDRA-6117)
 * Track and persist sstable read activity (CASSANDRA-5515)
 * Fixes for speculative retry (CASSANDRA-5932, CASSANDRA-6194)
 * Improve memory usage of metadata min/max column names (CASSANDRA-6077)
 * Fix thrift validation refusing row markers on CQL3 tables (CASSANDRA-6081)
 * Fix insertion of collections with CAS (CASSANDRA-6069)
 * Correctly send metadata on SELECT COUNT (CASSANDRA-6080)
 * Track clients' remote addresses in ClientState (CASSANDRA-6070)
 * Create snapshot dir if it does not exist when migrating
   leveled manifest (CASSANDRA-6093)
 * make sequential nodetool repair the default (CASSANDRA-5950)
 * Add more hooks for compaction strategy implementations (CASSANDRA-6111)
 * Fix potential NPE on composite 2ndary indexes (CASSANDRA-6098)
 * Delete can potentially be skipped in batch (CASSANDRA-6115)
 * Allow alter keyspace on system_traces (CASSANDRA-6016)
 * Disallow empty column names in cql (CASSANDRA-6136)
 * Use Java7 file-handling APIs and fix file moving on Windows (CASSANDRA-5383)
 * Save compaction history to system keyspace (CASSANDRA-5078)
 * Fix NPE if StorageService.getOperationMode() is executed before full startup (CASSANDRA-6166)
 * CQL3: support pre-epoch longs for TimestampType (CASSANDRA-6212)
 * Add reloadtriggers command to nodetool (CASSANDRA-4949)
 * cqlsh: ignore empty 'value alias' in DESCRIBE (CASSANDRA-6139)
 * Fix sstable loader (CASSANDRA-6205)
 * Reject bootstrapping if the node already exists in gossip (CASSANDRA-5571)
 * Fix NPE while loading paxos state (CASSANDRA-6211)
 * cqlsh: add SHOW SESSION <tracing-session> command (CASSANDRA-6228)
Merged from 1.2:
 * (Hadoop) Require CFRR batchSize to be at least 2 (CASSANDRA-6114)
 * Add a warning for small LCS sstable size (CASSANDRA-6191)
 * Add ability to list specific KS/CF combinations in nodetool cfstats (CASSANDRA-4191)
 * Mark CF clean if a mutation raced the drop and got it marked dirty (CASSANDRA-5946)
 * Add a LOCAL_ONE consistency level (CASSANDRA-6202)
 * Limit CQL prepared statement cache by size instead of count (CASSANDRA-6107)
 * Tracing should log write failure rather than raw exceptions (CASSANDRA-6133)
 * lock access to TM.endpointToHostIdMap (CASSANDRA-6103)
 * Allow estimated memtable size to exceed slab allocator size (CASSANDRA-6078)
 * Start MeteredFlusher earlier to prevent OOM during CL replay (CASSANDRA-6087)
 * Avoid sending Truncate command to fat clients (CASSANDRA-6088)
 * Allow where clause conditions to be in parenthesis (CASSANDRA-6037)
 * Do not open non-ssl storage port if encryption option is all (CASSANDRA-3916)
 * Move batchlog replay to its own executor (CASSANDRA-6079)
 * Add tombstone debug threshold and histogram (CASSANDRA-6042, 6057)
 * Enable tcp keepalive on incoming connections (CASSANDRA-4053)
 * Fix fat client schema pull NPE (CASSANDRA-6089)
 * Fix memtable flushing for indexed tables (CASSANDRA-6112)
 * Fix skipping columns with multiple slices (CASSANDRA-6119)
 * Expose connected thrift + native client counts (CASSANDRA-5084)
 * Optimize auth setup (CASSANDRA-6122)
 * Trace index selection (CASSANDRA-6001)
 * Update sstablesPerReadHistogram to use biased sampling (CASSANDRA-6164)
 * Log UnknownColumnfamilyException when closing socket (CASSANDRA-5725)
 * Properly error out on CREATE INDEX for counters table (CASSANDRA-6160)
 * Handle JMX notification failure for repair (CASSANDRA-6097)
 * (Hadoop) Fetch no more than 128 splits in parallel (CASSANDRA-6169)
 * stress: add username/password authentication support (CASSANDRA-6068)
 * Fix indexed queries with row cache enabled on parent table (CASSANDRA-5732)
 * Fix compaction race during columnfamily drop (CASSANDRA-5957)
 * Fix validation of empty column names for compact tables (CASSANDRA-6152)
 * Skip replaying mutations that pass CRC but fail to deserialize (CASSANDRA-6183)
 * Rework token replacement to use replace_address (CASSANDRA-5916)
 * Fix altering column types (CASSANDRA-6185)
 * cqlsh: fix CREATE/ALTER WITH completion (CASSANDRA-6196)
 * add windows bat files for shell commands (CASSANDRA-6145)
 * Fix potential stack overflow during range tombstones insertion (CASSANDRA-6181)
 * (Hadoop) Make LOCAL_ONE the default consistency level (CASSANDRA-6214)


2.0.1
 * Fix bug that could allow reading deleted data temporarily (CASSANDRA-6025)
 * Improve memory use defaults (CASSANDRA-6059)
 * Make ThriftServer more easlly extensible (CASSANDRA-6058)
 * Remove Hadoop dependency from ITransportFactory (CASSANDRA-6062)
 * add file_cache_size_in_mb setting (CASSANDRA-5661)
 * Improve error message when yaml contains invalid properties (CASSANDRA-5958)
 * Improve leveled compaction's ability to find non-overlapping L0 compactions
   to work on concurrently (CASSANDRA-5921)
 * Notify indexer of columns shadowed by range tombstones (CASSANDRA-5614)
 * Log Merkle tree stats (CASSANDRA-2698)
 * Switch from crc32 to adler32 for compressed sstable checksums (CASSANDRA-5862)
 * Improve offheap memcpy performance (CASSANDRA-5884)
 * Use a range aware scanner for cleanup (CASSANDRA-2524)
 * Cleanup doesn't need to inspect sstables that contain only local data
   (CASSANDRA-5722)
 * Add ability for CQL3 to list partition keys (CASSANDRA-4536)
 * Improve native protocol serialization (CASSANDRA-5664)
 * Upgrade Thrift to 0.9.1 (CASSANDRA-5923)
 * Require superuser status for adding triggers (CASSANDRA-5963)
 * Make standalone scrubber handle old and new style leveled manifest
   (CASSANDRA-6005)
 * Fix paxos bugs (CASSANDRA-6012, 6013, 6023)
 * Fix paged ranges with multiple replicas (CASSANDRA-6004)
 * Fix potential AssertionError during tracing (CASSANDRA-6041)
 * Fix NPE in sstablesplit (CASSANDRA-6027)
 * Migrate pre-2.0 key/value/column aliases to system.schema_columns
   (CASSANDRA-6009)
 * Paging filter empty rows too agressively (CASSANDRA-6040)
 * Support variadic parameters for IN clauses (CASSANDRA-4210)
 * cqlsh: return the result of CAS writes (CASSANDRA-5796)
 * Fix validation of IN clauses with 2ndary indexes (CASSANDRA-6050)
 * Support named bind variables in CQL (CASSANDRA-6033)
Merged from 1.2:
 * Allow cache-keys-to-save to be set at runtime (CASSANDRA-5980)
 * Avoid second-guessing out-of-space state (CASSANDRA-5605)
 * Tuning knobs for dealing with large blobs and many CFs (CASSANDRA-5982)
 * (Hadoop) Fix CQLRW for thrift tables (CASSANDRA-6002)
 * Fix possible divide-by-zero in HHOM (CASSANDRA-5990)
 * Allow local batchlog writes for CL.ANY (CASSANDRA-5967)
 * Upgrade metrics-core to version 2.2.0 (CASSANDRA-5947)
 * Fix CqlRecordWriter with composite keys (CASSANDRA-5949)
 * Add snitch, schema version, cluster, partitioner to JMX (CASSANDRA-5881)
 * Allow disabling SlabAllocator (CASSANDRA-5935)
 * Make user-defined compaction JMX blocking (CASSANDRA-4952)
 * Fix streaming does not transfer wrapped range (CASSANDRA-5948)
 * Fix loading index summary containing empty key (CASSANDRA-5965)
 * Correctly handle limits in CompositesSearcher (CASSANDRA-5975)
 * Pig: handle CQL collections (CASSANDRA-5867)
 * Pass the updated cf to the PRSI index() method (CASSANDRA-5999)
 * Allow empty CQL3 batches (as no-op) (CASSANDRA-5994)
 * Support null in CQL3 functions (CASSANDRA-5910)
 * Replace the deprecated MapMaker with CacheLoader (CASSANDRA-6007)
 * Add SSTableDeletingNotification to DataTracker (CASSANDRA-6010)
 * Fix snapshots in use get deleted during snapshot repair (CASSANDRA-6011)
 * Move hints and exception count to o.a.c.metrics (CASSANDRA-6017)
 * Fix memory leak in snapshot repair (CASSANDRA-6047)
 * Fix sstable2sjon for CQL3 tables (CASSANDRA-5852)


2.0.0
 * Fix thrift validation when inserting into CQL3 tables (CASSANDRA-5138)
 * Fix periodic memtable flushing behavior with clean memtables (CASSANDRA-5931)
 * Fix dateOf() function for pre-2.0 timestamp columns (CASSANDRA-5928)
 * Fix SSTable unintentionally loads BF when opened for batch (CASSANDRA-5938)
 * Add stream session progress to JMX (CASSANDRA-4757)
 * Fix NPE during CAS operation (CASSANDRA-5925)
Merged from 1.2:
 * Fix getBloomFilterDiskSpaceUsed for AlwaysPresentFilter (CASSANDRA-5900)
 * Don't announce schema version until we've loaded the changes locally
   (CASSANDRA-5904)
 * Fix to support off heap bloom filters size greater than 2 GB (CASSANDRA-5903)
 * Properly handle parsing huge map and set literals (CASSANDRA-5893)


2.0.0-rc2
 * enable vnodes by default (CASSANDRA-5869)
 * fix CAS contention timeout (CASSANDRA-5830)
 * fix HsHa to respect max frame size (CASSANDRA-4573)
 * Fix (some) 2i on composite components omissions (CASSANDRA-5851)
 * cqlsh: add DESCRIBE FULL SCHEMA variant (CASSANDRA-5880)
Merged from 1.2:
 * Correctly validate sparse composite cells in scrub (CASSANDRA-5855)
 * Add KeyCacheHitRate metric to CF metrics (CASSANDRA-5868)
 * cqlsh: add support for multiline comments (CASSANDRA-5798)
 * Handle CQL3 SELECT duplicate IN restrictions on clustering columns
   (CASSANDRA-5856)


2.0.0-rc1
 * improve DecimalSerializer performance (CASSANDRA-5837)
 * fix potential spurious wakeup in AsyncOneResponse (CASSANDRA-5690)
 * fix schema-related trigger issues (CASSANDRA-5774)
 * Better validation when accessing CQL3 table from thrift (CASSANDRA-5138)
 * Fix assertion error during repair (CASSANDRA-5801)
 * Fix range tombstone bug (CASSANDRA-5805)
 * DC-local CAS (CASSANDRA-5797)
 * Add a native_protocol_version column to the system.local table (CASSANRDA-5819)
 * Use index_interval from cassandra.yaml when upgraded (CASSANDRA-5822)
 * Fix buffer underflow on socket close (CASSANDRA-5792)
Merged from 1.2:
 * Fix reading DeletionTime from 1.1-format sstables (CASSANDRA-5814)
 * cqlsh: add collections support to COPY (CASSANDRA-5698)
 * retry important messages for any IOException (CASSANDRA-5804)
 * Allow empty IN relations in SELECT/UPDATE/DELETE statements (CASSANDRA-5626)
 * cqlsh: fix crashing on Windows due to libedit detection (CASSANDRA-5812)
 * fix bulk-loading compressed sstables (CASSANDRA-5820)
 * (Hadoop) fix quoting in CqlPagingRecordReader and CqlRecordWriter
   (CASSANDRA-5824)
 * update default LCS sstable size to 160MB (CASSANDRA-5727)
 * Allow compacting 2Is via nodetool (CASSANDRA-5670)
 * Hex-encode non-String keys in OPP (CASSANDRA-5793)
 * nodetool history logging (CASSANDRA-5823)
 * (Hadoop) fix support for Thrift tables in CqlPagingRecordReader
   (CASSANDRA-5752)
 * add "all time blocked" to StatusLogger output (CASSANDRA-5825)
 * Future-proof inter-major-version schema migrations (CASSANDRA-5845)
 * (Hadoop) add CqlPagingRecordReader support for ReversedType in Thrift table
   (CASSANDRA-5718)
 * Add -no-snapshot option to scrub (CASSANDRA-5891)
 * Fix to support off heap bloom filters size greater than 2 GB (CASSANDRA-5903)
 * Properly handle parsing huge map and set literals (CASSANDRA-5893)
 * Fix LCS L0 compaction may overlap in L1 (CASSANDRA-5907)
 * New sstablesplit tool to split large sstables offline (CASSANDRA-4766)
 * Fix potential deadlock in native protocol server (CASSANDRA-5926)
 * Disallow incompatible type change in CQL3 (CASSANDRA-5882)
Merged from 1.1:
 * Correctly validate sparse composite cells in scrub (CASSANDRA-5855)


2.0.0-beta2
 * Replace countPendingHints with Hints Created metric (CASSANDRA-5746)
 * Allow nodetool with no args, and with help to run without a server (CASSANDRA-5734)
 * Cleanup AbstractType/TypeSerializer classes (CASSANDRA-5744)
 * Remove unimplemented cli option schema-mwt (CASSANDRA-5754)
 * Support range tombstones in thrift (CASSANDRA-5435)
 * Normalize table-manipulating CQL3 statements' class names (CASSANDRA-5759)
 * cqlsh: add missing table options to DESCRIBE output (CASSANDRA-5749)
 * Fix assertion error during repair (CASSANDRA-5757)
 * Fix bulkloader (CASSANDRA-5542)
 * Add LZ4 compression to the native protocol (CASSANDRA-5765)
 * Fix bugs in the native protocol v2 (CASSANDRA-5770)
 * CAS on 'primary key only' table (CASSANDRA-5715)
 * Support streaming SSTables of old versions (CASSANDRA-5772)
 * Always respect protocol version in native protocol (CASSANDRA-5778)
 * Fix ConcurrentModificationException during streaming (CASSANDRA-5782)
 * Update deletion timestamp in Commit#updatesWithPaxosTime (CASSANDRA-5787)
 * Thrift cas() method crashes if input columns are not sorted (CASSANDRA-5786)
 * Order columns names correctly when querying for CAS (CASSANDRA-5788)
 * Fix streaming retry (CASSANDRA-5775)
Merged from 1.2:
 * if no seeds can be a reached a node won't start in a ring by itself (CASSANDRA-5768)
 * add cassandra.unsafesystem property (CASSANDRA-5704)
 * (Hadoop) quote identifiers in CqlPagingRecordReader (CASSANDRA-5763)
 * Add replace_node functionality for vnodes (CASSANDRA-5337)
 * Add timeout events to query traces (CASSANDRA-5520)
 * Fix serialization of the LEFT gossip value (CASSANDRA-5696)
 * Pig: support for cql3 tables (CASSANDRA-5234)
 * Fix skipping range tombstones with reverse queries (CASSANDRA-5712)
 * Expire entries out of ThriftSessionManager (CASSANDRA-5719)
 * Don't keep ancestor information in memory (CASSANDRA-5342)
 * Expose native protocol server status in nodetool info (CASSANDRA-5735)
 * Fix pathetic performance of range tombstones (CASSANDRA-5677)
 * Fix querying with an empty (impossible) range (CASSANDRA-5573)
 * cqlsh: handle CUSTOM 2i in DESCRIBE output (CASSANDRA-5760)
 * Fix minor bug in Range.intersects(Bound) (CASSANDRA-5771)
 * cqlsh: handle disabled compression in DESCRIBE output (CASSANDRA-5766)
 * Ensure all UP events are notified on the native protocol (CASSANDRA-5769)
 * Fix formatting of sstable2json with multiple -k arguments (CASSANDRA-5781)
 * Don't rely on row marker for queries in general to hide lost markers
   after TTL expires (CASSANDRA-5762)
 * Sort nodetool help output (CASSANDRA-5776)
 * Fix column expiring during 2 phases compaction (CASSANDRA-5799)
 * now() is being rejected in INSERTs when inside collections (CASSANDRA-5795)


2.0.0-beta1
 * Add support for indexing clustered columns (CASSANDRA-5125)
 * Removed on-heap row cache (CASSANDRA-5348)
 * use nanotime consistently for node-local timeouts (CASSANDRA-5581)
 * Avoid unnecessary second pass on name-based queries (CASSANDRA-5577)
 * Experimental triggers (CASSANDRA-1311)
 * JEMalloc support for off-heap allocation (CASSANDRA-3997)
 * Single-pass compaction (CASSANDRA-4180)
 * Removed token range bisection (CASSANDRA-5518)
 * Removed compatibility with pre-1.2.5 sstables and network messages
   (CASSANDRA-5511)
 * removed PBSPredictor (CASSANDRA-5455)
 * CAS support (CASSANDRA-5062, 5441, 5442, 5443, 5619, 5667)
 * Leveled compaction performs size-tiered compactions in L0
   (CASSANDRA-5371, 5439)
 * Add yaml network topology snitch for mixed ec2/other envs (CASSANDRA-5339)
 * Log when a node is down longer than the hint window (CASSANDRA-4554)
 * Optimize tombstone creation for ExpiringColumns (CASSANDRA-4917)
 * Improve LeveledScanner work estimation (CASSANDRA-5250, 5407)
 * Replace compaction lock with runWithCompactionsDisabled (CASSANDRA-3430)
 * Change Message IDs to ints (CASSANDRA-5307)
 * Move sstable level information into the Stats component, removing the
   need for a separate Manifest file (CASSANDRA-4872)
 * avoid serializing to byte[] on commitlog append (CASSANDRA-5199)
 * make index_interval configurable per columnfamily (CASSANDRA-3961, CASSANDRA-5650)
 * add default_time_to_live (CASSANDRA-3974)
 * add memtable_flush_period_in_ms (CASSANDRA-4237)
 * replace supercolumns internally by composites (CASSANDRA-3237, 5123)
 * upgrade thrift to 0.9.0 (CASSANDRA-3719)
 * drop unnecessary keyspace parameter from user-defined compaction API
   (CASSANDRA-5139)
 * more robust solution to incomplete compactions + counters (CASSANDRA-5151)
 * Change order of directory searching for c*.in.sh (CASSANDRA-3983)
 * Add tool to reset SSTable compaction level for LCS (CASSANDRA-5271)
 * Allow custom configuration loader (CASSANDRA-5045)
 * Remove memory emergency pressure valve logic (CASSANDRA-3534)
 * Reduce request latency with eager retry (CASSANDRA-4705)
 * cqlsh: Remove ASSUME command (CASSANDRA-5331)
 * Rebuild BF when loading sstables if bloom_filter_fp_chance
   has changed since compaction (CASSANDRA-5015)
 * remove row-level bloom filters (CASSANDRA-4885)
 * Change Kernel Page Cache skipping into row preheating (disabled by default)
   (CASSANDRA-4937)
 * Improve repair by deciding on a gcBefore before sending
   out TreeRequests (CASSANDRA-4932)
 * Add an official way to disable compactions (CASSANDRA-5074)
 * Reenable ALTER TABLE DROP with new semantics (CASSANDRA-3919)
 * Add binary protocol versioning (CASSANDRA-5436)
 * Swap THshaServer for TThreadedSelectorServer (CASSANDRA-5530)
 * Add alias support to SELECT statement (CASSANDRA-5075)
 * Don't create empty RowMutations in CommitLogReplayer (CASSANDRA-5541)
 * Use range tombstones when dropping cfs/columns from schema (CASSANDRA-5579)
 * cqlsh: drop CQL2/CQL3-beta support (CASSANDRA-5585)
 * Track max/min column names in sstables to be able to optimize slice
   queries (CASSANDRA-5514, CASSANDRA-5595, CASSANDRA-5600)
 * Binary protocol: allow batching already prepared statements (CASSANDRA-4693)
 * Allow preparing timestamp, ttl and limit in CQL3 queries (CASSANDRA-4450)
 * Support native link w/o JNA in Java7 (CASSANDRA-3734)
 * Use SASL authentication in binary protocol v2 (CASSANDRA-5545)
 * Replace Thrift HsHa with LMAX Disruptor based implementation (CASSANDRA-5582)
 * cqlsh: Add row count to SELECT output (CASSANDRA-5636)
 * Include a timestamp with all read commands to determine column expiration
   (CASSANDRA-5149)
 * Streaming 2.0 (CASSANDRA-5286, 5699)
 * Conditional create/drop ks/table/index statements in CQL3 (CASSANDRA-2737)
 * more pre-table creation property validation (CASSANDRA-5693)
 * Redesign repair messages (CASSANDRA-5426)
 * Fix ALTER RENAME post-5125 (CASSANDRA-5702)
 * Disallow renaming a 2ndary indexed column (CASSANDRA-5705)
 * Rename Table to Keyspace (CASSANDRA-5613)
 * Ensure changing column_index_size_in_kb on different nodes don't corrupt the
   sstable (CASSANDRA-5454)
 * Move resultset type information into prepare, not execute (CASSANDRA-5649)
 * Auto paging in binary protocol (CASSANDRA-4415, 5714)
 * Don't tie client side use of AbstractType to JDBC (CASSANDRA-4495)
 * Adds new TimestampType to replace DateType (CASSANDRA-5723, CASSANDRA-5729)
Merged from 1.2:
 * make starting native protocol server idempotent (CASSANDRA-5728)
 * Fix loading key cache when a saved entry is no longer valid (CASSANDRA-5706)
 * Fix serialization of the LEFT gossip value (CASSANDRA-5696)
 * cqlsh: Don't show 'null' in place of empty values (CASSANDRA-5675)
 * Race condition in detecting version on a mixed 1.1/1.2 cluster
   (CASSANDRA-5692)
 * Fix skipping range tombstones with reverse queries (CASSANDRA-5712)
 * Expire entries out of ThriftSessionManager (CASSANRDA-5719)
 * Don't keep ancestor information in memory (CASSANDRA-5342)
 * cqlsh: fix handling of semicolons inside BATCH queries (CASSANDRA-5697)


1.2.6
 * Fix tracing when operation completes before all responses arrive
   (CASSANDRA-5668)
 * Fix cross-DC mutation forwarding (CASSANDRA-5632)
 * Reduce SSTableLoader memory usage (CASSANDRA-5555)
 * Scale hinted_handoff_throttle_in_kb to cluster size (CASSANDRA-5272)
 * (Hadoop) Add CQL3 input/output formats (CASSANDRA-4421, 5622)
 * (Hadoop) Fix InputKeyRange in CFIF (CASSANDRA-5536)
 * Fix dealing with ridiculously large max sstable sizes in LCS (CASSANDRA-5589)
 * Ignore pre-truncate hints (CASSANDRA-4655)
 * Move System.exit on OOM into a separate thread (CASSANDRA-5273)
 * Write row markers when serializing schema (CASSANDRA-5572)
 * Check only SSTables for the requested range when streaming (CASSANDRA-5569)
 * Improve batchlog replay behavior and hint ttl handling (CASSANDRA-5314)
 * Exclude localTimestamp from validation for tombstones (CASSANDRA-5398)
 * cqlsh: add custom prompt support (CASSANDRA-5539)
 * Reuse prepared statements in hot auth queries (CASSANDRA-5594)
 * cqlsh: add vertical output option (see EXPAND) (CASSANDRA-5597)
 * Add a rate limit option to stress (CASSANDRA-5004)
 * have BulkLoader ignore snapshots directories (CASSANDRA-5587)
 * fix SnitchProperties logging context (CASSANDRA-5602)
 * Expose whether jna is enabled and memory is locked via JMX (CASSANDRA-5508)
 * cqlsh: fix COPY FROM with ReversedType (CASSANDRA-5610)
 * Allow creating CUSTOM indexes on collections (CASSANDRA-5615)
 * Evaluate now() function at execution time (CASSANDRA-5616)
 * Expose detailed read repair metrics (CASSANDRA-5618)
 * Correct blob literal + ReversedType parsing (CASSANDRA-5629)
 * Allow GPFS to prefer the internal IP like EC2MRS (CASSANDRA-5630)
 * fix help text for -tspw cassandra-cli (CASSANDRA-5643)
 * don't throw away initial causes exceptions for internode encryption issues
   (CASSANDRA-5644)
 * Fix message spelling errors for cql select statements (CASSANDRA-5647)
 * Suppress custom exceptions thru jmx (CASSANDRA-5652)
 * Update CREATE CUSTOM INDEX syntax (CASSANDRA-5639)
 * Fix PermissionDetails.equals() method (CASSANDRA-5655)
 * Never allow partition key ranges in CQL3 without token() (CASSANDRA-5666)
 * Gossiper incorrectly drops AppState for an upgrading node (CASSANDRA-5660)
 * Connection thrashing during multi-region ec2 during upgrade, due to
   messaging version (CASSANDRA-5669)
 * Avoid over reconnecting in EC2MRS (CASSANDRA-5678)
 * Fix ReadResponseSerializer.serializedSize() for digest reads (CASSANDRA-5476)
 * allow sstable2json on 2i CFs (CASSANDRA-5694)
Merged from 1.1:
 * Remove buggy thrift max message length option (CASSANDRA-5529)
 * Fix NPE in Pig's widerow mode (CASSANDRA-5488)
 * Add split size parameter to Pig and disable split combination (CASSANDRA-5544)


1.2.5
 * make BytesToken.toString only return hex bytes (CASSANDRA-5566)
 * Ensure that submitBackground enqueues at least one task (CASSANDRA-5554)
 * fix 2i updates with identical values and timestamps (CASSANDRA-5540)
 * fix compaction throttling bursty-ness (CASSANDRA-4316)
 * reduce memory consumption of IndexSummary (CASSANDRA-5506)
 * remove per-row column name bloom filters (CASSANDRA-5492)
 * Include fatal errors in trace events (CASSANDRA-5447)
 * Ensure that PerRowSecondaryIndex is notified of row-level deletes
   (CASSANDRA-5445)
 * Allow empty blob literals in CQL3 (CASSANDRA-5452)
 * Fix streaming RangeTombstones at column index boundary (CASSANDRA-5418)
 * Fix preparing statements when current keyspace is not set (CASSANDRA-5468)
 * Fix SemanticVersion.isSupportedBy minor/patch handling (CASSANDRA-5496)
 * Don't provide oldCfId for post-1.1 system cfs (CASSANDRA-5490)
 * Fix primary range ignores replication strategy (CASSANDRA-5424)
 * Fix shutdown of binary protocol server (CASSANDRA-5507)
 * Fix repair -snapshot not working (CASSANDRA-5512)
 * Set isRunning flag later in binary protocol server (CASSANDRA-5467)
 * Fix use of CQL3 functions with descending clustering order (CASSANDRA-5472)
 * Disallow renaming columns one at a time for thrift table in CQL3
   (CASSANDRA-5531)
 * cqlsh: add CLUSTERING ORDER BY support to DESCRIBE (CASSANDRA-5528)
 * Add custom secondary index support to CQL3 (CASSANDRA-5484)
 * Fix repair hanging silently on unexpected error (CASSANDRA-5229)
 * Fix Ec2Snitch regression introduced by CASSANDRA-5171 (CASSANDRA-5432)
 * Add nodetool enablebackup/disablebackup (CASSANDRA-5556)
 * cqlsh: fix DESCRIBE after case insensitive USE (CASSANDRA-5567)
Merged from 1.1
 * Add retry mechanism to OTC for non-droppable_verbs (CASSANDRA-5393)
 * Use allocator information to improve memtable memory usage estimate
   (CASSANDRA-5497)
 * Fix trying to load deleted row into row cache on startup (CASSANDRA-4463)
 * fsync leveled manifest to avoid corruption (CASSANDRA-5535)
 * Fix Bound intersection computation (CASSANDRA-5551)
 * sstablescrub now respects max memory size in cassandra.in.sh (CASSANDRA-5562)


1.2.4
 * Ensure that PerRowSecondaryIndex updates see the most recent values
   (CASSANDRA-5397)
 * avoid duplicate index entries ind PrecompactedRow and
   ParallelCompactionIterable (CASSANDRA-5395)
 * remove the index entry on oldColumn when new column is a tombstone
   (CASSANDRA-5395)
 * Change default stream throughput from 400 to 200 mbps (CASSANDRA-5036)
 * Gossiper logs DOWN for symmetry with UP (CASSANDRA-5187)
 * Fix mixing prepared statements between keyspaces (CASSANDRA-5352)
 * Fix consistency level during bootstrap - strike 3 (CASSANDRA-5354)
 * Fix transposed arguments in AlreadyExistsException (CASSANDRA-5362)
 * Improve asynchronous hint delivery (CASSANDRA-5179)
 * Fix Guava dependency version (12.0 -> 13.0.1) for Maven (CASSANDRA-5364)
 * Validate that provided CQL3 collection value are < 64K (CASSANDRA-5355)
 * Make upgradeSSTable skip current version sstables by default (CASSANDRA-5366)
 * Optimize min/max timestamp collection (CASSANDRA-5373)
 * Invalid streamId in cql binary protocol when using invalid CL
   (CASSANDRA-5164)
 * Fix validation for IN where clauses with collections (CASSANDRA-5376)
 * Copy resultSet on count query to avoid ConcurrentModificationException
   (CASSANDRA-5382)
 * Correctly typecheck in CQL3 even with ReversedType (CASSANDRA-5386)
 * Fix streaming compressed files when using encryption (CASSANDRA-5391)
 * cassandra-all 1.2.0 pom missing netty dependency (CASSANDRA-5392)
 * Fix writetime/ttl functions on null values (CASSANDRA-5341)
 * Fix NPE during cql3 select with token() (CASSANDRA-5404)
 * IndexHelper.skipBloomFilters won't skip non-SHA filters (CASSANDRA-5385)
 * cqlsh: Print maps ordered by key, sort sets (CASSANDRA-5413)
 * Add null syntax support in CQL3 for inserts (CASSANDRA-3783)
 * Allow unauthenticated set_keyspace() calls (CASSANDRA-5423)
 * Fix potential incremental backups race (CASSANDRA-5410)
 * Fix prepared BATCH statements with batch-level timestamps (CASSANDRA-5415)
 * Allow overriding superuser setup delay (CASSANDRA-5430)
 * cassandra-shuffle with JMX usernames and passwords (CASSANDRA-5431)
Merged from 1.1:
 * cli: Quote ks and cf names in schema output when needed (CASSANDRA-5052)
 * Fix bad default for min/max timestamp in SSTableMetadata (CASSANDRA-5372)
 * Fix cf name extraction from manifest in Directories.migrateFile()
   (CASSANDRA-5242)
 * Support pluggable internode authentication (CASSANDRA-5401)


1.2.3
 * add check for sstable overlap within a level on startup (CASSANDRA-5327)
 * replace ipv6 colons in jmx object names (CASSANDRA-5298, 5328)
 * Avoid allocating SSTableBoundedScanner during repair when the range does
   not intersect the sstable (CASSANDRA-5249)
 * Don't lowercase property map keys (this breaks NTS) (CASSANDRA-5292)
 * Fix composite comparator with super columns (CASSANDRA-5287)
 * Fix insufficient validation of UPDATE queries against counter cfs
   (CASSANDRA-5300)
 * Fix PropertyFileSnitch default DC/Rack behavior (CASSANDRA-5285)
 * Handle null values when executing prepared statement (CASSANDRA-5081)
 * Add netty to pom dependencies (CASSANDRA-5181)
 * Include type arguments in Thrift CQLPreparedResult (CASSANDRA-5311)
 * Fix compaction not removing columns when bf_fp_ratio is 1 (CASSANDRA-5182)
 * cli: Warn about missing CQL3 tables in schema descriptions (CASSANDRA-5309)
 * Re-enable unknown option in replication/compaction strategies option for
   backward compatibility (CASSANDRA-4795)
 * Add binary protocol support to stress (CASSANDRA-4993)
 * cqlsh: Fix COPY FROM value quoting and null handling (CASSANDRA-5305)
 * Fix repair -pr for vnodes (CASSANDRA-5329)
 * Relax CL for auth queries for non-default users (CASSANDRA-5310)
 * Fix AssertionError during repair (CASSANDRA-5245)
 * Don't announce migrations to pre-1.2 nodes (CASSANDRA-5334)
Merged from 1.1:
 * Update offline scrub for 1.0 -> 1.1 directory structure (CASSANDRA-5195)
 * add tmp flag to Descriptor hashcode (CASSANDRA-4021)
 * fix logging of "Found table data in data directories" when only system tables
   are present (CASSANDRA-5289)
 * cli: Add JMX authentication support (CASSANDRA-5080)
 * nodetool: ability to repair specific range (CASSANDRA-5280)
 * Fix possible assertion triggered in SliceFromReadCommand (CASSANDRA-5284)
 * cqlsh: Add inet type support on Windows (ipv4-only) (CASSANDRA-4801)
 * Fix race when initializing ColumnFamilyStore (CASSANDRA-5350)
 * Add UseTLAB JVM flag (CASSANDRA-5361)


1.2.2
 * fix potential for multiple concurrent compactions of the same sstables
   (CASSANDRA-5256)
 * avoid no-op caching of byte[] on commitlog append (CASSANDRA-5199)
 * fix symlinks under data dir not working (CASSANDRA-5185)
 * fix bug in compact storage metadata handling (CASSANDRA-5189)
 * Validate login for USE queries (CASSANDRA-5207)
 * cli: remove default username and password (CASSANDRA-5208)
 * configure populate_io_cache_on_flush per-CF (CASSANDRA-4694)
 * allow configuration of internode socket buffer (CASSANDRA-3378)
 * Make sstable directory picking blacklist-aware again (CASSANDRA-5193)
 * Correctly expire gossip states for edge cases (CASSANDRA-5216)
 * Improve handling of directory creation failures (CASSANDRA-5196)
 * Expose secondary indicies to the rest of nodetool (CASSANDRA-4464)
 * Binary protocol: avoid sending notification for 0.0.0.0 (CASSANDRA-5227)
 * add UseCondCardMark XX jvm settings on jdk 1.7 (CASSANDRA-4366)
 * CQL3 refactor to allow conversion function (CASSANDRA-5226)
 * Fix drop of sstables in some circumstance (CASSANDRA-5232)
 * Implement caching of authorization results (CASSANDRA-4295)
 * Add support for LZ4 compression (CASSANDRA-5038)
 * Fix missing columns in wide rows queries (CASSANDRA-5225)
 * Simplify auth setup and make system_auth ks alterable (CASSANDRA-5112)
 * Stop compactions from hanging during bootstrap (CASSANDRA-5244)
 * fix compressed streaming sending extra chunk (CASSANDRA-5105)
 * Add CQL3-based implementations of IAuthenticator and IAuthorizer
   (CASSANDRA-4898)
 * Fix timestamp-based tomstone removal logic (CASSANDRA-5248)
 * cli: Add JMX authentication support (CASSANDRA-5080)
 * Fix forceFlush behavior (CASSANDRA-5241)
 * cqlsh: Add username autocompletion (CASSANDRA-5231)
 * Fix CQL3 composite partition key error (CASSANDRA-5240)
 * Allow IN clause on last clustering key (CASSANDRA-5230)
Merged from 1.1:
 * fix start key/end token validation for wide row iteration (CASSANDRA-5168)
 * add ConfigHelper support for Thrift frame and max message sizes (CASSANDRA-5188)
 * fix nodetool repair not fail on node down (CASSANDRA-5203)
 * always collect tombstone hints (CASSANDRA-5068)
 * Fix error when sourcing file in cqlsh (CASSANDRA-5235)


1.2.1
 * stream undelivered hints on decommission (CASSANDRA-5128)
 * GossipingPropertyFileSnitch loads saved dc/rack info if needed (CASSANDRA-5133)
 * drain should flush system CFs too (CASSANDRA-4446)
 * add inter_dc_tcp_nodelay setting (CASSANDRA-5148)
 * re-allow wrapping ranges for start_token/end_token range pairitspwng (CASSANDRA-5106)
 * fix validation compaction of empty rows (CASSANDRA-5136)
 * nodetool methods to enable/disable hint storage/delivery (CASSANDRA-4750)
 * disallow bloom filter false positive chance of 0 (CASSANDRA-5013)
 * add threadpool size adjustment methods to JMXEnabledThreadPoolExecutor and
   CompactionManagerMBean (CASSANDRA-5044)
 * fix hinting for dropped local writes (CASSANDRA-4753)
 * off-heap cache doesn't need mutable column container (CASSANDRA-5057)
 * apply disk_failure_policy to bad disks on initial directory creation
   (CASSANDRA-4847)
 * Optimize name-based queries to use ArrayBackedSortedColumns (CASSANDRA-5043)
 * Fall back to old manifest if most recent is unparseable (CASSANDRA-5041)
 * pool [Compressed]RandomAccessReader objects on the partitioned read path
   (CASSANDRA-4942)
 * Add debug logging to list filenames processed by Directories.migrateFile
   method (CASSANDRA-4939)
 * Expose black-listed directories via JMX (CASSANDRA-4848)
 * Log compaction merge counts (CASSANDRA-4894)
 * Minimize byte array allocation by AbstractData{Input,Output} (CASSANDRA-5090)
 * Add SSL support for the binary protocol (CASSANDRA-5031)
 * Allow non-schema system ks modification for shuffle to work (CASSANDRA-5097)
 * cqlsh: Add default limit to SELECT statements (CASSANDRA-4972)
 * cqlsh: fix DESCRIBE for 1.1 cfs in CQL3 (CASSANDRA-5101)
 * Correctly gossip with nodes >= 1.1.7 (CASSANDRA-5102)
 * Ensure CL guarantees on digest mismatch (CASSANDRA-5113)
 * Validate correctly selects on composite partition key (CASSANDRA-5122)
 * Fix exception when adding collection (CASSANDRA-5117)
 * Handle states for non-vnode clusters correctly (CASSANDRA-5127)
 * Refuse unrecognized replication and compaction strategy options (CASSANDRA-4795)
 * Pick the correct value validator in sstable2json for cql3 tables (CASSANDRA-5134)
 * Validate login for describe_keyspace, describe_keyspaces and set_keyspace
   (CASSANDRA-5144)
 * Fix inserting empty maps (CASSANDRA-5141)
 * Don't remove tokens from System table for node we know (CASSANDRA-5121)
 * fix streaming progress report for compresed files (CASSANDRA-5130)
 * Coverage analysis for low-CL queries (CASSANDRA-4858)
 * Stop interpreting dates as valid timeUUID value (CASSANDRA-4936)
 * Adds E notation for floating point numbers (CASSANDRA-4927)
 * Detect (and warn) unintentional use of the cql2 thrift methods when cql3 was
   intended (CASSANDRA-5172)
 * cli: Quote ks and cf names in schema output when needed (CASSANDRA-5052)
 * Fix cf name extraction from manifest in Directories.migrateFile() (CASSANDRA-5242)
 * Replace mistaken usage of commons-logging with slf4j (CASSANDRA-5464)
 * Ensure Jackson dependency matches lib (CASSANDRA-5126)
 * Expose droppable tombstone ratio stats over JMX (CASSANDRA-5159)
Merged from 1.1:
 * Simplify CompressedRandomAccessReader to work around JDK FD bug (CASSANDRA-5088)
 * Improve handling a changing target throttle rate mid-compaction (CASSANDRA-5087)
 * Pig: correctly decode row keys in widerow mode (CASSANDRA-5098)
 * nodetool repair command now prints progress (CASSANDRA-4767)
 * fix user defined compaction to run against 1.1 data directory (CASSANDRA-5118)
 * Fix CQL3 BATCH authorization caching (CASSANDRA-5145)
 * fix get_count returns incorrect value with TTL (CASSANDRA-5099)
 * better handling for mid-compaction failure (CASSANDRA-5137)
 * convert default marshallers list to map for better readability (CASSANDRA-5109)
 * fix ConcurrentModificationException in getBootstrapSource (CASSANDRA-5170)
 * fix sstable maxtimestamp for row deletes and pre-1.1.1 sstables (CASSANDRA-5153)
 * Fix thread growth on node removal (CASSANDRA-5175)
 * Make Ec2Region's datacenter name configurable (CASSANDRA-5155)


1.2.0
 * Disallow counters in collections (CASSANDRA-5082)
 * cqlsh: add unit tests (CASSANDRA-3920)
 * fix default bloom_filter_fp_chance for LeveledCompactionStrategy (CASSANDRA-5093)
Merged from 1.1:
 * add validation for get_range_slices with start_key and end_token (CASSANDRA-5089)


1.2.0-rc2
 * fix nodetool ownership display with vnodes (CASSANDRA-5065)
 * cqlsh: add DESCRIBE KEYSPACES command (CASSANDRA-5060)
 * Fix potential infinite loop when reloading CFS (CASSANDRA-5064)
 * Fix SimpleAuthorizer example (CASSANDRA-5072)
 * cqlsh: force CL.ONE for tracing and system.schema* queries (CASSANDRA-5070)
 * Includes cassandra-shuffle in the debian package (CASSANDRA-5058)
Merged from 1.1:
 * fix multithreaded compaction deadlock (CASSANDRA-4492)
 * fix temporarily missing schema after upgrade from pre-1.1.5 (CASSANDRA-5061)
 * Fix ALTER TABLE overriding compression options with defaults
   (CASSANDRA-4996, 5066)
 * fix specifying and altering crc_check_chance (CASSANDRA-5053)
 * fix Murmur3Partitioner ownership% calculation (CASSANDRA-5076)
 * Don't expire columns sooner than they should in 2ndary indexes (CASSANDRA-5079)


1.2-rc1
 * rename rpc_timeout settings to request_timeout (CASSANDRA-5027)
 * add BF with 0.1 FP to LCS by default (CASSANDRA-5029)
 * Fix preparing insert queries (CASSANDRA-5016)
 * Fix preparing queries with counter increment (CASSANDRA-5022)
 * Fix preparing updates with collections (CASSANDRA-5017)
 * Don't generate UUID based on other node address (CASSANDRA-5002)
 * Fix message when trying to alter a clustering key type (CASSANDRA-5012)
 * Update IAuthenticator to match the new IAuthorizer (CASSANDRA-5003)
 * Fix inserting only a key in CQL3 (CASSANDRA-5040)
 * Fix CQL3 token() function when used with strings (CASSANDRA-5050)
Merged from 1.1:
 * reduce log spam from invalid counter shards (CASSANDRA-5026)
 * Improve schema propagation performance (CASSANDRA-5025)
 * Fix for IndexHelper.IndexFor throws OOB Exception (CASSANDRA-5030)
 * cqlsh: make it possible to describe thrift CFs (CASSANDRA-4827)
 * cqlsh: fix timestamp formatting on some platforms (CASSANDRA-5046)


1.2-beta3
 * make consistency level configurable in cqlsh (CASSANDRA-4829)
 * fix cqlsh rendering of blob fields (CASSANDRA-4970)
 * fix cqlsh DESCRIBE command (CASSANDRA-4913)
 * save truncation position in system table (CASSANDRA-4906)
 * Move CompressionMetadata off-heap (CASSANDRA-4937)
 * allow CLI to GET cql3 columnfamily data (CASSANDRA-4924)
 * Fix rare race condition in getExpireTimeForEndpoint (CASSANDRA-4402)
 * acquire references to overlapping sstables during compaction so bloom filter
   doesn't get free'd prematurely (CASSANDRA-4934)
 * Don't share slice query filter in CQL3 SelectStatement (CASSANDRA-4928)
 * Separate tracing from Log4J (CASSANDRA-4861)
 * Exclude gcable tombstones from merkle-tree computation (CASSANDRA-4905)
 * Better printing of AbstractBounds for tracing (CASSANDRA-4931)
 * Optimize mostRecentTombstone check in CC.collectAllData (CASSANDRA-4883)
 * Change stream session ID to UUID to avoid collision from same node (CASSANDRA-4813)
 * Use Stats.db when bulk loading if present (CASSANDRA-4957)
 * Skip repair on system_trace and keyspaces with RF=1 (CASSANDRA-4956)
 * (cql3) Remove arbitrary SELECT limit (CASSANDRA-4918)
 * Correctly handle prepared operation on collections (CASSANDRA-4945)
 * Fix CQL3 LIMIT (CASSANDRA-4877)
 * Fix Stress for CQL3 (CASSANDRA-4979)
 * Remove cassandra specific exceptions from JMX interface (CASSANDRA-4893)
 * (CQL3) Force using ALLOW FILTERING on potentially inefficient queries (CASSANDRA-4915)
 * (cql3) Fix adding column when the table has collections (CASSANDRA-4982)
 * (cql3) Fix allowing collections with compact storage (CASSANDRA-4990)
 * (cql3) Refuse ttl/writetime function on collections (CASSANDRA-4992)
 * Replace IAuthority with new IAuthorizer (CASSANDRA-4874)
 * clqsh: fix KEY pseudocolumn escaping when describing Thrift tables
   in CQL3 mode (CASSANDRA-4955)
 * add basic authentication support for Pig CassandraStorage (CASSANDRA-3042)
 * fix CQL2 ALTER TABLE compaction_strategy_class altering (CASSANDRA-4965)
Merged from 1.1:
 * Fall back to old describe_splits if d_s_ex is not available (CASSANDRA-4803)
 * Improve error reporting when streaming ranges fail (CASSANDRA-5009)
 * Fix cqlsh timestamp formatting of timezone info (CASSANDRA-4746)
 * Fix assertion failure with leveled compaction (CASSANDRA-4799)
 * Check for null end_token in get_range_slice (CASSANDRA-4804)
 * Remove all remnants of removed nodes (CASSANDRA-4840)
 * Add aut-reloading of the log4j file in debian package (CASSANDRA-4855)
 * Fix estimated row cache entry size (CASSANDRA-4860)
 * reset getRangeSlice filter after finishing a row for get_paged_slice
   (CASSANDRA-4919)
 * expunge row cache post-truncate (CASSANDRA-4940)
 * Allow static CF definition with compact storage (CASSANDRA-4910)
 * Fix endless loop/compaction of schema_* CFs due to broken timestamps (CASSANDRA-4880)
 * Fix 'wrong class type' assertion in CounterColumn (CASSANDRA-4976)


1.2-beta2
 * fp rate of 1.0 disables BF entirely; LCS defaults to 1.0 (CASSANDRA-4876)
 * off-heap bloom filters for row keys (CASSANDRA_4865)
 * add extension point for sstable components (CASSANDRA-4049)
 * improve tracing output (CASSANDRA-4852, 4862)
 * make TRACE verb droppable (CASSANDRA-4672)
 * fix BulkLoader recognition of CQL3 columnfamilies (CASSANDRA-4755)
 * Sort commitlog segments for replay by id instead of mtime (CASSANDRA-4793)
 * Make hint delivery asynchronous (CASSANDRA-4761)
 * Pluggable Thrift transport factories for CLI and cqlsh (CASSANDRA-4609, 4610)
 * cassandra-cli: allow Double value type to be inserted to a column (CASSANDRA-4661)
 * Add ability to use custom TServerFactory implementations (CASSANDRA-4608)
 * optimize batchlog flushing to skip successful batches (CASSANDRA-4667)
 * include metadata for system keyspace itself in schema tables (CASSANDRA-4416)
 * add check to PropertyFileSnitch to verify presence of location for
   local node (CASSANDRA-4728)
 * add PBSPredictor consistency modeler (CASSANDRA-4261)
 * remove vestiges of Thrift unframed mode (CASSANDRA-4729)
 * optimize single-row PK lookups (CASSANDRA-4710)
 * adjust blockFor calculation to account for pending ranges due to node
   movement (CASSANDRA-833)
 * Change CQL version to 3.0.0 and stop accepting 3.0.0-beta1 (CASSANDRA-4649)
 * (CQL3) Make prepared statement global instead of per connection
   (CASSANDRA-4449)
 * Fix scrubbing of CQL3 created tables (CASSANDRA-4685)
 * (CQL3) Fix validation when using counter and regular columns in the same
   table (CASSANDRA-4706)
 * Fix bug starting Cassandra with simple authentication (CASSANDRA-4648)
 * Add support for batchlog in CQL3 (CASSANDRA-4545, 4738)
 * Add support for multiple column family outputs in CFOF (CASSANDRA-4208)
 * Support repairing only the local DC nodes (CASSANDRA-4747)
 * Use rpc_address for binary protocol and change default port (CASSANDRA-4751)
 * Fix use of collections in prepared statements (CASSANDRA-4739)
 * Store more information into peers table (CASSANDRA-4351, 4814)
 * Configurable bucket size for size tiered compaction (CASSANDRA-4704)
 * Run leveled compaction in parallel (CASSANDRA-4310)
 * Fix potential NPE during CFS reload (CASSANDRA-4786)
 * Composite indexes may miss results (CASSANDRA-4796)
 * Move consistency level to the protocol level (CASSANDRA-4734, 4824)
 * Fix Subcolumn slice ends not respected (CASSANDRA-4826)
 * Fix Assertion error in cql3 select (CASSANDRA-4783)
 * Fix list prepend logic (CQL3) (CASSANDRA-4835)
 * Add booleans as literals in CQL3 (CASSANDRA-4776)
 * Allow renaming PK columns in CQL3 (CASSANDRA-4822)
 * Fix binary protocol NEW_NODE event (CASSANDRA-4679)
 * Fix potential infinite loop in tombstone compaction (CASSANDRA-4781)
 * Remove system tables accounting from schema (CASSANDRA-4850)
 * (cql3) Force provided columns in clustering key order in
   'CLUSTERING ORDER BY' (CASSANDRA-4881)
 * Fix composite index bug (CASSANDRA-4884)
 * Fix short read protection for CQL3 (CASSANDRA-4882)
 * Add tracing support to the binary protocol (CASSANDRA-4699)
 * (cql3) Don't allow prepared marker inside collections (CASSANDRA-4890)
 * Re-allow order by on non-selected columns (CASSANDRA-4645)
 * Bug when composite index is created in a table having collections (CASSANDRA-4909)
 * log index scan subject in CompositesSearcher (CASSANDRA-4904)
Merged from 1.1:
 * add get[Row|Key]CacheEntries to CacheServiceMBean (CASSANDRA-4859)
 * fix get_paged_slice to wrap to next row correctly (CASSANDRA-4816)
 * fix indexing empty column values (CASSANDRA-4832)
 * allow JdbcDate to compose null Date objects (CASSANDRA-4830)
 * fix possible stackoverflow when compacting 1000s of sstables
   (CASSANDRA-4765)
 * fix wrong leveled compaction progress calculation (CASSANDRA-4807)
 * add a close() method to CRAR to prevent leaking file descriptors (CASSANDRA-4820)
 * fix potential infinite loop in get_count (CASSANDRA-4833)
 * fix compositeType.{get/from}String methods (CASSANDRA-4842)
 * (CQL) fix CREATE COLUMNFAMILY permissions check (CASSANDRA-4864)
 * Fix DynamicCompositeType same type comparison (CASSANDRA-4711)
 * Fix duplicate SSTable reference when stream session failed (CASSANDRA-3306)
 * Allow static CF definition with compact storage (CASSANDRA-4910)
 * Fix endless loop/compaction of schema_* CFs due to broken timestamps (CASSANDRA-4880)
 * Fix 'wrong class type' assertion in CounterColumn (CASSANDRA-4976)


1.2-beta1
 * add atomic_batch_mutate (CASSANDRA-4542, -4635)
 * increase default max_hint_window_in_ms to 3h (CASSANDRA-4632)
 * include message initiation time to replicas so they can more
   accurately drop timed-out requests (CASSANDRA-2858)
 * fix clientutil.jar dependencies (CASSANDRA-4566)
 * optimize WriteResponse (CASSANDRA-4548)
 * new metrics (CASSANDRA-4009)
 * redesign KEYS indexes to avoid read-before-write (CASSANDRA-2897)
 * debug tracing (CASSANDRA-1123)
 * parallelize row cache loading (CASSANDRA-4282)
 * Make compaction, flush JBOD-aware (CASSANDRA-4292)
 * run local range scans on the read stage (CASSANDRA-3687)
 * clean up ioexceptions (CASSANDRA-2116)
 * add disk_failure_policy (CASSANDRA-2118)
 * Introduce new json format with row level deletion (CASSANDRA-4054)
 * remove redundant "name" column from schema_keyspaces (CASSANDRA-4433)
 * improve "nodetool ring" handling of multi-dc clusters (CASSANDRA-3047)
 * update NTS calculateNaturalEndpoints to be O(N log N) (CASSANDRA-3881)
 * split up rpc timeout by operation type (CASSANDRA-2819)
 * rewrite key cache save/load to use only sequential i/o (CASSANDRA-3762)
 * update MS protocol with a version handshake + broadcast address id
   (CASSANDRA-4311)
 * multithreaded hint replay (CASSANDRA-4189)
 * add inter-node message compression (CASSANDRA-3127)
 * remove COPP (CASSANDRA-2479)
 * Track tombstone expiration and compact when tombstone content is
   higher than a configurable threshold, default 20% (CASSANDRA-3442, 4234)
 * update MurmurHash to version 3 (CASSANDRA-2975)
 * (CLI) track elapsed time for `delete' operation (CASSANDRA-4060)
 * (CLI) jline version is bumped to 1.0 to properly  support
   'delete' key function (CASSANDRA-4132)
 * Save IndexSummary into new SSTable 'Summary' component (CASSANDRA-2392, 4289)
 * Add support for range tombstones (CASSANDRA-3708)
 * Improve MessagingService efficiency (CASSANDRA-3617)
 * Avoid ID conflicts from concurrent schema changes (CASSANDRA-3794)
 * Set thrift HSHA server thread limit to unlimited by default (CASSANDRA-4277)
 * Avoids double serialization of CF id in RowMutation messages
   (CASSANDRA-4293)
 * stream compressed sstables directly with java nio (CASSANDRA-4297)
 * Support multiple ranges in SliceQueryFilter (CASSANDRA-3885)
 * Add column metadata to system column families (CASSANDRA-4018)
 * (cql3) Always use composite types by default (CASSANDRA-4329)
 * (cql3) Add support for set, map and list (CASSANDRA-3647)
 * Validate date type correctly (CASSANDRA-4441)
 * (cql3) Allow definitions with only a PK (CASSANDRA-4361)
 * (cql3) Add support for row key composites (CASSANDRA-4179)
 * improve DynamicEndpointSnitch by using reservoir sampling (CASSANDRA-4038)
 * (cql3) Add support for 2ndary indexes (CASSANDRA-3680)
 * (cql3) fix defining more than one PK to be invalid (CASSANDRA-4477)
 * remove schema agreement checking from all external APIs (Thrift, CQL and CQL3) (CASSANDRA-4487)
 * add Murmur3Partitioner and make it default for new installations (CASSANDRA-3772, 4621)
 * (cql3) update pseudo-map syntax to use map syntax (CASSANDRA-4497)
 * Finer grained exceptions hierarchy and provides error code with exceptions (CASSANDRA-3979)
 * Adds events push to binary protocol (CASSANDRA-4480)
 * Rewrite nodetool help (CASSANDRA-2293)
 * Make CQL3 the default for CQL (CASSANDRA-4640)
 * update stress tool to be able to use CQL3 (CASSANDRA-4406)
 * Accept all thrift update on CQL3 cf but don't expose their metadata (CASSANDRA-4377)
 * Replace Throttle with Guava's RateLimiter for HintedHandOff (CASSANDRA-4541)
 * fix counter add/get using CQL2 and CQL3 in stress tool (CASSANDRA-4633)
 * Add sstable count per level to cfstats (CASSANDRA-4537)
 * (cql3) Add ALTER KEYSPACE statement (CASSANDRA-4611)
 * (cql3) Allow defining default consistency levels (CASSANDRA-4448)
 * (cql3) Fix queries using LIMIT missing results (CASSANDRA-4579)
 * fix cross-version gossip messaging (CASSANDRA-4576)
 * added inet data type (CASSANDRA-4627)


1.1.6
 * Wait for writes on synchronous read digest mismatch (CASSANDRA-4792)
 * fix commitlog replay for nanotime-infected sstables (CASSANDRA-4782)
 * preflight check ttl for maximum of 20 years (CASSANDRA-4771)
 * (Pig) fix widerow input with single column rows (CASSANDRA-4789)
 * Fix HH to compact with correct gcBefore, which avoids wiping out
   undelivered hints (CASSANDRA-4772)
 * LCS will merge up to 32 L0 sstables as intended (CASSANDRA-4778)
 * NTS will default unconfigured DC replicas to zero (CASSANDRA-4675)
 * use default consistency level in counter validation if none is
   explicitly provide (CASSANDRA-4700)
 * Improve IAuthority interface by introducing fine-grained
   access permissions and grant/revoke commands (CASSANDRA-4490, 4644)
 * fix assumption error in CLI when updating/describing keyspace
   (CASSANDRA-4322)
 * Adds offline sstablescrub to debian packaging (CASSANDRA-4642)
 * Automatic fixing of overlapping leveled sstables (CASSANDRA-4644)
 * fix error when using ORDER BY with extended selections (CASSANDRA-4689)
 * (CQL3) Fix validation for IN queries for non-PK cols (CASSANDRA-4709)
 * fix re-created keyspace disappering after 1.1.5 upgrade
   (CASSANDRA-4698, 4752)
 * (CLI) display elapsed time in 2 fraction digits (CASSANDRA-3460)
 * add authentication support to sstableloader (CASSANDRA-4712)
 * Fix CQL3 'is reversed' logic (CASSANDRA-4716, 4759)
 * (CQL3) Don't return ReversedType in result set metadata (CASSANDRA-4717)
 * Backport adding AlterKeyspace statement (CASSANDRA-4611)
 * (CQL3) Correcty accept upper-case data types (CASSANDRA-4770)
 * Add binary protocol events for schema changes (CASSANDRA-4684)
Merged from 1.0:
 * Switch from NBHM to CHM in MessagingService's callback map, which
   prevents OOM in long-running instances (CASSANDRA-4708)


1.1.5
 * add SecondaryIndex.reload API (CASSANDRA-4581)
 * use millis + atomicint for commitlog segment creation instead of
   nanotime, which has issues under some hypervisors (CASSANDRA-4601)
 * fix FD leak in slice queries (CASSANDRA-4571)
 * avoid recursion in leveled compaction (CASSANDRA-4587)
 * increase stack size under Java7 to 180K
 * Log(info) schema changes (CASSANDRA-4547)
 * Change nodetool setcachecapcity to manipulate global caches (CASSANDRA-4563)
 * (cql3) fix setting compaction strategy (CASSANDRA-4597)
 * fix broken system.schema_* timestamps on system startup (CASSANDRA-4561)
 * fix wrong skip of cache saving (CASSANDRA-4533)
 * Avoid NPE when lost+found is in data dir (CASSANDRA-4572)
 * Respect five-minute flush moratorium after initial CL replay (CASSANDRA-4474)
 * Adds ntp as recommended in debian packaging (CASSANDRA-4606)
 * Configurable transport in CF Record{Reader|Writer} (CASSANDRA-4558)
 * (cql3) fix potential NPE with both equal and unequal restriction (CASSANDRA-4532)
 * (cql3) improves ORDER BY validation (CASSANDRA-4624)
 * Fix potential deadlock during counter writes (CASSANDRA-4578)
 * Fix cql error with ORDER BY when using IN (CASSANDRA-4612)
Merged from 1.0:
 * increase Xss to 160k to accomodate latest 1.6 JVMs (CASSANDRA-4602)
 * fix toString of hint destination tokens (CASSANDRA-4568)
 * Fix multiple values for CurrentLocal NodeID (CASSANDRA-4626)


1.1.4
 * fix offline scrub to catch >= out of order rows (CASSANDRA-4411)
 * fix cassandra-env.sh on RHEL and other non-dash-based systems
   (CASSANDRA-4494)
Merged from 1.0:
 * (Hadoop) fix setting key length for old-style mapred api (CASSANDRA-4534)
 * (Hadoop) fix iterating through a resultset consisting entirely
   of tombstoned rows (CASSANDRA-4466)


1.1.3
 * (cqlsh) add COPY TO (CASSANDRA-4434)
 * munmap commitlog segments before rename (CASSANDRA-4337)
 * (JMX) rename getRangeKeySample to sampleKeyRange to avoid returning
   multi-MB results as an attribute (CASSANDRA-4452)
 * flush based on data size, not throughput; overwritten columns no
   longer artificially inflate liveRatio (CASSANDRA-4399)
 * update default commitlog segment size to 32MB and total commitlog
   size to 32/1024 MB for 32/64 bit JVMs, respectively (CASSANDRA-4422)
 * avoid using global partitioner to estimate ranges in index sstables
   (CASSANDRA-4403)
 * restore pre-CASSANDRA-3862 approach to removing expired tombstones
   from row cache during compaction (CASSANDRA-4364)
 * (stress) support for CQL prepared statements (CASSANDRA-3633)
 * Correctly catch exception when Snappy cannot be loaded (CASSANDRA-4400)
 * (cql3) Support ORDER BY when IN condition is given in WHERE clause (CASSANDRA-4327)
 * (cql3) delete "component_index" column on DROP TABLE call (CASSANDRA-4420)
 * change nanoTime() to currentTimeInMillis() in schema related code (CASSANDRA-4432)
 * add a token generation tool (CASSANDRA-3709)
 * Fix LCS bug with sstable containing only 1 row (CASSANDRA-4411)
 * fix "Can't Modify Index Name" problem on CF update (CASSANDRA-4439)
 * Fix assertion error in getOverlappingSSTables during repair (CASSANDRA-4456)
 * fix nodetool's setcompactionthreshold command (CASSANDRA-4455)
 * Ensure compacted files are never used, to avoid counter overcount (CASSANDRA-4436)
Merged from 1.0:
 * Push the validation of secondary index values to the SecondaryIndexManager (CASSANDRA-4240)
 * allow dropping columns shadowed by not-yet-expired supercolumn or row
   tombstones in PrecompactedRow (CASSANDRA-4396)


1.1.2
 * Fix cleanup not deleting index entries (CASSANDRA-4379)
 * Use correct partitioner when saving + loading caches (CASSANDRA-4331)
 * Check schema before trying to export sstable (CASSANDRA-2760)
 * Raise a meaningful exception instead of NPE when PFS encounters
   an unconfigured node + no default (CASSANDRA-4349)
 * fix bug in sstable blacklisting with LCS (CASSANDRA-4343)
 * LCS no longer promotes tiny sstables out of L0 (CASSANDRA-4341)
 * skip tombstones during hint replay (CASSANDRA-4320)
 * fix NPE in compactionstats (CASSANDRA-4318)
 * enforce 1m min keycache for auto (CASSANDRA-4306)
 * Have DeletedColumn.isMFD always return true (CASSANDRA-4307)
 * (cql3) exeption message for ORDER BY constraints said primary filter can be
    an IN clause, which is misleading (CASSANDRA-4319)
 * (cql3) Reject (not yet supported) creation of 2ndardy indexes on tables with
   composite primary keys (CASSANDRA-4328)
 * Set JVM stack size to 160k for java 7 (CASSANDRA-4275)
 * cqlsh: add COPY command to load data from CSV flat files (CASSANDRA-4012)
 * CFMetaData.fromThrift to throw ConfigurationException upon error (CASSANDRA-4353)
 * Use CF comparator to sort indexed columns in SecondaryIndexManager
   (CASSANDRA-4365)
 * add strategy_options to the KSMetaData.toString() output (CASSANDRA-4248)
 * (cql3) fix range queries containing unqueried results (CASSANDRA-4372)
 * (cql3) allow updating column_alias types (CASSANDRA-4041)
 * (cql3) Fix deletion bug (CASSANDRA-4193)
 * Fix computation of overlapping sstable for leveled compaction (CASSANDRA-4321)
 * Improve scrub and allow to run it offline (CASSANDRA-4321)
 * Fix assertionError in StorageService.bulkLoad (CASSANDRA-4368)
 * (cqlsh) add option to authenticate to a keyspace at startup (CASSANDRA-4108)
 * (cqlsh) fix ASSUME functionality (CASSANDRA-4352)
 * Fix ColumnFamilyRecordReader to not return progress > 100% (CASSANDRA-3942)
Merged from 1.0:
 * Set gc_grace on index CF to 0 (CASSANDRA-4314)


1.1.1
 * add populate_io_cache_on_flush option (CASSANDRA-2635)
 * allow larger cache capacities than 2GB (CASSANDRA-4150)
 * add getsstables command to nodetool (CASSANDRA-4199)
 * apply parent CF compaction settings to secondary index CFs (CASSANDRA-4280)
 * preserve commitlog size cap when recycling segments at startup
   (CASSANDRA-4201)
 * (Hadoop) fix split generation regression (CASSANDRA-4259)
 * ignore min/max compactions settings in LCS, while preserving
   behavior that min=max=0 disables autocompaction (CASSANDRA-4233)
 * log number of rows read from saved cache (CASSANDRA-4249)
 * calculate exact size required for cleanup operations (CASSANDRA-1404)
 * avoid blocking additional writes during flush when the commitlog
   gets behind temporarily (CASSANDRA-1991)
 * enable caching on index CFs based on data CF cache setting (CASSANDRA-4197)
 * warn on invalid replication strategy creation options (CASSANDRA-4046)
 * remove [Freeable]Memory finalizers (CASSANDRA-4222)
 * include tombstone size in ColumnFamily.size, which can prevent OOM
   during sudden mass delete operations by yielding a nonzero liveRatio
   (CASSANDRA-3741)
 * Open 1 sstableScanner per level for leveled compaction (CASSANDRA-4142)
 * Optimize reads when row deletion timestamps allow us to restrict
   the set of sstables we check (CASSANDRA-4116)
 * add support for commitlog archiving and point-in-time recovery
   (CASSANDRA-3690)
 * avoid generating redundant compaction tasks during streaming
   (CASSANDRA-4174)
 * add -cf option to nodetool snapshot, and takeColumnFamilySnapshot to
   StorageService mbean (CASSANDRA-556)
 * optimize cleanup to drop entire sstables where possible (CASSANDRA-4079)
 * optimize truncate when autosnapshot is disabled (CASSANDRA-4153)
 * update caches to use byte[] keys to reduce memory overhead (CASSANDRA-3966)
 * add column limit to cli (CASSANDRA-3012, 4098)
 * clean up and optimize DataOutputBuffer, used by CQL compression and
   CompositeType (CASSANDRA-4072)
 * optimize commitlog checksumming (CASSANDRA-3610)
 * identify and blacklist corrupted SSTables from future compactions
   (CASSANDRA-2261)
 * Move CfDef and KsDef validation out of thrift (CASSANDRA-4037)
 * Expose API to repair a user provided range (CASSANDRA-3912)
 * Add way to force the cassandra-cli to refresh its schema (CASSANDRA-4052)
 * Avoid having replicate on write tasks stacking up at CL.ONE (CASSANDRA-2889)
 * (cql3) Backwards compatibility for composite comparators in non-cql3-aware
   clients (CASSANDRA-4093)
 * (cql3) Fix order by for reversed queries (CASSANDRA-4160)
 * (cql3) Add ReversedType support (CASSANDRA-4004)
 * (cql3) Add timeuuid type (CASSANDRA-4194)
 * (cql3) Minor fixes (CASSANDRA-4185)
 * (cql3) Fix prepared statement in BATCH (CASSANDRA-4202)
 * (cql3) Reduce the list of reserved keywords (CASSANDRA-4186)
 * (cql3) Move max/min compaction thresholds to compaction strategy options
   (CASSANDRA-4187)
 * Fix exception during move when localhost is the only source (CASSANDRA-4200)
 * (cql3) Allow paging through non-ordered partitioner results (CASSANDRA-3771)
 * (cql3) Fix drop index (CASSANDRA-4192)
 * (cql3) Don't return range ghosts anymore (CASSANDRA-3982)
 * fix re-creating Keyspaces/ColumnFamilies with the same name as dropped
   ones (CASSANDRA-4219)
 * fix SecondaryIndex LeveledManifest save upon snapshot (CASSANDRA-4230)
 * fix missing arrayOffset in FBUtilities.hash (CASSANDRA-4250)
 * (cql3) Add name of parameters in CqlResultSet (CASSANDRA-4242)
 * (cql3) Correctly validate order by queries (CASSANDRA-4246)
 * rename stress to cassandra-stress for saner packaging (CASSANDRA-4256)
 * Fix exception on colum metadata with non-string comparator (CASSANDRA-4269)
 * Check for unknown/invalid compression options (CASSANDRA-4266)
 * (cql3) Adds simple access to column timestamp and ttl (CASSANDRA-4217)
 * (cql3) Fix range queries with secondary indexes (CASSANDRA-4257)
 * Better error messages from improper input in cli (CASSANDRA-3865)
 * Try to stop all compaction upon Keyspace or ColumnFamily drop (CASSANDRA-4221)
 * (cql3) Allow keyspace properties to contain hyphens (CASSANDRA-4278)
 * (cql3) Correctly validate keyspace access in create table (CASSANDRA-4296)
 * Avoid deadlock in migration stage (CASSANDRA-3882)
 * Take supercolumn names and deletion info into account in memtable throughput
   (CASSANDRA-4264)
 * Add back backward compatibility for old style replication factor (CASSANDRA-4294)
 * Preserve compatibility with pre-1.1 index queries (CASSANDRA-4262)
Merged from 1.0:
 * Fix super columns bug where cache is not updated (CASSANDRA-4190)
 * fix maxTimestamp to include row tombstones (CASSANDRA-4116)
 * (CLI) properly handle quotes in create/update keyspace commands (CASSANDRA-4129)
 * Avoids possible deadlock during bootstrap (CASSANDRA-4159)
 * fix stress tool that hangs forever on timeout or error (CASSANDRA-4128)
 * stress tool to return appropriate exit code on failure (CASSANDRA-4188)
 * fix compaction NPE when out of disk space and assertions disabled
   (CASSANDRA-3985)
 * synchronize LCS getEstimatedTasks to avoid CME (CASSANDRA-4255)
 * ensure unique streaming session id's (CASSANDRA-4223)
 * kick off background compaction when min/max thresholds change
   (CASSANDRA-4279)
 * improve ability of STCS.getBuckets to deal with 100s of 1000s of
   sstables, such as when convertinb back from LCS (CASSANDRA-4287)
 * Oversize integer in CQL throws NumberFormatException (CASSANDRA-4291)
 * fix 1.0.x node join to mixed version cluster, other nodes >= 1.1 (CASSANDRA-4195)
 * Fix LCS splitting sstable base on uncompressed size (CASSANDRA-4419)
 * Push the validation of secondary index values to the SecondaryIndexManager (CASSANDRA-4240)
 * Don't purge columns during upgradesstables (CASSANDRA-4462)
 * Make cqlsh work with piping (CASSANDRA-4113)
 * Validate arguments for nodetool decommission (CASSANDRA-4061)
 * Report thrift status in nodetool info (CASSANDRA-4010)


1.1.0-final
 * average a reduced liveRatio estimate with the previous one (CASSANDRA-4065)
 * Allow KS and CF names up to 48 characters (CASSANDRA-4157)
 * fix stress build (CASSANDRA-4140)
 * add time remaining estimate to nodetool compactionstats (CASSANDRA-4167)
 * (cql) fix NPE in cql3 ALTER TABLE (CASSANDRA-4163)
 * (cql) Add support for CL.TWO and CL.THREE in CQL (CASSANDRA-4156)
 * (cql) Fix type in CQL3 ALTER TABLE preventing update (CASSANDRA-4170)
 * (cql) Throw invalid exception from CQL3 on obsolete options (CASSANDRA-4171)
 * (cqlsh) fix recognizing uppercase SELECT keyword (CASSANDRA-4161)
 * Pig: wide row support (CASSANDRA-3909)
Merged from 1.0:
 * avoid streaming empty files with bulk loader if sstablewriter errors out
   (CASSANDRA-3946)


1.1-rc1
 * Include stress tool in binary builds (CASSANDRA-4103)
 * (Hadoop) fix wide row iteration when last row read was deleted
   (CASSANDRA-4154)
 * fix read_repair_chance to really default to 0.1 in the cli (CASSANDRA-4114)
 * Adds caching and bloomFilterFpChange to CQL options (CASSANDRA-4042)
 * Adds posibility to autoconfigure size of the KeyCache (CASSANDRA-4087)
 * fix KEYS index from skipping results (CASSANDRA-3996)
 * Remove sliced_buffer_size_in_kb dead option (CASSANDRA-4076)
 * make loadNewSStable preserve sstable version (CASSANDRA-4077)
 * Respect 1.0 cache settings as much as possible when upgrading
   (CASSANDRA-4088)
 * relax path length requirement for sstable files when upgrading on
   non-Windows platforms (CASSANDRA-4110)
 * fix terminination of the stress.java when errors were encountered
   (CASSANDRA-4128)
 * Move CfDef and KsDef validation out of thrift (CASSANDRA-4037)
 * Fix get_paged_slice (CASSANDRA-4136)
 * CQL3: Support slice with exclusive start and stop (CASSANDRA-3785)
Merged from 1.0:
 * support PropertyFileSnitch in bulk loader (CASSANDRA-4145)
 * add auto_snapshot option allowing disabling snapshot before drop/truncate
   (CASSANDRA-3710)
 * allow short snitch names (CASSANDRA-4130)


1.1-beta2
 * rename loaded sstables to avoid conflicts with local snapshots
   (CASSANDRA-3967)
 * start hint replay as soon as FD notifies that the target is back up
   (CASSANDRA-3958)
 * avoid unproductive deserializing of cached rows during compaction
   (CASSANDRA-3921)
 * fix concurrency issues with CQL keyspace creation (CASSANDRA-3903)
 * Show Effective Owership via Nodetool ring <keyspace> (CASSANDRA-3412)
 * Update ORDER BY syntax for CQL3 (CASSANDRA-3925)
 * Fix BulkRecordWriter to not throw NPE if reducer gets no map data from Hadoop (CASSANDRA-3944)
 * Fix bug with counters in super columns (CASSANDRA-3821)
 * Remove deprecated merge_shard_chance (CASSANDRA-3940)
 * add a convenient way to reset a node's schema (CASSANDRA-2963)
 * fix for intermittent SchemaDisagreementException (CASSANDRA-3884)
 * CLI `list <CF>` to limit number of columns and their order (CASSANDRA-3012)
 * ignore deprecated KsDef/CfDef/ColumnDef fields in native schema (CASSANDRA-3963)
 * CLI to report when unsupported column_metadata pair was given (CASSANDRA-3959)
 * reincarnate removed and deprecated KsDef/CfDef attributes (CASSANDRA-3953)
 * Fix race between writes and read for cache (CASSANDRA-3862)
 * perform static initialization of StorageProxy on start-up (CASSANDRA-3797)
 * support trickling fsync() on writes (CASSANDRA-3950)
 * expose counters for unavailable/timeout exceptions given to thrift clients (CASSANDRA-3671)
 * avoid quadratic startup time in LeveledManifest (CASSANDRA-3952)
 * Add type information to new schema_ columnfamilies and remove thrift
   serialization for schema (CASSANDRA-3792)
 * add missing column validator options to the CLI help (CASSANDRA-3926)
 * skip reading saved key cache if CF's caching strategy is NONE or ROWS_ONLY (CASSANDRA-3954)
 * Unify migration code (CASSANDRA-4017)
Merged from 1.0:
 * cqlsh: guess correct version of Python for Arch Linux (CASSANDRA-4090)
 * (CLI) properly handle quotes in create/update keyspace commands (CASSANDRA-4129)
 * Avoids possible deadlock during bootstrap (CASSANDRA-4159)
 * fix stress tool that hangs forever on timeout or error (CASSANDRA-4128)
 * Fix super columns bug where cache is not updated (CASSANDRA-4190)
 * stress tool to return appropriate exit code on failure (CASSANDRA-4188)


1.0.9
 * improve index sampling performance (CASSANDRA-4023)
 * always compact away deleted hints immediately after handoff (CASSANDRA-3955)
 * delete hints from dropped ColumnFamilies on handoff instead of
   erroring out (CASSANDRA-3975)
 * add CompositeType ref to the CLI doc for create/update column family (CASSANDRA-3980)
 * Pig: support Counter ColumnFamilies (CASSANDRA-3973)
 * Pig: Composite column support (CASSANDRA-3684)
 * Avoid NPE during repair when a keyspace has no CFs (CASSANDRA-3988)
 * Fix division-by-zero error on get_slice (CASSANDRA-4000)
 * don't change manifest level for cleanup, scrub, and upgradesstables
   operations under LeveledCompactionStrategy (CASSANDRA-3989, 4112)
 * fix race leading to super columns assertion failure (CASSANDRA-3957)
 * fix NPE on invalid CQL delete command (CASSANDRA-3755)
 * allow custom types in CLI's assume command (CASSANDRA-4081)
 * fix totalBytes count for parallel compactions (CASSANDRA-3758)
 * fix intermittent NPE in get_slice (CASSANDRA-4095)
 * remove unnecessary asserts in native code interfaces (CASSANDRA-4096)
 * Validate blank keys in CQL to avoid assertion errors (CASSANDRA-3612)
 * cqlsh: fix bad decoding of some column names (CASSANDRA-4003)
 * cqlsh: fix incorrect padding with unicode chars (CASSANDRA-4033)
 * Fix EC2 snitch incorrectly reporting region (CASSANDRA-4026)
 * Shut down thrift during decommission (CASSANDRA-4086)
 * Expose nodetool cfhistograms for 2ndary indexes (CASSANDRA-4063)
Merged from 0.8:
 * Fix ConcurrentModificationException in gossiper (CASSANDRA-4019)


1.1-beta1
 * (cqlsh)
   + add SOURCE and CAPTURE commands, and --file option (CASSANDRA-3479)
   + add ALTER COLUMNFAMILY WITH (CASSANDRA-3523)
   + bundle Python dependencies with Cassandra (CASSANDRA-3507)
   + added to Debian package (CASSANDRA-3458)
   + display byte data instead of erroring out on decode failure
     (CASSANDRA-3874)
 * add nodetool rebuild_index (CASSANDRA-3583)
 * add nodetool rangekeysample (CASSANDRA-2917)
 * Fix streaming too much data during move operations (CASSANDRA-3639)
 * Nodetool and CLI connect to localhost by default (CASSANDRA-3568)
 * Reduce memory used by primary index sample (CASSANDRA-3743)
 * (Hadoop) separate input/output configurations (CASSANDRA-3197, 3765)
 * avoid returning internal Cassandra classes over JMX (CASSANDRA-2805)
 * add row-level isolation via SnapTree (CASSANDRA-2893)
 * Optimize key count estimation when opening sstable on startup
   (CASSANDRA-2988)
 * multi-dc replication optimization supporting CL > ONE (CASSANDRA-3577)
 * add command to stop compactions (CASSANDRA-1740, 3566, 3582)
 * multithreaded streaming (CASSANDRA-3494)
 * removed in-tree redhat spec (CASSANDRA-3567)
 * "defragment" rows for name-based queries under STCS, again (CASSANDRA-2503)
 * Recycle commitlog segments for improved performance
   (CASSANDRA-3411, 3543, 3557, 3615)
 * update size-tiered compaction to prioritize small tiers (CASSANDRA-2407)
 * add message expiration logic to OutboundTcpConnection (CASSANDRA-3005)
 * off-heap cache to use sun.misc.Unsafe instead of JNA (CASSANDRA-3271)
 * EACH_QUORUM is only supported for writes (CASSANDRA-3272)
 * replace compactionlock use in schema migration by checking CFS.isValid
   (CASSANDRA-3116)
 * recognize that "SELECT first ... *" isn't really "SELECT *" (CASSANDRA-3445)
 * Use faster bytes comparison (CASSANDRA-3434)
 * Bulk loader is no longer a fat client, (HADOOP) bulk load output format
   (CASSANDRA-3045)
 * (Hadoop) add support for KeyRange.filter
 * remove assumption that keys and token are in bijection
   (CASSANDRA-1034, 3574, 3604)
 * always remove endpoints from delevery queue in HH (CASSANDRA-3546)
 * fix race between cf flush and its 2ndary indexes flush (CASSANDRA-3547)
 * fix potential race in AES when a repair fails (CASSANDRA-3548)
 * Remove columns shadowed by a deleted container even when we cannot purge
   (CASSANDRA-3538)
 * Improve memtable slice iteration performance (CASSANDRA-3545)
 * more efficient allocation of small bloom filters (CASSANDRA-3618)
 * Use separate writer thread in SSTableSimpleUnsortedWriter (CASSANDRA-3619)
 * fsync the directory after new sstable or commitlog segment are created (CASSANDRA-3250)
 * fix minor issues reported by FindBugs (CASSANDRA-3658)
 * global key/row caches (CASSANDRA-3143, 3849)
 * optimize memtable iteration during range scan (CASSANDRA-3638)
 * introduce 'crc_check_chance' in CompressionParameters to support
   a checksum percentage checking chance similarly to read-repair (CASSANDRA-3611)
 * a way to deactivate global key/row cache on per-CF basis (CASSANDRA-3667)
 * fix LeveledCompactionStrategy broken because of generation pre-allocation
   in LeveledManifest (CASSANDRA-3691)
 * finer-grained control over data directories (CASSANDRA-2749)
 * Fix ClassCastException during hinted handoff (CASSANDRA-3694)
 * Upgrade Thrift to 0.7 (CASSANDRA-3213)
 * Make stress.java insert operation to use microseconds (CASSANDRA-3725)
 * Allows (internally) doing a range query with a limit of columns instead of
   rows (CASSANDRA-3742)
 * Allow rangeSlice queries to be start/end inclusive/exclusive (CASSANDRA-3749)
 * Fix BulkLoader to support new SSTable layout and add stream
   throttling to prevent an NPE when there is no yaml config (CASSANDRA-3752)
 * Allow concurrent schema migrations (CASSANDRA-1391, 3832)
 * Add SnapshotCommand to trigger snapshot on remote node (CASSANDRA-3721)
 * Make CFMetaData conversions to/from thrift/native schema inverses
   (CASSANDRA_3559)
 * Add initial code for CQL 3.0-beta (CASSANDRA-2474, 3781, 3753)
 * Add wide row support for ColumnFamilyInputFormat (CASSANDRA-3264)
 * Allow extending CompositeType comparator (CASSANDRA-3657)
 * Avoids over-paging during get_count (CASSANDRA-3798)
 * Add new command to rebuild a node without (repair) merkle tree calculations
   (CASSANDRA-3483, 3922)
 * respect not only row cache capacity but caching mode when
   trying to read data (CASSANDRA-3812)
 * fix system tests (CASSANDRA-3827)
 * CQL support for altering row key type in ALTER TABLE (CASSANDRA-3781)
 * turn compression on by default (CASSANDRA-3871)
 * make hexToBytes refuse invalid input (CASSANDRA-2851)
 * Make secondary indexes CF inherit compression and compaction from their
   parent CF (CASSANDRA-3877)
 * Finish cleanup up tombstone purge code (CASSANDRA-3872)
 * Avoid NPE on aboarted stream-out sessions (CASSANDRA-3904)
 * BulkRecordWriter throws NPE for counter columns (CASSANDRA-3906)
 * Support compression using BulkWriter (CASSANDRA-3907)


1.0.8
 * fix race between cleanup and flush on secondary index CFSes (CASSANDRA-3712)
 * avoid including non-queried nodes in rangeslice read repair
   (CASSANDRA-3843)
 * Only snapshot CF being compacted for snapshot_before_compaction
   (CASSANDRA-3803)
 * Log active compactions in StatusLogger (CASSANDRA-3703)
 * Compute more accurate compaction score per level (CASSANDRA-3790)
 * Return InvalidRequest when using a keyspace that doesn't exist
   (CASSANDRA-3764)
 * disallow user modification of System keyspace (CASSANDRA-3738)
 * allow using sstable2json on secondary index data (CASSANDRA-3738)
 * (cqlsh) add DESCRIBE COLUMNFAMILIES (CASSANDRA-3586)
 * (cqlsh) format blobs correctly and use colors to improve output
   readability (CASSANDRA-3726)
 * synchronize BiMap of bootstrapping tokens (CASSANDRA-3417)
 * show index options in CLI (CASSANDRA-3809)
 * add optional socket timeout for streaming (CASSANDRA-3838)
 * fix truncate not to leave behind non-CFS backed secondary indexes
   (CASSANDRA-3844)
 * make CLI `show schema` to use output stream directly instead
   of StringBuilder (CASSANDRA-3842)
 * remove the wait on hint future during write (CASSANDRA-3870)
 * (cqlsh) ignore missing CfDef opts (CASSANDRA-3933)
 * (cqlsh) look for cqlshlib relative to realpath (CASSANDRA-3767)
 * Fix short read protection (CASSANDRA-3934)
 * Make sure infered and actual schema match (CASSANDRA-3371)
 * Fix NPE during HH delivery (CASSANDRA-3677)
 * Don't put boostrapping node in 'hibernate' status (CASSANDRA-3737)
 * Fix double quotes in windows bat files (CASSANDRA-3744)
 * Fix bad validator lookup (CASSANDRA-3789)
 * Fix soft reset in EC2MultiRegionSnitch (CASSANDRA-3835)
 * Don't leave zombie connections with THSHA thrift server (CASSANDRA-3867)
 * (cqlsh) fix deserialization of data (CASSANDRA-3874)
 * Fix removetoken force causing an inconsistent state (CASSANDRA-3876)
 * Fix ahndling of some types with Pig (CASSANDRA-3886)
 * Don't allow to drop the system keyspace (CASSANDRA-3759)
 * Make Pig deletes disabled by default and configurable (CASSANDRA-3628)
Merged from 0.8:
 * (Pig) fix CassandraStorage to use correct comparator in Super ColumnFamily
   case (CASSANDRA-3251)
 * fix thread safety issues in commitlog replay, primarily affecting
   systems with many (100s) of CF definitions (CASSANDRA-3751)
 * Fix relevant tombstone ignored with super columns (CASSANDRA-3875)


1.0.7
 * fix regression in HH page size calculation (CASSANDRA-3624)
 * retry failed stream on IOException (CASSANDRA-3686)
 * allow configuring bloom_filter_fp_chance (CASSANDRA-3497)
 * attempt hint delivery every ten minutes, or when failure detector
   notifies us that a node is back up, whichever comes first.  hint
   handoff throttle delay default changed to 1ms, from 50 (CASSANDRA-3554)
 * add nodetool setstreamthroughput (CASSANDRA-3571)
 * fix assertion when dropping a columnfamily with no sstables (CASSANDRA-3614)
 * more efficient allocation of small bloom filters (CASSANDRA-3618)
 * CLibrary.createHardLinkWithExec() to check for errors (CASSANDRA-3101)
 * Avoid creating empty and non cleaned writer during compaction (CASSANDRA-3616)
 * stop thrift service in shutdown hook so we can quiesce MessagingService
   (CASSANDRA-3335)
 * (CQL) compaction_strategy_options and compression_parameters for
   CREATE COLUMNFAMILY statement (CASSANDRA-3374)
 * Reset min/max compaction threshold when creating size tiered compaction
   strategy (CASSANDRA-3666)
 * Don't ignore IOException during compaction (CASSANDRA-3655)
 * Fix assertion error for CF with gc_grace=0 (CASSANDRA-3579)
 * Shutdown ParallelCompaction reducer executor after use (CASSANDRA-3711)
 * Avoid < 0 value for pending tasks in leveled compaction (CASSANDRA-3693)
 * (Hadoop) Support TimeUUID in Pig CassandraStorage (CASSANDRA-3327)
 * Check schema is ready before continuing boostrapping (CASSANDRA-3629)
 * Catch overflows during parsing of chunk_length_kb (CASSANDRA-3644)
 * Improve stream protocol mismatch errors (CASSANDRA-3652)
 * Avoid multiple thread doing HH to the same target (CASSANDRA-3681)
 * Add JMX property for rp_timeout_in_ms (CASSANDRA-2940)
 * Allow DynamicCompositeType to compare component of different types
   (CASSANDRA-3625)
 * Flush non-cfs backed secondary indexes (CASSANDRA-3659)
 * Secondary Indexes should report memory consumption (CASSANDRA-3155)
 * fix for SelectStatement start/end key are not set correctly
   when a key alias is involved (CASSANDRA-3700)
 * fix CLI `show schema` command insert of an extra comma in
   column_metadata (CASSANDRA-3714)
Merged from 0.8:
 * avoid logging (harmless) exception when GC takes < 1ms (CASSANDRA-3656)
 * prevent new nodes from thinking down nodes are up forever (CASSANDRA-3626)
 * use correct list of replicas for LOCAL_QUORUM reads when read repair
   is disabled (CASSANDRA-3696)
 * block on flush before compacting hints (may prevent OOM) (CASSANDRA-3733)


1.0.6
 * (CQL) fix cqlsh support for replicate_on_write (CASSANDRA-3596)
 * fix adding to leveled manifest after streaming (CASSANDRA-3536)
 * filter out unavailable cipher suites when using encryption (CASSANDRA-3178)
 * (HADOOP) add old-style api support for CFIF and CFRR (CASSANDRA-2799)
 * Support TimeUUIDType column names in Stress.java tool (CASSANDRA-3541)
 * (CQL) INSERT/UPDATE/DELETE/TRUNCATE commands should allow CF names to
   be qualified by keyspace (CASSANDRA-3419)
 * always remove endpoints from delevery queue in HH (CASSANDRA-3546)
 * fix race between cf flush and its 2ndary indexes flush (CASSANDRA-3547)
 * fix potential race in AES when a repair fails (CASSANDRA-3548)
 * fix default value validation usage in CLI SET command (CASSANDRA-3553)
 * Optimize componentsFor method for compaction and startup time
   (CASSANDRA-3532)
 * (CQL) Proper ColumnFamily metadata validation on CREATE COLUMNFAMILY
   (CASSANDRA-3565)
 * fix compression "chunk_length_kb" option to set correct kb value for
   thrift/avro (CASSANDRA-3558)
 * fix missing response during range slice repair (CASSANDRA-3551)
 * 'describe ring' moved from CLI to nodetool and available through JMX (CASSANDRA-3220)
 * add back partitioner to sstable metadata (CASSANDRA-3540)
 * fix NPE in get_count for counters (CASSANDRA-3601)
Merged from 0.8:
 * remove invalid assertion that table was opened before dropping it
   (CASSANDRA-3580)
 * range and index scans now only send requests to enough replicas to
   satisfy requested CL + RR (CASSANDRA-3598)
 * use cannonical host for local node in nodetool info (CASSANDRA-3556)
 * remove nonlocal DC write optimization since it only worked with
   CL.ONE or CL.LOCAL_QUORUM (CASSANDRA-3577, 3585)
 * detect misuses of CounterColumnType (CASSANDRA-3422)
 * turn off string interning in json2sstable, take 2 (CASSANDRA-2189)
 * validate compression parameters on add/update of the ColumnFamily
   (CASSANDRA-3573)
 * Check for 0.0.0.0 is incorrect in CFIF (CASSANDRA-3584)
 * Increase vm.max_map_count in debian packaging (CASSANDRA-3563)
 * gossiper will never add itself to saved endpoints (CASSANDRA-3485)


1.0.5
 * revert CASSANDRA-3407 (see CASSANDRA-3540)
 * fix assertion error while forwarding writes to local nodes (CASSANDRA-3539)


1.0.4
 * fix self-hinting of timed out read repair updates and make hinted handoff
   less prone to OOMing a coordinator (CASSANDRA-3440)
 * expose bloom filter sizes via JMX (CASSANDRA-3495)
 * enforce RP tokens 0..2**127 (CASSANDRA-3501)
 * canonicalize paths exposed through JMX (CASSANDRA-3504)
 * fix "liveSize" stat when sstables are removed (CASSANDRA-3496)
 * add bloom filter FP rates to nodetool cfstats (CASSANDRA-3347)
 * record partitioner in sstable metadata component (CASSANDRA-3407)
 * add new upgradesstables nodetool command (CASSANDRA-3406)
 * skip --debug requirement to see common exceptions in CLI (CASSANDRA-3508)
 * fix incorrect query results due to invalid max timestamp (CASSANDRA-3510)
 * make sstableloader recognize compressed sstables (CASSANDRA-3521)
 * avoids race in OutboundTcpConnection in multi-DC setups (CASSANDRA-3530)
 * use SETLOCAL in cassandra.bat (CASSANDRA-3506)
 * fix ConcurrentModificationException in Table.all() (CASSANDRA-3529)
Merged from 0.8:
 * fix concurrence issue in the FailureDetector (CASSANDRA-3519)
 * fix array out of bounds error in counter shard removal (CASSANDRA-3514)
 * avoid dropping tombstones when they might still be needed to shadow
   data in a different sstable (CASSANDRA-2786)


1.0.3
 * revert name-based query defragmentation aka CASSANDRA-2503 (CASSANDRA-3491)
 * fix invalidate-related test failures (CASSANDRA-3437)
 * add next-gen cqlsh to bin/ (CASSANDRA-3188, 3131, 3493)
 * (CQL) fix handling of rows with no columns (CASSANDRA-3424, 3473)
 * fix querying supercolumns by name returning only a subset of
   subcolumns or old subcolumn versions (CASSANDRA-3446)
 * automatically compute sha1 sum for uncompressed data files (CASSANDRA-3456)
 * fix reading metadata/statistics component for version < h (CASSANDRA-3474)
 * add sstable forward-compatibility (CASSANDRA-3478)
 * report compression ratio in CFSMBean (CASSANDRA-3393)
 * fix incorrect size exception during streaming of counters (CASSANDRA-3481)
 * (CQL) fix for counter decrement syntax (CASSANDRA-3418)
 * Fix race introduced by CASSANDRA-2503 (CASSANDRA-3482)
 * Fix incomplete deletion of delivered hints (CASSANDRA-3466)
 * Avoid rescheduling compactions when no compaction was executed
   (CASSANDRA-3484)
 * fix handling of the chunk_length_kb compression options (CASSANDRA-3492)
Merged from 0.8:
 * fix updating CF row_cache_provider (CASSANDRA-3414)
 * CFMetaData.convertToThrift method to set RowCacheProvider (CASSANDRA-3405)
 * acquire compactionlock during truncate (CASSANDRA-3399)
 * fix displaying cfdef entries for super columnfamilies (CASSANDRA-3415)
 * Make counter shard merging thread safe (CASSANDRA-3178)
 * Revert CASSANDRA-2855
 * Fix bug preventing the use of efficient cross-DC writes (CASSANDRA-3472)
 * `describe ring` command for CLI (CASSANDRA-3220)
 * (Hadoop) skip empty rows when entire row is requested, redux (CASSANDRA-2855)


1.0.2
 * "defragment" rows for name-based queries under STCS (CASSANDRA-2503)
 * Add timing information to cassandra-cli GET/SET/LIST queries (CASSANDRA-3326)
 * Only create one CompressionMetadata object per sstable (CASSANDRA-3427)
 * cleanup usage of StorageService.setMode() (CASSANDRA-3388)
 * Avoid large array allocation for compressed chunk offsets (CASSANDRA-3432)
 * fix DecimalType bytebuffer marshalling (CASSANDRA-3421)
 * fix bug that caused first column in per row indexes to be ignored
   (CASSANDRA-3441)
 * add JMX call to clean (failed) repair sessions (CASSANDRA-3316)
 * fix sstableloader reference acquisition bug (CASSANDRA-3438)
 * fix estimated row size regression (CASSANDRA-3451)
 * make sure we don't return more columns than asked (CASSANDRA-3303, 3395)
Merged from 0.8:
 * acquire compactionlock during truncate (CASSANDRA-3399)
 * fix displaying cfdef entries for super columnfamilies (CASSANDRA-3415)


1.0.1
 * acquire references during index build to prevent delete problems
   on Windows (CASSANDRA-3314)
 * describe_ring should include datacenter/topology information (CASSANDRA-2882)
 * Thrift sockets are not properly buffered (CASSANDRA-3261)
 * performance improvement for bytebufferutil compare function (CASSANDRA-3286)
 * add system.versions ColumnFamily (CASSANDRA-3140)
 * reduce network copies (CASSANDRA-3333, 3373)
 * limit nodetool to 32MB of heap (CASSANDRA-3124)
 * (CQL) update parser to accept "timestamp" instead of "date" (CASSANDRA-3149)
 * Fix CLI `show schema` to include "compression_options" (CASSANDRA-3368)
 * Snapshot to include manifest under LeveledCompactionStrategy (CASSANDRA-3359)
 * (CQL) SELECT query should allow CF name to be qualified by keyspace (CASSANDRA-3130)
 * (CQL) Fix internal application error specifying 'using consistency ...'
   in lower case (CASSANDRA-3366)
 * fix Deflate compression when compression actually makes the data bigger
   (CASSANDRA-3370)
 * optimize UUIDGen to avoid lock contention on InetAddress.getLocalHost
   (CASSANDRA-3387)
 * tolerate index being dropped mid-mutation (CASSANDRA-3334, 3313)
 * CompactionManager is now responsible for checking for new candidates
   post-task execution, enabling more consistent leveled compaction
   (CASSANDRA-3391)
 * Cache HSHA threads (CASSANDRA-3372)
 * use CF/KS names as snapshot prefix for drop + truncate operations
   (CASSANDRA-2997)
 * Break bloom filters up to avoid heap fragmentation (CASSANDRA-2466)
 * fix cassandra hanging on jsvc stop (CASSANDRA-3302)
 * Avoid leveled compaction getting blocked on errors (CASSANDRA-3408)
 * Make reloading the compaction strategy safe (CASSANDRA-3409)
 * ignore 0.8 hints even if compaction begins before we try to purge
   them (CASSANDRA-3385)
 * remove procrun (bin\daemon) from Cassandra source tree and
   artifacts (CASSANDRA-3331)
 * make cassandra compile under JDK7 (CASSANDRA-3275)
 * remove dependency of clientutil.jar to FBUtilities (CASSANDRA-3299)
 * avoid truncation errors by using long math on long values (CASSANDRA-3364)
 * avoid clock drift on some Windows machine (CASSANDRA-3375)
 * display cache provider in cli 'describe keyspace' command (CASSANDRA-3384)
 * fix incomplete topology information in describe_ring (CASSANDRA-3403)
 * expire dead gossip states based on time (CASSANDRA-2961)
 * improve CompactionTask extensibility (CASSANDRA-3330)
 * Allow one leveled compaction task to kick off another (CASSANDRA-3363)
 * allow encryption only between datacenters (CASSANDRA-2802)
Merged from 0.8:
 * fix truncate allowing data to be replayed post-restart (CASSANDRA-3297)
 * make iwriter final in IndexWriter to avoid NPE (CASSANDRA-2863)
 * (CQL) update grammar to require key clause in DELETE statement
   (CASSANDRA-3349)
 * (CQL) allow numeric keyspace names in USE statement (CASSANDRA-3350)
 * (Hadoop) skip empty rows when slicing the entire row (CASSANDRA-2855)
 * Fix handling of tombstone by SSTableExport/Import (CASSANDRA-3357)
 * fix ColumnIndexer to use long offsets (CASSANDRA-3358)
 * Improved CLI exceptions (CASSANDRA-3312)
 * Fix handling of tombstone by SSTableExport/Import (CASSANDRA-3357)
 * Only count compaction as active (for throttling) when they have
   successfully acquired the compaction lock (CASSANDRA-3344)
 * Display CLI version string on startup (CASSANDRA-3196)
 * (Hadoop) make CFIF try rpc_address or fallback to listen_address
   (CASSANDRA-3214)
 * (Hadoop) accept comma delimited lists of initial thrift connections
   (CASSANDRA-3185)
 * ColumnFamily min_compaction_threshold should be >= 2 (CASSANDRA-3342)
 * (Pig) add 0.8+ types and key validation type in schema (CASSANDRA-3280)
 * Fix completely removing column metadata using CLI (CASSANDRA-3126)
 * CLI `describe cluster;` output should be on separate lines for separate versions
   (CASSANDRA-3170)
 * fix changing durable_writes keyspace option during CF creation
   (CASSANDRA-3292)
 * avoid locking on update when no indexes are involved (CASSANDRA-3386)
 * fix assertionError during repair with ordered partitioners (CASSANDRA-3369)
 * correctly serialize key_validation_class for avro (CASSANDRA-3391)
 * don't expire counter tombstone after streaming (CASSANDRA-3394)
 * prevent nodes that failed to join from hanging around forever
   (CASSANDRA-3351)
 * remove incorrect optimization from slice read path (CASSANDRA-3390)
 * Fix race in AntiEntropyService (CASSANDRA-3400)


1.0.0-final
 * close scrubbed sstable fd before deleting it (CASSANDRA-3318)
 * fix bug preventing obsolete commitlog segments from being removed
   (CASSANDRA-3269)
 * tolerate whitespace in seed CDL (CASSANDRA-3263)
 * Change default heap thresholds to max(min(1/2 ram, 1G), min(1/4 ram, 8GB))
   (CASSANDRA-3295)
 * Fix broken CompressedRandomAccessReaderTest (CASSANDRA-3298)
 * (CQL) fix type information returned for wildcard queries (CASSANDRA-3311)
 * add estimated tasks to LeveledCompactionStrategy (CASSANDRA-3322)
 * avoid including compaction cache-warming in keycache stats (CASSANDRA-3325)
 * run compaction and hinted handoff threads at MIN_PRIORITY (CASSANDRA-3308)
 * default hsha thrift server to cpu core count in rpc pool (CASSANDRA-3329)
 * add bin\daemon to binary tarball for Windows service (CASSANDRA-3331)
 * Fix places where uncompressed size of sstables was use in place of the
   compressed one (CASSANDRA-3338)
 * Fix hsha thrift server (CASSANDRA-3346)
 * Make sure repair only stream needed sstables (CASSANDRA-3345)


1.0.0-rc2
 * Log a meaningful warning when a node receives a message for a repair session
   that doesn't exist anymore (CASSANDRA-3256)
 * test for NUMA policy support as well as numactl presence (CASSANDRA-3245)
 * Fix FD leak when internode encryption is enabled (CASSANDRA-3257)
 * Remove incorrect assertion in mergeIterator (CASSANDRA-3260)
 * FBUtilities.hexToBytes(String) to throw NumberFormatException when string
   contains non-hex characters (CASSANDRA-3231)
 * Keep SimpleSnitch proximity ordering unchanged from what the Strategy
   generates, as intended (CASSANDRA-3262)
 * remove Scrub from compactionstats when finished (CASSANDRA-3255)
 * fix counter entry in jdbc TypesMap (CASSANDRA-3268)
 * fix full queue scenario for ParallelCompactionIterator (CASSANDRA-3270)
 * fix bootstrap process (CASSANDRA-3285)
 * don't try delivering hints if when there isn't any (CASSANDRA-3176)
 * CLI documentation change for ColumnFamily `compression_options` (CASSANDRA-3282)
 * ignore any CF ids sent by client for adding CF/KS (CASSANDRA-3288)
 * remove obsolete hints on first startup (CASSANDRA-3291)
 * use correct ISortedColumns for time-optimized reads (CASSANDRA-3289)
 * Evict gossip state immediately when a token is taken over by a new IP
   (CASSANDRA-3259)


1.0.0-rc1
 * Update CQL to generate microsecond timestamps by default (CASSANDRA-3227)
 * Fix counting CFMetadata towards Memtable liveRatio (CASSANDRA-3023)
 * Kill server on wrapped OOME such as from FileChannel.map (CASSANDRA-3201)
 * remove unnecessary copy when adding to row cache (CASSANDRA-3223)
 * Log message when a full repair operation completes (CASSANDRA-3207)
 * Fix streamOutSession keeping sstables references forever if the remote end
   dies (CASSANDRA-3216)
 * Remove dynamic_snitch boolean from example configuration (defaulting to
   true) and set default badness threshold to 0.1 (CASSANDRA-3229)
 * Base choice of random or "balanced" token on bootstrap on whether
   schema definitions were found (CASSANDRA-3219)
 * Fixes for LeveledCompactionStrategy score computation, prioritization,
   scheduling, and performance (CASSANDRA-3224, 3234)
 * parallelize sstable open at server startup (CASSANDRA-2988)
 * fix handling of exceptions writing to OutboundTcpConnection (CASSANDRA-3235)
 * Allow using quotes in "USE <keyspace>;" CLI command (CASSANDRA-3208)
 * Don't allow any cache loading exceptions to halt startup (CASSANDRA-3218)
 * Fix sstableloader --ignores option (CASSANDRA-3247)
 * File descriptor limit increased in packaging (CASSANDRA-3206)
 * Fix deadlock in commit log during flush (CASSANDRA-3253)


1.0.0-beta1
 * removed binarymemtable (CASSANDRA-2692)
 * add commitlog_total_space_in_mb to prevent fragmented logs (CASSANDRA-2427)
 * removed commitlog_rotation_threshold_in_mb configuration (CASSANDRA-2771)
 * make AbstractBounds.normalize de-overlapp overlapping ranges (CASSANDRA-2641)
 * replace CollatingIterator, ReducingIterator with MergeIterator
   (CASSANDRA-2062)
 * Fixed the ability to set compaction strategy in cli using create column
   family command (CASSANDRA-2778)
 * clean up tmp files after failed compaction (CASSANDRA-2468)
 * restrict repair streaming to specific columnfamilies (CASSANDRA-2280)
 * don't bother persisting columns shadowed by a row tombstone (CASSANDRA-2589)
 * reset CF and SC deletion times after gc_grace (CASSANDRA-2317)
 * optimize away seek when compacting wide rows (CASSANDRA-2879)
 * single-pass streaming (CASSANDRA-2677, 2906, 2916, 3003)
 * use reference counting for deleting sstables instead of relying on GC
   (CASSANDRA-2521, 3179)
 * store hints as serialized mutations instead of pointers to data row
   (CASSANDRA-2045)
 * store hints in the coordinator node instead of in the closest replica
   (CASSANDRA-2914)
 * add row_cache_keys_to_save CF option (CASSANDRA-1966)
 * check column family validity in nodetool repair (CASSANDRA-2933)
 * use lazy initialization instead of class initialization in NodeId
   (CASSANDRA-2953)
 * add paging to get_count (CASSANDRA-2894)
 * fix "short reads" in [multi]get (CASSANDRA-2643, 3157, 3192)
 * add optional compression for sstables (CASSANDRA-47, 2994, 3001, 3128)
 * add scheduler JMX metrics (CASSANDRA-2962)
 * add block level checksum for compressed data (CASSANDRA-1717)
 * make column family backed column map pluggable and introduce unsynchronized
   ArrayList backed one to speedup reads (CASSANDRA-2843, 3165, 3205)
 * refactoring of the secondary index api (CASSANDRA-2982)
 * make CL > ONE reads wait for digest reconciliation before returning
   (CASSANDRA-2494)
 * fix missing logging for some exceptions (CASSANDRA-2061)
 * refactor and optimize ColumnFamilyStore.files(...) and Descriptor.fromFilename(String)
   and few other places responsible for work with SSTable files (CASSANDRA-3040)
 * Stop reading from sstables once we know we have the most recent columns,
   for query-by-name requests (CASSANDRA-2498)
 * Add query-by-column mode to stress.java (CASSANDRA-3064)
 * Add "install" command to cassandra.bat (CASSANDRA-292)
 * clean up KSMetadata, CFMetadata from unnecessary
   Thrift<->Avro conversion methods (CASSANDRA-3032)
 * Add timeouts to client request schedulers (CASSANDRA-3079, 3096)
 * Cli to use hashes rather than array of hashes for strategy options (CASSANDRA-3081)
 * LeveledCompactionStrategy (CASSANDRA-1608, 3085, 3110, 3087, 3145, 3154, 3182)
 * Improvements of the CLI `describe` command (CASSANDRA-2630)
 * reduce window where dropped CF sstables may not be deleted (CASSANDRA-2942)
 * Expose gossip/FD info to JMX (CASSANDRA-2806)
 * Fix streaming over SSL when compressed SSTable involved (CASSANDRA-3051)
 * Add support for pluggable secondary index implementations (CASSANDRA-3078)
 * remove compaction_thread_priority setting (CASSANDRA-3104)
 * generate hints for replicas that timeout, not just replicas that are known
   to be down before starting (CASSANDRA-2034)
 * Add throttling for internode streaming (CASSANDRA-3080)
 * make the repair of a range repair all replica (CASSANDRA-2610, 3194)
 * expose the ability to repair the first range (as returned by the
   partitioner) of a node (CASSANDRA-2606)
 * Streams Compression (CASSANDRA-3015)
 * add ability to use multiple threads during a single compaction
   (CASSANDRA-2901)
 * make AbstractBounds.normalize support overlapping ranges (CASSANDRA-2641)
 * fix of the CQL count() behavior (CASSANDRA-3068)
 * use TreeMap backed column families for the SSTable simple writers
   (CASSANDRA-3148)
 * fix inconsistency of the CLI syntax when {} should be used instead of [{}]
   (CASSANDRA-3119)
 * rename CQL type names to match expected SQL behavior (CASSANDRA-3149, 3031)
 * Arena-based allocation for memtables (CASSANDRA-2252, 3162, 3163, 3168)
 * Default RR chance to 0.1 (CASSANDRA-3169)
 * Add RowLevel support to secondary index API (CASSANDRA-3147)
 * Make SerializingCacheProvider the default if JNA is available (CASSANDRA-3183)
 * Fix backwards compatibilty for CQL memtable properties (CASSANDRA-3190)
 * Add five-minute delay before starting compactions on a restarted server
   (CASSANDRA-3181)
 * Reduce copies done for intra-host messages (CASSANDRA-1788, 3144)
 * support of compaction strategy option for stress.java (CASSANDRA-3204)
 * make memtable throughput and column count thresholds no-ops (CASSANDRA-2449)
 * Return schema information along with the resultSet in CQL (CASSANDRA-2734)
 * Add new DecimalType (CASSANDRA-2883)
 * Fix assertion error in RowRepairResolver (CASSANDRA-3156)
 * Reduce unnecessary high buffer sizes (CASSANDRA-3171)
 * Pluggable compaction strategy (CASSANDRA-1610)
 * Add new broadcast_address config option (CASSANDRA-2491)


0.8.7
 * Kill server on wrapped OOME such as from FileChannel.map (CASSANDRA-3201)
 * Allow using quotes in "USE <keyspace>;" CLI command (CASSANDRA-3208)
 * Log message when a full repair operation completes (CASSANDRA-3207)
 * Don't allow any cache loading exceptions to halt startup (CASSANDRA-3218)
 * Fix sstableloader --ignores option (CASSANDRA-3247)
 * File descriptor limit increased in packaging (CASSANDRA-3206)
 * Log a meaningfull warning when a node receive a message for a repair session
   that doesn't exist anymore (CASSANDRA-3256)
 * Fix FD leak when internode encryption is enabled (CASSANDRA-3257)
 * FBUtilities.hexToBytes(String) to throw NumberFormatException when string
   contains non-hex characters (CASSANDRA-3231)
 * Keep SimpleSnitch proximity ordering unchanged from what the Strategy
   generates, as intended (CASSANDRA-3262)
 * remove Scrub from compactionstats when finished (CASSANDRA-3255)
 * Fix tool .bat files when CASSANDRA_HOME contains spaces (CASSANDRA-3258)
 * Force flush of status table when removing/updating token (CASSANDRA-3243)
 * Evict gossip state immediately when a token is taken over by a new IP (CASSANDRA-3259)
 * Fix bug where the failure detector can take too long to mark a host
   down (CASSANDRA-3273)
 * (Hadoop) allow wrapping ranges in queries (CASSANDRA-3137)
 * (Hadoop) check all interfaces for a match with split location
   before falling back to random replica (CASSANDRA-3211)
 * (Hadoop) Make Pig storage handle implements LoadMetadata (CASSANDRA-2777)
 * (Hadoop) Fix exception during PIG 'dump' (CASSANDRA-2810)
 * Fix stress COUNTER_GET option (CASSANDRA-3301)
 * Fix missing fields in CLI `show schema` output (CASSANDRA-3304)
 * Nodetool no longer leaks threads and closes JMX connections (CASSANDRA-3309)
 * fix truncate allowing data to be replayed post-restart (CASSANDRA-3297)
 * Move SimpleAuthority and SimpleAuthenticator to examples (CASSANDRA-2922)
 * Fix handling of tombstone by SSTableExport/Import (CASSANDRA-3357)
 * Fix transposition in cfHistograms (CASSANDRA-3222)
 * Allow using number as DC name when creating keyspace in CQL (CASSANDRA-3239)
 * Force flush of system table after updating/removing a token (CASSANDRA-3243)


0.8.6
 * revert CASSANDRA-2388
 * change TokenRange.endpoints back to listen/broadcast address to match
   pre-1777 behavior, and add TokenRange.rpc_endpoints instead (CASSANDRA-3187)
 * avoid trying to watch cassandra-topology.properties when loaded from jar
   (CASSANDRA-3138)
 * prevent users from creating keyspaces with LocalStrategy replication
   (CASSANDRA-3139)
 * fix CLI `show schema;` to output correct keyspace definition statement
   (CASSANDRA-3129)
 * CustomTThreadPoolServer to log TTransportException at DEBUG level
   (CASSANDRA-3142)
 * allow topology sort to work with non-unique rack names between
   datacenters (CASSANDRA-3152)
 * Improve caching of same-version Messages on digest and repair paths
   (CASSANDRA-3158)
 * Randomize choice of first replica for counter increment (CASSANDRA-2890)
 * Fix using read_repair_chance instead of merge_shard_change (CASSANDRA-3202)
 * Avoid streaming data to nodes that already have it, on move as well as
   decommission (CASSANDRA-3041)
 * Fix divide by zero error in GCInspector (CASSANDRA-3164)
 * allow quoting of the ColumnFamily name in CLI `create column family`
   statement (CASSANDRA-3195)
 * Fix rolling upgrade from 0.7 to 0.8 problem (CASSANDRA-3166)
 * Accomodate missing encryption_options in IncomingTcpConnection.stream
   (CASSANDRA-3212)


0.8.5
 * fix NPE when encryption_options is unspecified (CASSANDRA-3007)
 * include column name in validation failure exceptions (CASSANDRA-2849)
 * make sure truncate clears out the commitlog so replay won't re-
   populate with truncated data (CASSANDRA-2950)
 * fix NPE when debug logging is enabled and dropped CF is present
   in a commitlog segment (CASSANDRA-3021)
 * fix cassandra.bat when CASSANDRA_HOME contains spaces (CASSANDRA-2952)
 * fix to SSTableSimpleUnsortedWriter bufferSize calculation (CASSANDRA-3027)
 * make cleanup and normal compaction able to skip empty rows
   (rows containing nothing but expired tombstones) (CASSANDRA-3039)
 * work around native memory leak in com.sun.management.GarbageCollectorMXBean
   (CASSANDRA-2868)
 * validate that column names in column_metadata are not equal to key_alias
   on create/update of the ColumnFamily and CQL 'ALTER' statement (CASSANDRA-3036)
 * return an InvalidRequestException if an indexed column is assigned
   a value larger than 64KB (CASSANDRA-3057)
 * fix of numeric-only and string column names handling in CLI "drop index"
   (CASSANDRA-3054)
 * prune index scan resultset back to original request for lazy
   resultset expansion case (CASSANDRA-2964)
 * (Hadoop) fail jobs when Cassandra node has failed but TaskTracker
   has not (CASSANDRA-2388)
 * fix dynamic snitch ignoring nodes when read_repair_chance is zero
   (CASSANDRA-2662)
 * avoid retaining references to dropped CFS objects in
   CompactionManager.estimatedCompactions (CASSANDRA-2708)
 * expose rpc timeouts per host in MessagingServiceMBean (CASSANDRA-2941)
 * avoid including cwd in classpath for deb and rpm packages (CASSANDRA-2881)
 * remove gossip state when a new IP takes over a token (CASSANDRA-3071)
 * allow sstable2json to work on index sstable files (CASSANDRA-3059)
 * always hint counters (CASSANDRA-3099)
 * fix log4j initialization in EmbeddedCassandraService (CASSANDRA-2857)
 * remove gossip state when a new IP takes over a token (CASSANDRA-3071)
 * work around native memory leak in com.sun.management.GarbageCollectorMXBean
    (CASSANDRA-2868)
 * fix UnavailableException with writes at CL.EACH_QUORM (CASSANDRA-3084)
 * fix parsing of the Keyspace and ColumnFamily names in numeric
   and string representations in CLI (CASSANDRA-3075)
 * fix corner cases in Range.differenceToFetch (CASSANDRA-3084)
 * fix ip address String representation in the ring cache (CASSANDRA-3044)
 * fix ring cache compatibility when mixing pre-0.8.4 nodes with post-
   in the same cluster (CASSANDRA-3023)
 * make repair report failure when a node participating dies (instead of
   hanging forever) (CASSANDRA-2433)
 * fix handling of the empty byte buffer by ReversedType (CASSANDRA-3111)
 * Add validation that Keyspace names are case-insensitively unique (CASSANDRA-3066)
 * catch invalid key_validation_class before instantiating UpdateColumnFamily (CASSANDRA-3102)
 * make Range and Bounds objects client-safe (CASSANDRA-3108)
 * optionally skip log4j configuration (CASSANDRA-3061)
 * bundle sstableloader with the debian package (CASSANDRA-3113)
 * don't try to build secondary indexes when there is none (CASSANDRA-3123)
 * improve SSTableSimpleUnsortedWriter speed for large rows (CASSANDRA-3122)
 * handle keyspace arguments correctly in nodetool snapshot (CASSANDRA-3038)
 * Fix SSTableImportTest on windows (CASSANDRA-3043)
 * expose compactionThroughputMbPerSec through JMX (CASSANDRA-3117)
 * log keyspace and CF of large rows being compacted


0.8.4
 * change TokenRing.endpoints to be a list of rpc addresses instead of
   listen/broadcast addresses (CASSANDRA-1777)
 * include files-to-be-streamed in StreamInSession.getSources (CASSANDRA-2972)
 * use JAVA env var in cassandra-env.sh (CASSANDRA-2785, 2992)
 * avoid doing read for no-op replicate-on-write at CL=1 (CASSANDRA-2892)
 * refuse counter write for CL.ANY (CASSANDRA-2990)
 * switch back to only logging recent dropped messages (CASSANDRA-3004)
 * always deserialize RowMutation for counters (CASSANDRA-3006)
 * ignore saved replication_factor strategy_option for NTS (CASSANDRA-3011)
 * make sure pre-truncate CL segments are discarded (CASSANDRA-2950)


0.8.3
 * add ability to drop local reads/writes that are going to timeout
   (CASSANDRA-2943)
 * revamp token removal process, keep gossip states for 3 days (CASSANDRA-2496)
 * don't accept extra args for 0-arg nodetool commands (CASSANDRA-2740)
 * log unavailableexception details at debug level (CASSANDRA-2856)
 * expose data_dir though jmx (CASSANDRA-2770)
 * don't include tmp files as sstable when create cfs (CASSANDRA-2929)
 * log Java classpath on startup (CASSANDRA-2895)
 * keep gossipped version in sync with actual on migration coordinator
   (CASSANDRA-2946)
 * use lazy initialization instead of class initialization in NodeId
   (CASSANDRA-2953)
 * check column family validity in nodetool repair (CASSANDRA-2933)
 * speedup bytes to hex conversions dramatically (CASSANDRA-2850)
 * Flush memtables on shutdown when durable writes are disabled
   (CASSANDRA-2958)
 * improved POSIX compatibility of start scripts (CASsANDRA-2965)
 * add counter support to Hadoop InputFormat (CASSANDRA-2981)
 * fix bug where dirty commitlog segments were removed (and avoid keeping
   segments with no post-flush activity permanently dirty) (CASSANDRA-2829)
 * fix throwing exception with batch mutation of counter super columns
   (CASSANDRA-2949)
 * ignore system tables during repair (CASSANDRA-2979)
 * throw exception when NTS is given replication_factor as an option
   (CASSANDRA-2960)
 * fix assertion error during compaction of counter CFs (CASSANDRA-2968)
 * avoid trying to create index names, when no index exists (CASSANDRA-2867)
 * don't sample the system table when choosing a bootstrap token
   (CASSANDRA-2825)
 * gossiper notifies of local state changes (CASSANDRA-2948)
 * add asynchronous and half-sync/half-async (hsha) thrift servers
   (CASSANDRA-1405)
 * fix potential use of free'd native memory in SerializingCache
   (CASSANDRA-2951)
 * prune index scan resultset back to original request for lazy
   resultset expansion case (CASSANDRA-2964)
 * (Hadoop) fail jobs when Cassandra node has failed but TaskTracker
    has not (CASSANDRA-2388)


0.8.2
 * CQL:
   - include only one row per unique key for IN queries (CASSANDRA-2717)
   - respect client timestamp on full row deletions (CASSANDRA-2912)
 * improve thread-safety in StreamOutSession (CASSANDRA-2792)
 * allow deleting a row and updating indexed columns in it in the
   same mutation (CASSANDRA-2773)
 * Expose number of threads blocked on submitting memtable to flush
   in JMX (CASSANDRA-2817)
 * add ability to return "endpoints" to nodetool (CASSANDRA-2776)
 * Add support for multiple (comma-delimited) coordinator addresses
   to ColumnFamilyInputFormat (CASSANDRA-2807)
 * fix potential NPE while scheduling read repair for range slice
   (CASSANDRA-2823)
 * Fix race in SystemTable.getCurrentLocalNodeId (CASSANDRA-2824)
 * Correctly set default for replicate_on_write (CASSANDRA-2835)
 * improve nodetool compactionstats formatting (CASSANDRA-2844)
 * fix index-building status display (CASSANDRA-2853)
 * fix CLI perpetuating obsolete KsDef.replication_factor (CASSANDRA-2846)
 * improve cli treatment of multiline comments (CASSANDRA-2852)
 * handle row tombstones correctly in EchoedRow (CASSANDRA-2786)
 * add MessagingService.get[Recently]DroppedMessages and
   StorageService.getExceptionCount (CASSANDRA-2804)
 * fix possibility of spurious UnavailableException for LOCAL_QUORUM
   reads with dynamic snitch + read repair disabled (CASSANDRA-2870)
 * add ant-optional as dependence for the debian package (CASSANDRA-2164)
 * add option to specify limit for get_slice in the CLI (CASSANDRA-2646)
 * decrease HH page size (CASSANDRA-2832)
 * reset cli keyspace after dropping the current one (CASSANDRA-2763)
 * add KeyRange option to Hadoop inputformat (CASSANDRA-1125)
 * fix protocol versioning (CASSANDRA-2818, 2860)
 * support spaces in path to log4j configuration (CASSANDRA-2383)
 * avoid including inferred types in CF update (CASSANDRA-2809)
 * fix JMX bulkload call (CASSANDRA-2908)
 * fix updating KS with durable_writes=false (CASSANDRA-2907)
 * add simplified facade to SSTableWriter for bulk loading use
   (CASSANDRA-2911)
 * fix re-using index CF sstable names after drop/recreate (CASSANDRA-2872)
 * prepend CF to default index names (CASSANDRA-2903)
 * fix hint replay (CASSANDRA-2928)
 * Properly synchronize repair's merkle tree computation (CASSANDRA-2816)


0.8.1
 * CQL:
   - support for insert, delete in BATCH (CASSANDRA-2537)
   - support for IN to SELECT, UPDATE (CASSANDRA-2553)
   - timestamp support for INSERT, UPDATE, and BATCH (CASSANDRA-2555)
   - TTL support (CASSANDRA-2476)
   - counter support (CASSANDRA-2473)
   - ALTER COLUMNFAMILY (CASSANDRA-1709)
   - DROP INDEX (CASSANDRA-2617)
   - add SCHEMA/TABLE as aliases for KS/CF (CASSANDRA-2743)
   - server handles wait-for-schema-agreement (CASSANDRA-2756)
   - key alias support (CASSANDRA-2480)
 * add support for comparator parameters and a generic ReverseType
   (CASSANDRA-2355)
 * add CompositeType and DynamicCompositeType (CASSANDRA-2231)
 * optimize batches containing multiple updates to the same row
   (CASSANDRA-2583)
 * adjust hinted handoff page size to avoid OOM with large columns
   (CASSANDRA-2652)
 * mark BRAF buffer invalid post-flush so we don't re-flush partial
   buffers again, especially on CL writes (CASSANDRA-2660)
 * add DROP INDEX support to CLI (CASSANDRA-2616)
 * don't perform HH to client-mode [storageproxy] nodes (CASSANDRA-2668)
 * Improve forceDeserialize/getCompactedRow encapsulation (CASSANDRA-2659)
 * Don't write CounterUpdateColumn to disk in tests (CASSANDRA-2650)
 * Add sstable bulk loading utility (CASSANDRA-1278)
 * avoid replaying hints to dropped columnfamilies (CASSANDRA-2685)
 * add placeholders for missing rows in range query pseudo-RR (CASSANDRA-2680)
 * remove no-op HHOM.renameHints (CASSANDRA-2693)
 * clone super columns to avoid modifying them during flush (CASSANDRA-2675)
 * allow writes to bypass the commitlog for certain keyspaces (CASSANDRA-2683)
 * avoid NPE when bypassing commitlog during memtable flush (CASSANDRA-2781)
 * Added support for making bootstrap retry if nodes flap (CASSANDRA-2644)
 * Added statusthrift to nodetool to report if thrift server is running (CASSANDRA-2722)
 * Fixed rows being cached if they do not exist (CASSANDRA-2723)
 * Support passing tableName and cfName to RowCacheProviders (CASSANDRA-2702)
 * close scrub file handles (CASSANDRA-2669)
 * throttle migration replay (CASSANDRA-2714)
 * optimize column serializer creation (CASSANDRA-2716)
 * Added support for making bootstrap retry if nodes flap (CASSANDRA-2644)
 * Added statusthrift to nodetool to report if thrift server is running
   (CASSANDRA-2722)
 * Fixed rows being cached if they do not exist (CASSANDRA-2723)
 * fix truncate/compaction race (CASSANDRA-2673)
 * workaround large resultsets causing large allocation retention
   by nio sockets (CASSANDRA-2654)
 * fix nodetool ring use with Ec2Snitch (CASSANDRA-2733)
 * fix removing columns and subcolumns that are supressed by a row or
   supercolumn tombstone during replica resolution (CASSANDRA-2590)
 * support sstable2json against snapshot sstables (CASSANDRA-2386)
 * remove active-pull schema requests (CASSANDRA-2715)
 * avoid marking entire list of sstables as actively being compacted
   in multithreaded compaction (CASSANDRA-2765)
 * seek back after deserializing a row to update cache with (CASSANDRA-2752)
 * avoid skipping rows in scrub for counter column family (CASSANDRA-2759)
 * fix ConcurrentModificationException in repair when dealing with 0.7 node
   (CASSANDRA-2767)
 * use threadsafe collections for StreamInSession (CASSANDRA-2766)
 * avoid infinite loop when creating merkle tree (CASSANDRA-2758)
 * avoids unmarking compacting sstable prematurely in cleanup (CASSANDRA-2769)
 * fix NPE when the commit log is bypassed (CASSANDRA-2718)
 * don't throw an exception in SS.isRPCServerRunning (CASSANDRA-2721)
 * make stress.jar executable (CASSANDRA-2744)
 * add daemon mode to java stress (CASSANDRA-2267)
 * expose the DC and rack of a node through JMX and nodetool ring (CASSANDRA-2531)
 * fix cache mbean getSize (CASSANDRA-2781)
 * Add Date, Float, Double, and Boolean types (CASSANDRA-2530)
 * Add startup flag to renew counter node id (CASSANDRA-2788)
 * add jamm agent to cassandra.bat (CASSANDRA-2787)
 * fix repair hanging if a neighbor has nothing to send (CASSANDRA-2797)
 * purge tombstone even if row is in only one sstable (CASSANDRA-2801)
 * Fix wrong purge of deleted cf during compaction (CASSANDRA-2786)
 * fix race that could result in Hadoop writer failing to throw an
   exception encountered after close() (CASSANDRA-2755)
 * fix scan wrongly throwing assertion error (CASSANDRA-2653)
 * Always use even distribution for merkle tree with RandomPartitionner
   (CASSANDRA-2841)
 * fix describeOwnership for OPP (CASSANDRA-2800)
 * ensure that string tokens do not contain commas (CASSANDRA-2762)


0.8.0-final
 * fix CQL grammar warning and cqlsh regression from CASSANDRA-2622
 * add ant generate-cql-html target (CASSANDRA-2526)
 * update CQL consistency levels (CASSANDRA-2566)
 * debian packaging fixes (CASSANDRA-2481, 2647)
 * fix UUIDType, IntegerType for direct buffers (CASSANDRA-2682, 2684)
 * switch to native Thrift for Hadoop map/reduce (CASSANDRA-2667)
 * fix StackOverflowError when building from eclipse (CASSANDRA-2687)
 * only provide replication_factor to strategy_options "help" for
   SimpleStrategy, OldNetworkTopologyStrategy (CASSANDRA-2678, 2713)
 * fix exception adding validators to non-string columns (CASSANDRA-2696)
 * avoid instantiating DatabaseDescriptor in JDBC (CASSANDRA-2694)
 * fix potential stack overflow during compaction (CASSANDRA-2626)
 * clone super columns to avoid modifying them during flush (CASSANDRA-2675)
 * reset underlying iterator in EchoedRow constructor (CASSANDRA-2653)


0.8.0-rc1
 * faster flushes and compaction from fixing excessively pessimistic
   rebuffering in BRAF (CASSANDRA-2581)
 * fix returning null column values in the python cql driver (CASSANDRA-2593)
 * fix merkle tree splitting exiting early (CASSANDRA-2605)
 * snapshot_before_compaction directory name fix (CASSANDRA-2598)
 * Disable compaction throttling during bootstrap (CASSANDRA-2612)
 * fix CQL treatment of > and < operators in range slices (CASSANDRA-2592)
 * fix potential double-application of counter updates on commitlog replay
   by moving replay position from header to sstable metadata (CASSANDRA-2419)
 * JDBC CQL driver exposes getColumn for access to timestamp
 * JDBC ResultSetMetadata properties added to AbstractType
 * r/m clustertool (CASSANDRA-2607)
 * add support for presenting row key as a column in CQL result sets
   (CASSANDRA-2622)
 * Don't allow {LOCAL|EACH}_QUORUM unless strategy is NTS (CASSANDRA-2627)
 * validate keyspace strategy_options during CQL create (CASSANDRA-2624)
 * fix empty Result with secondary index when limit=1 (CASSANDRA-2628)
 * Fix regression where bootstrapping a node with no schema fails
   (CASSANDRA-2625)
 * Allow removing LocationInfo sstables (CASSANDRA-2632)
 * avoid attempting to replay mutations from dropped keyspaces (CASSANDRA-2631)
 * avoid using cached position of a key when GT is requested (CASSANDRA-2633)
 * fix counting bloom filter true positives (CASSANDRA-2637)
 * initialize local ep state prior to gossip startup if needed (CASSANDRA-2638)
 * fix counter increment lost after restart (CASSANDRA-2642)
 * add quote-escaping via backslash to CLI (CASSANDRA-2623)
 * fix pig example script (CASSANDRA-2487)
 * fix dynamic snitch race in adding latencies (CASSANDRA-2618)
 * Start/stop cassandra after more important services such as mdadm in
   debian packaging (CASSANDRA-2481)


0.8.0-beta2
 * fix NPE compacting index CFs (CASSANDRA-2528)
 * Remove checking all column families on startup for compaction candidates
   (CASSANDRA-2444)
 * validate CQL create keyspace options (CASSANDRA-2525)
 * fix nodetool setcompactionthroughput (CASSANDRA-2550)
 * move	gossip heartbeat back to its own thread (CASSANDRA-2554)
 * validate cql TRUNCATE columnfamily before truncating (CASSANDRA-2570)
 * fix batch_mutate for mixed standard-counter mutations (CASSANDRA-2457)
 * disallow making schema changes to system keyspace (CASSANDRA-2563)
 * fix sending mutation messages multiple times (CASSANDRA-2557)
 * fix incorrect use of NBHM.size in ReadCallback that could cause
   reads to time out even when responses were received (CASSANDRA-2552)
 * trigger read repair correctly for LOCAL_QUORUM reads (CASSANDRA-2556)
 * Allow configuring the number of compaction thread (CASSANDRA-2558)
 * forceUserDefinedCompaction will attempt to compact what it is given
   even if the pessimistic estimate is that there is not enough disk space;
   automatic compactions will only compact 2 or more sstables (CASSANDRA-2575)
 * refuse to apply migrations with older timestamps than the current
   schema (CASSANDRA-2536)
 * remove unframed Thrift transport option
 * include indexes in snapshots (CASSANDRA-2596)
 * improve ignoring of obsolete mutations in index maintenance (CASSANDRA-2401)
 * recognize attempt to drop just the index while leaving the column
   definition alone (CASSANDRA-2619)


0.8.0-beta1
 * remove Avro RPC support (CASSANDRA-926)
 * support for columns that act as incr/decr counters
   (CASSANDRA-1072, 1937, 1944, 1936, 2101, 2093, 2288, 2105, 2384, 2236, 2342,
   2454)
 * CQL (CASSANDRA-1703, 1704, 1705, 1706, 1707, 1708, 1710, 1711, 1940,
   2124, 2302, 2277, 2493)
 * avoid double RowMutation serialization on write path (CASSANDRA-1800)
 * make NetworkTopologyStrategy the default (CASSANDRA-1960)
 * configurable internode encryption (CASSANDRA-1567, 2152)
 * human readable column names in sstable2json output (CASSANDRA-1933)
 * change default JMX port to 7199 (CASSANDRA-2027)
 * backwards compatible internal messaging (CASSANDRA-1015)
 * atomic switch of memtables and sstables (CASSANDRA-2284)
 * add pluggable SeedProvider (CASSANDRA-1669)
 * Fix clustertool to not throw exception when calling get_endpoints (CASSANDRA-2437)
 * upgrade to thrift 0.6 (CASSANDRA-2412)
 * repair works on a token range instead of full ring (CASSANDRA-2324)
 * purge tombstones from row cache (CASSANDRA-2305)
 * push replication_factor into strategy_options (CASSANDRA-1263)
 * give snapshots the same name on each node (CASSANDRA-1791)
 * remove "nodetool loadbalance" (CASSANDRA-2448)
 * multithreaded compaction (CASSANDRA-2191)
 * compaction throttling (CASSANDRA-2156)
 * add key type information and alias (CASSANDRA-2311, 2396)
 * cli no longer divides read_repair_chance by 100 (CASSANDRA-2458)
 * made CompactionInfo.getTaskType return an enum (CASSANDRA-2482)
 * add a server-wide cap on measured memtable memory usage and aggressively
   flush to keep under that threshold (CASSANDRA-2006)
 * add unified UUIDType (CASSANDRA-2233)
 * add off-heap row cache support (CASSANDRA-1969)


0.7.5
 * improvements/fixes to PIG driver (CASSANDRA-1618, CASSANDRA-2387,
   CASSANDRA-2465, CASSANDRA-2484)
 * validate index names (CASSANDRA-1761)
 * reduce contention on Table.flusherLock (CASSANDRA-1954)
 * try harder to detect failures during streaming, cleaning up temporary
   files more reliably (CASSANDRA-2088)
 * shut down server for OOM on a Thrift thread (CASSANDRA-2269)
 * fix tombstone handling in repair and sstable2json (CASSANDRA-2279)
 * preserve version when streaming data from old sstables (CASSANDRA-2283)
 * don't start repair if a neighboring node is marked as dead (CASSANDRA-2290)
 * purge tombstones from row cache (CASSANDRA-2305)
 * Avoid seeking when sstable2json exports the entire file (CASSANDRA-2318)
 * clear Built flag in system table when dropping an index (CASSANDRA-2320)
 * don't allow arbitrary argument for stress.java (CASSANDRA-2323)
 * validate values for index predicates in get_indexed_slice (CASSANDRA-2328)
 * queue secondary indexes for flush before the parent (CASSANDRA-2330)
 * allow job configuration to set the CL used in Hadoop jobs (CASSANDRA-2331)
 * add memtable_flush_queue_size defaulting to 4 (CASSANDRA-2333)
 * Allow overriding of initial_token, storage_port and rpc_port from system
   properties (CASSANDRA-2343)
 * fix comparator used for non-indexed secondary expressions in index scan
   (CASSANDRA-2347)
 * ensure size calculation and write phase of large-row compaction use
   the same threshold for TTL expiration (CASSANDRA-2349)
 * fix race when iterating CFs during add/drop (CASSANDRA-2350)
 * add ConsistencyLevel command to CLI (CASSANDRA-2354)
 * allow negative numbers in the cli (CASSANDRA-2358)
 * hard code serialVersionUID for tokens class (CASSANDRA-2361)
 * fix potential infinite loop in ByteBufferUtil.inputStream (CASSANDRA-2365)
 * fix encoding bugs in HintedHandoffManager, SystemTable when default
   charset is not UTF8 (CASSANDRA-2367)
 * avoids having removed node reappearing in Gossip (CASSANDRA-2371)
 * fix incorrect truncation of long to int when reading columns via block
   index (CASSANDRA-2376)
 * fix NPE during stream session (CASSANDRA-2377)
 * fix race condition that could leave orphaned data files when dropping CF or
   KS (CASSANDRA-2381)
 * fsync statistics component on write (CASSANDRA-2382)
 * fix duplicate results from CFS.scan (CASSANDRA-2406)
 * add IntegerType to CLI help (CASSANDRA-2414)
 * avoid caching token-only decoratedkeys (CASSANDRA-2416)
 * convert mmap assertion to if/throw so scrub can catch it (CASSANDRA-2417)
 * don't overwrite gc log (CASSANDR-2418)
 * invalidate row cache for streamed row to avoid inconsitencies
   (CASSANDRA-2420)
 * avoid copies in range/index scans (CASSANDRA-2425)
 * make sure we don't wipe data during cleanup if the node has not join
   the ring (CASSANDRA-2428)
 * Try harder to close files after compaction (CASSANDRA-2431)
 * re-set bootstrapped flag after move finishes (CASSANDRA-2435)
 * display validation_class in CLI 'describe keyspace' (CASSANDRA-2442)
 * make cleanup compactions cleanup the row cache (CASSANDRA-2451)
 * add column fields validation to scrub (CASSANDRA-2460)
 * use 64KB flush buffer instead of in_memory_compaction_limit (CASSANDRA-2463)
 * fix backslash substitutions in CLI (CASSANDRA-2492)
 * disable cache saving for system CFS (CASSANDRA-2502)
 * fixes for verifying destination availability under hinted conditions
   so UE can be thrown intead of timing out (CASSANDRA-2514)
 * fix update of validation class in column metadata (CASSANDRA-2512)
 * support LOCAL_QUORUM, EACH_QUORUM CLs outside of NTS (CASSANDRA-2516)
 * preserve version when streaming data from old sstables (CASSANDRA-2283)
 * fix backslash substitutions in CLI (CASSANDRA-2492)
 * count a row deletion as one operation towards memtable threshold
   (CASSANDRA-2519)
 * support LOCAL_QUORUM, EACH_QUORUM CLs outside of NTS (CASSANDRA-2516)


0.7.4
 * add nodetool join command (CASSANDRA-2160)
 * fix secondary indexes on pre-existing or streamed data (CASSANDRA-2244)
 * initialize endpoint in gossiper earlier (CASSANDRA-2228)
 * add ability to write to Cassandra from Pig (CASSANDRA-1828)
 * add rpc_[min|max]_threads (CASSANDRA-2176)
 * add CL.TWO, CL.THREE (CASSANDRA-2013)
 * avoid exporting an un-requested row in sstable2json, when exporting
   a key that does not exist (CASSANDRA-2168)
 * add incremental_backups option (CASSANDRA-1872)
 * add configurable row limit to Pig loadfunc (CASSANDRA-2276)
 * validate column values in batches as well as single-Column inserts
   (CASSANDRA-2259)
 * move sample schema from cassandra.yaml to schema-sample.txt,
   a cli scripts (CASSANDRA-2007)
 * avoid writing empty rows when scrubbing tombstoned rows (CASSANDRA-2296)
 * fix assertion error in range and index scans for CL < ALL
   (CASSANDRA-2282)
 * fix commitlog replay when flush position refers to data that didn't
   get synced before server died (CASSANDRA-2285)
 * fix fd leak in sstable2json with non-mmap'd i/o (CASSANDRA-2304)
 * reduce memory use during streaming of multiple sstables (CASSANDRA-2301)
 * purge tombstoned rows from cache after GCGraceSeconds (CASSANDRA-2305)
 * allow zero replicas in a NTS datacenter (CASSANDRA-1924)
 * make range queries respect snitch for local replicas (CASSANDRA-2286)
 * fix HH delivery when column index is larger than 2GB (CASSANDRA-2297)
 * make 2ary indexes use parent CF flush thresholds during initial build
   (CASSANDRA-2294)
 * update memtable_throughput to be a long (CASSANDRA-2158)


0.7.3
 * Keep endpoint state until aVeryLongTime (CASSANDRA-2115)
 * lower-latency read repair (CASSANDRA-2069)
 * add hinted_handoff_throttle_delay_in_ms option (CASSANDRA-2161)
 * fixes for cache save/load (CASSANDRA-2172, -2174)
 * Handle whole-row deletions in CFOutputFormat (CASSANDRA-2014)
 * Make memtable_flush_writers flush in parallel (CASSANDRA-2178)
 * Add compaction_preheat_key_cache option (CASSANDRA-2175)
 * refactor stress.py to have only one copy of the format string
   used for creating row keys (CASSANDRA-2108)
 * validate index names for \w+ (CASSANDRA-2196)
 * Fix Cassandra cli to respect timeout if schema does not settle
   (CASSANDRA-2187)
 * fix for compaction and cleanup writing old-format data into new-version
   sstable (CASSANDRA-2211, -2216)
 * add nodetool scrub (CASSANDRA-2217, -2240)
 * fix sstable2json large-row pagination (CASSANDRA-2188)
 * fix EOFing on requests for the last bytes in a file (CASSANDRA-2213)
 * fix BufferedRandomAccessFile bugs (CASSANDRA-2218, -2241)
 * check for memtable flush_after_mins exceeded every 10s (CASSANDRA-2183)
 * fix cache saving on Windows (CASSANDRA-2207)
 * add validateSchemaAgreement call + synchronization to schema
   modification operations (CASSANDRA-2222)
 * fix for reversed slice queries on large rows (CASSANDRA-2212)
 * fat clients were writing local data (CASSANDRA-2223)
 * set DEFAULT_MEMTABLE_LIFETIME_IN_MINS to 24h
 * improve detection and cleanup of partially-written sstables
   (CASSANDRA-2206)
 * fix supercolumn de/serialization when subcolumn comparator is different
   from supercolumn's (CASSANDRA-2104)
 * fix starting up on Windows when CASSANDRA_HOME contains whitespace
   (CASSANDRA-2237)
 * add [get|set][row|key]cacheSavePeriod to JMX (CASSANDRA-2100)
 * fix Hadoop ColumnFamilyOutputFormat dropping of mutations
   when batch fills up (CASSANDRA-2255)
 * move file deletions off of scheduledtasks executor (CASSANDRA-2253)


0.7.2
 * copy DecoratedKey.key when inserting into caches to avoid retaining
   a reference to the underlying buffer (CASSANDRA-2102)
 * format subcolumn names with subcomparator (CASSANDRA-2136)
 * fix column bloom filter deserialization (CASSANDRA-2165)


0.7.1
 * refactor MessageDigest creation code. (CASSANDRA-2107)
 * buffer network stack to avoid inefficient small TCP messages while avoiding
   the nagle/delayed ack problem (CASSANDRA-1896)
 * check log4j configuration for changes every 10s (CASSANDRA-1525, 1907)
 * more-efficient cross-DC replication (CASSANDRA-1530, -2051, -2138)
 * avoid polluting page cache with commitlog or sstable writes
   and seq scan operations (CASSANDRA-1470)
 * add RMI authentication options to nodetool (CASSANDRA-1921)
 * make snitches configurable at runtime (CASSANDRA-1374)
 * retry hadoop split requests on connection failure (CASSANDRA-1927)
 * implement describeOwnership for BOP, COPP (CASSANDRA-1928)
 * make read repair behave as expected for ConsistencyLevel > ONE
   (CASSANDRA-982, 2038)
 * distributed test harness (CASSANDRA-1859, 1964)
 * reduce flush lock contention (CASSANDRA-1930)
 * optimize supercolumn deserialization (CASSANDRA-1891)
 * fix CFMetaData.apply to only compare objects of the same class
   (CASSANDRA-1962)
 * allow specifying specific SSTables to compact from JMX (CASSANDRA-1963)
 * fix race condition in MessagingService.targets (CASSANDRA-1959, 2094, 2081)
 * refuse to open sstables from a future version (CASSANDRA-1935)
 * zero-copy reads (CASSANDRA-1714)
 * fix copy bounds for word Text in wordcount demo (CASSANDRA-1993)
 * fixes for contrib/javautils (CASSANDRA-1979)
 * check more frequently for memtable expiration (CASSANDRA-2000)
 * fix writing SSTable column count statistics (CASSANDRA-1976)
 * fix streaming of multiple CFs during bootstrap (CASSANDRA-1992)
 * explicitly set JVM GC new generation size with -Xmn (CASSANDRA-1968)
 * add short options for CLI flags (CASSANDRA-1565)
 * make keyspace argument to "describe keyspace" in CLI optional
   when authenticated to keyspace already (CASSANDRA-2029)
 * added option to specify -Dcassandra.join_ring=false on startup
   to allow "warm spare" nodes or performing JMX maintenance before
   joining the ring (CASSANDRA-526)
 * log migrations at INFO (CASSANDRA-2028)
 * add CLI verbose option in file mode (CASSANDRA-2030)
 * add single-line "--" comments to CLI (CASSANDRA-2032)
 * message serialization tests (CASSANDRA-1923)
 * switch from ivy to maven-ant-tasks (CASSANDRA-2017)
 * CLI attempts to block for new schema to propagate (CASSANDRA-2044)
 * fix potential overflow in nodetool cfstats (CASSANDRA-2057)
 * add JVM shutdownhook to sync commitlog (CASSANDRA-1919)
 * allow nodes to be up without being part of  normal traffic (CASSANDRA-1951)
 * fix CLI "show keyspaces" with null options on NTS (CASSANDRA-2049)
 * fix possible ByteBuffer race conditions (CASSANDRA-2066)
 * reduce garbage generated by MessagingService to prevent load spikes
   (CASSANDRA-2058)
 * fix math in RandomPartitioner.describeOwnership (CASSANDRA-2071)
 * fix deletion of sstable non-data components (CASSANDRA-2059)
 * avoid blocking gossip while deleting handoff hints (CASSANDRA-2073)
 * ignore messages from newer versions, keep track of nodes in gossip
   regardless of version (CASSANDRA-1970)
 * cache writing moved to CompactionManager to reduce i/o contention and
   updated to use non-cache-polluting writes (CASSANDRA-2053)
 * page through large rows when exporting to JSON (CASSANDRA-2041)
 * add flush_largest_memtables_at and reduce_cache_sizes_at options
   (CASSANDRA-2142)
 * add cli 'describe cluster' command (CASSANDRA-2127)
 * add cli support for setting username/password at 'connect' command
   (CASSANDRA-2111)
 * add -D option to Stress.java to allow reading hosts from a file
   (CASSANDRA-2149)
 * bound hints CF throughput between 32M and 256M (CASSANDRA-2148)
 * continue starting when invalid saved cache entries are encountered
   (CASSANDRA-2076)
 * add max_hint_window_in_ms option (CASSANDRA-1459)


0.7.0-final
 * fix offsets to ByteBuffer.get (CASSANDRA-1939)


0.7.0-rc4
 * fix cli crash after backgrounding (CASSANDRA-1875)
 * count timeouts in storageproxy latencies, and include latency
   histograms in StorageProxyMBean (CASSANDRA-1893)
 * fix CLI get recognition of supercolumns (CASSANDRA-1899)
 * enable keepalive on intra-cluster sockets (CASSANDRA-1766)
 * count timeouts towards dynamicsnitch latencies (CASSANDRA-1905)
 * Expose index-building status in JMX + cli schema description
   (CASSANDRA-1871)
 * allow [LOCAL|EACH]_QUORUM to be used with non-NetworkTopology
   replication Strategies
 * increased amount of index locks for faster commitlog replay
 * collect secondary index tombstones immediately (CASSANDRA-1914)
 * revert commitlog changes from #1780 (CASSANDRA-1917)
 * change RandomPartitioner min token to -1 to avoid collision w/
   tokens on actual nodes (CASSANDRA-1901)
 * examine the right nibble when validating TimeUUID (CASSANDRA-1910)
 * include secondary indexes in cleanup (CASSANDRA-1916)
 * CFS.scrubDataDirectories should also cleanup invalid secondary indexes
   (CASSANDRA-1904)
 * ability to disable/enable gossip on nodes to force them down
   (CASSANDRA-1108)


0.7.0-rc3
 * expose getNaturalEndpoints in StorageServiceMBean taking byte[]
   key; RMI cannot serialize ByteBuffer (CASSANDRA-1833)
 * infer org.apache.cassandra.locator for replication strategy classes
   when not otherwise specified
 * validation that generates less garbage (CASSANDRA-1814)
 * add TTL support to CLI (CASSANDRA-1838)
 * cli defaults to bytestype for subcomparator when creating
   column families (CASSANDRA-1835)
 * unregister index MBeans when index is dropped (CASSANDRA-1843)
 * make ByteBufferUtil.clone thread-safe (CASSANDRA-1847)
 * change exception for read requests during bootstrap from
   InvalidRequest to Unavailable (CASSANDRA-1862)
 * respect row-level tombstones post-flush in range scans
   (CASSANDRA-1837)
 * ReadResponseResolver check digests against each other (CASSANDRA-1830)
 * return InvalidRequest when remove of subcolumn without supercolumn
   is requested (CASSANDRA-1866)
 * flush before repair (CASSANDRA-1748)
 * SSTableExport validates key order (CASSANDRA-1884)
 * large row support for SSTableExport (CASSANDRA-1867)
 * Re-cache hot keys post-compaction without hitting disk (CASSANDRA-1878)
 * manage read repair in coordinator instead of data source, to
   provide latency information to dynamic snitch (CASSANDRA-1873)


0.7.0-rc2
 * fix live-column-count of slice ranges including tombstoned supercolumn
   with live subcolumn (CASSANDRA-1591)
 * rename o.a.c.internal.AntientropyStage -> AntiEntropyStage,
   o.a.c.request.Request_responseStage -> RequestResponseStage,
   o.a.c.internal.Internal_responseStage -> InternalResponseStage
 * add AbstractType.fromString (CASSANDRA-1767)
 * require index_type to be present when specifying index_name
   on ColumnDef (CASSANDRA-1759)
 * fix add/remove index bugs in CFMetadata (CASSANDRA-1768)
 * rebuild Strategy during system_update_keyspace (CASSANDRA-1762)
 * cli updates prompt to ... in continuation lines (CASSANDRA-1770)
 * support multiple Mutations per key in hadoop ColumnFamilyOutputFormat
   (CASSANDRA-1774)
 * improvements to Debian init script (CASSANDRA-1772)
 * use local classloader to check for version.properties (CASSANDRA-1778)
 * Validate that column names in column_metadata are valid for the
   defined comparator, and decode properly in cli (CASSANDRA-1773)
 * use cross-platform newlines in cli (CASSANDRA-1786)
 * add ExpiringColumn support to sstable import/export (CASSANDRA-1754)
 * add flush for each append to periodic commitlog mode; added
   periodic_without_flush option to disable this (CASSANDRA-1780)
 * close file handle used for post-flush truncate (CASSANDRA-1790)
 * various code cleanup (CASSANDRA-1793, -1794, -1795)
 * fix range queries against wrapped range (CASSANDRA-1781)
 * fix consistencylevel calculations for NetworkTopologyStrategy
   (CASSANDRA-1804)
 * cli support index type enum names (CASSANDRA-1810)
 * improved validation of column_metadata (CASSANDRA-1813)
 * reads at ConsistencyLevel > 1 throw UnavailableException
   immediately if insufficient live nodes exist (CASSANDRA-1803)
 * copy bytebuffers for local writes to avoid retaining the entire
   Thrift frame (CASSANDRA-1801)
 * fix NPE adding index to column w/o prior metadata (CASSANDRA-1764)
 * reduce fat client timeout (CASSANDRA-1730)
 * fix botched merge of CASSANDRA-1316


0.7.0-rc1
 * fix compaction and flush races with schema updates (CASSANDRA-1715)
 * add clustertool, config-converter, sstablekeys, and schematool
   Windows .bat files (CASSANDRA-1723)
 * reject range queries received during bootstrap (CASSANDRA-1739)
 * fix wrapping-range queries on non-minimum token (CASSANDRA-1700)
 * add nodetool cfhistogram (CASSANDRA-1698)
 * limit repaired ranges to what the nodes have in common (CASSANDRA-1674)
 * index scan treats missing columns as not matching secondary
   expressions (CASSANDRA-1745)
 * Fix misuse of DataOutputBuffer.getData in AntiEntropyService
   (CASSANDRA-1729)
 * detect and warn when obsolete version of JNA is present (CASSANDRA-1760)
 * reduce fat client timeout (CASSANDRA-1730)
 * cleanup smallest CFs first to increase free temp space for larger ones
   (CASSANDRA-1811)
 * Update windows .bat files to work outside of main Cassandra
   directory (CASSANDRA-1713)
 * fix read repair regression from 0.6.7 (CASSANDRA-1727)
 * more-efficient read repair (CASSANDRA-1719)
 * fix hinted handoff replay (CASSANDRA-1656)
 * log type of dropped messages (CASSANDRA-1677)
 * upgrade to SLF4J 1.6.1
 * fix ByteBuffer bug in ExpiringColumn.updateDigest (CASSANDRA-1679)
 * fix IntegerType.getString (CASSANDRA-1681)
 * make -Djava.net.preferIPv4Stack=true the default (CASSANDRA-628)
 * add INTERNAL_RESPONSE verb to differentiate from responses related
   to client requests (CASSANDRA-1685)
 * log tpstats when dropping messages (CASSANDRA-1660)
 * include unreachable nodes in describeSchemaVersions (CASSANDRA-1678)
 * Avoid dropping messages off the client request path (CASSANDRA-1676)
 * fix jna errno reporting (CASSANDRA-1694)
 * add friendlier error for UnknownHostException on startup (CASSANDRA-1697)
 * include jna dependency in RPM package (CASSANDRA-1690)
 * add --skip-keys option to stress.py (CASSANDRA-1696)
 * improve cli handling of non-string keys and column names
   (CASSANDRA-1701, -1693)
 * r/m extra subcomparator line in cli keyspaces output (CASSANDRA-1712)
 * add read repair chance to cli "show keyspaces"
 * upgrade to ConcurrentLinkedHashMap 1.1 (CASSANDRA-975)
 * fix index scan routing (CASSANDRA-1722)
 * fix tombstoning of supercolumns in range queries (CASSANDRA-1734)
 * clear endpoint cache after updating keyspace metadata (CASSANDRA-1741)
 * fix wrapping-range queries on non-minimum token (CASSANDRA-1700)
 * truncate includes secondary indexes (CASSANDRA-1747)
 * retain reference to PendingFile sstables (CASSANDRA-1749)
 * fix sstableimport regression (CASSANDRA-1753)
 * fix for bootstrap when no non-system tables are defined (CASSANDRA-1732)
 * handle replica unavailability in index scan (CASSANDRA-1755)
 * fix service initialization order deadlock (CASSANDRA-1756)
 * multi-line cli commands (CASSANDRA-1742)
 * fix race between snapshot and compaction (CASSANDRA-1736)
 * add listEndpointsPendingHints, deleteHintsForEndpoint JMX methods
   (CASSANDRA-1551)


0.7.0-beta3
 * add strategy options to describe_keyspace output (CASSANDRA-1560)
 * log warning when using randomly generated token (CASSANDRA-1552)
 * re-organize JMX into .db, .net, .internal, .request (CASSANDRA-1217)
 * allow nodes to change IPs between restarts (CASSANDRA-1518)
 * remember ring state between restarts by default (CASSANDRA-1518)
 * flush index built flag so we can read it before log replay (CASSANDRA-1541)
 * lock row cache updates to prevent race condition (CASSANDRA-1293)
 * remove assertion causing rare (and harmless) error messages in
   commitlog (CASSANDRA-1330)
 * fix moving nodes with no keyspaces defined (CASSANDRA-1574)
 * fix unbootstrap when no data is present in a transfer range (CASSANDRA-1573)
 * take advantage of AVRO-495 to simplify our avro IDL (CASSANDRA-1436)
 * extend authorization hierarchy to column family (CASSANDRA-1554)
 * deletion support in secondary indexes (CASSANDRA-1571)
 * meaningful error message for invalid replication strategy class
   (CASSANDRA-1566)
 * allow keyspace creation with RF > N (CASSANDRA-1428)
 * improve cli error handling (CASSANDRA-1580)
 * add cache save/load ability (CASSANDRA-1417, 1606, 1647)
 * add StorageService.getDrainProgress (CASSANDRA-1588)
 * Disallow bootstrap to an in-use token (CASSANDRA-1561)
 * Allow dynamic secondary index creation and destruction (CASSANDRA-1532)
 * log auto-guessed memtable thresholds (CASSANDRA-1595)
 * add ColumnDef support to cli (CASSANDRA-1583)
 * reduce index sample time by 75% (CASSANDRA-1572)
 * add cli support for column, strategy metadata (CASSANDRA-1578, 1612)
 * add cli support for schema modification (CASSANDRA-1584)
 * delete temp files on failed compactions (CASSANDRA-1596)
 * avoid blocking for dead nodes during removetoken (CASSANDRA-1605)
 * remove ConsistencyLevel.ZERO (CASSANDRA-1607)
 * expose in-progress compaction type in jmx (CASSANDRA-1586)
 * removed IClock & related classes from internals (CASSANDRA-1502)
 * fix removing tokens from SystemTable on decommission and removetoken
   (CASSANDRA-1609)
 * include CF metadata in cli 'show keyspaces' (CASSANDRA-1613)
 * switch from Properties to HashMap in PropertyFileSnitch to
   avoid synchronization bottleneck (CASSANDRA-1481)
 * PropertyFileSnitch configuration file renamed to
   cassandra-topology.properties
 * add cli support for get_range_slices (CASSANDRA-1088, CASSANDRA-1619)
 * Make memtable flush thresholds per-CF instead of global
   (CASSANDRA-1007, 1637)
 * add cli support for binary data without CfDef hints (CASSANDRA-1603)
 * fix building SSTable statistics post-stream (CASSANDRA-1620)
 * fix potential infinite loop in 2ary index queries (CASSANDRA-1623)
 * allow creating NTS keyspaces with no replicas configured (CASSANDRA-1626)
 * add jmx histogram of sstables accessed per read (CASSANDRA-1624)
 * remove system_rename_column_family and system_rename_keyspace from the
   client API until races can be fixed (CASSANDRA-1630, CASSANDRA-1585)
 * add cli sanity tests (CASSANDRA-1582)
 * update GC settings in cassandra.bat (CASSANDRA-1636)
 * cli support for index queries (CASSANDRA-1635)
 * cli support for updating schema memtable settings (CASSANDRA-1634)
 * cli --file option (CASSANDRA-1616)
 * reduce automatically chosen memtable sizes by 50% (CASSANDRA-1641)
 * move endpoint cache from snitch to strategy (CASSANDRA-1643)
 * fix commitlog recovery deleting the newly-created segment as well as
   the old ones (CASSANDRA-1644)
 * upgrade to Thrift 0.5 (CASSANDRA-1367)
 * renamed CL.DCQUORUM to LOCAL_QUORUM and DCQUORUMSYNC to EACH_QUORUM
 * cli truncate support (CASSANDRA-1653)
 * update GC settings in cassandra.bat (CASSANDRA-1636)
 * avoid logging when a node's ip/token is gossipped back to it (CASSANDRA-1666)


0.7-beta2
 * always use UTF-8 for hint keys (CASSANDRA-1439)
 * remove cassandra.yaml dependency from Hadoop and Pig (CASSADRA-1322)
 * expose CfDef metadata in describe_keyspaces (CASSANDRA-1363)
 * restore use of mmap_index_only option (CASSANDRA-1241)
 * dropping a keyspace with no column families generated an error
   (CASSANDRA-1378)
 * rename RackAwareStrategy to OldNetworkTopologyStrategy, RackUnawareStrategy
   to SimpleStrategy, DatacenterShardStrategy to NetworkTopologyStrategy,
   AbstractRackAwareSnitch to AbstractNetworkTopologySnitch (CASSANDRA-1392)
 * merge StorageProxy.mutate, mutateBlocking (CASSANDRA-1396)
 * faster UUIDType, LongType comparisons (CASSANDRA-1386, 1393)
 * fix setting read_repair_chance from CLI addColumnFamily (CASSANDRA-1399)
 * fix updates to indexed columns (CASSANDRA-1373)
 * fix race condition leaving to FileNotFoundException (CASSANDRA-1382)
 * fix sharded lock hash on index write path (CASSANDRA-1402)
 * add support for GT/E, LT/E in subordinate index clauses (CASSANDRA-1401)
 * cfId counter got out of sync when CFs were added (CASSANDRA-1403)
 * less chatty schema updates (CASSANDRA-1389)
 * rename column family mbeans. 'type' will now include either
   'IndexColumnFamilies' or 'ColumnFamilies' depending on the CFS type.
   (CASSANDRA-1385)
 * disallow invalid keyspace and column family names. This includes name that
   matches a '^\w+' regex. (CASSANDRA-1377)
 * use JNA, if present, to take snapshots (CASSANDRA-1371)
 * truncate hints if starting 0.7 for the first time (CASSANDRA-1414)
 * fix FD leak in single-row slicepredicate queries (CASSANDRA-1416)
 * allow index expressions against columns that are not part of the
   SlicePredicate (CASSANDRA-1410)
 * config-converter properly handles snitches and framed support
   (CASSANDRA-1420)
 * remove keyspace argument from multiget_count (CASSANDRA-1422)
 * allow specifying cassandra.yaml location as (local or remote) URL
   (CASSANDRA-1126)
 * fix using DynamicEndpointSnitch with NetworkTopologyStrategy
   (CASSANDRA-1429)
 * Add CfDef.default_validation_class (CASSANDRA-891)
 * fix EstimatedHistogram.max (CASSANDRA-1413)
 * quorum read optimization (CASSANDRA-1622)
 * handle zero-length (or missing) rows during HH paging (CASSANDRA-1432)
 * include secondary indexes during schema migrations (CASSANDRA-1406)
 * fix commitlog header race during schema change (CASSANDRA-1435)
 * fix ColumnFamilyStoreMBeanIterator to use new type name (CASSANDRA-1433)
 * correct filename generated by xml->yaml converter (CASSANDRA-1419)
 * add CMSInitiatingOccupancyFraction=75 and UseCMSInitiatingOccupancyOnly
   to default JVM options
 * decrease jvm heap for cassandra-cli (CASSANDRA-1446)
 * ability to modify keyspaces and column family definitions on a live cluster
   (CASSANDRA-1285)
 * support for Hadoop Streaming [non-jvm map/reduce via stdin/out]
   (CASSANDRA-1368)
 * Move persistent sstable stats from the system table to an sstable component
   (CASSANDRA-1430)
 * remove failed bootstrap attempt from pending ranges when gossip times
   it out after 1h (CASSANDRA-1463)
 * eager-create tcp connections to other cluster members (CASSANDRA-1465)
 * enumerate stages and derive stage from message type instead of
   transmitting separately (CASSANDRA-1465)
 * apply reversed flag during collation from different data sources
   (CASSANDRA-1450)
 * make failure to remove commitlog segment non-fatal (CASSANDRA-1348)
 * correct ordering of drain operations so CL.recover is no longer
   necessary (CASSANDRA-1408)
 * removed keyspace from describe_splits method (CASSANDRA-1425)
 * rename check_schema_agreement to describe_schema_versions
   (CASSANDRA-1478)
 * fix QUORUM calculation for RF > 3 (CASSANDRA-1487)
 * remove tombstones during non-major compactions when bloom filter
   verifies that row does not exist in other sstables (CASSANDRA-1074)
 * nodes that coordinated a loadbalance in the past could not be seen by
   newly added nodes (CASSANDRA-1467)
 * exposed endpoint states (gossip details) via jmx (CASSANDRA-1467)
 * ensure that compacted sstables are not included when new readers are
   instantiated (CASSANDRA-1477)
 * by default, calculate heap size and memtable thresholds at runtime (CASSANDRA-1469)
 * fix races dealing with adding/dropping keyspaces and column families in
   rapid succession (CASSANDRA-1477)
 * clean up of Streaming system (CASSANDRA-1503, 1504, 1506)
 * add options to configure Thrift socket keepalive and buffer sizes (CASSANDRA-1426)
 * make contrib CassandraServiceDataCleaner recursive (CASSANDRA-1509)
 * min, max compaction threshold are configurable and persistent
   per-ColumnFamily (CASSANDRA-1468)
 * fix replaying the last mutation in a commitlog unnecessarily
   (CASSANDRA-1512)
 * invoke getDefaultUncaughtExceptionHandler from DTPE with the original
   exception rather than the ExecutionException wrapper (CASSANDRA-1226)
 * remove Clock from the Thrift (and Avro) API (CASSANDRA-1501)
 * Close intra-node sockets when connection is broken (CASSANDRA-1528)
 * RPM packaging spec file (CASSANDRA-786)
 * weighted request scheduler (CASSANDRA-1485)
 * treat expired columns as deleted (CASSANDRA-1539)
 * make IndexInterval configurable (CASSANDRA-1488)
 * add describe_snitch to Thrift API (CASSANDRA-1490)
 * MD5 authenticator compares plain text submitted password with MD5'd
   saved property, instead of vice versa (CASSANDRA-1447)
 * JMX MessagingService pending and completed counts (CASSANDRA-1533)
 * fix race condition processing repair responses (CASSANDRA-1511)
 * make repair blocking (CASSANDRA-1511)
 * create EndpointSnitchInfo and MBean to expose rack and DC (CASSANDRA-1491)
 * added option to contrib/word_count to output results back to Cassandra
   (CASSANDRA-1342)
 * rewrite Hadoop ColumnFamilyRecordWriter to pool connections, retry to
   multiple Cassandra nodes, and smooth impact on the Cassandra cluster
   by using smaller batch sizes (CASSANDRA-1434)
 * fix setting gc_grace_seconds via CLI (CASSANDRA-1549)
 * support TTL'd index values (CASSANDRA-1536)
 * make removetoken work like decommission (CASSANDRA-1216)
 * make cli comparator-aware and improve quote rules (CASSANDRA-1523,-1524)
 * make nodetool compact and cleanup blocking (CASSANDRA-1449)
 * add memtable, cache information to GCInspector logs (CASSANDRA-1558)
 * enable/disable HintedHandoff via JMX (CASSANDRA-1550)
 * Ignore stray files in the commit log directory (CASSANDRA-1547)
 * Disallow bootstrap to an in-use token (CASSANDRA-1561)


0.7-beta1
 * sstable versioning (CASSANDRA-389)
 * switched to slf4j logging (CASSANDRA-625)
 * add (optional) expiration time for column (CASSANDRA-699)
 * access levels for authentication/authorization (CASSANDRA-900)
 * add ReadRepairChance to CF definition (CASSANDRA-930)
 * fix heisenbug in system tests, especially common on OS X (CASSANDRA-944)
 * convert to byte[] keys internally and all public APIs (CASSANDRA-767)
 * ability to alter schema definitions on a live cluster (CASSANDRA-44)
 * renamed configuration file to cassandra.xml, and log4j.properties to
   log4j-server.properties, which must now be loaded from
   the classpath (which is how our scripts in bin/ have always done it)
   (CASSANDRA-971)
 * change get_count to require a SlicePredicate. create multi_get_count
   (CASSANDRA-744)
 * re-organized endpointsnitch implementations and added SimpleSnitch
   (CASSANDRA-994)
 * Added preload_row_cache option (CASSANDRA-946)
 * add CRC to commitlog header (CASSANDRA-999)
 * removed deprecated batch_insert and get_range_slice methods (CASSANDRA-1065)
 * add truncate thrift method (CASSANDRA-531)
 * http mini-interface using mx4j (CASSANDRA-1068)
 * optimize away copy of sliced row on memtable read path (CASSANDRA-1046)
 * replace constant-size 2GB mmaped segments and special casing for index
   entries spanning segment boundaries, with SegmentedFile that computes
   segments that always contain entire entries/rows (CASSANDRA-1117)
 * avoid reading large rows into memory during compaction (CASSANDRA-16)
 * added hadoop OutputFormat (CASSANDRA-1101)
 * efficient Streaming (no more anticompaction) (CASSANDRA-579)
 * split commitlog header into separate file and add size checksum to
   mutations (CASSANDRA-1179)
 * avoid allocating a new byte[] for each mutation on replay (CASSANDRA-1219)
 * revise HH schema to be per-endpoint (CASSANDRA-1142)
 * add joining/leaving status to nodetool ring (CASSANDRA-1115)
 * allow multiple repair sessions per node (CASSANDRA-1190)
 * optimize away MessagingService for local range queries (CASSANDRA-1261)
 * make framed transport the default so malformed requests can't OOM the
   server (CASSANDRA-475)
 * significantly faster reads from row cache (CASSANDRA-1267)
 * take advantage of row cache during range queries (CASSANDRA-1302)
 * make GCGraceSeconds a per-ColumnFamily value (CASSANDRA-1276)
 * keep persistent row size and column count statistics (CASSANDRA-1155)
 * add IntegerType (CASSANDRA-1282)
 * page within a single row during hinted handoff (CASSANDRA-1327)
 * push DatacenterShardStrategy configuration into keyspace definition,
   eliminating datacenter.properties. (CASSANDRA-1066)
 * optimize forward slices starting with '' and single-index-block name
   queries by skipping the column index (CASSANDRA-1338)
 * streaming refactor (CASSANDRA-1189)
 * faster comparison for UUID types (CASSANDRA-1043)
 * secondary index support (CASSANDRA-749 and subtasks)
 * make compaction buckets deterministic (CASSANDRA-1265)


0.6.6
 * Allow using DynamicEndpointSnitch with RackAwareStrategy (CASSANDRA-1429)
 * remove the remaining vestiges of the unfinished DatacenterShardStrategy
   (replaced by NetworkTopologyStrategy in 0.7)


0.6.5
 * fix key ordering in range query results with RandomPartitioner
   and ConsistencyLevel > ONE (CASSANDRA-1145)
 * fix for range query starting with the wrong token range (CASSANDRA-1042)
 * page within a single row during hinted handoff (CASSANDRA-1327)
 * fix compilation on non-sun JDKs (CASSANDRA-1061)
 * remove String.trim() call on row keys in batch mutations (CASSANDRA-1235)
 * Log summary of dropped messages instead of spamming log (CASSANDRA-1284)
 * add dynamic endpoint snitch (CASSANDRA-981)
 * fix streaming for keyspaces with hyphens in their name (CASSANDRA-1377)
 * fix errors in hard-coded bloom filter optKPerBucket by computing it
   algorithmically (CASSANDRA-1220
 * remove message deserialization stage, and uncap read/write stages
   so slow reads/writes don't block gossip processing (CASSANDRA-1358)
 * add jmx port configuration to Debian package (CASSANDRA-1202)
 * use mlockall via JNA, if present, to prevent Linux from swapping
   out parts of the JVM (CASSANDRA-1214)


0.6.4
 * avoid queuing multiple hint deliveries for the same endpoint
   (CASSANDRA-1229)
 * better performance for and stricter checking of UTF8 column names
   (CASSANDRA-1232)
 * extend option to lower compaction priority to hinted handoff
   as well (CASSANDRA-1260)
 * log errors in gossip instead of re-throwing (CASSANDRA-1289)
 * avoid aborting commitlog replay prematurely if a flushed-but-
   not-removed commitlog segment is encountered (CASSANDRA-1297)
 * fix duplicate rows being read during mapreduce (CASSANDRA-1142)
 * failure detection wasn't closing command sockets (CASSANDRA-1221)
 * cassandra-cli.bat works on windows (CASSANDRA-1236)
 * pre-emptively drop requests that cannot be processed within RPCTimeout
   (CASSANDRA-685)
 * add ack to Binary write verb and update CassandraBulkLoader
   to wait for acks for each row (CASSANDRA-1093)
 * added describe_partitioner Thrift method (CASSANDRA-1047)
 * Hadoop jobs no longer require the Cassandra storage-conf.xml
   (CASSANDRA-1280, CASSANDRA-1047)
 * log thread pool stats when GC is excessive (CASSANDRA-1275)
 * remove gossip message size limit (CASSANDRA-1138)
 * parallelize local and remote reads during multiget, and respect snitch
   when determining whether to do local read for CL.ONE (CASSANDRA-1317)
 * fix read repair to use requested consistency level on digest mismatch,
   rather than assuming QUORUM (CASSANDRA-1316)
 * process digest mismatch re-reads in parallel (CASSANDRA-1323)
 * switch hints CF comparator to BytesType (CASSANDRA-1274)


0.6.3
 * retry to make streaming connections up to 8 times. (CASSANDRA-1019)
 * reject describe_ring() calls on invalid keyspaces (CASSANDRA-1111)
 * fix cache size calculation for size of 100% (CASSANDRA-1129)
 * fix cache capacity only being recalculated once (CASSANDRA-1129)
 * remove hourly scan of all hints on the off chance that the gossiper
   missed a status change; instead, expose deliverHintsToEndpoint to JMX
   so it can be done manually, if necessary (CASSANDRA-1141)
 * don't reject reads at CL.ALL (CASSANDRA-1152)
 * reject deletions to supercolumns in CFs containing only standard
   columns (CASSANDRA-1139)
 * avoid preserving login information after client disconnects
   (CASSANDRA-1057)
 * prefer sun jdk to openjdk in debian init script (CASSANDRA-1174)
 * detect partioner config changes between restarts and fail fast
   (CASSANDRA-1146)
 * use generation time to resolve node token reassignment disagreements
   (CASSANDRA-1118)
 * restructure the startup ordering of Gossiper and MessageService to avoid
   timing anomalies (CASSANDRA-1160)
 * detect incomplete commit log hearders (CASSANDRA-1119)
 * force anti-entropy service to stream files on the stream stage to avoid
   sending streams out of order (CASSANDRA-1169)
 * remove inactive stream managers after AES streams files (CASSANDRA-1169)
 * allow removing entire row through batch_mutate Deletion (CASSANDRA-1027)
 * add JMX metrics for row-level bloom filter false positives (CASSANDRA-1212)
 * added a redhat init script to contrib (CASSANDRA-1201)
 * use midpoint when bootstrapping a new machine into range with not
   much data yet instead of random token (CASSANDRA-1112)
 * kill server on OOM in executor stage as well as Thrift (CASSANDRA-1226)
 * remove opportunistic repairs, when two machines with overlapping replica
   responsibilities happen to finish major compactions of the same CF near
   the same time.  repairs are now fully manual (CASSANDRA-1190)
 * add ability to lower compaction priority (default is no change from 0.6.2)
   (CASSANDRA-1181)


0.6.2
 * fix contrib/word_count build. (CASSANDRA-992)
 * split CommitLogExecutorService into BatchCommitLogExecutorService and
   PeriodicCommitLogExecutorService (CASSANDRA-1014)
 * add latency histograms to CFSMBean (CASSANDRA-1024)
 * make resolving timestamp ties deterministic by using value bytes
   as a tiebreaker (CASSANDRA-1039)
 * Add option to turn off Hinted Handoff (CASSANDRA-894)
 * fix windows startup (CASSANDRA-948)
 * make concurrent_reads, concurrent_writes configurable at runtime via JMX
   (CASSANDRA-1060)
 * disable GCInspector on non-Sun JVMs (CASSANDRA-1061)
 * fix tombstone handling in sstable rows with no other data (CASSANDRA-1063)
 * fix size of row in spanned index entries (CASSANDRA-1056)
 * install json2sstable, sstable2json, and sstablekeys to Debian package
 * StreamingService.StreamDestinations wouldn't empty itself after streaming
   finished (CASSANDRA-1076)
 * added Collections.shuffle(splits) before returning the splits in
   ColumnFamilyInputFormat (CASSANDRA-1096)
 * do not recalculate cache capacity post-compaction if it's been manually
   modified (CASSANDRA-1079)
 * better defaults for flush sorter + writer executor queue sizes
   (CASSANDRA-1100)
 * windows scripts for SSTableImport/Export (CASSANDRA-1051)
 * windows script for nodetool (CASSANDRA-1113)
 * expose PhiConvictThreshold (CASSANDRA-1053)
 * make repair of RF==1 a no-op (CASSANDRA-1090)
 * improve default JVM GC options (CASSANDRA-1014)
 * fix SlicePredicate serialization inside Hadoop jobs (CASSANDRA-1049)
 * close Thrift sockets in Hadoop ColumnFamilyRecordReader (CASSANDRA-1081)


0.6.1
 * fix NPE in sstable2json when no excluded keys are given (CASSANDRA-934)
 * keep the replica set constant throughout the read repair process
   (CASSANDRA-937)
 * allow querying getAllRanges with empty token list (CASSANDRA-933)
 * fix command line arguments inversion in clustertool (CASSANDRA-942)
 * fix race condition that could trigger a false-positive assertion
   during post-flush discard of old commitlog segments (CASSANDRA-936)
 * fix neighbor calculation for anti-entropy repair (CASSANDRA-924)
 * perform repair even for small entropy differences (CASSANDRA-924)
 * Use hostnames in CFInputFormat to allow Hadoop's naive string-based
   locality comparisons to work (CASSANDRA-955)
 * cache read-only BufferedRandomAccessFile length to avoid
   3 system calls per invocation (CASSANDRA-950)
 * nodes with IPv6 (and no IPv4) addresses could not join cluster
   (CASSANDRA-969)
 * Retrieve the correct number of undeleted columns, if any, from
   a supercolumn in a row that had been deleted previously (CASSANDRA-920)
 * fix index scans that cross the 2GB mmap boundaries for both mmap
   and standard i/o modes (CASSANDRA-866)
 * expose drain via nodetool (CASSANDRA-978)


0.6.0-RC1
 * JMX drain to flush memtables and run through commit log (CASSANDRA-880)
 * Bootstrapping can skip ranges under the right conditions (CASSANDRA-902)
 * fix merging row versions in range_slice for CL > ONE (CASSANDRA-884)
 * default write ConsistencyLeven chaned from ZERO to ONE
 * fix for index entries spanning mmap buffer boundaries (CASSANDRA-857)
 * use lexical comparison if time part of TimeUUIDs are the same
   (CASSANDRA-907)
 * bound read, mutation, and response stages to fix possible OOM
   during log replay (CASSANDRA-885)
 * Use microseconds-since-epoch (UTC) in cli, instead of milliseconds
 * Treat batch_mutate Deletion with null supercolumn as "apply this predicate
   to top level supercolumns" (CASSANDRA-834)
 * Streaming destination nodes do not update their JMX status (CASSANDRA-916)
 * Fix internal RPC timeout calculation (CASSANDRA-911)
 * Added Pig loadfunc to contrib/pig (CASSANDRA-910)


0.6.0-beta3
 * fix compaction bucketing bug (CASSANDRA-814)
 * update windows batch file (CASSANDRA-824)
 * deprecate KeysCachedFraction configuration directive in favor
   of KeysCached; move to unified-per-CF key cache (CASSANDRA-801)
 * add invalidateRowCache to ColumnFamilyStoreMBean (CASSANDRA-761)
 * send Handoff hints to natural locations to reduce load on
   remaining nodes in a failure scenario (CASSANDRA-822)
 * Add RowWarningThresholdInMB configuration option to warn before very
   large rows get big enough to threaten node stability, and -x option to
   be able to remove them with sstable2json if the warning is unheeded
   until it's too late (CASSANDRA-843)
 * Add logging of GC activity (CASSANDRA-813)
 * fix ConcurrentModificationException in commitlog discard (CASSANDRA-853)
 * Fix hardcoded row count in Hadoop RecordReader (CASSANDRA-837)
 * Add a jmx status to the streaming service and change several DEBUG
   messages to INFO (CASSANDRA-845)
 * fix classpath in cassandra-cli.bat for Windows (CASSANDRA-858)
 * allow re-specifying host, port to cassandra-cli if invalid ones
   are first tried (CASSANDRA-867)
 * fix race condition handling rpc timeout in the coordinator
   (CASSANDRA-864)
 * Remove CalloutLocation and StagingFileDirectory from storage-conf files
   since those settings are no longer used (CASSANDRA-878)
 * Parse a long from RowWarningThresholdInMB instead of an int (CASSANDRA-882)
 * Remove obsolete ControlPort code from DatabaseDescriptor (CASSANDRA-886)
 * move skipBytes side effect out of assert (CASSANDRA-899)
 * add "double getLoad" to StorageServiceMBean (CASSANDRA-898)
 * track row stats per CF at compaction time (CASSANDRA-870)
 * disallow CommitLogDirectory matching a DataFileDirectory (CASSANDRA-888)
 * default key cache size is 200k entries, changed from 10% (CASSANDRA-863)
 * add -Dcassandra-foreground=yes to cassandra.bat
 * exit if cluster name is changed unexpectedly (CASSANDRA-769)


0.6.0-beta1/beta2
 * add batch_mutate thrift command, deprecating batch_insert (CASSANDRA-336)
 * remove get_key_range Thrift API, deprecated in 0.5 (CASSANDRA-710)
 * add optional login() Thrift call for authentication (CASSANDRA-547)
 * support fat clients using gossiper and StorageProxy to perform
   replication in-process [jvm-only] (CASSANDRA-535)
 * support mmapped I/O for reads, on by default on 64bit JVMs
   (CASSANDRA-408, CASSANDRA-669)
 * improve insert concurrency, particularly during Hinted Handoff
   (CASSANDRA-658)
 * faster network code (CASSANDRA-675)
 * stress.py moved to contrib (CASSANDRA-635)
 * row caching [must be explicitly enabled per-CF in config] (CASSANDRA-678)
 * present a useful measure of compaction progress in JMX (CASSANDRA-599)
 * add bin/sstablekeys (CASSNADRA-679)
 * add ConsistencyLevel.ANY (CASSANDRA-687)
 * make removetoken remove nodes from gossip entirely (CASSANDRA-644)
 * add ability to set cache sizes at runtime (CASSANDRA-708)
 * report latency and cache hit rate statistics with lifetime totals
   instead of average over the last minute (CASSANDRA-702)
 * support get_range_slice for RandomPartitioner (CASSANDRA-745)
 * per-keyspace replication factory and replication strategy (CASSANDRA-620)
 * track latency in microseconds (CASSANDRA-733)
 * add describe_ Thrift methods, deprecating get_string_property and
   get_string_list_property
 * jmx interface for tracking operation mode and streams in general.
   (CASSANDRA-709)
 * keep memtables in sorted order to improve range query performance
   (CASSANDRA-799)
 * use while loop instead of recursion when trimming sstables compaction list
   to avoid blowing stack in pathological cases (CASSANDRA-804)
 * basic Hadoop map/reduce support (CASSANDRA-342)


0.5.1
 * ensure all files for an sstable are streamed to the same directory.
   (CASSANDRA-716)
 * more accurate load estimate for bootstrapping (CASSANDRA-762)
 * tolerate dead or unavailable bootstrap target on write (CASSANDRA-731)
 * allow larger numbers of keys (> 140M) in a sstable bloom filter
   (CASSANDRA-790)
 * include jvm argument improvements from CASSANDRA-504 in debian package
 * change streaming chunk size to 32MB to accomodate Windows XP limitations
   (was 64MB) (CASSANDRA-795)
 * fix get_range_slice returning results in the wrong order (CASSANDRA-781)


0.5.0 final
 * avoid attempting to delete temporary bootstrap files twice (CASSANDRA-681)
 * fix bogus NaN in nodeprobe cfstats output (CASSANDRA-646)
 * provide a policy for dealing with single thread executors w/ a full queue
   (CASSANDRA-694)
 * optimize inner read in MessagingService, vastly improving multiple-node
   performance (CASSANDRA-675)
 * wait for table flush before streaming data back to a bootstrapping node.
   (CASSANDRA-696)
 * keep track of bootstrapping sources by table so that bootstrapping doesn't
   give the indication of finishing early (CASSANDRA-673)


0.5.0 RC3
 * commit the correct version of the patch for CASSANDRA-663


0.5.0 RC2 (unreleased)
 * fix bugs in converting get_range_slice results to Thrift
   (CASSANDRA-647, CASSANDRA-649)
 * expose java.util.concurrent.TimeoutException in StorageProxy methods
   (CASSANDRA-600)
 * TcpConnectionManager was holding on to disconnected connections,
   giving the false indication they were being used. (CASSANDRA-651)
 * Remove duplicated write. (CASSANDRA-662)
 * Abort bootstrap if IP is already in the token ring (CASSANDRA-663)
 * increase default commitlog sync period, and wait for last sync to
   finish before submitting another (CASSANDRA-668)


0.5.0 RC1
 * Fix potential NPE in get_range_slice (CASSANDRA-623)
 * add CRC32 to commitlog entries (CASSANDRA-605)
 * fix data streaming on windows (CASSANDRA-630)
 * GC compacted sstables after cleanup and compaction (CASSANDRA-621)
 * Speed up anti-entropy validation (CASSANDRA-629)
 * Fix anti-entropy assertion error (CASSANDRA-639)
 * Fix pending range conflicts when bootstapping or moving
   multiple nodes at once (CASSANDRA-603)
 * Handle obsolete gossip related to node movement in the case where
   one or more nodes is down when the movement occurs (CASSANDRA-572)
 * Include dead nodes in gossip to avoid a variety of problems
   and fix HH to removed nodes (CASSANDRA-634)
 * return an InvalidRequestException for mal-formed SlicePredicates
   (CASSANDRA-643)
 * fix bug determining closest neighbor for use in multiple datacenters
   (CASSANDRA-648)
 * Vast improvements in anticompaction speed (CASSANDRA-607)
 * Speed up log replay and writes by avoiding redundant serializations
   (CASSANDRA-652)


0.5.0 beta 2
 * Bootstrap improvements (several tickets)
 * add nodeprobe repair anti-entropy feature (CASSANDRA-193, CASSANDRA-520)
 * fix possibility of partition when many nodes restart at once
   in clusters with multiple seeds (CASSANDRA-150)
 * fix NPE in get_range_slice when no data is found (CASSANDRA-578)
 * fix potential NPE in hinted handoff (CASSANDRA-585)
 * fix cleanup of local "system" keyspace (CASSANDRA-576)
 * improve computation of cluster load balance (CASSANDRA-554)
 * added super column read/write, column count, and column/row delete to
   cassandra-cli (CASSANDRA-567, CASSANDRA-594)
 * fix returning live subcolumns of deleted supercolumns (CASSANDRA-583)
 * respect JAVA_HOME in bin/ scripts (several tickets)
 * add StorageService.initClient for fat clients on the JVM (CASSANDRA-535)
   (see contrib/client_only for an example of use)
 * make consistency_level functional in get_range_slice (CASSANDRA-568)
 * optimize key deserialization for RandomPartitioner (CASSANDRA-581)
 * avoid GCing tombstones except on major compaction (CASSANDRA-604)
 * increase failure conviction threshold, resulting in less nodes
   incorrectly (and temporarily) marked as down (CASSANDRA-610)
 * respect memtable thresholds during log replay (CASSANDRA-609)
 * support ConsistencyLevel.ALL on read (CASSANDRA-584)
 * add nodeprobe removetoken command (CASSANDRA-564)


0.5.0 beta
 * Allow multiple simultaneous flushes, improving flush throughput
   on multicore systems (CASSANDRA-401)
 * Split up locks to improve write and read throughput on multicore systems
   (CASSANDRA-444, CASSANDRA-414)
 * More efficient use of memory during compaction (CASSANDRA-436)
 * autobootstrap option: when enabled, all non-seed nodes will attempt
   to bootstrap when started, until bootstrap successfully
   completes. -b option is removed.  (CASSANDRA-438)
 * Unless a token is manually specified in the configuration xml,
   a bootstraping node will use a token that gives it half the
   keys from the most-heavily-loaded node in the cluster,
   instead of generating a random token.
   (CASSANDRA-385, CASSANDRA-517)
 * Miscellaneous bootstrap fixes (several tickets)
 * Ability to change a node's token even after it has data on it
   (CASSANDRA-541)
 * Ability to decommission a live node from the ring (CASSANDRA-435)
 * Semi-automatic loadbalancing via nodeprobe (CASSANDRA-192)
 * Add ability to set compaction thresholds at runtime via
   JMX / nodeprobe.  (CASSANDRA-465)
 * Add "comment" field to ColumnFamily definition. (CASSANDRA-481)
 * Additional JMX metrics (CASSANDRA-482)
 * JSON based export and import tools (several tickets)
 * Hinted Handoff fixes (several tickets)
 * Add key cache to improve read performance (CASSANDRA-423)
 * Simplified construction of custom ReplicationStrategy classes
   (CASSANDRA-497)
 * Graphical application (Swing) for ring integrity verification and
   visualization was added to contrib (CASSANDRA-252)
 * Add DCQUORUM, DCQUORUMSYNC consistency levels and corresponding
   ReplicationStrategy / EndpointSnitch classes.  Experimental.
   (CASSANDRA-492)
 * Web client interface added to contrib (CASSANDRA-457)
 * More-efficient flush for Random, CollatedOPP partitioners
   for normal writes (CASSANDRA-446) and bulk load (CASSANDRA-420)
 * Add MemtableFlushAfterMinutes, a global replacement for the old
   per-CF FlushPeriodInMinutes setting (CASSANDRA-463)
 * optimizations to slice reading (CASSANDRA-350) and supercolumn
   queries (CASSANDRA-510)
 * force binding to given listenaddress for nodes with multiple
   interfaces (CASSANDRA-546)
 * stress.py benchmarking tool improvements (several tickets)
 * optimized replica placement code (CASSANDRA-525)
 * faster log replay on restart (CASSANDRA-539, CASSANDRA-540)
 * optimized local-node writes (CASSANDRA-558)
 * added get_range_slice, deprecating get_key_range (CASSANDRA-344)
 * expose TimedOutException to thrift (CASSANDRA-563)


0.4.2
 * Add validation disallowing null keys (CASSANDRA-486)
 * Fix race conditions in TCPConnectionManager (CASSANDRA-487)
 * Fix using non-utf8-aware comparison as a sanity check.
   (CASSANDRA-493)
 * Improve default garbage collector options (CASSANDRA-504)
 * Add "nodeprobe flush" (CASSANDRA-505)
 * remove NotFoundException from get_slice throws list (CASSANDRA-518)
 * fix get (not get_slice) of entire supercolumn (CASSANDRA-508)
 * fix null token during bootstrap (CASSANDRA-501)


0.4.1
 * Fix FlushPeriod columnfamily configuration regression
   (CASSANDRA-455)
 * Fix long column name support (CASSANDRA-460)
 * Fix for serializing a row that only contains tombstones
   (CASSANDRA-458)
 * Fix for discarding unneeded commitlog segments (CASSANDRA-459)
 * Add SnapshotBeforeCompaction configuration option (CASSANDRA-426)
 * Fix compaction abort under insufficient disk space (CASSANDRA-473)
 * Fix reading subcolumn slice from tombstoned CF (CASSANDRA-484)
 * Fix race condition in RVH causing occasional NPE (CASSANDRA-478)


0.4.0
 * fix get_key_range problems when a node is down (CASSANDRA-440)
   and add UnavailableException to more Thrift methods
 * Add example EndPointSnitch contrib code (several tickets)


0.4.0 RC2
 * fix SSTable generation clash during compaction (CASSANDRA-418)
 * reject method calls with null parameters (CASSANDRA-308)
 * properly order ranges in nodeprobe output (CASSANDRA-421)
 * fix logging of certain errors on executor threads (CASSANDRA-425)


0.4.0 RC1
 * Bootstrap feature is live; use -b on startup (several tickets)
 * Added multiget api (CASSANDRA-70)
 * fix Deadlock with SelectorManager.doProcess and TcpConnection.write
   (CASSANDRA-392)
 * remove key cache b/c of concurrency bugs in third-party
   CLHM library (CASSANDRA-405)
 * update non-major compaction logic to use two threshold values
   (CASSANDRA-407)
 * add periodic / batch commitlog sync modes (several tickets)
 * inline BatchMutation into batch_insert params (CASSANDRA-403)
 * allow setting the logging level at runtime via mbean (CASSANDRA-402)
 * change default comparator to BytesType (CASSANDRA-400)
 * add forwards-compatible ConsistencyLevel parameter to get_key_range
   (CASSANDRA-322)
 * r/m special case of blocking for local destination when writing with
   ConsistencyLevel.ZERO (CASSANDRA-399)
 * Fixes to make BinaryMemtable [bulk load interface] useful (CASSANDRA-337);
   see contrib/bmt_example for an example of using it.
 * More JMX properties added (several tickets)
 * Thrift changes (several tickets)
    - Merged _super get methods with the normal ones; return values
      are now of ColumnOrSuperColumn.
    - Similarly, merged batch_insert_super into batch_insert.



0.4.0 beta
 * On-disk data format has changed to allow billions of keys/rows per
   node instead of only millions
 * Multi-keyspace support
 * Scan all sstables for all queries to avoid situations where
   different types of operation on the same ColumnFamily could
   disagree on what data was present
 * Snapshot support via JMX
 * Thrift API has changed a _lot_:
    - removed time-sorted CFs; instead, user-defined comparators
      may be defined on the column names, which are now byte arrays.
      Default comparators are provided for UTF8, Bytes, Ascii, Long (i64),
      and UUID types.
    - removed colon-delimited strings in thrift api in favor of explicit
      structs such as ColumnPath, ColumnParent, etc.  Also normalized
      thrift struct and argument naming.
    - Added columnFamily argument to get_key_range.
    - Change signature of get_slice to accept starting and ending
      columns as well as an offset.  (This allows use of indexes.)
      Added "ascending" flag to allow reasonably-efficient reverse
      scans as well.  Removed get_slice_by_range as redundant.
    - get_key_range operates on one CF at a time
    - changed `block` boolean on insert methods to ConsistencyLevel enum,
      with options of NONE, ONE, QUORUM, and ALL.
    - added similar consistency_level parameter to read methods
    - column-name-set slice with no names given now returns zero columns
      instead of all of them.  ("all" can run your server out of memory.
      use a range-based slice with a high max column count instead.)
 * Removed the web interface. Node information can now be obtained by
   using the newly introduced nodeprobe utility.
 * More JMX stats
 * Remove magic values from internals (e.g. special key to indicate
   when to flush memtables)
 * Rename configuration "table" to "keyspace"
 * Moved to crash-only design; no more shutdown (just kill the process)
 * Lots of bug fixes

Full list of issues resolved in 0.4 is at https://issues.apache.org/jira/secure/IssueNavigator.jspa?reset=true&&pid=12310865&fixfor=12313862&resolution=1&sorter/field=issuekey&sorter/order=DESC


0.3.0 RC3
 * Fix potential deadlock under load in TCPConnection.
   (CASSANDRA-220)


0.3.0 RC2
 * Fix possible data loss when server is stopped after replaying
   log but before new inserts force memtable flush.
   (CASSANDRA-204)
 * Added BUGS file


0.3.0 RC1
 * Range queries on keys, including user-defined key collation
 * Remove support
 * Workarounds for a weird bug in JDK select/register that seems
   particularly common on VM environments. Cassandra should deploy
   fine on EC2 now
 * Much improved infrastructure: the beginnings of a decent test suite
   ("ant test" for unit tests; "nosetests" for system tests), code
   coverage reporting, etc.
 * Expanded node status reporting via JMX
 * Improved error reporting/logging on both server and client
 * Reduced memory footprint in default configuration
 * Combined blocking and non-blocking versions of insert APIs
 * Added FlushPeriodInMinutes configuration parameter to force
   flushing of infrequently-updated ColumnFamilies<|MERGE_RESOLUTION|>--- conflicted
+++ resolved
@@ -31,11 +31,7 @@
  * Use IF NOT EXISTS for index and UDT create statements in snapshot schema files (CASSANDRA-13935)
  * Make sure LCS handles duplicate sstable added/removed notifications correctly (CASSANDRA-14103)
 Merged from 3.0:
-<<<<<<< HEAD
-=======
  * Avoid marking shutting down nodes as up after receiving gossip shutdown message (CASSANDRA-16094)
- * Check SSTables for latest version before dropping compact storage (CASSANDRA-16063)
->>>>>>> 06ecdfaa
  * Handle unexpected columns due to schema races (CASSANDRA-15899)
  * Add flag to ignore unreplicated keyspaces during repair (CASSANDRA-15160)
 Merged from 2.2:
