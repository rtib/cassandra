<<<<<<< HEAD
3.11.3
 * Downgrade log level to trace for CommitLogSegmentManager (CASSANDRA-14370)
 * CQL fromJson(null) throws NullPointerException (CASSANDRA-13891)
 * Serialize empty buffer as empty string for json output format (CASSANDRA-14245)
 * Allow logging implementation to be interchanged for embedded testing (CASSANDRA-13396)
 * SASI tokenizer for simple delimiter based entries (CASSANDRA-14247)
 * Fix Loss of digits when doing CAST from varint/bigint to decimal (CASSANDRA-14170)
 * RateBasedBackPressure unnecessarily invokes a lock on the Guava RateLimiter (CASSANDRA-14163)
 * Fix wildcard GROUP BY queries (CASSANDRA-14209)
Merged from 3.0:
=======
3.0.17
 * Handle all exceptions when opening sstables (CASSANDRA-14202)
>>>>>>> edcb90f0
 * Handle incompletely written hint descriptors during startup (CASSANDRA-14080)
 * Handle repeat open bound from SRP in read repair (CASSANDRA-14330)
 * Use zero as default score in DynamicEndpointSnitch (CASSANDRA-14252)
 * Respect max hint window when hinting for LWT (CASSANDRA-14215)
 * Adding missing WriteType enum values to v3, v4, and v5 spec (CASSANDRA-13697)
 * Don't regenerate bloomfilter and summaries on startup (CASSANDRA-11163)
 * Fix NPE when performing comparison against a null frozen in LWT (CASSANDRA-14087)
 * Log when SSTables are deleted (CASSANDRA-14302)
 * Fix batch commitlog sync regression (CASSANDRA-14292)
 * Write to pending endpoint when view replica is also base replica (CASSANDRA-14251)
 * Chain commit log marker potential performance regression in batch commit mode (CASSANDRA-14194)
 * Fully utilise specified compaction threads (CASSANDRA-14210)
 * Pre-create deletion log records to finish compactions quicker (CASSANDRA-12763)
Merged from 2.2:
 * Backport circleci yaml (CASSANDRA-14240)
Merged from 2.1:
 * Check checksum before decompressing data (CASSANDRA-14284)
 * CVE-2017-5929 Security vulnerability in Logback warning in NEWS.txt (CASSANDRA-14183)


3.11.2
 * Fix ReadCommandTest (CASSANDRA-14234)
 * Remove trailing period from latency reports at keyspace level (CASSANDRA-14233)
 * Backport CASSANDRA-13080: Use new token allocation for non bootstrap case as well (CASSANDRA-14212)
 * Remove dependencies on JVM internal classes from JMXServerUtils (CASSANDRA-14173) 
 * Add DEFAULT, UNSET, MBEAN and MBEANS to `ReservedKeywords` (CASSANDRA-14205)
 * Add Unittest for schema migration fix (CASSANDRA-14140)
 * Print correct snitch info from nodetool describecluster (CASSANDRA-13528)
 * Close socket on error during connect on OutboundTcpConnection (CASSANDRA-9630)
 * Enable CDC unittest (CASSANDRA-14141)
 * Acquire read lock before accessing CompactionStrategyManager fields (CASSANDRA-14139)
 * Split CommitLogStressTest to avoid timeout (CASSANDRA-14143)
 * Avoid invalidating disk boundaries unnecessarily (CASSANDRA-14083)
 * Avoid exposing compaction strategy index externally (CASSANDRA-14082)
 * Prevent continuous schema exchange between 3.0 and 3.11 nodes (CASSANDRA-14109)
 * Fix imbalanced disks when replacing node with same address with JBOD (CASSANDRA-14084)
 * Reload compaction strategies when disk boundaries are invalidated (CASSANDRA-13948)
 * Remove OpenJDK log warning (CASSANDRA-13916)
 * Prevent compaction strategies from looping indefinitely (CASSANDRA-14079)
 * Cache disk boundaries (CASSANDRA-13215)
 * Add asm jar to build.xml for maven builds (CASSANDRA-11193)
 * Round buffer size to powers of 2 for the chunk cache (CASSANDRA-13897)
 * Update jackson JSON jars (CASSANDRA-13949)
 * Avoid locks when checking LCS fanout and if we should defrag (CASSANDRA-13930)
 * Correctly count range tombstones in traces and tombstone thresholds (CASSANDRA-8527)
Merged from 3.0:
 * Add MinGW uname check to start scripts (CASSANDRA-12840)
 * Use the correct digest file and reload sstable metadata in nodetool verify (CASSANDRA-14217)
 * Handle failure when mutating repaired status in Verifier (CASSANDRA-13933)
 * Set encoding for javadoc generation (CASSANDRA-14154)
 * Fix index target computation for dense composite tables with dropped compact storage (CASSANDRA-14104)
 * Improve commit log chain marker updating (CASSANDRA-14108)
 * Extra range tombstone bound creates double rows (CASSANDRA-14008)
 * Fix SStable ordering by max timestamp in SinglePartitionReadCommand (CASSANDRA-14010)
 * Accept role names containing forward-slash (CASSANDRA-14088)
 * Optimize CRC check chance probability calculations (CASSANDRA-14094)
 * Fix cleanup on keyspace with no replicas (CASSANDRA-13526)
 * Fix updating base table rows with TTL not removing view entries (CASSANDRA-14071)
 * Reduce garbage created by DynamicSnitch (CASSANDRA-14091)
 * More frequent commitlog chained markers (CASSANDRA-13987)
 * Fix serialized size of DataLimits (CASSANDRA-14057)
 * Add flag to allow dropping oversized read repair mutations (CASSANDRA-13975)
 * Fix SSTableLoader logger message (CASSANDRA-14003)
 * Fix repair race that caused gossip to block (CASSANDRA-13849)
 * Tracing interferes with digest requests when using RandomPartitioner (CASSANDRA-13964)
 * Add flag to disable materialized views, and warnings on creation (CASSANDRA-13959)
 * Don't let user drop or generally break tables in system_distributed (CASSANDRA-13813)
 * Provide a JMX call to sync schema with local storage (CASSANDRA-13954)
 * Mishandling of cells for removed/dropped columns when reading legacy files (CASSANDRA-13939)
 * Deserialise sstable metadata in nodetool verify (CASSANDRA-13922)
Merged from 2.2:
 * Fix the inspectJvmOptions startup check (CASSANDRA-14112)
 * Fix race that prevents submitting compaction for a table when executor is full (CASSANDRA-13801)
 * Rely on the JVM to handle OutOfMemoryErrors (CASSANDRA-13006)
 * Grab refs during scrub/index redistribution/cleanup (CASSANDRA-13873)
Merged from 2.1:
 * Protect against overflow of local expiration time (CASSANDRA-14092)
 * RPM package spec: fix permissions for installed jars and config files (CASSANDRA-14181)
 * More PEP8 compiance for cqlsh (CASSANDRA-14021)


3.11.1
 * Fix the computation of cdc_total_space_in_mb for exabyte filesystems (CASSANDRA-13808)
 * AbstractTokenTreeBuilder#serializedSize returns wrong value when there is a single leaf and overflow collisions (CASSANDRA-13869)
 * Add a compaction option to TWCS to ignore sstables overlapping checks (CASSANDRA-13418)
 * BTree.Builder memory leak (CASSANDRA-13754)
 * Revert CASSANDRA-10368 of supporting non-pk column filtering due to correctness (CASSANDRA-13798)
 * Add a skip read validation flag to cassandra-stress (CASSANDRA-13772)
 * Fix cassandra-stress hang issues when an error during cluster connection happens (CASSANDRA-12938)
 * Better bootstrap failure message when blocked by (potential) range movement (CASSANDRA-13744)
 * "ignore" option is ignored in sstableloader (CASSANDRA-13721)
 * Deadlock in AbstractCommitLogSegmentManager (CASSANDRA-13652)
 * Duplicate the buffer before passing it to analyser in SASI operation (CASSANDRA-13512)
 * Properly evict pstmts from prepared statements cache (CASSANDRA-13641)
Merged from 3.0:
 * Improve TRUNCATE performance (CASSANDRA-13909)
 * Implement short read protection on partition boundaries (CASSANDRA-13595)
 * Fix ISE thrown by UPI.Serializer.hasNext() for some SELECT queries (CASSANDRA-13911)
 * Filter header only commit logs before recovery (CASSANDRA-13918)
 * AssertionError prepending to a list (CASSANDRA-13149)
 * Fix support for SuperColumn tables (CASSANDRA-12373)
 * Handle limit correctly on tables with strict liveness (CASSANDRA-13883)
 * Fix missing original update in TriggerExecutor (CASSANDRA-13894)
 * Remove non-rpc-ready nodes from counter leader candidates (CASSANDRA-13043)
 * Improve short read protection performance (CASSANDRA-13794)
 * Fix sstable reader to support range-tombstone-marker for multi-slices (CASSANDRA-13787)
 * Fix short read protection for tables with no clustering columns (CASSANDRA-13880)
 * Make isBuilt volatile in PartitionUpdate (CASSANDRA-13619)
 * Prevent integer overflow of timestamps in CellTest and RowsTest (CASSANDRA-13866)
 * Fix counter application order in short read protection (CASSANDRA-12872)
 * Don't block RepairJob execution on validation futures (CASSANDRA-13797)
 * Wait for all management tasks to complete before shutting down CLSM (CASSANDRA-13123)
 * INSERT statement fails when Tuple type is used as clustering column with default DESC order (CASSANDRA-13717)
 * Fix pending view mutations handling and cleanup batchlog when there are local and remote paired mutations (CASSANDRA-13069)
 * Improve config validation and documentation on overflow and NPE (CASSANDRA-13622)
 * Range deletes in a CAS batch are ignored (CASSANDRA-13655)
 * Avoid assertion error when IndexSummary > 2G (CASSANDRA-12014)
 * Change repair midpoint logging for tiny ranges (CASSANDRA-13603)
 * Better handle corrupt final commitlog segment (CASSANDRA-11995)
 * StreamingHistogram is not thread safe (CASSANDRA-13756)
 * Fix MV timestamp issues (CASSANDRA-11500)
 * Better tolerate improperly formatted bcrypt hashes (CASSANDRA-13626)
 * Fix race condition in read command serialization (CASSANDRA-13363)
 * Fix AssertionError in short read protection (CASSANDRA-13747)
 * Don't skip corrupted sstables on startup (CASSANDRA-13620)
 * Fix the merging of cells with different user type versions (CASSANDRA-13776)
 * Copy session properties on cqlsh.py do_login (CASSANDRA-13640)
 * Potential AssertionError during ReadRepair of range tombstone and partition deletions (CASSANDRA-13719)
 * Don't let stress write warmup data if n=0 (CASSANDRA-13773)
 * Gossip thread slows down when using batch commit log (CASSANDRA-12966)
 * Randomize batchlog endpoint selection with only 1 or 2 racks (CASSANDRA-12884)
 * Fix digest calculation for counter cells (CASSANDRA-13750)
 * Fix ColumnDefinition.cellValueType() for non-frozen collection and change SSTabledump to use type.toJSONString() (CASSANDRA-13573)
 * Skip materialized view addition if the base table doesn't exist (CASSANDRA-13737)
 * Drop table should remove corresponding entries in dropped_columns table (CASSANDRA-13730)
 * Log warn message until legacy auth tables have been migrated (CASSANDRA-13371)
 * Fix incorrect [2.1 <- 3.0] serialization of counter cells created in 2.0 (CASSANDRA-13691)
 * Fix invalid writetime for null cells (CASSANDRA-13711)
 * Fix ALTER TABLE statement to atomically propagate changes to the table and its MVs (CASSANDRA-12952)
 * Fixed ambiguous output of nodetool tablestats command (CASSANDRA-13722)
 * Fix Digest mismatch Exception if hints file has UnknownColumnFamily (CASSANDRA-13696)
 * Purge tombstones created by expired cells (CASSANDRA-13643)
 * Make concat work with iterators that have different subsets of columns (CASSANDRA-13482)
 * Set test.runners based on cores and memory size (CASSANDRA-13078)
 * Allow different NUMACTL_ARGS to be passed in (CASSANDRA-13557)
 * Allow native function calls in CQLSSTableWriter (CASSANDRA-12606)
 * Fix secondary index queries on COMPACT tables (CASSANDRA-13627)
 * Nodetool listsnapshots output is missing a newline, if there are no snapshots (CASSANDRA-13568)
 * sstabledump reports incorrect usage for argument order (CASSANDRA-13532)
Merged from 2.2:
 * Safely handle empty buffers when outputting to JSON (CASSANDRA-13868)
 * Copy session properties on cqlsh.py do_login (CASSANDRA-13847)
 * Fix load over calculated issue in IndexSummaryRedistribution (CASSANDRA-13738)
 * Fix compaction and flush exception not captured (CASSANDRA-13833)
 * Uncaught exceptions in Netty pipeline (CASSANDRA-13649)
 * Prevent integer overflow on exabyte filesystems (CASSANDRA-13067)
 * Fix queries with LIMIT and filtering on clustering columns (CASSANDRA-11223)
 * Fix potential NPE when resume bootstrap fails (CASSANDRA-13272)
 * Fix toJSONString for the UDT, tuple and collection types (CASSANDRA-13592)
 * Fix nested Tuples/UDTs validation (CASSANDRA-13646)
Merged from 2.1:
 * Clone HeartBeatState when building gossip messages. Make its generation/version volatile (CASSANDRA-13700)


3.11.0
 * Allow native function calls in CQLSSTableWriter (CASSANDRA-12606)
 * Replace string comparison with regex/number checks in MessagingService test (CASSANDRA-13216)
 * Fix formatting of duration columns in CQLSH (CASSANDRA-13549)
 * Fix the problem with duplicated rows when using paging with SASI (CASSANDRA-13302)
 * Allow CONTAINS statements filtering on the partition key and it’s parts (CASSANDRA-13275)
 * Fall back to even ranges calculation in clusters with vnodes when tokens are distributed unevenly (CASSANDRA-13229)
 * Fix duration type validation to prevent overflow (CASSANDRA-13218)
 * Forbid unsupported creation of SASI indexes over partition key columns (CASSANDRA-13228)
 * Reject multiple values for a key in CQL grammar. (CASSANDRA-13369)
 * UDA fails without input rows (CASSANDRA-13399)
 * Fix compaction-stress by using daemonInitialization (CASSANDRA-13188)
 * V5 protocol flags decoding broken (CASSANDRA-13443)
 * Use write lock not read lock for removing sstables from compaction strategies. (CASSANDRA-13422)
 * Use corePoolSize equal to maxPoolSize in JMXEnabledThreadPoolExecutors (CASSANDRA-13329)
 * Avoid rebuilding SASI indexes containing no values (CASSANDRA-12962)
 * Add charset to Analyser input stream (CASSANDRA-13151)
 * Fix testLimitSSTables flake caused by concurrent flush (CASSANDRA-12820)
 * cdc column addition strikes again (CASSANDRA-13382)
 * Fix static column indexes (CASSANDRA-13277)
 * DataOutputBuffer.asNewBuffer broken (CASSANDRA-13298)
 * unittest CipherFactoryTest failed on MacOS (CASSANDRA-13370)
 * Forbid SELECT restrictions and CREATE INDEX over non-frozen UDT columns (CASSANDRA-13247)
 * Default logging we ship will incorrectly print "?:?" for "%F:%L" pattern (CASSANDRA-13317)
 * Possible AssertionError in UnfilteredRowIteratorWithLowerBound (CASSANDRA-13366)
 * Support unaligned memory access for AArch64 (CASSANDRA-13326)
 * Improve SASI range iterator efficiency on intersection with an empty range (CASSANDRA-12915).
 * Fix equality comparisons of columns using the duration type (CASSANDRA-13174)
 * Obfuscate password in stress-graphs (CASSANDRA-12233)
 * Move to FastThreadLocalThread and FastThreadLocal (CASSANDRA-13034)
 * nodetool stopdaemon errors out (CASSANDRA-13030)
 * Tables in system_distributed should not use gcgs of 0 (CASSANDRA-12954)
 * Fix primary index calculation for SASI (CASSANDRA-12910)
 * More fixes to the TokenAllocator (CASSANDRA-12990)
 * NoReplicationTokenAllocator should work with zero replication factor (CASSANDRA-12983)
 * Address message coalescing regression (CASSANDRA-12676)
 * Delete illegal character from StandardTokenizerImpl.jflex (CASSANDRA-13417)
 * Fix cqlsh automatic protocol downgrade regression (CASSANDRA-13307)
 * Tracing payload not passed from QueryMessage to tracing session (CASSANDRA-12835)
Merged from 3.0:
 * Ensure int overflow doesn't occur when calculating large partition warning size (CASSANDRA-13172)
 * Ensure consistent view of partition columns between coordinator and replica in ColumnFilter (CASSANDRA-13004)
 * Failed unregistering mbean during drop keyspace (CASSANDRA-13346)
 * nodetool scrub/cleanup/upgradesstables exit code is wrong (CASSANDRA-13542)
 * Fix the reported number of sstable data files accessed per read (CASSANDRA-13120)
 * Fix schema digest mismatch during rolling upgrades from versions before 3.0.12 (CASSANDRA-13559)
 * Upgrade JNA version to 4.4.0 (CASSANDRA-13072)
 * Interned ColumnIdentifiers should use minimal ByteBuffers (CASSANDRA-13533)
 * ReverseIndexedReader may drop rows during 2.1 to 3.0 upgrade (CASSANDRA-13525)
 * Fix repair process violating start/end token limits for small ranges (CASSANDRA-13052)
 * Add storage port options to sstableloader (CASSANDRA-13518)
 * Properly handle quoted index names in cqlsh DESCRIBE output (CASSANDRA-12847)
 * Avoid reading static row twice from old format sstables (CASSANDRA-13236)
 * Fix NPE in StorageService.excise() (CASSANDRA-13163)
 * Expire OutboundTcpConnection messages by a single Thread (CASSANDRA-13265)
 * Fail repair if insufficient responses received (CASSANDRA-13397)
 * Fix SSTableLoader fail when the loaded table contains dropped columns (CASSANDRA-13276)
 * Avoid name clashes in CassandraIndexTest (CASSANDRA-13427)
 * Handling partially written hint files (CASSANDRA-12728)
 * Interrupt replaying hints on decommission (CASSANDRA-13308)
 * Handling partially written hint files (CASSANDRA-12728)
 * Fix NPE issue in StorageService (CASSANDRA-13060)
 * Make reading of range tombstones more reliable (CASSANDRA-12811)
 * Fix startup problems due to schema tables not completely flushed (CASSANDRA-12213)
 * Fix view builder bug that can filter out data on restart (CASSANDRA-13405)
 * Fix 2i page size calculation when there are no regular columns (CASSANDRA-13400)
 * Fix the conversion of 2.X expired rows without regular column data (CASSANDRA-13395)
 * Fix hint delivery when using ext+internal IPs with prefer_local enabled (CASSANDRA-13020)
 * Fix possible NPE on upgrade to 3.0/3.X in case of IO errors (CASSANDRA-13389)
 * Legacy deserializer can create empty range tombstones (CASSANDRA-13341)
 * Legacy caching options can prevent 3.0 upgrade (CASSANDRA-13384)
 * Use the Kernel32 library to retrieve the PID on Windows and fix startup checks (CASSANDRA-13333)
 * Fix code to not exchange schema across major versions (CASSANDRA-13274)
 * Dropping column results in "corrupt" SSTable (CASSANDRA-13337)
 * Bugs handling range tombstones in the sstable iterators (CASSANDRA-13340)
 * Fix CONTAINS filtering for null collections (CASSANDRA-13246)
 * Applying: Use a unique metric reservoir per test run when using Cassandra-wide metrics residing in MBeans (CASSANDRA-13216)
 * Propagate row deletions in 2i tables on upgrade (CASSANDRA-13320)
 * Slice.isEmpty() returns false for some empty slices (CASSANDRA-13305)
 * Add formatted row output to assertEmpty in CQL Tester (CASSANDRA-13238)
 * Prevent data loss on upgrade 2.1 - 3.0 by adding component separator to LogRecord absolute path (CASSANDRA-13294)
 * Improve testing on macOS by eliminating sigar logging (CASSANDRA-13233)
 * Cqlsh copy-from should error out when csv contains invalid data for collections (CASSANDRA-13071)
 * Fix "multiple versions of ant detected..." when running ant test (CASSANDRA-13232)
 * Coalescing strategy sleeps too much (CASSANDRA-13090)
 * Faster StreamingHistogram (CASSANDRA-13038)
 * Legacy deserializer can create unexpected boundary range tombstones (CASSANDRA-13237)
 * Remove unnecessary assertion from AntiCompactionTest (CASSANDRA-13070)
 * Fix cqlsh COPY for dates before 1900 (CASSANDRA-13185)
 * Use keyspace replication settings on system.size_estimates table (CASSANDRA-9639)
 * Add vm.max_map_count StartupCheck (CASSANDRA-13008)
 * Hint related logging should include the IP address of the destination in addition to
   host ID (CASSANDRA-13205)
 * Reloading logback.xml does not work (CASSANDRA-13173)
 * Lightweight transactions temporarily fail after upgrade from 2.1 to 3.0 (CASSANDRA-13109)
 * Duplicate rows after upgrading from 2.1.16 to 3.0.10/3.9 (CASSANDRA-13125)
 * Fix UPDATE queries with empty IN restrictions (CASSANDRA-13152)
 * Fix handling of partition with partition-level deletion plus
   live rows in sstabledump (CASSANDRA-13177)
 * Provide user workaround when system_schema.columns does not contain entries
   for a table that's in system_schema.tables (CASSANDRA-13180)
 * Nodetool upgradesstables/scrub/compact ignores system tables (CASSANDRA-13410)
 * Fix schema version calculation for rolling upgrades (CASSANDRA-13441)
Merged from 2.2:
 * Nodes started with join_ring=False should be able to serve requests when authentication is enabled (CASSANDRA-11381)
 * cqlsh COPY FROM: increment error count only for failures, not for attempts (CASSANDRA-13209)
 * Avoid starting gossiper in RemoveTest (CASSANDRA-13407)
 * Fix weightedSize() for row-cache reported by JMX and NodeTool (CASSANDRA-13393)
 * Fix JVM metric names (CASSANDRA-13103)
 * Honor truststore-password parameter in cassandra-stress (CASSANDRA-12773)
 * Discard in-flight shadow round responses (CASSANDRA-12653)
 * Don't anti-compact repaired data to avoid inconsistencies (CASSANDRA-13153)
 * Wrong logger name in AnticompactionTask (CASSANDRA-13343)
 * Commitlog replay may fail if last mutation is within 4 bytes of end of segment (CASSANDRA-13282)
 * Fix queries updating multiple time the same list (CASSANDRA-13130)
 * Fix GRANT/REVOKE when keyspace isn't specified (CASSANDRA-13053)
 * Fix flaky LongLeveledCompactionStrategyTest (CASSANDRA-12202)
 * Fix failing COPY TO STDOUT (CASSANDRA-12497)
 * Fix ColumnCounter::countAll behaviour for reverse queries (CASSANDRA-13222)
 * Exceptions encountered calling getSeeds() breaks OTC thread (CASSANDRA-13018)
 * Fix negative mean latency metric (CASSANDRA-12876)
 * Use only one file pointer when creating commitlog segments (CASSANDRA-12539)
Merged from 2.1:
 * Fix 2ndary index queries on partition keys for tables with static columns (CASSANDRA-13147)
 * Fix ParseError unhashable type list in cqlsh copy from (CASSANDRA-13364)
 * Remove unused repositories (CASSANDRA-13278)
 * Log stacktrace of uncaught exceptions (CASSANDRA-13108)
 * Use portable stderr for java error in startup (CASSANDRA-13211)
 * Fix Thread Leak in OutboundTcpConnection (CASSANDRA-13204)
 * Coalescing strategy can enter infinite loop (CASSANDRA-13159)


3.10
 * Fix secondary index queries regression (CASSANDRA-13013)
 * Add duration type to the protocol V5 (CASSANDRA-12850)
 * Fix duration type validation (CASSANDRA-13143)
 * Fix flaky GcCompactionTest (CASSANDRA-12664)
 * Fix TestHintedHandoff.hintedhandoff_decom_test (CASSANDRA-13058)
 * Fixed query monitoring for range queries (CASSANDRA-13050)
 * Remove outboundBindAny configuration property (CASSANDRA-12673)
 * Use correct bounds for all-data range when filtering (CASSANDRA-12666)
 * Remove timing window in test case (CASSANDRA-12875)
 * Resolve unit testing without JCE security libraries installed (CASSANDRA-12945)
 * Fix inconsistencies in cassandra-stress load balancing policy (CASSANDRA-12919)
 * Fix validation of non-frozen UDT cells (CASSANDRA-12916)
 * Don't shut down socket input/output on StreamSession (CASSANDRA-12903)
 * Fix Murmur3PartitionerTest (CASSANDRA-12858)
 * Move cqlsh syntax rules into separate module and allow easier customization (CASSANDRA-12897)
 * Fix CommitLogSegmentManagerTest (CASSANDRA-12283)
 * Fix cassandra-stress truncate option (CASSANDRA-12695)
 * Fix crossNode value when receiving messages (CASSANDRA-12791)
 * Don't load MX4J beans twice (CASSANDRA-12869)
 * Extend native protocol request flags, add versions to SUPPORTED, and introduce ProtocolVersion enum (CASSANDRA-12838)
 * Set JOINING mode when running pre-join tasks (CASSANDRA-12836)
 * remove net.mintern.primitive library due to license issue (CASSANDRA-12845)
 * Properly format IPv6 addresses when logging JMX service URL (CASSANDRA-12454)
 * Optimize the vnode allocation for single replica per DC (CASSANDRA-12777)
 * Use non-token restrictions for bounds when token restrictions are overridden (CASSANDRA-12419)
 * Fix CQLSH auto completion for PER PARTITION LIMIT (CASSANDRA-12803)
 * Use different build directories for Eclipse and Ant (CASSANDRA-12466)
 * Avoid potential AttributeError in cqlsh due to no table metadata (CASSANDRA-12815)
 * Fix RandomReplicationAwareTokenAllocatorTest.testExistingCluster (CASSANDRA-12812)
 * Upgrade commons-codec to 1.9 (CASSANDRA-12790)
 * Make the fanout size for LeveledCompactionStrategy to be configurable (CASSANDRA-11550)
 * Add duration data type (CASSANDRA-11873)
 * Fix timeout in ReplicationAwareTokenAllocatorTest (CASSANDRA-12784)
 * Improve sum aggregate functions (CASSANDRA-12417)
 * Make cassandra.yaml docs for batch_size_*_threshold_in_kb reflect changes in CASSANDRA-10876 (CASSANDRA-12761)
 * cqlsh fails to format collections when using aliases (CASSANDRA-11534)
 * Check for hash conflicts in prepared statements (CASSANDRA-12733)
 * Exit query parsing upon first error (CASSANDRA-12598)
 * Fix cassandra-stress to use single seed in UUID generation (CASSANDRA-12729)
 * CQLSSTableWriter does not allow Update statement (CASSANDRA-12450)
 * Config class uses boxed types but DD exposes primitive types (CASSANDRA-12199)
 * Add pre- and post-shutdown hooks to Storage Service (CASSANDRA-12461)
 * Add hint delivery metrics (CASSANDRA-12693)
 * Remove IndexInfo cache from FileIndexInfoRetriever (CASSANDRA-12731)
 * ColumnIndex does not reuse buffer (CASSANDRA-12502)
 * cdc column addition still breaks schema migration tasks (CASSANDRA-12697)
 * Upgrade metrics-reporter dependencies (CASSANDRA-12089)
 * Tune compaction thread count via nodetool (CASSANDRA-12248)
 * Add +=/-= shortcut syntax for update queries (CASSANDRA-12232)
 * Include repair session IDs in repair start message (CASSANDRA-12532)
 * Add a blocking task to Index, run before joining the ring (CASSANDRA-12039)
 * Fix NPE when using CQLSSTableWriter (CASSANDRA-12667)
 * Support optional backpressure strategies at the coordinator (CASSANDRA-9318)
 * Make randompartitioner work with new vnode allocation (CASSANDRA-12647)
 * Fix cassandra-stress graphing (CASSANDRA-12237)
 * Allow filtering on partition key columns for queries without secondary indexes (CASSANDRA-11031)
 * Fix Cassandra Stress reporting thread model and precision (CASSANDRA-12585)
 * Add JMH benchmarks.jar (CASSANDRA-12586)
 * Cleanup uses of AlterTableStatementColumn (CASSANDRA-12567)
 * Add keep-alive to streaming (CASSANDRA-11841)
 * Tracing payload is passed through newSession(..) (CASSANDRA-11706)
 * avoid deleting non existing sstable files and improve related log messages (CASSANDRA-12261)
 * json/yaml output format for nodetool compactionhistory (CASSANDRA-12486)
 * Retry all internode messages once after a connection is
   closed and reopened (CASSANDRA-12192)
 * Add support to rebuild from targeted replica (CASSANDRA-9875)
 * Add sequence distribution type to cassandra stress (CASSANDRA-12490)
 * "SELECT * FROM foo LIMIT ;" does not error out (CASSANDRA-12154)
 * Define executeLocally() at the ReadQuery Level (CASSANDRA-12474)
 * Extend read/write failure messages with a map of replica addresses
   to error codes in the v5 native protocol (CASSANDRA-12311)
 * Fix rebuild of SASI indexes with existing index files (CASSANDRA-12374)
 * Let DatabaseDescriptor not implicitly startup services (CASSANDRA-9054, 12550)
 * Fix clustering indexes in presence of static columns in SASI (CASSANDRA-12378)
 * Fix queries on columns with reversed type on SASI indexes (CASSANDRA-12223)
 * Added slow query log (CASSANDRA-12403)
 * Count full coordinated request against timeout (CASSANDRA-12256)
 * Allow TTL with null value on insert and update (CASSANDRA-12216)
 * Make decommission operation resumable (CASSANDRA-12008)
 * Add support to one-way targeted repair (CASSANDRA-9876)
 * Remove clientutil jar (CASSANDRA-11635)
 * Fix compaction throughput throttle (CASSANDRA-12366, CASSANDRA-12717)
 * Delay releasing Memtable memory on flush until PostFlush has finished running (CASSANDRA-12358)
 * Cassandra stress should dump all setting on startup (CASSANDRA-11914)
 * Make it possible to compact a given token range (CASSANDRA-10643)
 * Allow updating DynamicEndpointSnitch properties via JMX (CASSANDRA-12179)
 * Collect metrics on queries by consistency level (CASSANDRA-7384)
 * Add support for GROUP BY to SELECT statement (CASSANDRA-10707)
 * Deprecate memtable_cleanup_threshold and update default for memtable_flush_writers (CASSANDRA-12228)
 * Upgrade to OHC 0.4.4 (CASSANDRA-12133)
 * Add version command to cassandra-stress (CASSANDRA-12258)
 * Create compaction-stress tool (CASSANDRA-11844)
 * Garbage-collecting compaction operation and schema option (CASSANDRA-7019)
 * Add beta protocol flag for v5 native protocol (CASSANDRA-12142)
 * Support filtering on non-PRIMARY KEY columns in the CREATE
   MATERIALIZED VIEW statement's WHERE clause (CASSANDRA-10368)
 * Unify STDOUT and SYSTEMLOG logback format (CASSANDRA-12004)
 * COPY FROM should raise error for non-existing input files (CASSANDRA-12174)
 * Faster write path (CASSANDRA-12269)
 * Option to leave omitted columns in INSERT JSON unset (CASSANDRA-11424)
 * Support json/yaml output in nodetool tpstats (CASSANDRA-12035)
 * Expose metrics for successful/failed authentication attempts (CASSANDRA-10635)
 * Prepend snapshot name with "truncated" or "dropped" when a snapshot
   is taken before truncating or dropping a table (CASSANDRA-12178)
 * Optimize RestrictionSet (CASSANDRA-12153)
 * cqlsh does not automatically downgrade CQL version (CASSANDRA-12150)
 * Omit (de)serialization of state variable in UDAs (CASSANDRA-9613)
 * Create a system table to expose prepared statements (CASSANDRA-8831)
 * Reuse DataOutputBuffer from ColumnIndex (CASSANDRA-11970)
 * Remove DatabaseDescriptor dependency from SegmentedFile (CASSANDRA-11580)
 * Add supplied username to authentication error messages (CASSANDRA-12076)
 * Remove pre-startup check for open JMX port (CASSANDRA-12074)
 * Remove compaction Severity from DynamicEndpointSnitch (CASSANDRA-11738)
 * Restore resumable hints delivery (CASSANDRA-11960)
 * Properly report LWT contention (CASSANDRA-12626)
Merged from 3.0:
 * Dump threads when unit tests time out (CASSANDRA-13117)
 * Better error when modifying function permissions without explicit keyspace (CASSANDRA-12925)
 * Indexer is not correctly invoked when building indexes over sstables (CASSANDRA-13075)
 * Read repair is not blocking repair to finish in foreground repair (CASSANDRA-13115)
 * Stress daemon help is incorrect(CASSANDRA-12563)
 * Remove ALTER TYPE support (CASSANDRA-12443)
 * Fix assertion for certain legacy range tombstone pattern (CASSANDRA-12203)
 * Replace empty strings with null values if they cannot be converted (CASSANDRA-12794)
 * Fix deserialization of 2.x DeletedCells (CASSANDRA-12620)
 * Add parent repair session id to anticompaction log message (CASSANDRA-12186)
 * Improve contention handling on failure to acquire MV lock for streaming and hints (CASSANDRA-12905)
 * Fix DELETE and UPDATE queries with empty IN restrictions (CASSANDRA-12829)
 * Mark MVs as built after successful bootstrap (CASSANDRA-12984)
 * Estimated TS drop-time histogram updated with Cell.NO_DELETION_TIME (CASSANDRA-13040)
 * Nodetool compactionstats fails with NullPointerException (CASSANDRA-13021)
 * Thread local pools never cleaned up (CASSANDRA-13033)
 * Set RPC_READY to false when draining or if a node is marked as shutdown (CASSANDRA-12781)
 * CQL often queries static columns unnecessarily (CASSANDRA-12768)
 * Make sure sstables only get committed when it's safe to discard commit log records (CASSANDRA-12956)
 * Reject default_time_to_live option when creating or altering MVs (CASSANDRA-12868)
 * Nodetool should use a more sane max heap size (CASSANDRA-12739)
 * LocalToken ensures token values are cloned on heap (CASSANDRA-12651)
 * AnticompactionRequestSerializer serializedSize is incorrect (CASSANDRA-12934)
 * Prevent reloading of logback.xml from UDF sandbox (CASSANDRA-12535)
 * Reenable HeapPool (CASSANDRA-12900)
 * Disallow offheap_buffers memtable allocation (CASSANDRA-11039)
 * Fix CommitLogSegmentManagerTest (CASSANDRA-12283)
 * Pass root cause to CorruptBlockException when uncompression failed (CASSANDRA-12889)
 * Batch with multiple conditional updates for the same partition causes AssertionError (CASSANDRA-12867)
 * Make AbstractReplicationStrategy extendable from outside its package (CASSANDRA-12788)
 * Don't tell users to turn off consistent rangemovements during rebuild. (CASSANDRA-12296)
 * Fix CommitLogTest.testDeleteIfNotDirty (CASSANDRA-12854)
 * Avoid deadlock due to MV lock contention (CASSANDRA-12689)
 * Fix for KeyCacheCqlTest flakiness (CASSANDRA-12801)
 * Include SSTable filename in compacting large row message (CASSANDRA-12384)
 * Fix potential socket leak (CASSANDRA-12329, CASSANDRA-12330)
 * Fix ViewTest.testCompaction (CASSANDRA-12789)
 * Improve avg aggregate functions (CASSANDRA-12417)
 * Preserve quoted reserved keyword column names in MV creation (CASSANDRA-11803)
 * nodetool stopdaemon errors out (CASSANDRA-12646)
 * Split materialized view mutations on build to prevent OOM (CASSANDRA-12268)
 * mx4j does not work in 3.0.8 (CASSANDRA-12274)
 * Abort cqlsh copy-from in case of no answer after prolonged period of time (CASSANDRA-12740)
 * Avoid sstable corrupt exception due to dropped static column (CASSANDRA-12582)
 * Make stress use client mode to avoid checking commit log size on startup (CASSANDRA-12478)
 * Fix exceptions with new vnode allocation (CASSANDRA-12715)
 * Unify drain and shutdown processes (CASSANDRA-12509)
 * Fix NPE in ComponentOfSlice.isEQ() (CASSANDRA-12706)
 * Fix failure in LogTransactionTest (CASSANDRA-12632)
 * Fix potentially incomplete non-frozen UDT values when querying with the
   full primary key specified (CASSANDRA-12605)
 * Make sure repaired tombstones are dropped when only_purge_repaired_tombstones is enabled (CASSANDRA-12703)
 * Skip writing MV mutations to commitlog on mutation.applyUnsafe() (CASSANDRA-11670)
 * Establish consistent distinction between non-existing partition and NULL value for LWTs on static columns (CASSANDRA-12060)
 * Extend ColumnIdentifier.internedInstances key to include the type that generated the byte buffer (CASSANDRA-12516)
 * Handle composite prefixes with final EOC=0 as in 2.x and refactor LegacyLayout.decodeBound (CASSANDRA-12423)
 * select_distinct_with_deletions_test failing on non-vnode environments (CASSANDRA-11126)
 * Stack Overflow returned to queries while upgrading (CASSANDRA-12527)
 * Fix legacy regex for temporary files from 2.2 (CASSANDRA-12565)
 * Add option to state current gc_grace_seconds to tools/bin/sstablemetadata (CASSANDRA-12208)
 * Fix file system race condition that may cause LogAwareFileLister to fail to classify files (CASSANDRA-11889)
 * Fix file handle leaks due to simultaneous compaction/repair and
   listing snapshots, calculating snapshot sizes, or making schema
   changes (CASSANDRA-11594)
 * Fix nodetool repair exits with 0 for some errors (CASSANDRA-12508)
 * Do not shut down BatchlogManager twice during drain (CASSANDRA-12504)
 * Disk failure policy should not be invoked on out of space (CASSANDRA-12385)
 * Calculate last compacted key on startup (CASSANDRA-6216)
 * Add schema to snapshot manifest, add USING TIMESTAMP clause to ALTER TABLE statements (CASSANDRA-7190)
 * If CF has no clustering columns, any row cache is full partition cache (CASSANDRA-12499)
 * Correct log message for statistics of offheap memtable flush (CASSANDRA-12776)
 * Explicitly set locale for string validation (CASSANDRA-12541,CASSANDRA-12542,CASSANDRA-12543,CASSANDRA-12545)
Merged from 2.2:
 * Fix speculative retry bugs (CASSANDRA-13009)
 * Fix handling of nulls and unsets in IN conditions (CASSANDRA-12981)
 * Fix race causing infinite loop if Thrift server is stopped before it starts listening (CASSANDRA-12856)
 * CompactionTasks now correctly drops sstables out of compaction when not enough disk space is available (CASSANDRA-12979)
 * Remove support for non-JavaScript UDFs (CASSANDRA-12883)
 * Fix DynamicEndpointSnitch noop in multi-datacenter situations (CASSANDRA-13074)
 * cqlsh copy-from: encode column names to avoid primary key parsing errors (CASSANDRA-12909)
 * Temporarily fix bug that creates commit log when running offline tools (CASSANDRA-8616)
 * Reduce granuality of OpOrder.Group during index build (CASSANDRA-12796)
 * Test bind parameters and unset parameters in InsertUpdateIfConditionTest (CASSANDRA-12980)
 * Use saved tokens when setting local tokens on StorageService.joinRing (CASSANDRA-12935)
 * cqlsh: fix DESC TYPES errors (CASSANDRA-12914)
 * Fix leak on skipped SSTables in sstableupgrade (CASSANDRA-12899)
 * Avoid blocking gossip during pending range calculation (CASSANDRA-12281)
 * Fix purgeability of tombstones with max timestamp (CASSANDRA-12792)
 * Fail repair if participant dies during sync or anticompaction (CASSANDRA-12901)
 * cqlsh COPY: unprotected pk values before converting them if not using prepared statements (CASSANDRA-12863)
 * Fix Util.spinAssertEquals (CASSANDRA-12283)
 * Fix potential NPE for compactionstats (CASSANDRA-12462)
 * Prepare legacy authenticate statement if credentials table initialised after node startup (CASSANDRA-12813)
 * Change cassandra.wait_for_tracing_events_timeout_secs default to 0 (CASSANDRA-12754)
 * Clean up permissions when a UDA is dropped (CASSANDRA-12720)
 * Limit colUpdateTimeDelta histogram updates to reasonable deltas (CASSANDRA-11117)
 * Fix leak errors and execution rejected exceptions when draining (CASSANDRA-12457)
 * Fix merkle tree depth calculation (CASSANDRA-12580)
 * Make Collections deserialization more robust (CASSANDRA-12618)
 * Better handle invalid system roles table (CASSANDRA-12700)
 * Fix exceptions when enabling gossip on nodes that haven't joined the ring (CASSANDRA-12253)
 * Fix authentication problem when invoking cqlsh copy from a SOURCE command (CASSANDRA-12642)
 * Decrement pending range calculator jobs counter in finally block
 * cqlshlib tests: increase default execute timeout (CASSANDRA-12481)
 * Forward writes to replacement node when replace_address != broadcast_address (CASSANDRA-8523)
 * Fail repair on non-existing table (CASSANDRA-12279)
 * Enable repair -pr and -local together (fix regression of CASSANDRA-7450) (CASSANDRA-12522)
 * Split consistent range movement flag correction (CASSANDRA-12786)
Merged from 2.1:
 * Upgrade netty version to fix memory leak with client encryption (CASSANDRA-13114)
 * cqlsh copy-from: sort user type fields in csv (CASSANDRA-12959)
 * Don't skip sstables based on maxLocalDeletionTime (CASSANDRA-12765)


3.8, 3.9
 * Fix value skipping with counter columns (CASSANDRA-11726)
 * Fix nodetool tablestats miss SSTable count (CASSANDRA-12205)
 * Fixed flacky SSTablesIteratedTest (CASSANDRA-12282)
 * Fixed flacky SSTableRewriterTest: check file counts before calling validateCFS (CASSANDRA-12348)
 * cqlsh: Fix handling of $$-escaped strings (CASSANDRA-12189)
 * Fix SSL JMX requiring truststore containing server cert (CASSANDRA-12109)
 * RTE from new CDC column breaks in flight queries (CASSANDRA-12236)
 * Fix hdr logging for single operation workloads (CASSANDRA-12145)
 * Fix SASI PREFIX search in CONTAINS mode with partial terms (CASSANDRA-12073)
 * Increase size of flushExecutor thread pool (CASSANDRA-12071)
 * Partial revert of CASSANDRA-11971, cannot recycle buffer in SP.sendMessagesToNonlocalDC (CASSANDRA-11950)
 * Upgrade netty to 4.0.39 (CASSANDRA-12032, CASSANDRA-12034)
 * Improve details in compaction log message (CASSANDRA-12080)
 * Allow unset values in CQLSSTableWriter (CASSANDRA-11911)
 * Chunk cache to request compressor-compatible buffers if pool space is exhausted (CASSANDRA-11993)
 * Remove DatabaseDescriptor dependencies from SequentialWriter (CASSANDRA-11579)
 * Move skip_stop_words filter before stemming (CASSANDRA-12078)
 * Support seek() in EncryptedFileSegmentInputStream (CASSANDRA-11957)
 * SSTable tools mishandling LocalPartitioner (CASSANDRA-12002)
 * When SEPWorker assigned work, set thread name to match pool (CASSANDRA-11966)
 * Add cross-DC latency metrics (CASSANDRA-11596)
 * Allow terms in selection clause (CASSANDRA-10783)
 * Add bind variables to trace (CASSANDRA-11719)
 * Switch counter shards' clock to timestamps (CASSANDRA-9811)
 * Introduce HdrHistogram and response/service/wait separation to stress tool (CASSANDRA-11853)
 * entry-weighers in QueryProcessor should respect partitionKeyBindIndexes field (CASSANDRA-11718)
 * Support older ant versions (CASSANDRA-11807)
 * Estimate compressed on disk size when deciding if sstable size limit reached (CASSANDRA-11623)
 * cassandra-stress profiles should support case sensitive schemas (CASSANDRA-11546)
 * Remove DatabaseDescriptor dependency from FileUtils (CASSANDRA-11578)
 * Faster streaming (CASSANDRA-9766)
 * Add prepared query parameter to trace for "Execute CQL3 prepared query" session (CASSANDRA-11425)
 * Add repaired percentage metric (CASSANDRA-11503)
 * Add Change-Data-Capture (CASSANDRA-8844)
Merged from 3.0:
 * Fix paging for 2.x to 3.x upgrades (CASSANDRA-11195)
 * Fix clean interval not sent to commit log for empty memtable flush (CASSANDRA-12436)
 * Fix potential resource leak in RMIServerSocketFactoryImpl (CASSANDRA-12331)
 * Make sure compaction stats are updated when compaction is interrupted (CASSANDRA-12100)
 * Change commitlog and sstables to track dirty and clean intervals (CASSANDRA-11828)
 * NullPointerException during compaction on table with static columns (CASSANDRA-12336)
 * Fixed ConcurrentModificationException when reading metrics in GraphiteReporter (CASSANDRA-11823)
 * Fix upgrade of super columns on thrift (CASSANDRA-12335)
 * Fixed flacky BlacklistingCompactionsTest, switched to fixed size types and increased corruption size (CASSANDRA-12359)
 * Rerun ReplicationAwareTokenAllocatorTest on failure to avoid flakiness (CASSANDRA-12277)
 * Exception when computing read-repair for range tombstones (CASSANDRA-12263)
 * Lost counter writes in compact table and static columns (CASSANDRA-12219)
 * AssertionError with MVs on updating a row that isn't indexed due to a null value (CASSANDRA-12247)
 * Disable RR and speculative retry with EACH_QUORUM reads (CASSANDRA-11980)
 * Add option to override compaction space check (CASSANDRA-12180)
 * Faster startup by only scanning each directory for temporary files once (CASSANDRA-12114)
 * Respond with v1/v2 protocol header when responding to driver that attempts
   to connect with too low of a protocol version (CASSANDRA-11464)
 * NullPointerExpception when reading/compacting table (CASSANDRA-11988)
 * Fix problem with undeleteable rows on upgrade to new sstable format (CASSANDRA-12144)
 * Fix potential bad messaging service message for paged range reads
   within mixed-version 3.x clusters (CASSANDRA-12249)
 * Fix paging logic for deleted partitions with static columns (CASSANDRA-12107)
 * Wait until the message is being send to decide which serializer must be used (CASSANDRA-11393)
 * Fix migration of static thrift column names with non-text comparators (CASSANDRA-12147)
 * Fix upgrading sparse tables that are incorrectly marked as dense (CASSANDRA-11315)
 * Fix reverse queries ignoring range tombstones (CASSANDRA-11733)
 * Avoid potential race when rebuilding CFMetaData (CASSANDRA-12098)
 * Avoid missing sstables when getting the canonical sstables (CASSANDRA-11996)
 * Always select the live sstables when getting sstables in bounds (CASSANDRA-11944)
 * Fix column ordering of results with static columns for Thrift requests in
   a mixed 2.x/3.x cluster, also fix potential non-resolved duplication of
   those static columns in query results (CASSANDRA-12123)
 * Avoid digest mismatch with empty but static rows (CASSANDRA-12090)
 * Fix EOF exception when altering column type (CASSANDRA-11820)
 * Fix potential race in schema during new table creation (CASSANDRA-12083)
 * cqlsh: fix error handling in rare COPY FROM failure scenario (CASSANDRA-12070)
 * Disable autocompaction during drain (CASSANDRA-11878)
 * Add a metrics timer to MemtablePool and use it to track time spent blocked on memory in MemtableAllocator (CASSANDRA-11327)
 * Fix upgrading schema with super columns with non-text subcomparators (CASSANDRA-12023)
 * Add TimeWindowCompactionStrategy (CASSANDRA-9666)
 * Fix JsonTransformer output of partition with deletion info (CASSANDRA-12418)
 * Fix NPE in SSTableLoader when specifying partial directory path (CASSANDRA-12609)
Merged from 2.2:
 * Add local address entry in PropertyFileSnitch (CASSANDRA-11332)
 * cqlsh copy: fix missing counter values (CASSANDRA-12476)
 * Move migration tasks to non-periodic queue, assure flush executor shutdown after non-periodic executor (CASSANDRA-12251)
 * cqlsh copy: fixed possible race in initializing feeding thread (CASSANDRA-11701)
 * Only set broadcast_rpc_address on Ec2MultiRegionSnitch if it's not set (CASSANDRA-11357)
 * Update StorageProxy range metrics for timeouts, failures and unavailables (CASSANDRA-9507)
 * Add Sigar to classes included in clientutil.jar (CASSANDRA-11635)
 * Add decay to histograms and timers used for metrics (CASSANDRA-11752)
 * Fix hanging stream session (CASSANDRA-10992)
 * Fix INSERT JSON, fromJson() support of smallint, tinyint types (CASSANDRA-12371)
 * Restore JVM metric export for metric reporters (CASSANDRA-12312)
 * Release sstables of failed stream sessions only when outgoing transfers are finished (CASSANDRA-11345)
 * Wait for tracing events before returning response and query at same consistency level client side (CASSANDRA-11465)
 * cqlsh copyutil should get host metadata by connected address (CASSANDRA-11979)
 * Fixed cqlshlib.test.remove_test_db (CASSANDRA-12214)
 * Synchronize ThriftServer::stop() (CASSANDRA-12105)
 * Use dedicated thread for JMX notifications (CASSANDRA-12146)
 * Improve streaming synchronization and fault tolerance (CASSANDRA-11414)
 * MemoryUtil.getShort() should return an unsigned short also for architectures not supporting unaligned memory accesses (CASSANDRA-11973)
Merged from 2.1:
 * Fix queries with empty ByteBuffer values in clustering column restrictions (CASSANDRA-12127)
 * Disable passing control to post-flush after flush failure to prevent data loss (CASSANDRA-11828)
 * Allow STCS-in-L0 compactions to reduce scope with LCS (CASSANDRA-12040)
 * cannot use cql since upgrading python to 2.7.11+ (CASSANDRA-11850)
 * Fix filtering on clustering columns when 2i is used (CASSANDRA-11907)


3.0.8
 * Fix potential race in schema during new table creation (CASSANDRA-12083)
 * cqlsh: fix error handling in rare COPY FROM failure scenario (CASSANDRA-12070)
 * Disable autocompaction during drain (CASSANDRA-11878)
 * Add a metrics timer to MemtablePool and use it to track time spent blocked on memory in MemtableAllocator (CASSANDRA-11327)
 * Fix upgrading schema with super columns with non-text subcomparators (CASSANDRA-12023)
 * Add TimeWindowCompactionStrategy (CASSANDRA-9666)
Merged from 2.2:
 * Allow nodetool info to run with readonly JMX access (CASSANDRA-11755)
 * Validate bloom_filter_fp_chance against lowest supported
   value when the table is created (CASSANDRA-11920)
 * Don't send erroneous NEW_NODE notifications on restart (CASSANDRA-11038)
 * StorageService shutdown hook should use a volatile variable (CASSANDRA-11984)
Merged from 2.1:
 * Add system property to set the max number of native transport requests in queue (CASSANDRA-11363)
 * Fix queries with empty ByteBuffer values in clustering column restrictions (CASSANDRA-12127)
 * Disable passing control to post-flush after flush failure to prevent data loss (CASSANDRA-11828)
 * Allow STCS-in-L0 compactions to reduce scope with LCS (CASSANDRA-12040)
 * cannot use cql since upgrading python to 2.7.11+ (CASSANDRA-11850)
 * Fix filtering on clustering columns when 2i is used (CASSANDRA-11907)
 * Avoid stalling paxos when the paxos state expires (CASSANDRA-12043)
 * Remove finished incoming streaming connections from MessagingService (CASSANDRA-11854)
 * Don't try to get sstables for non-repairing column families (CASSANDRA-12077)
 * Avoid marking too many sstables as repaired (CASSANDRA-11696)
 * Prevent select statements with clustering key > 64k (CASSANDRA-11882)
 * Fix clock skew corrupting other nodes with paxos (CASSANDRA-11991)
 * Remove distinction between non-existing static columns and existing but null in LWTs (CASSANDRA-9842)
 * Cache local ranges when calculating repair neighbors (CASSANDRA-11934)
 * Allow LWT operation on static column with only partition keys (CASSANDRA-10532)
 * Create interval tree over canonical sstables to avoid missing sstables during streaming (CASSANDRA-11886)
 * cqlsh COPY FROM: shutdown parent cluster after forking, to avoid corrupting SSL connections (CASSANDRA-11749)


3.7
 * Support multiple folders for user defined compaction tasks (CASSANDRA-11765)
 * Fix race in CompactionStrategyManager's pause/resume (CASSANDRA-11922)
Merged from 3.0:
 * Fix legacy serialization of Thrift-generated non-compound range tombstones
   when communicating with 2.x nodes (CASSANDRA-11930)
 * Fix Directories instantiations where CFS.initialDirectories should be used (CASSANDRA-11849)
 * Avoid referencing DatabaseDescriptor in AbstractType (CASSANDRA-11912)
 * Don't use static dataDirectories field in Directories instances (CASSANDRA-11647)
 * Fix sstables not being protected from removal during index build (CASSANDRA-11905)
 * cqlsh: Suppress stack trace from Read/WriteFailures (CASSANDRA-11032)
 * Remove unneeded code to repair index summaries that have
   been improperly down-sampled (CASSANDRA-11127)
 * Avoid WriteTimeoutExceptions during commit log replay due to materialized
   view lock contention (CASSANDRA-11891)
 * Prevent OOM failures on SSTable corruption, improve tests for corruption detection (CASSANDRA-9530)
 * Use CFS.initialDirectories when clearing snapshots (CASSANDRA-11705)
 * Allow compaction strategies to disable early open (CASSANDRA-11754)
 * Refactor Materialized View code (CASSANDRA-11475)
 * Update Java Driver (CASSANDRA-11615)
Merged from 2.2:
 * Persist local metadata earlier in startup sequence (CASSANDRA-11742)
 * cqlsh: fix tab completion for case-sensitive identifiers (CASSANDRA-11664)
 * Avoid showing estimated key as -1 in tablestats (CASSANDRA-11587)
 * Fix possible race condition in CommitLog.recover (CASSANDRA-11743)
 * Enable client encryption in sstableloader with cli options (CASSANDRA-11708)
 * Possible memory leak in NIODataInputStream (CASSANDRA-11867)
 * Add seconds to cqlsh tracing session duration (CASSANDRA-11753)
 * Fix commit log replay after out-of-order flush completion (CASSANDRA-9669)
 * Prohibit Reversed Counter type as part of the PK (CASSANDRA-9395)
 * cqlsh: correctly handle non-ascii chars in error messages (CASSANDRA-11626)
Merged from 2.1:
 * Run CommitLog tests with different compression settings (CASSANDRA-9039)
 * cqlsh: apply current keyspace to source command (CASSANDRA-11152)
 * Clear out parent repair session if repair coordinator dies (CASSANDRA-11824)
 * Set default streaming_socket_timeout_in_ms to 24 hours (CASSANDRA-11840)
 * Do not consider local node a valid source during replace (CASSANDRA-11848)
 * Add message dropped tasks to nodetool netstats (CASSANDRA-11855)
 * Avoid holding SSTableReaders for duration of incremental repair (CASSANDRA-11739)


3.6
 * Correctly migrate schema for frozen UDTs during 2.x -> 3.x upgrades
   (does not affect any released versions) (CASSANDRA-11613)
 * Allow server startup if JMX is configured directly (CASSANDRA-11725)
 * Prevent direct memory OOM on buffer pool allocations (CASSANDRA-11710)
 * Enhanced Compaction Logging (CASSANDRA-10805)
 * Make prepared statement cache size configurable (CASSANDRA-11555)
 * Integrated JMX authentication and authorization (CASSANDRA-10091)
 * Add units to stress ouput (CASSANDRA-11352)
 * Fix PER PARTITION LIMIT for single and multi partitions queries (CASSANDRA-11603)
 * Add uncompressed chunk cache for RandomAccessReader (CASSANDRA-5863)
 * Clarify ClusteringPrefix hierarchy (CASSANDRA-11213)
 * Always perform collision check before joining ring (CASSANDRA-10134)
 * SSTableWriter output discrepancy (CASSANDRA-11646)
 * Fix potential timeout in NativeTransportService.testConcurrentDestroys (CASSANDRA-10756)
 * Support large partitions on the 3.0 sstable format (CASSANDRA-11206,11763)
 * Add support to rebuild from specific range (CASSANDRA-10406)
 * Optimize the overlapping lookup by calculating all the
   bounds in advance (CASSANDRA-11571)
 * Support json/yaml output in nodetool tablestats (CASSANDRA-5977)
 * (stress) Add datacenter option to -node options (CASSANDRA-11591)
 * Fix handling of empty slices (CASSANDRA-11513)
 * Make number of cores used by cqlsh COPY visible to testing code (CASSANDRA-11437)
 * Allow filtering on clustering columns for queries without secondary indexes (CASSANDRA-11310)
 * Refactor Restriction hierarchy (CASSANDRA-11354)
 * Eliminate allocations in R/W path (CASSANDRA-11421)
 * Update Netty to 4.0.36 (CASSANDRA-11567)
 * Fix PER PARTITION LIMIT for queries requiring post-query ordering (CASSANDRA-11556)
 * Allow instantiation of UDTs and tuples in UDFs (CASSANDRA-10818)
 * Support UDT in CQLSSTableWriter (CASSANDRA-10624)
 * Support for non-frozen user-defined types, updating
   individual fields of user-defined types (CASSANDRA-7423)
 * Make LZ4 compression level configurable (CASSANDRA-11051)
 * Allow per-partition LIMIT clause in CQL (CASSANDRA-7017)
 * Make custom filtering more extensible with UserExpression (CASSANDRA-11295)
 * Improve field-checking and error reporting in cassandra.yaml (CASSANDRA-10649)
 * Print CAS stats in nodetool proxyhistograms (CASSANDRA-11507)
 * More user friendly error when providing an invalid token to nodetool (CASSANDRA-9348)
 * Add static column support to SASI index (CASSANDRA-11183)
 * Support EQ/PREFIX queries in SASI CONTAINS mode without tokenization (CASSANDRA-11434)
 * Support LIKE operator in prepared statements (CASSANDRA-11456)
 * Add a command to see if a Materialized View has finished building (CASSANDRA-9967)
 * Log endpoint and port associated with streaming operation (CASSANDRA-8777)
 * Print sensible units for all log messages (CASSANDRA-9692)
 * Upgrade Netty to version 4.0.34 (CASSANDRA-11096)
 * Break the CQL grammar into separate Parser and Lexer (CASSANDRA-11372)
 * Compress only inter-dc traffic by default (CASSANDRA-8888)
 * Add metrics to track write amplification (CASSANDRA-11420)
 * cassandra-stress: cannot handle "value-less" tables (CASSANDRA-7739)
 * Add/drop multiple columns in one ALTER TABLE statement (CASSANDRA-10411)
 * Add require_endpoint_verification opt for internode encryption (CASSANDRA-9220)
 * Add auto import java.util for UDF code block (CASSANDRA-11392)
 * Add --hex-format option to nodetool getsstables (CASSANDRA-11337)
 * sstablemetadata should print sstable min/max token (CASSANDRA-7159)
 * Do not wrap CassandraException in TriggerExecutor (CASSANDRA-9421)
 * COPY TO should have higher double precision (CASSANDRA-11255)
 * Stress should exit with non-zero status after failure (CASSANDRA-10340)
 * Add client to cqlsh SHOW_SESSION (CASSANDRA-8958)
 * Fix nodetool tablestats keyspace level metrics (CASSANDRA-11226)
 * Store repair options in parent_repair_history (CASSANDRA-11244)
 * Print current leveling in sstableofflinerelevel (CASSANDRA-9588)
 * Change repair message for keyspaces with RF 1 (CASSANDRA-11203)
 * Remove hard-coded SSL cipher suites and protocols (CASSANDRA-10508)
 * Improve concurrency in CompactionStrategyManager (CASSANDRA-10099)
 * (cqlsh) interpret CQL type for formatting blobs (CASSANDRA-11274)
 * Refuse to start and print txn log information in case of disk
   corruption (CASSANDRA-10112)
 * Resolve some eclipse-warnings (CASSANDRA-11086)
 * (cqlsh) Show static columns in a different color (CASSANDRA-11059)
 * Allow to remove TTLs on table with default_time_to_live (CASSANDRA-11207)
Merged from 3.0:
 * Disallow creating view with a static column (CASSANDRA-11602)
 * Reduce the amount of object allocations caused by the getFunctions methods (CASSANDRA-11593)
 * Potential error replaying commitlog with smallint/tinyint/date/time types (CASSANDRA-11618)
 * Fix queries with filtering on counter columns (CASSANDRA-11629)
 * Improve tombstone printing in sstabledump (CASSANDRA-11655)
 * Fix paging for range queries where all clustering columns are specified (CASSANDRA-11669)
 * Don't require HEAP_NEW_SIZE to be set when using G1 (CASSANDRA-11600)
 * Fix sstabledump not showing cells after tombstone marker (CASSANDRA-11654)
 * Ignore all LocalStrategy keyspaces for streaming and other related
   operations (CASSANDRA-11627)
 * Ensure columnfilter covers indexed columns for thrift 2i queries (CASSANDRA-11523)
 * Only open one sstable scanner per sstable (CASSANDRA-11412)
 * Option to specify ProtocolVersion in cassandra-stress (CASSANDRA-11410)
 * ArithmeticException in avgFunctionForDecimal (CASSANDRA-11485)
 * LogAwareFileLister should only use OLD sstable files in current folder to determine disk consistency (CASSANDRA-11470)
 * Notify indexers of expired rows during compaction (CASSANDRA-11329)
 * Properly respond with ProtocolError when a v1/v2 native protocol
   header is received (CASSANDRA-11464)
 * Validate that num_tokens and initial_token are consistent with one another (CASSANDRA-10120)
Merged from 2.2:
 * Exit JVM if JMX server fails to startup (CASSANDRA-11540)
 * Produce a heap dump when exiting on OOM (CASSANDRA-9861)
 * Restore ability to filter on clustering columns when using a 2i (CASSANDRA-11510)
 * JSON datetime formatting needs timezone (CASSANDRA-11137)
 * Fix is_dense recalculation for Thrift-updated tables (CASSANDRA-11502)
 * Remove unnescessary file existence check during anticompaction (CASSANDRA-11660)
 * Add missing files to debian packages (CASSANDRA-11642)
 * Avoid calling Iterables::concat in loops during ModificationStatement::getFunctions (CASSANDRA-11621)
 * cqlsh: COPY FROM should use regular inserts for single statement batches and
   report errors correctly if workers processes crash on initialization (CASSANDRA-11474)
 * Always close cluster with connection in CqlRecordWriter (CASSANDRA-11553)
 * Allow only DISTINCT queries with partition keys restrictions (CASSANDRA-11339)
 * CqlConfigHelper no longer requires both a keystore and truststore to work (CASSANDRA-11532)
 * Make deprecated repair methods backward-compatible with previous notification service (CASSANDRA-11430)
 * IncomingStreamingConnection version check message wrong (CASSANDRA-11462)
Merged from 2.1:
 * Support mlockall on IBM POWER arch (CASSANDRA-11576)
 * Add option to disable use of severity in DynamicEndpointSnitch (CASSANDRA-11737)
 * cqlsh COPY FROM fails for null values with non-prepared statements (CASSANDRA-11631)
 * Make cython optional in pylib/setup.py (CASSANDRA-11630)
 * Change order of directory searching for cassandra.in.sh to favor local one (CASSANDRA-11628)
 * cqlsh COPY FROM fails with []{} chars in UDT/tuple fields/values (CASSANDRA-11633)
 * clqsh: COPY FROM throws TypeError with Cython extensions enabled (CASSANDRA-11574)
 * cqlsh: COPY FROM ignores NULL values in conversion (CASSANDRA-11549)
 * Validate levels when building LeveledScanner to avoid overlaps with orphaned sstables (CASSANDRA-9935)


3.5
 * StaticTokenTreeBuilder should respect posibility of duplicate tokens (CASSANDRA-11525)
 * Correctly fix potential assertion error during compaction (CASSANDRA-11353)
 * Avoid index segment stitching in RAM which lead to OOM on big SSTable files (CASSANDRA-11383)
 * Fix clustering and row filters for LIKE queries on clustering columns (CASSANDRA-11397)
Merged from 3.0:
 * Fix rare NPE on schema upgrade from 2.x to 3.x (CASSANDRA-10943)
 * Improve backoff policy for cqlsh COPY FROM (CASSANDRA-11320)
 * Improve IF NOT EXISTS check in CREATE INDEX (CASSANDRA-11131)
 * Upgrade ohc to 0.4.3
 * Enable SO_REUSEADDR for JMX RMI server sockets (CASSANDRA-11093)
 * Allocate merkletrees with the correct size (CASSANDRA-11390)
 * Support streaming pre-3.0 sstables (CASSANDRA-10990)
 * Add backpressure to compressed or encrypted commit log (CASSANDRA-10971)
 * SSTableExport supports secondary index tables (CASSANDRA-11330)
 * Fix sstabledump to include missing info in debug output (CASSANDRA-11321)
 * Establish and implement canonical bulk reading workload(s) (CASSANDRA-10331)
 * Fix paging for IN queries on tables without clustering columns (CASSANDRA-11208)
 * Remove recursive call from CompositesSearcher (CASSANDRA-11304)
 * Fix filtering on non-primary key columns for queries without index (CASSANDRA-6377)
 * Fix sstableloader fail when using materialized view (CASSANDRA-11275)
Merged from 2.2:
 * DatabaseDescriptor should log stacktrace in case of Eception during seed provider creation (CASSANDRA-11312)
 * Use canonical path for directory in SSTable descriptor (CASSANDRA-10587)
 * Add cassandra-stress keystore option (CASSANDRA-9325)
 * Dont mark sstables as repairing with sub range repairs (CASSANDRA-11451)
 * Notify when sstables change after cancelling compaction (CASSANDRA-11373)
 * cqlsh: COPY FROM should check that explicit column names are valid (CASSANDRA-11333)
 * Add -Dcassandra.start_gossip startup option (CASSANDRA-10809)
 * Fix UTF8Validator.validate() for modified UTF-8 (CASSANDRA-10748)
 * Clarify that now() function is calculated on the coordinator node in CQL documentation (CASSANDRA-10900)
 * Fix bloom filter sizing with LCS (CASSANDRA-11344)
 * (cqlsh) Fix error when result is 0 rows with EXPAND ON (CASSANDRA-11092)
 * Add missing newline at end of bin/cqlsh (CASSANDRA-11325)
 * Unresolved hostname leads to replace being ignored (CASSANDRA-11210)
 * Only log yaml config once, at startup (CASSANDRA-11217)
 * Reference leak with parallel repairs on the same table (CASSANDRA-11215)
Merged from 2.1:
 * Add a -j parameter to scrub/cleanup/upgradesstables to state how
   many threads to use (CASSANDRA-11179)
 * COPY FROM on large datasets: fix progress report and debug performance (CASSANDRA-11053)
 * InvalidateKeys should have a weak ref to key cache (CASSANDRA-11176)


3.4
 * (cqlsh) add cqlshrc option to always connect using ssl (CASSANDRA-10458)
 * Cleanup a few resource warnings (CASSANDRA-11085)
 * Allow custom tracing implementations (CASSANDRA-10392)
 * Extract LoaderOptions to be able to be used from outside (CASSANDRA-10637)
 * fix OnDiskIndexTest to properly treat empty ranges (CASSANDRA-11205)
 * fix TrackerTest to handle new notifications (CASSANDRA-11178)
 * add SASI validation for partitioner and complex columns (CASSANDRA-11169)
 * Add caching of encrypted credentials in PasswordAuthenticator (CASSANDRA-7715)
 * fix SASI memtable switching on flush (CASSANDRA-11159)
 * Remove duplicate offline compaction tracking (CASSANDRA-11148)
 * fix EQ semantics of analyzed SASI indexes (CASSANDRA-11130)
 * Support long name output for nodetool commands (CASSANDRA-7950)
 * Encrypted hints (CASSANDRA-11040)
 * SASI index options validation (CASSANDRA-11136)
 * Optimize disk seek using min/max column name meta data when the LIMIT clause is used
   (CASSANDRA-8180)
 * Add LIKE support to CQL3 (CASSANDRA-11067)
 * Generic Java UDF types (CASSANDRA-10819)
 * cqlsh: Include sub-second precision in timestamps by default (CASSANDRA-10428)
 * Set javac encoding to utf-8 (CASSANDRA-11077)
 * Integrate SASI index into Cassandra (CASSANDRA-10661)
 * Add --skip-flush option to nodetool snapshot
 * Skip values for non-queried columns (CASSANDRA-10657)
 * Add support for secondary indexes on static columns (CASSANDRA-8103)
 * CommitLogUpgradeTestMaker creates broken commit logs (CASSANDRA-11051)
 * Add metric for number of dropped mutations (CASSANDRA-10866)
 * Simplify row cache invalidation code (CASSANDRA-10396)
 * Support user-defined compaction through nodetool (CASSANDRA-10660)
 * Stripe view locks by key and table ID to reduce contention (CASSANDRA-10981)
 * Add nodetool gettimeout and settimeout commands (CASSANDRA-10953)
 * Add 3.0 metadata to sstablemetadata output (CASSANDRA-10838)
Merged from 3.0:
 * MV should only query complex columns included in the view (CASSANDRA-11069)
 * Failed aggregate creation breaks server permanently (CASSANDRA-11064)
 * Add sstabledump tool (CASSANDRA-7464)
 * Introduce backpressure for hints (CASSANDRA-10972)
 * Fix ClusteringPrefix not being able to read tombstone range boundaries (CASSANDRA-11158)
 * Prevent logging in sandboxed state (CASSANDRA-11033)
 * Disallow drop/alter operations of UDTs used by UDAs (CASSANDRA-10721)
 * Add query time validation method on Index (CASSANDRA-11043)
 * Avoid potential AssertionError in mixed version cluster (CASSANDRA-11128)
 * Properly handle hinted handoff after topology changes (CASSANDRA-5902)
 * AssertionError when listing sstable files on inconsistent disk state (CASSANDRA-11156)
 * Fix wrong rack counting and invalid conditions check for TokenAllocation
   (CASSANDRA-11139)
 * Avoid creating empty hint files (CASSANDRA-11090)
 * Fix leak detection strong reference loop using weak reference (CASSANDRA-11120)
 * Configurie BatchlogManager to stop delayed tasks on shutdown (CASSANDRA-11062)
 * Hadoop integration is incompatible with Cassandra Driver 3.0.0 (CASSANDRA-11001)
 * Add dropped_columns to the list of schema table so it gets handled
   properly (CASSANDRA-11050)
 * Fix NPE when using forceRepairRangeAsync without DC (CASSANDRA-11239)
Merged from 2.2:
 * Preserve order for preferred SSL cipher suites (CASSANDRA-11164)
 * Range.compareTo() violates the contract of Comparable (CASSANDRA-11216)
 * Avoid NPE when serializing ErrorMessage with null message (CASSANDRA-11167)
 * Replacing an aggregate with a new version doesn't reset INITCOND (CASSANDRA-10840)
 * (cqlsh) cqlsh cannot be called through symlink (CASSANDRA-11037)
 * fix ohc and java-driver pom dependencies in build.xml (CASSANDRA-10793)
 * Protect from keyspace dropped during repair (CASSANDRA-11065)
 * Handle adding fields to a UDT in SELECT JSON and toJson() (CASSANDRA-11146)
 * Better error message for cleanup (CASSANDRA-10991)
 * cqlsh pg-style-strings broken if line ends with ';' (CASSANDRA-11123)
 * Always persist upsampled index summaries (CASSANDRA-10512)
 * (cqlsh) Fix inconsistent auto-complete (CASSANDRA-10733)
 * Make SELECT JSON and toJson() threadsafe (CASSANDRA-11048)
 * Fix SELECT on tuple relations for mixed ASC/DESC clustering order (CASSANDRA-7281)
 * Use cloned TokenMetadata in size estimates to avoid race against membership check
   (CASSANDRA-10736)
 * (cqlsh) Support utf-8/cp65001 encoding on Windows (CASSANDRA-11030)
 * Fix paging on DISTINCT queries repeats result when first row in partition changes
   (CASSANDRA-10010)
 * (cqlsh) Support timezone conversion using pytz (CASSANDRA-10397)
 * cqlsh: change default encoding to UTF-8 (CASSANDRA-11124)
Merged from 2.1:
 * Checking if an unlogged batch is local is inefficient (CASSANDRA-11529)
 * Fix out-of-space error treatment in memtable flushing (CASSANDRA-11448).
 * Don't do defragmentation if reading from repaired sstables (CASSANDRA-10342)
 * Fix streaming_socket_timeout_in_ms not enforced (CASSANDRA-11286)
 * Avoid dropping message too quickly due to missing unit conversion (CASSANDRA-11302)
 * Don't remove FailureDetector history on removeEndpoint (CASSANDRA-10371)
 * Only notify if repair status changed (CASSANDRA-11172)
 * Use logback setting for 'cassandra -v' command (CASSANDRA-10767)
 * Fix sstableloader to unthrottle streaming by default (CASSANDRA-9714)
 * Fix incorrect warning in 'nodetool status' (CASSANDRA-10176)
 * Properly release sstable ref when doing offline scrub (CASSANDRA-10697)
 * Improve nodetool status performance for large cluster (CASSANDRA-7238)
 * Gossiper#isEnabled is not thread safe (CASSANDRA-11116)
 * Avoid major compaction mixing repaired and unrepaired sstables in DTCS (CASSANDRA-11113)
 * Make it clear what DTCS timestamp_resolution is used for (CASSANDRA-11041)
 * (cqlsh) Display milliseconds when datetime overflows (CASSANDRA-10625)


3.3
 * Avoid infinite loop if owned range is smaller than number of
   data dirs (CASSANDRA-11034)
 * Avoid bootstrap hanging when existing nodes have no data to stream (CASSANDRA-11010)
Merged from 3.0:
 * Remove double initialization of newly added tables (CASSANDRA-11027)
 * Filter keys searcher results by target range (CASSANDRA-11104)
 * Fix deserialization of legacy read commands (CASSANDRA-11087)
 * Fix incorrect computation of deletion time in sstable metadata (CASSANDRA-11102)
 * Avoid memory leak when collecting sstable metadata (CASSANDRA-11026)
 * Mutations do not block for completion under view lock contention (CASSANDRA-10779)
 * Invalidate legacy schema tables when unloading them (CASSANDRA-11071)
 * (cqlsh) handle INSERT and UPDATE statements with LWT conditions correctly
   (CASSANDRA-11003)
 * Fix DISTINCT queries in mixed version clusters (CASSANDRA-10762)
 * Migrate build status for indexes along with legacy schema (CASSANDRA-11046)
 * Ensure SSTables for legacy KEYS indexes can be read (CASSANDRA-11045)
 * Added support for IBM zSystems architecture (CASSANDRA-11054)
 * Update CQL documentation (CASSANDRA-10899)
 * Check the column name, not cell name, for dropped columns when reading
   legacy sstables (CASSANDRA-11018)
 * Don't attempt to index clustering values of static rows (CASSANDRA-11021)
 * Remove checksum files after replaying hints (CASSANDRA-10947)
 * Support passing base table metadata to custom 2i validation (CASSANDRA-10924)
 * Ensure stale index entries are purged during reads (CASSANDRA-11013)
 * (cqlsh) Also apply --connect-timeout to control connection
   timeout (CASSANDRA-10959)
 * Fix AssertionError when removing from list using UPDATE (CASSANDRA-10954)
 * Fix UnsupportedOperationException when reading old sstable with range
   tombstone (CASSANDRA-10743)
 * MV should use the maximum timestamp of the primary key (CASSANDRA-10910)
 * Fix potential assertion error during compaction (CASSANDRA-10944)
Merged from 2.2:
 * maxPurgeableTimestamp needs to check memtables too (CASSANDRA-9949)
 * Apply change to compaction throughput in real time (CASSANDRA-10025)
 * (cqlsh) encode input correctly when saving history
 * Fix potential NPE on ORDER BY queries with IN (CASSANDRA-10955)
 * Start L0 STCS-compactions even if there is a L0 -> L1 compaction
   going (CASSANDRA-10979)
 * Make UUID LSB unique per process (CASSANDRA-7925)
 * Avoid NPE when performing sstable tasks (scrub etc.) (CASSANDRA-10980)
 * Make sure client gets tombstone overwhelmed warning (CASSANDRA-9465)
 * Fix error streaming section more than 2GB (CASSANDRA-10961)
 * Histogram buckets exposed in jmx are sorted incorrectly (CASSANDRA-10975)
 * Enable GC logging by default (CASSANDRA-10140)
 * Optimize pending range computation (CASSANDRA-9258)
 * Skip commit log and saved cache directories in SSTable version startup check (CASSANDRA-10902)
 * drop/alter user should be case sensitive (CASSANDRA-10817)
Merged from 2.1:
 * test_bulk_round_trip_blogposts is failing occasionally (CASSANDRA-10938)
 * Fix isJoined return true only after becoming cluster member (CASANDRA-11007)
 * Fix bad gossip generation seen in long-running clusters (CASSANDRA-10969)
 * Avoid NPE when incremental repair fails (CASSANDRA-10909)
 * Unmark sstables compacting once they are done in cleanup/scrub/upgradesstables (CASSANDRA-10829)
 * Allow simultaneous bootstrapping with strict consistency when no vnodes are used (CASSANDRA-11005)
 * Log a message when major compaction does not result in a single file (CASSANDRA-10847)
 * (cqlsh) fix cqlsh_copy_tests when vnodes are disabled (CASSANDRA-10997)
 * (cqlsh) Add request timeout option to cqlsh (CASSANDRA-10686)
 * Avoid AssertionError while submitting hint with LWT (CASSANDRA-10477)
 * If CompactionMetadata is not in stats file, use index summary instead (CASSANDRA-10676)
 * Retry sending gossip syn multiple times during shadow round (CASSANDRA-8072)
 * Fix pending range calculation during moves (CASSANDRA-10887)
 * Sane default (200Mbps) for inter-DC streaming througput (CASSANDRA-8708)



3.2
 * Make sure tokens don't exist in several data directories (CASSANDRA-6696)
 * Add requireAuthorization method to IAuthorizer (CASSANDRA-10852)
 * Move static JVM options to conf/jvm.options file (CASSANDRA-10494)
 * Fix CassandraVersion to accept x.y version string (CASSANDRA-10931)
 * Add forceUserDefinedCleanup to allow more flexible cleanup (CASSANDRA-10708)
 * (cqlsh) allow setting TTL with COPY (CASSANDRA-9494)
 * Fix counting of received sstables in streaming (CASSANDRA-10949)
 * Implement hints compression (CASSANDRA-9428)
 * Fix potential assertion error when reading static columns (CASSANDRA-10903)
 * Fix EstimatedHistogram creation in nodetool tablehistograms (CASSANDRA-10859)
 * Establish bootstrap stream sessions sequentially (CASSANDRA-6992)
 * Sort compactionhistory output by timestamp (CASSANDRA-10464)
 * More efficient BTree removal (CASSANDRA-9991)
 * Make tablehistograms accept the same syntax as tablestats (CASSANDRA-10149)
 * Group pending compactions based on table (CASSANDRA-10718)
 * Add compressor name in sstablemetadata output (CASSANDRA-9879)
 * Fix type casting for counter columns (CASSANDRA-10824)
 * Prevent running Cassandra as root (CASSANDRA-8142)
 * bound maximum in-flight commit log replay mutation bytes to 64 megabytes (CASSANDRA-8639)
 * Normalize all scripts (CASSANDRA-10679)
 * Make compression ratio much more accurate (CASSANDRA-10225)
 * Optimize building of Clustering object when only one is created (CASSANDRA-10409)
 * Make index building pluggable (CASSANDRA-10681)
 * Add sstable flush observer (CASSANDRA-10678)
 * Improve NTS endpoints calculation (CASSANDRA-10200)
 * Improve performance of the folderSize function (CASSANDRA-10677)
 * Add support for type casting in selection clause (CASSANDRA-10310)
 * Added graphing option to cassandra-stress (CASSANDRA-7918)
 * Abort in-progress queries that time out (CASSANDRA-7392)
 * Add transparent data encryption core classes (CASSANDRA-9945)
Merged from 3.0:
 * Better handling of SSL connection errors inter-node (CASSANDRA-10816)
 * Avoid NoSuchElementException when executing empty batch (CASSANDRA-10711)
 * Avoid building PartitionUpdate in toString (CASSANDRA-10897)
 * Reduce heap spent when receiving many SSTables (CASSANDRA-10797)
 * Add back support for 3rd party auth providers to bulk loader (CASSANDRA-10873)
 * Eliminate the dependency on jgrapht for UDT resolution (CASSANDRA-10653)
 * (Hadoop) Close Clusters and Sessions in Hadoop Input/Output classes (CASSANDRA-10837)
 * Fix sstableloader not working with upper case keyspace name (CASSANDRA-10806)
Merged from 2.2:
 * jemalloc detection fails due to quoting issues in regexv (CASSANDRA-10946)
 * (cqlsh) show correct column names for empty result sets (CASSANDRA-9813)
 * Add new types to Stress (CASSANDRA-9556)
 * Add property to allow listening on broadcast interface (CASSANDRA-9748)
Merged from 2.1:
 * Match cassandra-loader options in COPY FROM (CASSANDRA-9303)
 * Fix binding to any address in CqlBulkRecordWriter (CASSANDRA-9309)
 * cqlsh fails to decode utf-8 characters for text typed columns (CASSANDRA-10875)
 * Log error when stream session fails (CASSANDRA-9294)
 * Fix bugs in commit log archiving startup behavior (CASSANDRA-10593)
 * (cqlsh) further optimise COPY FROM (CASSANDRA-9302)
 * Allow CREATE TABLE WITH ID (CASSANDRA-9179)
 * Make Stress compiles within eclipse (CASSANDRA-10807)
 * Cassandra Daemon should print JVM arguments (CASSANDRA-10764)
 * Allow cancellation of index summary redistribution (CASSANDRA-8805)


3.1.1
Merged from 3.0:
  * Fix upgrade data loss due to range tombstone deleting more data than then should
    (CASSANDRA-10822)


3.1
Merged from 3.0:
 * Avoid MV race during node decommission (CASSANDRA-10674)
 * Disable reloading of GossipingPropertyFileSnitch (CASSANDRA-9474)
 * Handle single-column deletions correction in materialized views
   when the column is part of the view primary key (CASSANDRA-10796)
 * Fix issue with datadir migration on upgrade (CASSANDRA-10788)
 * Fix bug with range tombstones on reverse queries and test coverage for
   AbstractBTreePartition (CASSANDRA-10059)
 * Remove 64k limit on collection elements (CASSANDRA-10374)
 * Remove unclear Indexer.indexes() method (CASSANDRA-10690)
 * Fix NPE on stream read error (CASSANDRA-10771)
 * Normalize cqlsh DESC output (CASSANDRA-10431)
 * Rejects partition range deletions when columns are specified (CASSANDRA-10739)
 * Fix error when saving cached key for old format sstable (CASSANDRA-10778)
 * Invalidate prepared statements on DROP INDEX (CASSANDRA-10758)
 * Fix SELECT statement with IN restrictions on partition key,
   ORDER BY and LIMIT (CASSANDRA-10729)
 * Improve stress performance over 1k threads (CASSANDRA-7217)
 * Wait for migration responses to complete before bootstrapping (CASSANDRA-10731)
 * Unable to create a function with argument of type Inet (CASSANDRA-10741)
 * Fix backward incompatibiliy in CqlInputFormat (CASSANDRA-10717)
 * Correctly preserve deletion info on updated rows when notifying indexers
   of single-row deletions (CASSANDRA-10694)
 * Notify indexers of partition delete during cleanup (CASSANDRA-10685)
 * Keep the file open in trySkipCache (CASSANDRA-10669)
 * Updated trigger example (CASSANDRA-10257)
Merged from 2.2:
 * Verify tables in pseudo-system keyspaces at startup (CASSANDRA-10761)
 * Fix IllegalArgumentException in DataOutputBuffer.reallocate for large buffers (CASSANDRA-10592)
 * Show CQL help in cqlsh in web browser (CASSANDRA-7225)
 * Serialize on disk the proper SSTable compression ratio (CASSANDRA-10775)
 * Reject index queries while the index is building (CASSANDRA-8505)
 * CQL.textile syntax incorrectly includes optional keyspace for aggregate SFUNC and FINALFUNC (CASSANDRA-10747)
 * Fix JSON update with prepared statements (CASSANDRA-10631)
 * Don't do anticompaction after subrange repair (CASSANDRA-10422)
 * Fix SimpleDateType type compatibility (CASSANDRA-10027)
 * (Hadoop) fix splits calculation (CASSANDRA-10640)
 * (Hadoop) ensure that Cluster instances are always closed (CASSANDRA-10058)
Merged from 2.1:
 * Fix Stress profile parsing on Windows (CASSANDRA-10808)
 * Fix incremental repair hang when replica is down (CASSANDRA-10288)
 * Optimize the way we check if a token is repaired in anticompaction (CASSANDRA-10768)
 * Add proper error handling to stream receiver (CASSANDRA-10774)
 * Warn or fail when changing cluster topology live (CASSANDRA-10243)
 * Status command in debian/ubuntu init script doesn't work (CASSANDRA-10213)
 * Some DROP ... IF EXISTS incorrectly result in exceptions on non-existing KS (CASSANDRA-10658)
 * DeletionTime.compareTo wrong in rare cases (CASSANDRA-10749)
 * Force encoding when computing statement ids (CASSANDRA-10755)
 * Properly reject counters as map keys (CASSANDRA-10760)
 * Fix the sstable-needs-cleanup check (CASSANDRA-10740)
 * (cqlsh) Print column names before COPY operation (CASSANDRA-8935)
 * Fix CompressedInputStream for proper cleanup (CASSANDRA-10012)
 * (cqlsh) Support counters in COPY commands (CASSANDRA-9043)
 * Try next replica if not possible to connect to primary replica on
   ColumnFamilyRecordReader (CASSANDRA-2388)
 * Limit window size in DTCS (CASSANDRA-10280)
 * sstableloader does not use MAX_HEAP_SIZE env parameter (CASSANDRA-10188)
 * (cqlsh) Improve COPY TO performance and error handling (CASSANDRA-9304)
 * Create compression chunk for sending file only (CASSANDRA-10680)
 * Forbid compact clustering column type changes in ALTER TABLE (CASSANDRA-8879)
 * Reject incremental repair with subrange repair (CASSANDRA-10422)
 * Add a nodetool command to refresh size_estimates (CASSANDRA-9579)
 * Invalidate cache after stream receive task is completed (CASSANDRA-10341)
 * Reject counter writes in CQLSSTableWriter (CASSANDRA-10258)
 * Remove superfluous COUNTER_MUTATION stage mapping (CASSANDRA-10605)


3.0
 * Fix AssertionError while flushing memtable due to materialized views
   incorrectly inserting empty rows (CASSANDRA-10614)
 * Store UDA initcond as CQL literal in the schema table, instead of a blob (CASSANDRA-10650)
 * Don't use -1 for the position of partition key in schema (CASSANDRA-10491)
 * Fix distinct queries in mixed version cluster (CASSANDRA-10573)
 * Skip sstable on clustering in names query (CASSANDRA-10571)
 * Remove value skipping as it breaks read-repair (CASSANDRA-10655)
 * Fix bootstrapping with MVs (CASSANDRA-10621)
 * Make sure EACH_QUORUM reads are using NTS (CASSANDRA-10584)
 * Fix MV replica filtering for non-NetworkTopologyStrategy (CASSANDRA-10634)
 * (Hadoop) fix CIF describeSplits() not handling 0 size estimates (CASSANDRA-10600)
 * Fix reading of legacy sstables (CASSANDRA-10590)
 * Use CQL type names in schema metadata tables (CASSANDRA-10365)
 * Guard batchlog replay against integer division by zero (CASSANDRA-9223)
 * Fix bug when adding a column to thrift with the same name than a primary key (CASSANDRA-10608)
 * Add client address argument to IAuthenticator::newSaslNegotiator (CASSANDRA-8068)
 * Fix implementation of LegacyLayout.LegacyBoundComparator (CASSANDRA-10602)
 * Don't use 'names query' read path for counters (CASSANDRA-10572)
 * Fix backward compatibility for counters (CASSANDRA-10470)
 * Remove memory_allocator paramter from cassandra.yaml (CASSANDRA-10581,10628)
 * Execute the metadata reload task of all registered indexes on CFS::reload (CASSANDRA-10604)
 * Fix thrift cas operations with defined columns (CASSANDRA-10576)
 * Fix PartitionUpdate.operationCount()for updates with static column operations (CASSANDRA-10606)
 * Fix thrift get() queries with defined columns (CASSANDRA-10586)
 * Fix marking of indexes as built and removed (CASSANDRA-10601)
 * Skip initialization of non-registered 2i instances, remove Index::getIndexName (CASSANDRA-10595)
 * Fix batches on multiple tables (CASSANDRA-10554)
 * Ensure compaction options are validated when updating KeyspaceMetadata (CASSANDRA-10569)
 * Flatten Iterator Transformation Hierarchy (CASSANDRA-9975)
 * Remove token generator (CASSANDRA-5261)
 * RolesCache should not be created for any authenticator that does not requireAuthentication (CASSANDRA-10562)
 * Fix LogTransaction checking only a single directory for files (CASSANDRA-10421)
 * Fix handling of range tombstones when reading old format sstables (CASSANDRA-10360)
 * Aggregate with Initial Condition fails with C* 3.0 (CASSANDRA-10367)
Merged from 2.2:
 * (cqlsh) show partial trace if incomplete after max_trace_wait (CASSANDRA-7645)
 * Use most up-to-date version of schema for system tables (CASSANDRA-10652)
 * Deprecate memory_allocator in cassandra.yaml (CASSANDRA-10581,10628)
 * Expose phi values from failure detector via JMX and tweak debug
   and trace logging (CASSANDRA-9526)
 * Fix IllegalArgumentException in DataOutputBuffer.reallocate for large buffers (CASSANDRA-10592)
Merged from 2.1:
 * Shutdown compaction in drain to prevent leak (CASSANDRA-10079)
 * (cqlsh) fix COPY using wrong variable name for time_format (CASSANDRA-10633)
 * Do not run SizeEstimatesRecorder if a node is not a member of the ring (CASSANDRA-9912)
 * Improve handling of dead nodes in gossip (CASSANDRA-10298)
 * Fix logback-tools.xml incorrectly configured for outputing to System.err
   (CASSANDRA-9937)
 * Fix streaming to catch exception so retry not fail (CASSANDRA-10557)
 * Add validation method to PerRowSecondaryIndex (CASSANDRA-10092)
 * Support encrypted and plain traffic on the same port (CASSANDRA-10559)
 * Do STCS in DTCS windows (CASSANDRA-10276)
 * Avoid repetition of JVM_OPTS in debian package (CASSANDRA-10251)
 * Fix potential NPE from handling result of SIM.highestSelectivityIndex (CASSANDRA-10550)
 * Fix paging issues with partitions containing only static columns data (CASSANDRA-10381)
 * Fix conditions on static columns (CASSANDRA-10264)
 * AssertionError: attempted to delete non-existing file CommitLog (CASSANDRA-10377)
 * Fix sorting for queries with an IN condition on partition key columns (CASSANDRA-10363)


3.0-rc2
 * Fix SELECT DISTINCT queries between 2.2.2 nodes and 3.0 nodes (CASSANDRA-10473)
 * Remove circular references in SegmentedFile (CASSANDRA-10543)
 * Ensure validation of indexed values only occurs once per-partition (CASSANDRA-10536)
 * Fix handling of static columns for range tombstones in thrift (CASSANDRA-10174)
 * Support empty ColumnFilter for backward compatility on empty IN (CASSANDRA-10471)
 * Remove Pig support (CASSANDRA-10542)
 * Fix LogFile throws Exception when assertion is disabled (CASSANDRA-10522)
 * Revert CASSANDRA-7486, make CMS default GC, move GC config to
   conf/jvm.options (CASSANDRA-10403)
 * Fix TeeingAppender causing some logs to be truncated/empty (CASSANDRA-10447)
 * Allow EACH_QUORUM for reads (CASSANDRA-9602)
 * Fix potential ClassCastException while upgrading (CASSANDRA-10468)
 * Fix NPE in MVs on update (CASSANDRA-10503)
 * Only include modified cell data in indexing deltas (CASSANDRA-10438)
 * Do not load keyspace when creating sstable writer (CASSANDRA-10443)
 * If node is not yet gossiping write all MV updates to batchlog only (CASSANDRA-10413)
 * Re-populate token metadata after commit log recovery (CASSANDRA-10293)
 * Provide additional metrics for materialized views (CASSANDRA-10323)
 * Flush system schema tables after local schema changes (CASSANDRA-10429)
Merged from 2.2:
 * Reduce contention getting instances of CompositeType (CASSANDRA-10433)
 * Fix the regression when using LIMIT with aggregates (CASSANDRA-10487)
 * Avoid NoClassDefFoundError during DataDescriptor initialization on windows (CASSANDRA-10412)
 * Preserve case of quoted Role & User names (CASSANDRA-10394)
 * cqlsh pg-style-strings broken (CASSANDRA-10484)
 * cqlsh prompt includes name of keyspace after failed `use` statement (CASSANDRA-10369)
Merged from 2.1:
 * (cqlsh) Distinguish negative and positive infinity in output (CASSANDRA-10523)
 * (cqlsh) allow custom time_format for COPY TO (CASSANDRA-8970)
 * Don't allow startup if the node's rack has changed (CASSANDRA-10242)
 * (cqlsh) show partial trace if incomplete after max_trace_wait (CASSANDRA-7645)
 * Allow LOCAL_JMX to be easily overridden (CASSANDRA-10275)
 * Mark nodes as dead even if they've already left (CASSANDRA-10205)


3.0.0-rc1
 * Fix mixed version read request compatibility for compact static tables
   (CASSANDRA-10373)
 * Fix paging of DISTINCT with static and IN (CASSANDRA-10354)
 * Allow MATERIALIZED VIEW's SELECT statement to restrict primary key
   columns (CASSANDRA-9664)
 * Move crc_check_chance out of compression options (CASSANDRA-9839)
 * Fix descending iteration past end of BTreeSearchIterator (CASSANDRA-10301)
 * Transfer hints to a different node on decommission (CASSANDRA-10198)
 * Check partition keys for CAS operations during stmt validation (CASSANDRA-10338)
 * Add custom query expressions to SELECT (CASSANDRA-10217)
 * Fix minor bugs in MV handling (CASSANDRA-10362)
 * Allow custom indexes with 0,1 or multiple target columns (CASSANDRA-10124)
 * Improve MV schema representation (CASSANDRA-9921)
 * Add flag to enable/disable coordinator batchlog for MV writes (CASSANDRA-10230)
 * Update cqlsh COPY for new internal driver serialization interface (CASSANDRA-10318)
 * Give index implementations more control over rebuild operations (CASSANDRA-10312)
 * Update index file format (CASSANDRA-10314)
 * Add "shadowable" row tombstones to deal with mv timestamp issues (CASSANDRA-10261)
 * CFS.loadNewSSTables() broken for pre-3.0 sstables
 * Cache selected index in read command to reduce lookups (CASSANDRA-10215)
 * Small optimizations of sstable index serialization (CASSANDRA-10232)
 * Support for both encrypted and unencrypted native transport connections (CASSANDRA-9590)
Merged from 2.2:
 * Configurable page size in cqlsh (CASSANDRA-9855)
 * Defer default role manager setup until all nodes are on 2.2+ (CASSANDRA-9761)
 * Handle missing RoleManager in config after upgrade to 2.2 (CASSANDRA-10209)
Merged from 2.1:
 * Bulk Loader API could not tolerate even node failure (CASSANDRA-10347)
 * Avoid misleading pushed notifications when multiple nodes
   share an rpc_address (CASSANDRA-10052)
 * Fix dropping undroppable when message queue is full (CASSANDRA-10113)
 * Fix potential ClassCastException during paging (CASSANDRA-10352)
 * Prevent ALTER TYPE from creating circular references (CASSANDRA-10339)
 * Fix cache handling of 2i and base tables (CASSANDRA-10155, 10359)
 * Fix NPE in nodetool compactionhistory (CASSANDRA-9758)
 * (Pig) support BulkOutputFormat as a URL parameter (CASSANDRA-7410)
 * BATCH statement is broken in cqlsh (CASSANDRA-10272)
 * (cqlsh) Make cqlsh PEP8 Compliant (CASSANDRA-10066)
 * (cqlsh) Fix error when starting cqlsh with --debug (CASSANDRA-10282)
 * Scrub, Cleanup and Upgrade do not unmark compacting until all operations
   have completed, regardless of the occurence of exceptions (CASSANDRA-10274)


3.0.0-beta2
 * Fix columns returned by AbstractBtreePartitions (CASSANDRA-10220)
 * Fix backward compatibility issue due to AbstractBounds serialization bug (CASSANDRA-9857)
 * Fix startup error when upgrading nodes (CASSANDRA-10136)
 * Base table PRIMARY KEY can be assumed to be NOT NULL in MV creation (CASSANDRA-10147)
 * Improve batchlog write patch (CASSANDRA-9673)
 * Re-apply MaterializedView updates on commitlog replay (CASSANDRA-10164)
 * Require AbstractType.isByteOrderComparable declaration in constructor (CASSANDRA-9901)
 * Avoid digest mismatch on upgrade to 3.0 (CASSANDRA-9554)
 * Fix Materialized View builder when adding multiple MVs (CASSANDRA-10156)
 * Choose better poolingOptions for protocol v4 in cassandra-stress (CASSANDRA-10182)
 * Fix LWW bug affecting Materialized Views (CASSANDRA-10197)
 * Ensures frozen sets and maps are always sorted (CASSANDRA-10162)
 * Don't deadlock when flushing CFS backed custom indexes (CASSANDRA-10181)
 * Fix double flushing of secondary index tables (CASSANDRA-10180)
 * Fix incorrect handling of range tombstones in thrift (CASSANDRA-10046)
 * Only use batchlog when paired materialized view replica is remote (CASSANDRA-10061)
 * Reuse TemporalRow when updating multiple MaterializedViews (CASSANDRA-10060)
 * Validate gc_grace_seconds for batchlog writes and MVs (CASSANDRA-9917)
 * Fix sstablerepairedset (CASSANDRA-10132)
Merged from 2.2:
 * Cancel transaction for sstables we wont redistribute index summary
   for (CASSANDRA-10270)
 * Retry snapshot deletion after compaction and gc on Windows (CASSANDRA-10222)
 * Fix failure to start with space in directory path on Windows (CASSANDRA-10239)
 * Fix repair hang when snapshot failed (CASSANDRA-10057)
 * Fall back to 1/4 commitlog volume for commitlog_total_space on small disks
   (CASSANDRA-10199)
Merged from 2.1:
 * Added configurable warning threshold for GC duration (CASSANDRA-8907)
 * Fix handling of streaming EOF (CASSANDRA-10206)
 * Only check KeyCache when it is enabled
 * Change streaming_socket_timeout_in_ms default to 1 hour (CASSANDRA-8611)
 * (cqlsh) update list of CQL keywords (CASSANDRA-9232)
 * Add nodetool gettraceprobability command (CASSANDRA-10234)
Merged from 2.0:
 * Fix rare race where older gossip states can be shadowed (CASSANDRA-10366)
 * Fix consolidating racks violating the RF contract (CASSANDRA-10238)
 * Disallow decommission when node is in drained state (CASSANDRA-8741)


2.2.1
 * Fix race during construction of commit log (CASSANDRA-10049)
 * Fix LeveledCompactionStrategyTest (CASSANDRA-9757)
 * Fix broken UnbufferedDataOutputStreamPlus.writeUTF (CASSANDRA-10203)
 * (cqlsh) default load-from-file encoding to utf-8 (CASSANDRA-9898)
 * Avoid returning Permission.NONE when failing to query users table (CASSANDRA-10168)
 * (cqlsh) add CLEAR command (CASSANDRA-10086)
 * Support string literals as Role names for compatibility (CASSANDRA-10135)
Merged from 2.1:
 * Only check KeyCache when it is enabled
 * Change streaming_socket_timeout_in_ms default to 1 hour (CASSANDRA-8611)
 * (cqlsh) update list of CQL keywords (CASSANDRA-9232)


3.0.0-beta1
 * Redesign secondary index API (CASSANDRA-9459, 7771, 9041)
 * Fix throwing ReadFailure instead of ReadTimeout on range queries (CASSANDRA-10125)
 * Rewrite hinted handoff (CASSANDRA-6230)
 * Fix query on static compact tables (CASSANDRA-10093)
 * Fix race during construction of commit log (CASSANDRA-10049)
 * Add option to only purge repaired tombstones (CASSANDRA-6434)
 * Change authorization handling for MVs (CASSANDRA-9927)
 * Add custom JMX enabled executor for UDF sandbox (CASSANDRA-10026)
 * Fix row deletion bug for Materialized Views (CASSANDRA-10014)
 * Support mixed-version clusters with Cassandra 2.1 and 2.2 (CASSANDRA-9704)
 * Fix multiple slices on RowSearchers (CASSANDRA-10002)
 * Fix bug in merging of collections (CASSANDRA-10001)
 * Optimize batchlog replay to avoid full scans (CASSANDRA-7237)
 * Repair improvements when using vnodes (CASSANDRA-5220)
 * Disable scripted UDFs by default (CASSANDRA-9889)
 * Bytecode inspection for Java-UDFs (CASSANDRA-9890)
 * Use byte to serialize MT hash length (CASSANDRA-9792)
 * Replace usage of Adler32 with CRC32 (CASSANDRA-8684)
 * Fix migration to new format from 2.1 SSTable (CASSANDRA-10006)
 * SequentialWriter should extend BufferedDataOutputStreamPlus (CASSANDRA-9500)
 * Use the same repairedAt timestamp within incremental repair session (CASSANDRA-9111)
Merged from 2.2:
 * Allow count(*) and count(1) to be use as normal aggregation (CASSANDRA-10114)
 * An NPE is thrown if the column name is unknown for an IN relation (CASSANDRA-10043)
 * Apply commit_failure_policy to more errors on startup (CASSANDRA-9749)
 * Fix histogram overflow exception (CASSANDRA-9973)
 * Route gossip messages over dedicated socket (CASSANDRA-9237)
 * Add checksum to saved cache files (CASSANDRA-9265)
 * Log warning when using an aggregate without partition key (CASSANDRA-9737)
Merged from 2.1:
 * (cqlsh) Allow encoding to be set through command line (CASSANDRA-10004)
 * Add new JMX methods to change local compaction strategy (CASSANDRA-9965)
 * Write hints for paxos commits (CASSANDRA-7342)
 * (cqlsh) Fix timestamps before 1970 on Windows, always
   use UTC for timestamp display (CASSANDRA-10000)
 * (cqlsh) Avoid overwriting new config file with old config
   when both exist (CASSANDRA-9777)
 * Release snapshot selfRef when doing snapshot repair (CASSANDRA-9998)
 * Cannot replace token does not exist - DN node removed as Fat Client (CASSANDRA-9871)
Merged from 2.0:
 * Don't cast expected bf size to an int (CASSANDRA-9959)
 * Make getFullyExpiredSSTables less expensive (CASSANDRA-9882)


3.0.0-alpha1
 * Implement proper sandboxing for UDFs (CASSANDRA-9402)
 * Simplify (and unify) cleanup of compaction leftovers (CASSANDRA-7066)
 * Allow extra schema definitions in cassandra-stress yaml (CASSANDRA-9850)
 * Metrics should use up to date nomenclature (CASSANDRA-9448)
 * Change CREATE/ALTER TABLE syntax for compression (CASSANDRA-8384)
 * Cleanup crc and adler code for java 8 (CASSANDRA-9650)
 * Storage engine refactor (CASSANDRA-8099, 9743, 9746, 9759, 9781, 9808, 9825,
   9848, 9705, 9859, 9867, 9874, 9828, 9801)
 * Update Guava to 18.0 (CASSANDRA-9653)
 * Bloom filter false positive ratio is not honoured (CASSANDRA-8413)
 * New option for cassandra-stress to leave a ratio of columns null (CASSANDRA-9522)
 * Change hinted_handoff_enabled yaml setting, JMX (CASSANDRA-9035)
 * Add algorithmic token allocation (CASSANDRA-7032)
 * Add nodetool command to replay batchlog (CASSANDRA-9547)
 * Make file buffer cache independent of paths being read (CASSANDRA-8897)
 * Remove deprecated legacy Hadoop code (CASSANDRA-9353)
 * Decommissioned nodes will not rejoin the cluster (CASSANDRA-8801)
 * Change gossip stabilization to use endpoit size (CASSANDRA-9401)
 * Change default garbage collector to G1 (CASSANDRA-7486)
 * Populate TokenMetadata early during startup (CASSANDRA-9317)
 * Undeprecate cache recentHitRate (CASSANDRA-6591)
 * Add support for selectively varint encoding fields (CASSANDRA-9499, 9865)
 * Materialized Views (CASSANDRA-6477)
Merged from 2.2:
 * Avoid grouping sstables for anticompaction with DTCS (CASSANDRA-9900)
 * UDF / UDA execution time in trace (CASSANDRA-9723)
 * Fix broken internode SSL (CASSANDRA-9884)
Merged from 2.1:
 * Add new JMX methods to change local compaction strategy (CASSANDRA-9965)
 * Fix handling of enable/disable autocompaction (CASSANDRA-9899)
 * Add consistency level to tracing ouput (CASSANDRA-9827)
 * Remove repair snapshot leftover on startup (CASSANDRA-7357)
 * Use random nodes for batch log when only 2 racks (CASSANDRA-8735)
 * Ensure atomicity inside thrift and stream session (CASSANDRA-7757)
 * Fix nodetool info error when the node is not joined (CASSANDRA-9031)
Merged from 2.0:
 * Log when messages are dropped due to cross_node_timeout (CASSANDRA-9793)
 * Don't track hotness when opening from snapshot for validation (CASSANDRA-9382)


2.2.0
 * Allow the selection of columns together with aggregates (CASSANDRA-9767)
 * Fix cqlsh copy methods and other windows specific issues (CASSANDRA-9795)
 * Don't wrap byte arrays in SequentialWriter (CASSANDRA-9797)
 * sum() and avg() functions missing for smallint and tinyint types (CASSANDRA-9671)
 * Revert CASSANDRA-9542 (allow native functions in UDA) (CASSANDRA-9771)
Merged from 2.1:
 * Fix MarshalException when upgrading superColumn family (CASSANDRA-9582)
 * Fix broken logging for "empty" flushes in Memtable (CASSANDRA-9837)
 * Handle corrupt files on startup (CASSANDRA-9686)
 * Fix clientutil jar and tests (CASSANDRA-9760)
 * (cqlsh) Allow the SSL protocol version to be specified through the
    config file or environment variables (CASSANDRA-9544)
Merged from 2.0:
 * Add tool to find why expired sstables are not getting dropped (CASSANDRA-10015)
 * Remove erroneous pending HH tasks from tpstats/jmx (CASSANDRA-9129)
 * Don't cast expected bf size to an int (CASSANDRA-9959)
 * checkForEndpointCollision fails for legitimate collisions (CASSANDRA-9765)
 * Complete CASSANDRA-8448 fix (CASSANDRA-9519)
 * Don't include auth credentials in debug log (CASSANDRA-9682)
 * Can't transition from write survey to normal mode (CASSANDRA-9740)
 * Scrub (recover) sstables even when -Index.db is missing (CASSANDRA-9591)
 * Fix growing pending background compaction (CASSANDRA-9662)


2.2.0-rc2
 * Re-enable memory-mapped I/O on Windows (CASSANDRA-9658)
 * Warn when an extra-large partition is compacted (CASSANDRA-9643)
 * (cqlsh) Allow setting the initial connection timeout (CASSANDRA-9601)
 * BulkLoader has --transport-factory option but does not use it (CASSANDRA-9675)
 * Allow JMX over SSL directly from nodetool (CASSANDRA-9090)
 * Update cqlsh for UDFs (CASSANDRA-7556)
 * Change Windows kernel default timer resolution (CASSANDRA-9634)
 * Deprected sstable2json and json2sstable (CASSANDRA-9618)
 * Allow native functions in user-defined aggregates (CASSANDRA-9542)
 * Don't repair system_distributed by default (CASSANDRA-9621)
 * Fix mixing min, max, and count aggregates for blob type (CASSANRA-9622)
 * Rename class for DATE type in Java driver (CASSANDRA-9563)
 * Duplicate compilation of UDFs on coordinator (CASSANDRA-9475)
 * Fix connection leak in CqlRecordWriter (CASSANDRA-9576)
 * Mlockall before opening system sstables & remove boot_without_jna option (CASSANDRA-9573)
 * Add functions to convert timeuuid to date or time, deprecate dateOf and unixTimestampOf (CASSANDRA-9229)
 * Make sure we cancel non-compacting sstables from LifecycleTransaction (CASSANDRA-9566)
 * Fix deprecated repair JMX API (CASSANDRA-9570)
 * Add logback metrics (CASSANDRA-9378)
 * Update and refactor ant test/test-compression to run the tests in parallel (CASSANDRA-9583)
 * Fix upgrading to new directory for secondary index (CASSANDRA-9687)
Merged from 2.1:
 * (cqlsh) Fix bad check for CQL compatibility when DESCRIBE'ing
   COMPACT STORAGE tables with no clustering columns
 * Eliminate strong self-reference chains in sstable ref tidiers (CASSANDRA-9656)
 * Ensure StreamSession uses canonical sstable reader instances (CASSANDRA-9700)
 * Ensure memtable book keeping is not corrupted in the event we shrink usage (CASSANDRA-9681)
 * Update internal python driver for cqlsh (CASSANDRA-9064)
 * Fix IndexOutOfBoundsException when inserting tuple with too many
   elements using the string literal notation (CASSANDRA-9559)
 * Enable describe on indices (CASSANDRA-7814)
 * Fix incorrect result for IN queries where column not found (CASSANDRA-9540)
 * ColumnFamilyStore.selectAndReference may block during compaction (CASSANDRA-9637)
 * Fix bug in cardinality check when compacting (CASSANDRA-9580)
 * Fix memory leak in Ref due to ConcurrentLinkedQueue.remove() behaviour (CASSANDRA-9549)
 * Make rebuild only run one at a time (CASSANDRA-9119)
Merged from 2.0:
 * Avoid NPE in AuthSuccess#decode (CASSANDRA-9727)
 * Add listen_address to system.local (CASSANDRA-9603)
 * Bug fixes to resultset metadata construction (CASSANDRA-9636)
 * Fix setting 'durable_writes' in ALTER KEYSPACE (CASSANDRA-9560)
 * Avoids ballot clash in Paxos (CASSANDRA-9649)
 * Improve trace messages for RR (CASSANDRA-9479)
 * Fix suboptimal secondary index selection when restricted
   clustering column is also indexed (CASSANDRA-9631)
 * (cqlsh) Add min_threshold to DTCS option autocomplete (CASSANDRA-9385)
 * Fix error message when attempting to create an index on a column
   in a COMPACT STORAGE table with clustering columns (CASSANDRA-9527)
 * 'WITH WITH' in alter keyspace statements causes NPE (CASSANDRA-9565)
 * Expose some internals of SelectStatement for inspection (CASSANDRA-9532)
 * ArrivalWindow should use primitives (CASSANDRA-9496)
 * Periodically submit background compaction tasks (CASSANDRA-9592)
 * Set HAS_MORE_PAGES flag to false when PagingState is null (CASSANDRA-9571)


2.2.0-rc1
 * Compressed commit log should measure compressed space used (CASSANDRA-9095)
 * Fix comparison bug in CassandraRoleManager#collectRoles (CASSANDRA-9551)
 * Add tinyint,smallint,time,date support for UDFs (CASSANDRA-9400)
 * Deprecates SSTableSimpleWriter and SSTableSimpleUnsortedWriter (CASSANDRA-9546)
 * Empty INITCOND treated as null in aggregate (CASSANDRA-9457)
 * Remove use of Cell in Thrift MapReduce classes (CASSANDRA-8609)
 * Integrate pre-release Java Driver 2.2-rc1, custom build (CASSANDRA-9493)
 * Clean up gossiper logic for old versions (CASSANDRA-9370)
 * Fix custom payload coding/decoding to match the spec (CASSANDRA-9515)
 * ant test-all results incomplete when parsed (CASSANDRA-9463)
 * Disallow frozen<> types in function arguments and return types for
   clarity (CASSANDRA-9411)
 * Static Analysis to warn on unsafe use of Autocloseable instances (CASSANDRA-9431)
 * Update commitlog archiving examples now that commitlog segments are
   not recycled (CASSANDRA-9350)
 * Extend Transactional API to sstable lifecycle management (CASSANDRA-8568)
 * (cqlsh) Add support for native protocol 4 (CASSANDRA-9399)
 * Ensure that UDF and UDAs are keyspace-isolated (CASSANDRA-9409)
 * Revert CASSANDRA-7807 (tracing completion client notifications) (CASSANDRA-9429)
 * Add ability to stop compaction by ID (CASSANDRA-7207)
 * Let CassandraVersion handle SNAPSHOT version (CASSANDRA-9438)
Merged from 2.1:
 * (cqlsh) Fix using COPY through SOURCE or -f (CASSANDRA-9083)
 * Fix occasional lack of `system` keyspace in schema tables (CASSANDRA-8487)
 * Use ProtocolError code instead of ServerError code for native protocol
   error responses to unsupported protocol versions (CASSANDRA-9451)
 * Default commitlog_sync_batch_window_in_ms changed to 2ms (CASSANDRA-9504)
 * Fix empty partition assertion in unsorted sstable writing tools (CASSANDRA-9071)
 * Ensure truncate without snapshot cannot produce corrupt responses (CASSANDRA-9388)
 * Consistent error message when a table mixes counter and non-counter
   columns (CASSANDRA-9492)
 * Avoid getting unreadable keys during anticompaction (CASSANDRA-9508)
 * (cqlsh) Better float precision by default (CASSANDRA-9224)
 * Improve estimated row count (CASSANDRA-9107)
 * Optimize range tombstone memory footprint (CASSANDRA-8603)
 * Use configured gcgs in anticompaction (CASSANDRA-9397)
Merged from 2.0:
 * Don't accumulate more range than necessary in RangeTombstone.Tracker (CASSANDRA-9486)
 * Add broadcast and rpc addresses to system.local (CASSANDRA-9436)
 * Always mark sstable suspect when corrupted (CASSANDRA-9478)
 * Add database users and permissions to CQL3 documentation (CASSANDRA-7558)
 * Allow JVM_OPTS to be passed to standalone tools (CASSANDRA-5969)
 * Fix bad condition in RangeTombstoneList (CASSANDRA-9485)
 * Fix potential StackOverflow when setting CrcCheckChance over JMX (CASSANDRA-9488)
 * Fix null static columns in pages after the first, paged reversed
   queries (CASSANDRA-8502)
 * Fix counting cache serialization in request metrics (CASSANDRA-9466)
 * Add option not to validate atoms during scrub (CASSANDRA-9406)


2.2.0-beta1
 * Introduce Transactional API for internal state changes (CASSANDRA-8984)
 * Add a flag in cassandra.yaml to enable UDFs (CASSANDRA-9404)
 * Better support of null for UDF (CASSANDRA-8374)
 * Use ecj instead of javassist for UDFs (CASSANDRA-8241)
 * faster async logback configuration for tests (CASSANDRA-9376)
 * Add `smallint` and `tinyint` data types (CASSANDRA-8951)
 * Avoid thrift schema creation when native driver is used in stress tool (CASSANDRA-9374)
 * Make Functions.declared thread-safe
 * Add client warnings to native protocol v4 (CASSANDRA-8930)
 * Allow roles cache to be invalidated (CASSANDRA-8967)
 * Upgrade Snappy (CASSANDRA-9063)
 * Don't start Thrift rpc by default (CASSANDRA-9319)
 * Only stream from unrepaired sstables with incremental repair (CASSANDRA-8267)
 * Aggregate UDFs allow SFUNC return type to differ from STYPE if FFUNC specified (CASSANDRA-9321)
 * Remove Thrift dependencies in bundled tools (CASSANDRA-8358)
 * Disable memory mapping of hsperfdata file for JVM statistics (CASSANDRA-9242)
 * Add pre-startup checks to detect potential incompatibilities (CASSANDRA-8049)
 * Distinguish between null and unset in protocol v4 (CASSANDRA-7304)
 * Add user/role permissions for user-defined functions (CASSANDRA-7557)
 * Allow cassandra config to be updated to restart daemon without unloading classes (CASSANDRA-9046)
 * Don't initialize compaction writer before checking if iter is empty (CASSANDRA-9117)
 * Don't execute any functions at prepare-time (CASSANDRA-9037)
 * Share file handles between all instances of a SegmentedFile (CASSANDRA-8893)
 * Make it possible to major compact LCS (CASSANDRA-7272)
 * Make FunctionExecutionException extend RequestExecutionException
   (CASSANDRA-9055)
 * Add support for SELECT JSON, INSERT JSON syntax and new toJson(), fromJson()
   functions (CASSANDRA-7970)
 * Optimise max purgeable timestamp calculation in compaction (CASSANDRA-8920)
 * Constrain internode message buffer sizes, and improve IO class hierarchy (CASSANDRA-8670)
 * New tool added to validate all sstables in a node (CASSANDRA-5791)
 * Push notification when tracing completes for an operation (CASSANDRA-7807)
 * Delay "node up" and "node added" notifications until native protocol server is started (CASSANDRA-8236)
 * Compressed Commit Log (CASSANDRA-6809)
 * Optimise IntervalTree (CASSANDRA-8988)
 * Add a key-value payload for third party usage (CASSANDRA-8553, 9212)
 * Bump metrics-reporter-config dependency for metrics 3.0 (CASSANDRA-8149)
 * Partition intra-cluster message streams by size, not type (CASSANDRA-8789)
 * Add WriteFailureException to native protocol, notify coordinator of
   write failures (CASSANDRA-8592)
 * Convert SequentialWriter to nio (CASSANDRA-8709)
 * Add role based access control (CASSANDRA-7653, 8650, 7216, 8760, 8849, 8761, 8850)
 * Record client ip address in tracing sessions (CASSANDRA-8162)
 * Indicate partition key columns in response metadata for prepared
   statements (CASSANDRA-7660)
 * Merge UUIDType and TimeUUIDType parse logic (CASSANDRA-8759)
 * Avoid memory allocation when searching index summary (CASSANDRA-8793)
 * Optimise (Time)?UUIDType Comparisons (CASSANDRA-8730)
 * Make CRC32Ex into a separate maven dependency (CASSANDRA-8836)
 * Use preloaded jemalloc w/ Unsafe (CASSANDRA-8714, 9197)
 * Avoid accessing partitioner through StorageProxy (CASSANDRA-8244, 8268)
 * Upgrade Metrics library and remove depricated metrics (CASSANDRA-5657)
 * Serializing Row cache alternative, fully off heap (CASSANDRA-7438)
 * Duplicate rows returned when in clause has repeated values (CASSANDRA-6706)
 * Make CassandraException unchecked, extend RuntimeException (CASSANDRA-8560)
 * Support direct buffer decompression for reads (CASSANDRA-8464)
 * DirectByteBuffer compatible LZ4 methods (CASSANDRA-7039)
 * Group sstables for anticompaction correctly (CASSANDRA-8578)
 * Add ReadFailureException to native protocol, respond
   immediately when replicas encounter errors while handling
   a read request (CASSANDRA-7886)
 * Switch CommitLogSegment from RandomAccessFile to nio (CASSANDRA-8308)
 * Allow mixing token and partition key restrictions (CASSANDRA-7016)
 * Support index key/value entries on map collections (CASSANDRA-8473)
 * Modernize schema tables (CASSANDRA-8261)
 * Support for user-defined aggregation functions (CASSANDRA-8053)
 * Fix NPE in SelectStatement with empty IN values (CASSANDRA-8419)
 * Refactor SelectStatement, return IN results in natural order instead
   of IN value list order and ignore duplicate values in partition key IN restrictions (CASSANDRA-7981)
 * Support UDTs, tuples, and collections in user-defined
   functions (CASSANDRA-7563)
 * Fix aggregate fn results on empty selection, result column name,
   and cqlsh parsing (CASSANDRA-8229)
 * Mark sstables as repaired after full repair (CASSANDRA-7586)
 * Extend Descriptor to include a format value and refactor reader/writer
   APIs (CASSANDRA-7443)
 * Integrate JMH for microbenchmarks (CASSANDRA-8151)
 * Keep sstable levels when bootstrapping (CASSANDRA-7460)
 * Add Sigar library and perform basic OS settings check on startup (CASSANDRA-7838)
 * Support for aggregation functions (CASSANDRA-4914)
 * Remove cassandra-cli (CASSANDRA-7920)
 * Accept dollar quoted strings in CQL (CASSANDRA-7769)
 * Make assassinate a first class command (CASSANDRA-7935)
 * Support IN clause on any partition key column (CASSANDRA-7855)
 * Support IN clause on any clustering column (CASSANDRA-4762)
 * Improve compaction logging (CASSANDRA-7818)
 * Remove YamlFileNetworkTopologySnitch (CASSANDRA-7917)
 * Do anticompaction in groups (CASSANDRA-6851)
 * Support user-defined functions (CASSANDRA-7395, 7526, 7562, 7740, 7781, 7929,
   7924, 7812, 8063, 7813, 7708)
 * Permit configurable timestamps with cassandra-stress (CASSANDRA-7416)
 * Move sstable RandomAccessReader to nio2, which allows using the
   FILE_SHARE_DELETE flag on Windows (CASSANDRA-4050)
 * Remove CQL2 (CASSANDRA-5918)
 * Optimize fetching multiple cells by name (CASSANDRA-6933)
 * Allow compilation in java 8 (CASSANDRA-7028)
 * Make incremental repair default (CASSANDRA-7250)
 * Enable code coverage thru JaCoCo (CASSANDRA-7226)
 * Switch external naming of 'column families' to 'tables' (CASSANDRA-4369)
 * Shorten SSTable path (CASSANDRA-6962)
 * Use unsafe mutations for most unit tests (CASSANDRA-6969)
 * Fix race condition during calculation of pending ranges (CASSANDRA-7390)
 * Fail on very large batch sizes (CASSANDRA-8011)
 * Improve concurrency of repair (CASSANDRA-6455, 8208, 9145)
 * Select optimal CRC32 implementation at runtime (CASSANDRA-8614)
 * Evaluate MurmurHash of Token once per query (CASSANDRA-7096)
 * Generalize progress reporting (CASSANDRA-8901)
 * Resumable bootstrap streaming (CASSANDRA-8838, CASSANDRA-8942)
 * Allow scrub for secondary index (CASSANDRA-5174)
 * Save repair data to system table (CASSANDRA-5839)
 * fix nodetool names that reference column families (CASSANDRA-8872)
 Merged from 2.1:
 * Warn on misuse of unlogged batches (CASSANDRA-9282)
 * Failure detector detects and ignores local pauses (CASSANDRA-9183)
 * Add utility class to support for rate limiting a given log statement (CASSANDRA-9029)
 * Add missing consistency levels to cassandra-stess (CASSANDRA-9361)
 * Fix commitlog getCompletedTasks to not increment (CASSANDRA-9339)
 * Fix for harmless exceptions logged as ERROR (CASSANDRA-8564)
 * Delete processed sstables in sstablesplit/sstableupgrade (CASSANDRA-8606)
 * Improve sstable exclusion from partition tombstones (CASSANDRA-9298)
 * Validate the indexed column rather than the cell's contents for 2i (CASSANDRA-9057)
 * Add support for top-k custom 2i queries (CASSANDRA-8717)
 * Fix error when dropping table during compaction (CASSANDRA-9251)
 * cassandra-stress supports validation operations over user profiles (CASSANDRA-8773)
 * Add support for rate limiting log messages (CASSANDRA-9029)
 * Log the partition key with tombstone warnings (CASSANDRA-8561)
 * Reduce runWithCompactionsDisabled poll interval to 1ms (CASSANDRA-9271)
 * Fix PITR commitlog replay (CASSANDRA-9195)
 * GCInspector logs very different times (CASSANDRA-9124)
 * Fix deleting from an empty list (CASSANDRA-9198)
 * Update tuple and collection types that use a user-defined type when that UDT
   is modified (CASSANDRA-9148, CASSANDRA-9192)
 * Use higher timeout for prepair and snapshot in repair (CASSANDRA-9261)
 * Fix anticompaction blocking ANTI_ENTROPY stage (CASSANDRA-9151)
 * Repair waits for anticompaction to finish (CASSANDRA-9097)
 * Fix streaming not holding ref when stream error (CASSANDRA-9295)
 * Fix canonical view returning early opened SSTables (CASSANDRA-9396)
Merged from 2.0:
 * (cqlsh) Add LOGIN command to switch users (CASSANDRA-7212)
 * Clone SliceQueryFilter in AbstractReadCommand implementations (CASSANDRA-8940)
 * Push correct protocol notification for DROP INDEX (CASSANDRA-9310)
 * token-generator - generated tokens too long (CASSANDRA-9300)
 * Fix counting of tombstones for TombstoneOverwhelmingException (CASSANDRA-9299)
 * Fix ReconnectableSnitch reconnecting to peers during upgrade (CASSANDRA-6702)
 * Include keyspace and table name in error log for collections over the size
   limit (CASSANDRA-9286)
 * Avoid potential overlap in LCS with single-partition sstables (CASSANDRA-9322)
 * Log warning message when a table is queried before the schema has fully
   propagated (CASSANDRA-9136)
 * Overload SecondaryIndex#indexes to accept the column definition (CASSANDRA-9314)
 * (cqlsh) Add SERIAL and LOCAL_SERIAL consistency levels (CASSANDRA-8051)
 * Fix index selection during rebuild with certain table layouts (CASSANDRA-9281)
 * Fix partition-level-delete-only workload accounting (CASSANDRA-9194)
 * Allow scrub to handle corrupted compressed chunks (CASSANDRA-9140)
 * Fix assertion error when resetlocalschema is run during repair (CASSANDRA-9249)
 * Disable single sstable tombstone compactions for DTCS by default (CASSANDRA-9234)
 * IncomingTcpConnection thread is not named (CASSANDRA-9262)
 * Close incoming connections when MessagingService is stopped (CASSANDRA-9238)
 * Fix streaming hang when retrying (CASSANDRA-9132)


2.1.5
 * Re-add deprecated cold_reads_to_omit param for backwards compat (CASSANDRA-9203)
 * Make anticompaction visible in compactionstats (CASSANDRA-9098)
 * Improve nodetool getendpoints documentation about the partition
   key parameter (CASSANDRA-6458)
 * Don't check other keyspaces for schema changes when an user-defined
   type is altered (CASSANDRA-9187)
 * Add generate-idea-files target to build.xml (CASSANDRA-9123)
 * Allow takeColumnFamilySnapshot to take a list of tables (CASSANDRA-8348)
 * Limit major sstable operations to their canonical representation (CASSANDRA-8669)
 * cqlsh: Add tests for INSERT and UPDATE tab completion (CASSANDRA-9125)
 * cqlsh: quote column names when needed in COPY FROM inserts (CASSANDRA-9080)
 * Do not load read meter for offline operations (CASSANDRA-9082)
 * cqlsh: Make CompositeType data readable (CASSANDRA-8919)
 * cqlsh: Fix display of triggers (CASSANDRA-9081)
 * Fix NullPointerException when deleting or setting an element by index on
   a null list collection (CASSANDRA-9077)
 * Buffer bloom filter serialization (CASSANDRA-9066)
 * Fix anti-compaction target bloom filter size (CASSANDRA-9060)
 * Make FROZEN and TUPLE unreserved keywords in CQL (CASSANDRA-9047)
 * Prevent AssertionError from SizeEstimatesRecorder (CASSANDRA-9034)
 * Avoid overwriting index summaries for sstables with an older format that
   does not support downsampling; rebuild summaries on startup when this
   is detected (CASSANDRA-8993)
 * Fix potential data loss in CompressedSequentialWriter (CASSANDRA-8949)
 * Make PasswordAuthenticator number of hashing rounds configurable (CASSANDRA-8085)
 * Fix AssertionError when binding nested collections in DELETE (CASSANDRA-8900)
 * Check for overlap with non-early sstables in LCS (CASSANDRA-8739)
 * Only calculate max purgable timestamp if we have to (CASSANDRA-8914)
 * (cqlsh) Greatly improve performance of COPY FROM (CASSANDRA-8225)
 * IndexSummary effectiveIndexInterval is now a guideline, not a rule (CASSANDRA-8993)
 * Use correct bounds for page cache eviction of compressed files (CASSANDRA-8746)
 * SSTableScanner enforces its bounds (CASSANDRA-8946)
 * Cleanup cell equality (CASSANDRA-8947)
 * Introduce intra-cluster message coalescing (CASSANDRA-8692)
 * DatabaseDescriptor throws NPE when rpc_interface is used (CASSANDRA-8839)
 * Don't check if an sstable is live for offline compactions (CASSANDRA-8841)
 * Don't set clientMode in SSTableLoader (CASSANDRA-8238)
 * Fix SSTableRewriter with disabled early open (CASSANDRA-8535)
 * Fix cassandra-stress so it respects the CL passed in user mode (CASSANDRA-8948)
 * Fix rare NPE in ColumnDefinition#hasIndexOption() (CASSANDRA-8786)
 * cassandra-stress reports per-operation statistics, plus misc (CASSANDRA-8769)
 * Add SimpleDate (cql date) and Time (cql time) types (CASSANDRA-7523)
 * Use long for key count in cfstats (CASSANDRA-8913)
 * Make SSTableRewriter.abort() more robust to failure (CASSANDRA-8832)
 * Remove cold_reads_to_omit from STCS (CASSANDRA-8860)
 * Make EstimatedHistogram#percentile() use ceil instead of floor (CASSANDRA-8883)
 * Fix top partitions reporting wrong cardinality (CASSANDRA-8834)
 * Fix rare NPE in KeyCacheSerializer (CASSANDRA-8067)
 * Pick sstables for validation as late as possible inc repairs (CASSANDRA-8366)
 * Fix commitlog getPendingTasks to not increment (CASSANDRA-8862)
 * Fix parallelism adjustment in range and secondary index queries
   when the first fetch does not satisfy the limit (CASSANDRA-8856)
 * Check if the filtered sstables is non-empty in STCS (CASSANDRA-8843)
 * Upgrade java-driver used for cassandra-stress (CASSANDRA-8842)
 * Fix CommitLog.forceRecycleAllSegments() memory access error (CASSANDRA-8812)
 * Improve assertions in Memory (CASSANDRA-8792)
 * Fix SSTableRewriter cleanup (CASSANDRA-8802)
 * Introduce SafeMemory for CompressionMetadata.Writer (CASSANDRA-8758)
 * 'nodetool info' prints exception against older node (CASSANDRA-8796)
 * Ensure SSTableReader.last corresponds exactly with the file end (CASSANDRA-8750)
 * Make SSTableWriter.openEarly more robust and obvious (CASSANDRA-8747)
 * Enforce SSTableReader.first/last (CASSANDRA-8744)
 * Cleanup SegmentedFile API (CASSANDRA-8749)
 * Avoid overlap with early compaction replacement (CASSANDRA-8683)
 * Safer Resource Management++ (CASSANDRA-8707)
 * Write partition size estimates into a system table (CASSANDRA-7688)
 * cqlsh: Fix keys() and full() collection indexes in DESCRIBE output
   (CASSANDRA-8154)
 * Show progress of streaming in nodetool netstats (CASSANDRA-8886)
 * IndexSummaryBuilder utilises offheap memory, and shares data between
   each IndexSummary opened from it (CASSANDRA-8757)
 * markCompacting only succeeds if the exact SSTableReader instances being
   marked are in the live set (CASSANDRA-8689)
 * cassandra-stress support for varint (CASSANDRA-8882)
 * Fix Adler32 digest for compressed sstables (CASSANDRA-8778)
 * Add nodetool statushandoff/statusbackup (CASSANDRA-8912)
 * Use stdout for progress and stats in sstableloader (CASSANDRA-8982)
 * Correctly identify 2i datadir from older versions (CASSANDRA-9116)
Merged from 2.0:
 * Ignore gossip SYNs after shutdown (CASSANDRA-9238)
 * Avoid overflow when calculating max sstable size in LCS (CASSANDRA-9235)
 * Make sstable blacklisting work with compression (CASSANDRA-9138)
 * Do not attempt to rebuild indexes if no index accepts any column (CASSANDRA-9196)
 * Don't initiate snitch reconnection for dead states (CASSANDRA-7292)
 * Fix ArrayIndexOutOfBoundsException in CQLSSTableWriter (CASSANDRA-8978)
 * Add shutdown gossip state to prevent timeouts during rolling restarts (CASSANDRA-8336)
 * Fix running with java.net.preferIPv6Addresses=true (CASSANDRA-9137)
 * Fix failed bootstrap/replace attempts being persisted in system.peers (CASSANDRA-9180)
 * Flush system.IndexInfo after marking index built (CASSANDRA-9128)
 * Fix updates to min/max_compaction_threshold through cassandra-cli
   (CASSANDRA-8102)
 * Don't include tmp files when doing offline relevel (CASSANDRA-9088)
 * Use the proper CAS WriteType when finishing a previous round during Paxos
   preparation (CASSANDRA-8672)
 * Avoid race in cancelling compactions (CASSANDRA-9070)
 * More aggressive check for expired sstables in DTCS (CASSANDRA-8359)
 * Fix ignored index_interval change in ALTER TABLE statements (CASSANDRA-7976)
 * Do more aggressive compaction in old time windows in DTCS (CASSANDRA-8360)
 * java.lang.AssertionError when reading saved cache (CASSANDRA-8740)
 * "disk full" when running cleanup (CASSANDRA-9036)
 * Lower logging level from ERROR to DEBUG when a scheduled schema pull
   cannot be completed due to a node being down (CASSANDRA-9032)
 * Fix MOVED_NODE client event (CASSANDRA-8516)
 * Allow overriding MAX_OUTSTANDING_REPLAY_COUNT (CASSANDRA-7533)
 * Fix malformed JMX ObjectName containing IPv6 addresses (CASSANDRA-9027)
 * (cqlsh) Allow increasing CSV field size limit through
   cqlshrc config option (CASSANDRA-8934)
 * Stop logging range tombstones when exceeding the threshold
   (CASSANDRA-8559)
 * Fix NullPointerException when nodetool getendpoints is run
   against invalid keyspaces or tables (CASSANDRA-8950)
 * Allow specifying the tmp dir (CASSANDRA-7712)
 * Improve compaction estimated tasks estimation (CASSANDRA-8904)
 * Fix duplicate up/down messages sent to native clients (CASSANDRA-7816)
 * Expose commit log archive status via JMX (CASSANDRA-8734)
 * Provide better exceptions for invalid replication strategy parameters
   (CASSANDRA-8909)
 * Fix regression in mixed single and multi-column relation support for
   SELECT statements (CASSANDRA-8613)
 * Add ability to limit number of native connections (CASSANDRA-8086)
 * Fix CQLSSTableWriter throwing exception and spawning threads
   (CASSANDRA-8808)
 * Fix MT mismatch between empty and GC-able data (CASSANDRA-8979)
 * Fix incorrect validation when snapshotting single table (CASSANDRA-8056)
 * Add offline tool to relevel sstables (CASSANDRA-8301)
 * Preserve stream ID for more protocol errors (CASSANDRA-8848)
 * Fix combining token() function with multi-column relations on
   clustering columns (CASSANDRA-8797)
 * Make CFS.markReferenced() resistant to bad refcounting (CASSANDRA-8829)
 * Fix StreamTransferTask abort/complete bad refcounting (CASSANDRA-8815)
 * Fix AssertionError when querying a DESC clustering ordered
   table with ASC ordering and paging (CASSANDRA-8767)
 * AssertionError: "Memory was freed" when running cleanup (CASSANDRA-8716)
 * Make it possible to set max_sstable_age to fractional days (CASSANDRA-8406)
 * Fix some multi-column relations with indexes on some clustering
   columns (CASSANDRA-8275)
 * Fix memory leak in SSTableSimple*Writer and SSTableReader.validate()
   (CASSANDRA-8748)
 * Throw OOM if allocating memory fails to return a valid pointer (CASSANDRA-8726)
 * Fix SSTableSimpleUnsortedWriter ConcurrentModificationException (CASSANDRA-8619)
 * 'nodetool info' prints exception against older node (CASSANDRA-8796)
 * Ensure SSTableSimpleUnsortedWriter.close() terminates if
   disk writer has crashed (CASSANDRA-8807)


2.1.4
 * Bind JMX to localhost unless explicitly configured otherwise (CASSANDRA-9085)


2.1.3
 * Fix HSHA/offheap_objects corruption (CASSANDRA-8719)
 * Upgrade libthrift to 0.9.2 (CASSANDRA-8685)
 * Don't use the shared ref in sstableloader (CASSANDRA-8704)
 * Purge internal prepared statements if related tables or
   keyspaces are dropped (CASSANDRA-8693)
 * (cqlsh) Handle unicode BOM at start of files (CASSANDRA-8638)
 * Stop compactions before exiting offline tools (CASSANDRA-8623)
 * Update tools/stress/README.txt to match current behaviour (CASSANDRA-7933)
 * Fix schema from Thrift conversion with empty metadata (CASSANDRA-8695)
 * Safer Resource Management (CASSANDRA-7705)
 * Make sure we compact highly overlapping cold sstables with
   STCS (CASSANDRA-8635)
 * rpc_interface and listen_interface generate NPE on startup when specified
   interface doesn't exist (CASSANDRA-8677)
 * Fix ArrayIndexOutOfBoundsException in nodetool cfhistograms (CASSANDRA-8514)
 * Switch from yammer metrics for nodetool cf/proxy histograms (CASSANDRA-8662)
 * Make sure we don't add tmplink files to the compaction
   strategy (CASSANDRA-8580)
 * (cqlsh) Handle maps with blob keys (CASSANDRA-8372)
 * (cqlsh) Handle DynamicCompositeType schemas correctly (CASSANDRA-8563)
 * Duplicate rows returned when in clause has repeated values (CASSANDRA-6706)
 * Add tooling to detect hot partitions (CASSANDRA-7974)
 * Fix cassandra-stress user-mode truncation of partition generation (CASSANDRA-8608)
 * Only stream from unrepaired sstables during inc repair (CASSANDRA-8267)
 * Don't allow starting multiple inc repairs on the same sstables (CASSANDRA-8316)
 * Invalidate prepared BATCH statements when related tables
   or keyspaces are dropped (CASSANDRA-8652)
 * Fix missing results in secondary index queries on collections
   with ALLOW FILTERING (CASSANDRA-8421)
 * Expose EstimatedHistogram metrics for range slices (CASSANDRA-8627)
 * (cqlsh) Escape clqshrc passwords properly (CASSANDRA-8618)
 * Fix NPE when passing wrong argument in ALTER TABLE statement (CASSANDRA-8355)
 * Pig: Refactor and deprecate CqlStorage (CASSANDRA-8599)
 * Don't reuse the same cleanup strategy for all sstables (CASSANDRA-8537)
 * Fix case-sensitivity of index name on CREATE and DROP INDEX
   statements (CASSANDRA-8365)
 * Better detection/logging for corruption in compressed sstables (CASSANDRA-8192)
 * Use the correct repairedAt value when closing writer (CASSANDRA-8570)
 * (cqlsh) Handle a schema mismatch being detected on startup (CASSANDRA-8512)
 * Properly calculate expected write size during compaction (CASSANDRA-8532)
 * Invalidate affected prepared statements when a table's columns
   are altered (CASSANDRA-7910)
 * Stress - user defined writes should populate sequentally (CASSANDRA-8524)
 * Fix regression in SSTableRewriter causing some rows to become unreadable
   during compaction (CASSANDRA-8429)
 * Run major compactions for repaired/unrepaired in parallel (CASSANDRA-8510)
 * (cqlsh) Fix compression options in DESCRIBE TABLE output when compression
   is disabled (CASSANDRA-8288)
 * (cqlsh) Fix DESCRIBE output after keyspaces are altered (CASSANDRA-7623)
 * Make sure we set lastCompactedKey correctly (CASSANDRA-8463)
 * (cqlsh) Fix output of CONSISTENCY command (CASSANDRA-8507)
 * (cqlsh) Fixed the handling of LIST statements (CASSANDRA-8370)
 * Make sstablescrub check leveled manifest again (CASSANDRA-8432)
 * Check first/last keys in sstable when giving out positions (CASSANDRA-8458)
 * Disable mmap on Windows (CASSANDRA-6993)
 * Add missing ConsistencyLevels to cassandra-stress (CASSANDRA-8253)
 * Add auth support to cassandra-stress (CASSANDRA-7985)
 * Fix ArrayIndexOutOfBoundsException when generating error message
   for some CQL syntax errors (CASSANDRA-8455)
 * Scale memtable slab allocation logarithmically (CASSANDRA-7882)
 * cassandra-stress simultaneous inserts over same seed (CASSANDRA-7964)
 * Reduce cassandra-stress sampling memory requirements (CASSANDRA-7926)
 * Ensure memtable flush cannot expire commit log entries from its future (CASSANDRA-8383)
 * Make read "defrag" async to reclaim memtables (CASSANDRA-8459)
 * Remove tmplink files for offline compactions (CASSANDRA-8321)
 * Reduce maxHintsInProgress (CASSANDRA-8415)
 * BTree updates may call provided update function twice (CASSANDRA-8018)
 * Release sstable references after anticompaction (CASSANDRA-8386)
 * Handle abort() in SSTableRewriter properly (CASSANDRA-8320)
 * Centralize shared executors (CASSANDRA-8055)
 * Fix filtering for CONTAINS (KEY) relations on frozen collection
   clustering columns when the query is restricted to a single
   partition (CASSANDRA-8203)
 * Do more aggressive entire-sstable TTL expiry checks (CASSANDRA-8243)
 * Add more log info if readMeter is null (CASSANDRA-8238)
 * add check of the system wall clock time at startup (CASSANDRA-8305)
 * Support for frozen collections (CASSANDRA-7859)
 * Fix overflow on histogram computation (CASSANDRA-8028)
 * Have paxos reuse the timestamp generation of normal queries (CASSANDRA-7801)
 * Fix incremental repair not remove parent session on remote (CASSANDRA-8291)
 * Improve JBOD disk utilization (CASSANDRA-7386)
 * Log failed host when preparing incremental repair (CASSANDRA-8228)
 * Force config client mode in CQLSSTableWriter (CASSANDRA-8281)
 * Fix sstableupgrade throws exception (CASSANDRA-8688)
 * Fix hang when repairing empty keyspace (CASSANDRA-8694)
Merged from 2.0:
 * Fix IllegalArgumentException in dynamic snitch (CASSANDRA-8448)
 * Add support for UPDATE ... IF EXISTS (CASSANDRA-8610)
 * Fix reversal of list prepends (CASSANDRA-8733)
 * Prevent non-zero default_time_to_live on tables with counters
   (CASSANDRA-8678)
 * Fix SSTableSimpleUnsortedWriter ConcurrentModificationException
   (CASSANDRA-8619)
 * Round up time deltas lower than 1ms in BulkLoader (CASSANDRA-8645)
 * Add batch remove iterator to ABSC (CASSANDRA-8414, 8666)
 * Round up time deltas lower than 1ms in BulkLoader (CASSANDRA-8645)
 * Fix isClientMode check in Keyspace (CASSANDRA-8687)
 * Use more efficient slice size for querying internal secondary
   index tables (CASSANDRA-8550)
 * Fix potentially returning deleted rows with range tombstone (CASSANDRA-8558)
 * Check for available disk space before starting a compaction (CASSANDRA-8562)
 * Fix DISTINCT queries with LIMITs or paging when some partitions
   contain only tombstones (CASSANDRA-8490)
 * Introduce background cache refreshing to permissions cache
   (CASSANDRA-8194)
 * Fix race condition in StreamTransferTask that could lead to
   infinite loops and premature sstable deletion (CASSANDRA-7704)
 * Add an extra version check to MigrationTask (CASSANDRA-8462)
 * Ensure SSTableWriter cleans up properly after failure (CASSANDRA-8499)
 * Increase bf true positive count on key cache hit (CASSANDRA-8525)
 * Move MeteredFlusher to its own thread (CASSANDRA-8485)
 * Fix non-distinct results in DISTNCT queries on static columns when
   paging is enabled (CASSANDRA-8087)
 * Move all hints related tasks to hints internal executor (CASSANDRA-8285)
 * Fix paging for multi-partition IN queries (CASSANDRA-8408)
 * Fix MOVED_NODE topology event never being emitted when a node
   moves its token (CASSANDRA-8373)
 * Fix validation of indexes in COMPACT tables (CASSANDRA-8156)
 * Avoid StackOverflowError when a large list of IN values
   is used for a clustering column (CASSANDRA-8410)
 * Fix NPE when writetime() or ttl() calls are wrapped by
   another function call (CASSANDRA-8451)
 * Fix NPE after dropping a keyspace (CASSANDRA-8332)
 * Fix error message on read repair timeouts (CASSANDRA-7947)
 * Default DTCS base_time_seconds changed to 60 (CASSANDRA-8417)
 * Refuse Paxos operation with more than one pending endpoint (CASSANDRA-8346, 8640)
 * Throw correct exception when trying to bind a keyspace or table
   name (CASSANDRA-6952)
 * Make HHOM.compact synchronized (CASSANDRA-8416)
 * cancel latency-sampling task when CF is dropped (CASSANDRA-8401)
 * don't block SocketThread for MessagingService (CASSANDRA-8188)
 * Increase quarantine delay on replacement (CASSANDRA-8260)
 * Expose off-heap memory usage stats (CASSANDRA-7897)
 * Ignore Paxos commits for truncated tables (CASSANDRA-7538)
 * Validate size of indexed column values (CASSANDRA-8280)
 * Make LCS split compaction results over all data directories (CASSANDRA-8329)
 * Fix some failing queries that use multi-column relations
   on COMPACT STORAGE tables (CASSANDRA-8264)
 * Fix InvalidRequestException with ORDER BY (CASSANDRA-8286)
 * Disable SSLv3 for POODLE (CASSANDRA-8265)
 * Fix millisecond timestamps in Tracing (CASSANDRA-8297)
 * Include keyspace name in error message when there are insufficient
   live nodes to stream from (CASSANDRA-8221)
 * Avoid overlap in L1 when L0 contains many nonoverlapping
   sstables (CASSANDRA-8211)
 * Improve PropertyFileSnitch logging (CASSANDRA-8183)
 * Add DC-aware sequential repair (CASSANDRA-8193)
 * Use live sstables in snapshot repair if possible (CASSANDRA-8312)
 * Fix hints serialized size calculation (CASSANDRA-8587)


2.1.2
 * (cqlsh) parse_for_table_meta errors out on queries with undefined
   grammars (CASSANDRA-8262)
 * (cqlsh) Fix SELECT ... TOKEN() function broken in C* 2.1.1 (CASSANDRA-8258)
 * Fix Cassandra crash when running on JDK8 update 40 (CASSANDRA-8209)
 * Optimize partitioner tokens (CASSANDRA-8230)
 * Improve compaction of repaired/unrepaired sstables (CASSANDRA-8004)
 * Make cache serializers pluggable (CASSANDRA-8096)
 * Fix issues with CONTAINS (KEY) queries on secondary indexes
   (CASSANDRA-8147)
 * Fix read-rate tracking of sstables for some queries (CASSANDRA-8239)
 * Fix default timestamp in QueryOptions (CASSANDRA-8246)
 * Set socket timeout when reading remote version (CASSANDRA-8188)
 * Refactor how we track live size (CASSANDRA-7852)
 * Make sure unfinished compaction files are removed (CASSANDRA-8124)
 * Fix shutdown when run as Windows service (CASSANDRA-8136)
 * Fix DESCRIBE TABLE with custom indexes (CASSANDRA-8031)
 * Fix race in RecoveryManagerTest (CASSANDRA-8176)
 * Avoid IllegalArgumentException while sorting sstables in
   IndexSummaryManager (CASSANDRA-8182)
 * Shutdown JVM on file descriptor exhaustion (CASSANDRA-7579)
 * Add 'die' policy for commit log and disk failure (CASSANDRA-7927)
 * Fix installing as service on Windows (CASSANDRA-8115)
 * Fix CREATE TABLE for CQL2 (CASSANDRA-8144)
 * Avoid boxing in ColumnStats min/max trackers (CASSANDRA-8109)
Merged from 2.0:
 * Correctly handle non-text column names in cql3 (CASSANDRA-8178)
 * Fix deletion for indexes on primary key columns (CASSANDRA-8206)
 * Add 'nodetool statusgossip' (CASSANDRA-8125)
 * Improve client notification that nodes are ready for requests (CASSANDRA-7510)
 * Handle negative timestamp in writetime method (CASSANDRA-8139)
 * Pig: Remove errant LIMIT clause in CqlNativeStorage (CASSANDRA-8166)
 * Throw ConfigurationException when hsha is used with the default
   rpc_max_threads setting of 'unlimited' (CASSANDRA-8116)
 * Allow concurrent writing of the same table in the same JVM using
   CQLSSTableWriter (CASSANDRA-7463)
 * Fix totalDiskSpaceUsed calculation (CASSANDRA-8205)


2.1.1
 * Fix spin loop in AtomicSortedColumns (CASSANDRA-7546)
 * Dont notify when replacing tmplink files (CASSANDRA-8157)
 * Fix validation with multiple CONTAINS clause (CASSANDRA-8131)
 * Fix validation of collections in TriggerExecutor (CASSANDRA-8146)
 * Fix IllegalArgumentException when a list of IN values containing tuples
   is passed as a single arg to a prepared statement with the v1 or v2
   protocol (CASSANDRA-8062)
 * Fix ClassCastException in DISTINCT query on static columns with
   query paging (CASSANDRA-8108)
 * Fix NPE on null nested UDT inside a set (CASSANDRA-8105)
 * Fix exception when querying secondary index on set items or map keys
   when some clustering columns are specified (CASSANDRA-8073)
 * Send proper error response when there is an error during native
   protocol message decode (CASSANDRA-8118)
 * Gossip should ignore generation numbers too far in the future (CASSANDRA-8113)
 * Fix NPE when creating a table with frozen sets, lists (CASSANDRA-8104)
 * Fix high memory use due to tracking reads on incrementally opened sstable
   readers (CASSANDRA-8066)
 * Fix EXECUTE request with skipMetadata=false returning no metadata
   (CASSANDRA-8054)
 * Allow concurrent use of CQLBulkOutputFormat (CASSANDRA-7776)
 * Shutdown JVM on OOM (CASSANDRA-7507)
 * Upgrade netty version and enable epoll event loop (CASSANDRA-7761)
 * Don't duplicate sstables smaller than split size when using
   the sstablesplitter tool (CASSANDRA-7616)
 * Avoid re-parsing already prepared statements (CASSANDRA-7923)
 * Fix some Thrift slice deletions and updates of COMPACT STORAGE
   tables with some clustering columns omitted (CASSANDRA-7990)
 * Fix filtering for CONTAINS on sets (CASSANDRA-8033)
 * Properly track added size (CASSANDRA-7239)
 * Allow compilation in java 8 (CASSANDRA-7208)
 * Fix Assertion error on RangeTombstoneList diff (CASSANDRA-8013)
 * Release references to overlapping sstables during compaction (CASSANDRA-7819)
 * Send notification when opening compaction results early (CASSANDRA-8034)
 * Make native server start block until properly bound (CASSANDRA-7885)
 * (cqlsh) Fix IPv6 support (CASSANDRA-7988)
 * Ignore fat clients when checking for endpoint collision (CASSANDRA-7939)
 * Make sstablerepairedset take a list of files (CASSANDRA-7995)
 * (cqlsh) Tab completeion for indexes on map keys (CASSANDRA-7972)
 * (cqlsh) Fix UDT field selection in select clause (CASSANDRA-7891)
 * Fix resource leak in event of corrupt sstable
 * (cqlsh) Add command line option for cqlshrc file path (CASSANDRA-7131)
 * Provide visibility into prepared statements churn (CASSANDRA-7921, CASSANDRA-7930)
 * Invalidate prepared statements when their keyspace or table is
   dropped (CASSANDRA-7566)
 * cassandra-stress: fix support for NetworkTopologyStrategy (CASSANDRA-7945)
 * Fix saving caches when a table is dropped (CASSANDRA-7784)
 * Add better error checking of new stress profile (CASSANDRA-7716)
 * Use ThreadLocalRandom and remove FBUtilities.threadLocalRandom (CASSANDRA-7934)
 * Prevent operator mistakes due to simultaneous bootstrap (CASSANDRA-7069)
 * cassandra-stress supports whitelist mode for node config (CASSANDRA-7658)
 * GCInspector more closely tracks GC; cassandra-stress and nodetool report it (CASSANDRA-7916)
 * nodetool won't output bogus ownership info without a keyspace (CASSANDRA-7173)
 * Add human readable option to nodetool commands (CASSANDRA-5433)
 * Don't try to set repairedAt on old sstables (CASSANDRA-7913)
 * Add metrics for tracking PreparedStatement use (CASSANDRA-7719)
 * (cqlsh) tab-completion for triggers (CASSANDRA-7824)
 * (cqlsh) Support for query paging (CASSANDRA-7514)
 * (cqlsh) Show progress of COPY operations (CASSANDRA-7789)
 * Add syntax to remove multiple elements from a map (CASSANDRA-6599)
 * Support non-equals conditions in lightweight transactions (CASSANDRA-6839)
 * Add IF [NOT] EXISTS to create/drop triggers (CASSANDRA-7606)
 * (cqlsh) Display the current logged-in user (CASSANDRA-7785)
 * (cqlsh) Don't ignore CTRL-C during COPY FROM execution (CASSANDRA-7815)
 * (cqlsh) Order UDTs according to cross-type dependencies in DESCRIBE
   output (CASSANDRA-7659)
 * (cqlsh) Fix handling of CAS statement results (CASSANDRA-7671)
 * (cqlsh) COPY TO/FROM improvements (CASSANDRA-7405)
 * Support list index operations with conditions (CASSANDRA-7499)
 * Add max live/tombstoned cells to nodetool cfstats output (CASSANDRA-7731)
 * Validate IPv6 wildcard addresses properly (CASSANDRA-7680)
 * (cqlsh) Error when tracing query (CASSANDRA-7613)
 * Avoid IOOBE when building SyntaxError message snippet (CASSANDRA-7569)
 * SSTableExport uses correct validator to create string representation of partition
   keys (CASSANDRA-7498)
 * Avoid NPEs when receiving type changes for an unknown keyspace (CASSANDRA-7689)
 * Add support for custom 2i validation (CASSANDRA-7575)
 * Pig support for hadoop CqlInputFormat (CASSANDRA-6454)
 * Add duration mode to cassandra-stress (CASSANDRA-7468)
 * Add listen_interface and rpc_interface options (CASSANDRA-7417)
 * Improve schema merge performance (CASSANDRA-7444)
 * Adjust MT depth based on # of partition validating (CASSANDRA-5263)
 * Optimise NativeCell comparisons (CASSANDRA-6755)
 * Configurable client timeout for cqlsh (CASSANDRA-7516)
 * Include snippet of CQL query near syntax error in messages (CASSANDRA-7111)
 * Make repair -pr work with -local (CASSANDRA-7450)
 * Fix error in sstableloader with -cph > 1 (CASSANDRA-8007)
 * Fix snapshot repair error on indexed tables (CASSANDRA-8020)
 * Do not exit nodetool repair when receiving JMX NOTIF_LOST (CASSANDRA-7909)
 * Stream to private IP when available (CASSANDRA-8084)
Merged from 2.0:
 * Reject conditions on DELETE unless full PK is given (CASSANDRA-6430)
 * Properly reject the token function DELETE (CASSANDRA-7747)
 * Force batchlog replay before decommissioning a node (CASSANDRA-7446)
 * Fix hint replay with many accumulated expired hints (CASSANDRA-6998)
 * Fix duplicate results in DISTINCT queries on static columns with query
   paging (CASSANDRA-8108)
 * Add DateTieredCompactionStrategy (CASSANDRA-6602)
 * Properly validate ascii and utf8 string literals in CQL queries (CASSANDRA-8101)
 * (cqlsh) Fix autocompletion for alter keyspace (CASSANDRA-8021)
 * Create backup directories for commitlog archiving during startup (CASSANDRA-8111)
 * Reduce totalBlockFor() for LOCAL_* consistency levels (CASSANDRA-8058)
 * Fix merging schemas with re-dropped keyspaces (CASSANDRA-7256)
 * Fix counters in supercolumns during live upgrades from 1.2 (CASSANDRA-7188)
 * Notify DT subscribers when a column family is truncated (CASSANDRA-8088)
 * Add sanity check of $JAVA on startup (CASSANDRA-7676)
 * Schedule fat client schema pull on join (CASSANDRA-7993)
 * Don't reset nodes' versions when closing IncomingTcpConnections
   (CASSANDRA-7734)
 * Record the real messaging version in all cases in OutboundTcpConnection
   (CASSANDRA-8057)
 * SSL does not work in cassandra-cli (CASSANDRA-7899)
 * Fix potential exception when using ReversedType in DynamicCompositeType
   (CASSANDRA-7898)
 * Better validation of collection values (CASSANDRA-7833)
 * Track min/max timestamps correctly (CASSANDRA-7969)
 * Fix possible overflow while sorting CL segments for replay (CASSANDRA-7992)
 * Increase nodetool Xmx (CASSANDRA-7956)
 * Archive any commitlog segments present at startup (CASSANDRA-6904)
 * CrcCheckChance should adjust based on live CFMetadata not
   sstable metadata (CASSANDRA-7978)
 * token() should only accept columns in the partitioning
   key order (CASSANDRA-6075)
 * Add method to invalidate permission cache via JMX (CASSANDRA-7977)
 * Allow propagating multiple gossip states atomically (CASSANDRA-6125)
 * Log exceptions related to unclean native protocol client disconnects
   at DEBUG or INFO (CASSANDRA-7849)
 * Allow permissions cache to be set via JMX (CASSANDRA-7698)
 * Include schema_triggers CF in readable system resources (CASSANDRA-7967)
 * Fix RowIndexEntry to report correct serializedSize (CASSANDRA-7948)
 * Make CQLSSTableWriter sync within partitions (CASSANDRA-7360)
 * Potentially use non-local replicas in CqlConfigHelper (CASSANDRA-7906)
 * Explicitly disallow mixing multi-column and single-column
   relations on clustering columns (CASSANDRA-7711)
 * Better error message when condition is set on PK column (CASSANDRA-7804)
 * Don't send schema change responses and events for no-op DDL
   statements (CASSANDRA-7600)
 * (Hadoop) fix cluster initialisation for a split fetching (CASSANDRA-7774)
 * Throw InvalidRequestException when queries contain relations on entire
   collection columns (CASSANDRA-7506)
 * (cqlsh) enable CTRL-R history search with libedit (CASSANDRA-7577)
 * (Hadoop) allow ACFRW to limit nodes to local DC (CASSANDRA-7252)
 * (cqlsh) cqlsh should automatically disable tracing when selecting
   from system_traces (CASSANDRA-7641)
 * (Hadoop) Add CqlOutputFormat (CASSANDRA-6927)
 * Don't depend on cassandra config for nodetool ring (CASSANDRA-7508)
 * (cqlsh) Fix failing cqlsh formatting tests (CASSANDRA-7703)
 * Fix IncompatibleClassChangeError from hadoop2 (CASSANDRA-7229)
 * Add 'nodetool sethintedhandoffthrottlekb' (CASSANDRA-7635)
 * (cqlsh) Add tab-completion for CREATE/DROP USER IF [NOT] EXISTS (CASSANDRA-7611)
 * Catch errors when the JVM pulls the rug out from GCInspector (CASSANDRA-5345)
 * cqlsh fails when version number parts are not int (CASSANDRA-7524)
 * Fix NPE when table dropped during streaming (CASSANDRA-7946)
 * Fix wrong progress when streaming uncompressed (CASSANDRA-7878)
 * Fix possible infinite loop in creating repair range (CASSANDRA-7983)
 * Fix unit in nodetool for streaming throughput (CASSANDRA-7375)
Merged from 1.2:
 * Don't index tombstones (CASSANDRA-7828)
 * Improve PasswordAuthenticator default super user setup (CASSANDRA-7788)


2.1.0
 * (cqlsh) Removed "ALTER TYPE <name> RENAME TO <name>" from tab-completion
   (CASSANDRA-7895)
 * Fixed IllegalStateException in anticompaction (CASSANDRA-7892)
 * cqlsh: DESCRIBE support for frozen UDTs, tuples (CASSANDRA-7863)
 * Avoid exposing internal classes over JMX (CASSANDRA-7879)
 * Add null check for keys when freezing collection (CASSANDRA-7869)
 * Improve stress workload realism (CASSANDRA-7519)
Merged from 2.0:
 * Configure system.paxos with LeveledCompactionStrategy (CASSANDRA-7753)
 * Fix ALTER clustering column type from DateType to TimestampType when
   using DESC clustering order (CASSANRDA-7797)
 * Throw EOFException if we run out of chunks in compressed datafile
   (CASSANDRA-7664)
 * Fix PRSI handling of CQL3 row markers for row cleanup (CASSANDRA-7787)
 * Fix dropping collection when it's the last regular column (CASSANDRA-7744)
 * Make StreamReceiveTask thread safe and gc friendly (CASSANDRA-7795)
 * Validate empty cell names from counter updates (CASSANDRA-7798)
Merged from 1.2:
 * Don't allow compacted sstables to be marked as compacting (CASSANDRA-7145)
 * Track expired tombstones (CASSANDRA-7810)


2.1.0-rc7
 * Add frozen keyword and require UDT to be frozen (CASSANDRA-7857)
 * Track added sstable size correctly (CASSANDRA-7239)
 * (cqlsh) Fix case insensitivity (CASSANDRA-7834)
 * Fix failure to stream ranges when moving (CASSANDRA-7836)
 * Correctly remove tmplink files (CASSANDRA-7803)
 * (cqlsh) Fix column name formatting for functions, CAS operations,
   and UDT field selections (CASSANDRA-7806)
 * (cqlsh) Fix COPY FROM handling of null/empty primary key
   values (CASSANDRA-7792)
 * Fix ordering of static cells (CASSANDRA-7763)
Merged from 2.0:
 * Forbid re-adding dropped counter columns (CASSANDRA-7831)
 * Fix CFMetaData#isThriftCompatible() for PK-only tables (CASSANDRA-7832)
 * Always reject inequality on the partition key without token()
   (CASSANDRA-7722)
 * Always send Paxos commit to all replicas (CASSANDRA-7479)
 * Make disruptor_thrift_server invocation pool configurable (CASSANDRA-7594)
 * Make repair no-op when RF=1 (CASSANDRA-7864)


2.1.0-rc6
 * Fix OOM issue from netty caching over time (CASSANDRA-7743)
 * json2sstable couldn't import JSON for CQL table (CASSANDRA-7477)
 * Invalidate all caches on table drop (CASSANDRA-7561)
 * Skip strict endpoint selection for ranges if RF == nodes (CASSANRA-7765)
 * Fix Thrift range filtering without 2ary index lookups (CASSANDRA-7741)
 * Add tracing entries about concurrent range requests (CASSANDRA-7599)
 * (cqlsh) Fix DESCRIBE for NTS keyspaces (CASSANDRA-7729)
 * Remove netty buffer ref-counting (CASSANDRA-7735)
 * Pass mutated cf to index updater for use by PRSI (CASSANDRA-7742)
 * Include stress yaml example in release and deb (CASSANDRA-7717)
 * workaround for netty issue causing corrupted data off the wire (CASSANDRA-7695)
 * cqlsh DESC CLUSTER fails retrieving ring information (CASSANDRA-7687)
 * Fix binding null values inside UDT (CASSANDRA-7685)
 * Fix UDT field selection with empty fields (CASSANDRA-7670)
 * Bogus deserialization of static cells from sstable (CASSANDRA-7684)
 * Fix NPE on compaction leftover cleanup for dropped table (CASSANDRA-7770)
Merged from 2.0:
 * Fix race condition in StreamTransferTask that could lead to
   infinite loops and premature sstable deletion (CASSANDRA-7704)
 * (cqlsh) Wait up to 10 sec for a tracing session (CASSANDRA-7222)
 * Fix NPE in FileCacheService.sizeInBytes (CASSANDRA-7756)
 * Remove duplicates from StorageService.getJoiningNodes (CASSANDRA-7478)
 * Clone token map outside of hot gossip loops (CASSANDRA-7758)
 * Fix MS expiring map timeout for Paxos messages (CASSANDRA-7752)
 * Do not flush on truncate if durable_writes is false (CASSANDRA-7750)
 * Give CRR a default input_cql Statement (CASSANDRA-7226)
 * Better error message when adding a collection with the same name
   than a previously dropped one (CASSANDRA-6276)
 * Fix validation when adding static columns (CASSANDRA-7730)
 * (Thrift) fix range deletion of supercolumns (CASSANDRA-7733)
 * Fix potential AssertionError in RangeTombstoneList (CASSANDRA-7700)
 * Validate arguments of blobAs* functions (CASSANDRA-7707)
 * Fix potential AssertionError with 2ndary indexes (CASSANDRA-6612)
 * Avoid logging CompactionInterrupted at ERROR (CASSANDRA-7694)
 * Minor leak in sstable2jon (CASSANDRA-7709)
 * Add cassandra.auto_bootstrap system property (CASSANDRA-7650)
 * Update java driver (for hadoop) (CASSANDRA-7618)
 * Remove CqlPagingRecordReader/CqlPagingInputFormat (CASSANDRA-7570)
 * Support connecting to ipv6 jmx with nodetool (CASSANDRA-7669)


2.1.0-rc5
 * Reject counters inside user types (CASSANDRA-7672)
 * Switch to notification-based GCInspector (CASSANDRA-7638)
 * (cqlsh) Handle nulls in UDTs and tuples correctly (CASSANDRA-7656)
 * Don't use strict consistency when replacing (CASSANDRA-7568)
 * Fix min/max cell name collection on 2.0 SSTables with range
   tombstones (CASSANDRA-7593)
 * Tolerate min/max cell names of different lengths (CASSANDRA-7651)
 * Filter cached results correctly (CASSANDRA-7636)
 * Fix tracing on the new SEPExecutor (CASSANDRA-7644)
 * Remove shuffle and taketoken (CASSANDRA-7601)
 * Clean up Windows batch scripts (CASSANDRA-7619)
 * Fix native protocol drop user type notification (CASSANDRA-7571)
 * Give read access to system.schema_usertypes to all authenticated users
   (CASSANDRA-7578)
 * (cqlsh) Fix cqlsh display when zero rows are returned (CASSANDRA-7580)
 * Get java version correctly when JAVA_TOOL_OPTIONS is set (CASSANDRA-7572)
 * Fix NPE when dropping index from non-existent keyspace, AssertionError when
   dropping non-existent index with IF EXISTS (CASSANDRA-7590)
 * Fix sstablelevelresetter hang (CASSANDRA-7614)
 * (cqlsh) Fix deserialization of blobs (CASSANDRA-7603)
 * Use "keyspace updated" schema change message for UDT changes in v1 and
   v2 protocols (CASSANDRA-7617)
 * Fix tracing of range slices and secondary index lookups that are local
   to the coordinator (CASSANDRA-7599)
 * Set -Dcassandra.storagedir for all tool shell scripts (CASSANDRA-7587)
 * Don't swap max/min col names when mutating sstable metadata (CASSANDRA-7596)
 * (cqlsh) Correctly handle paged result sets (CASSANDRA-7625)
 * (cqlsh) Improve waiting for a trace to complete (CASSANDRA-7626)
 * Fix tracing of concurrent range slices and 2ary index queries (CASSANDRA-7626)
 * Fix scrub against collection type (CASSANDRA-7665)
Merged from 2.0:
 * Set gc_grace_seconds to seven days for system schema tables (CASSANDRA-7668)
 * SimpleSeedProvider no longer caches seeds forever (CASSANDRA-7663)
 * Always flush on truncate (CASSANDRA-7511)
 * Fix ReversedType(DateType) mapping to native protocol (CASSANDRA-7576)
 * Always merge ranges owned by a single node (CASSANDRA-6930)
 * Track max/min timestamps for range tombstones (CASSANDRA-7647)
 * Fix NPE when listing saved caches dir (CASSANDRA-7632)


2.1.0-rc4
 * Fix word count hadoop example (CASSANDRA-7200)
 * Updated memtable_cleanup_threshold and memtable_flush_writers defaults
   (CASSANDRA-7551)
 * (Windows) fix startup when WMI memory query fails (CASSANDRA-7505)
 * Anti-compaction proceeds if any part of the repair failed (CASSANDRA-7521)
 * Add missing table name to DROP INDEX responses and notifications (CASSANDRA-7539)
 * Bump CQL version to 3.2.0 and update CQL documentation (CASSANDRA-7527)
 * Fix configuration error message when running nodetool ring (CASSANDRA-7508)
 * Support conditional updates, tuple type, and the v3 protocol in cqlsh (CASSANDRA-7509)
 * Handle queries on multiple secondary index types (CASSANDRA-7525)
 * Fix cqlsh authentication with v3 native protocol (CASSANDRA-7564)
 * Fix NPE when unknown prepared statement ID is used (CASSANDRA-7454)
Merged from 2.0:
 * (Windows) force range-based repair to non-sequential mode (CASSANDRA-7541)
 * Fix range merging when DES scores are zero (CASSANDRA-7535)
 * Warn when SSL certificates have expired (CASSANDRA-7528)
 * Fix error when doing reversed queries with static columns (CASSANDRA-7490)
Merged from 1.2:
 * Set correct stream ID on responses when non-Exception Throwables
   are thrown while handling native protocol messages (CASSANDRA-7470)


2.1.0-rc3
 * Consider expiry when reconciling otherwise equal cells (CASSANDRA-7403)
 * Introduce CQL support for stress tool (CASSANDRA-6146)
 * Fix ClassCastException processing expired messages (CASSANDRA-7496)
 * Fix prepared marker for collections inside UDT (CASSANDRA-7472)
 * Remove left-over populate_io_cache_on_flush and replicate_on_write
   uses (CASSANDRA-7493)
 * (Windows) handle spaces in path names (CASSANDRA-7451)
 * Ensure writes have completed after dropping a table, before recycling
   commit log segments (CASSANDRA-7437)
 * Remove left-over rows_per_partition_to_cache (CASSANDRA-7493)
 * Fix error when CONTAINS is used with a bind marker (CASSANDRA-7502)
 * Properly reject unknown UDT field (CASSANDRA-7484)
Merged from 2.0:
 * Fix CC#collectTimeOrderedData() tombstone optimisations (CASSANDRA-7394)
 * Support DISTINCT for static columns and fix behaviour when DISTINC is
   not use (CASSANDRA-7305).
 * Workaround JVM NPE on JMX bind failure (CASSANDRA-7254)
 * Fix race in FileCacheService RemovalListener (CASSANDRA-7278)
 * Fix inconsistent use of consistencyForCommit that allowed LOCAL_QUORUM
   operations to incorrect become full QUORUM (CASSANDRA-7345)
 * Properly handle unrecognized opcodes and flags (CASSANDRA-7440)
 * (Hadoop) close CqlRecordWriter clients when finished (CASSANDRA-7459)
 * Commit disk failure policy (CASSANDRA-7429)
 * Make sure high level sstables get compacted (CASSANDRA-7414)
 * Fix AssertionError when using empty clustering columns and static columns
   (CASSANDRA-7455)
 * Add option to disable STCS in L0 (CASSANDRA-6621)
 * Upgrade to snappy-java 1.0.5.2 (CASSANDRA-7476)


2.1.0-rc2
 * Fix heap size calculation for CompoundSparseCellName and
   CompoundSparseCellName.WithCollection (CASSANDRA-7421)
 * Allow counter mutations in UNLOGGED batches (CASSANDRA-7351)
 * Modify reconcile logic to always pick a tombstone over a counter cell
   (CASSANDRA-7346)
 * Avoid incremental compaction on Windows (CASSANDRA-7365)
 * Fix exception when querying a composite-keyed table with a collection index
   (CASSANDRA-7372)
 * Use node's host id in place of counter ids (CASSANDRA-7366)
 * Fix error when doing reversed queries with static columns (CASSANDRA-7490)
 * Backport CASSANDRA-6747 (CASSANDRA-7560)
 * Track max/min timestamps for range tombstones (CASSANDRA-7647)
 * Fix NPE when listing saved caches dir (CASSANDRA-7632)
 * Fix sstableloader unable to connect encrypted node (CASSANDRA-7585)
Merged from 1.2:
 * Clone token map outside of hot gossip loops (CASSANDRA-7758)
 * Add stop method to EmbeddedCassandraService (CASSANDRA-7595)
 * Support connecting to ipv6 jmx with nodetool (CASSANDRA-7669)
 * Set gc_grace_seconds to seven days for system schema tables (CASSANDRA-7668)
 * SimpleSeedProvider no longer caches seeds forever (CASSANDRA-7663)
 * Set correct stream ID on responses when non-Exception Throwables
   are thrown while handling native protocol messages (CASSANDRA-7470)
 * Fix row size miscalculation in LazilyCompactedRow (CASSANDRA-7543)
 * Fix race in background compaction check (CASSANDRA-7745)
 * Don't clear out range tombstones during compaction (CASSANDRA-7808)


2.1.0-rc1
 * Revert flush directory (CASSANDRA-6357)
 * More efficient executor service for fast operations (CASSANDRA-4718)
 * Move less common tools into a new cassandra-tools package (CASSANDRA-7160)
 * Support more concurrent requests in native protocol (CASSANDRA-7231)
 * Add tab-completion to debian nodetool packaging (CASSANDRA-6421)
 * Change concurrent_compactors defaults (CASSANDRA-7139)
 * Add PowerShell Windows launch scripts (CASSANDRA-7001)
 * Make commitlog archive+restore more robust (CASSANDRA-6974)
 * Fix marking commitlogsegments clean (CASSANDRA-6959)
 * Add snapshot "manifest" describing files included (CASSANDRA-6326)
 * Parallel streaming for sstableloader (CASSANDRA-3668)
 * Fix bugs in supercolumns handling (CASSANDRA-7138)
 * Fix ClassClassException on composite dense tables (CASSANDRA-7112)
 * Cleanup and optimize collation and slice iterators (CASSANDRA-7107)
 * Upgrade NBHM lib (CASSANDRA-7128)
 * Optimize netty server (CASSANDRA-6861)
 * Fix repair hang when given CF does not exist (CASSANDRA-7189)
 * Allow c* to be shutdown in an embedded mode (CASSANDRA-5635)
 * Add server side batching to native transport (CASSANDRA-5663)
 * Make batchlog replay asynchronous (CASSANDRA-6134)
 * remove unused classes (CASSANDRA-7197)
 * Limit user types to the keyspace they are defined in (CASSANDRA-6643)
 * Add validate method to CollectionType (CASSANDRA-7208)
 * New serialization format for UDT values (CASSANDRA-7209, CASSANDRA-7261)
 * Fix nodetool netstats (CASSANDRA-7270)
 * Fix potential ClassCastException in HintedHandoffManager (CASSANDRA-7284)
 * Use prepared statements internally (CASSANDRA-6975)
 * Fix broken paging state with prepared statement (CASSANDRA-7120)
 * Fix IllegalArgumentException in CqlStorage (CASSANDRA-7287)
 * Allow nulls/non-existant fields in UDT (CASSANDRA-7206)
 * Add Thrift MultiSliceRequest (CASSANDRA-6757, CASSANDRA-7027)
 * Handle overlapping MultiSlices (CASSANDRA-7279)
 * Fix DataOutputTest on Windows (CASSANDRA-7265)
 * Embedded sets in user defined data-types are not updating (CASSANDRA-7267)
 * Add tuple type to CQL/native protocol (CASSANDRA-7248)
 * Fix CqlPagingRecordReader on tables with few rows (CASSANDRA-7322)
Merged from 2.0:
 * Copy compaction options to make sure they are reloaded (CASSANDRA-7290)
 * Add option to do more aggressive tombstone compactions (CASSANDRA-6563)
 * Don't try to compact already-compacting files in HHOM (CASSANDRA-7288)
 * Always reallocate buffers in HSHA (CASSANDRA-6285)
 * (Hadoop) support authentication in CqlRecordReader (CASSANDRA-7221)
 * (Hadoop) Close java driver Cluster in CQLRR.close (CASSANDRA-7228)
 * Warn when 'USING TIMESTAMP' is used on a CAS BATCH (CASSANDRA-7067)
 * return all cpu values from BackgroundActivityMonitor.readAndCompute (CASSANDRA-7183)
 * Correctly delete scheduled range xfers (CASSANDRA-7143)
 * return all cpu values from BackgroundActivityMonitor.readAndCompute (CASSANDRA-7183)
 * reduce garbage creation in calculatePendingRanges (CASSANDRA-7191)
 * fix c* launch issues on Russian os's due to output of linux 'free' cmd (CASSANDRA-6162)
 * Fix disabling autocompaction (CASSANDRA-7187)
 * Fix potential NumberFormatException when deserializing IntegerType (CASSANDRA-7088)
 * cqlsh can't tab-complete disabling compaction (CASSANDRA-7185)
 * cqlsh: Accept and execute CQL statement(s) from command-line parameter (CASSANDRA-7172)
 * Fix IllegalStateException in CqlPagingRecordReader (CASSANDRA-7198)
 * Fix the InvertedIndex trigger example (CASSANDRA-7211)
 * Add --resolve-ip option to 'nodetool ring' (CASSANDRA-7210)
 * reduce garbage on codec flag deserialization (CASSANDRA-7244)
 * Fix duplicated error messages on directory creation error at startup (CASSANDRA-5818)
 * Proper null handle for IF with map element access (CASSANDRA-7155)
 * Improve compaction visibility (CASSANDRA-7242)
 * Correctly delete scheduled range xfers (CASSANDRA-7143)
 * Make batchlog replica selection rack-aware (CASSANDRA-6551)
 * Fix CFMetaData#getColumnDefinitionFromColumnName() (CASSANDRA-7074)
 * Fix writetime/ttl functions for static columns (CASSANDRA-7081)
 * Suggest CTRL-C or semicolon after three blank lines in cqlsh (CASSANDRA-7142)
 * Fix 2ndary index queries with DESC clustering order (CASSANDRA-6950)
 * Invalid key cache entries on DROP (CASSANDRA-6525)
 * Fix flapping RecoveryManagerTest (CASSANDRA-7084)
 * Add missing iso8601 patterns for date strings (CASSANDRA-6973)
 * Support selecting multiple rows in a partition using IN (CASSANDRA-6875)
 * Add authentication support to shuffle (CASSANDRA-6484)
 * Swap local and global default read repair chances (CASSANDRA-7320)
 * Add conditional CREATE/DROP USER support (CASSANDRA-7264)
 * Cqlsh counts non-empty lines for "Blank lines" warning (CASSANDRA-7325)
Merged from 1.2:
 * Add Cloudstack snitch (CASSANDRA-7147)
 * Update system.peers correctly when relocating tokens (CASSANDRA-7126)
 * Add Google Compute Engine snitch (CASSANDRA-7132)
 * remove duplicate query for local tokens (CASSANDRA-7182)
 * exit CQLSH with error status code if script fails (CASSANDRA-6344)
 * Fix bug with some IN queries missig results (CASSANDRA-7105)
 * Fix availability validation for LOCAL_ONE CL (CASSANDRA-7319)
 * Hint streaming can cause decommission to fail (CASSANDRA-7219)


2.1.0-beta2
 * Increase default CL space to 8GB (CASSANDRA-7031)
 * Add range tombstones to read repair digests (CASSANDRA-6863)
 * Fix BTree.clear for large updates (CASSANDRA-6943)
 * Fail write instead of logging a warning when unable to append to CL
   (CASSANDRA-6764)
 * Eliminate possibility of CL segment appearing twice in active list
   (CASSANDRA-6557)
 * Apply DONTNEED fadvise to commitlog segments (CASSANDRA-6759)
 * Switch CRC component to Adler and include it for compressed sstables
   (CASSANDRA-4165)
 * Allow cassandra-stress to set compaction strategy options (CASSANDRA-6451)
 * Add broadcast_rpc_address option to cassandra.yaml (CASSANDRA-5899)
 * Auto reload GossipingPropertyFileSnitch config (CASSANDRA-5897)
 * Fix overflow of memtable_total_space_in_mb (CASSANDRA-6573)
 * Fix ABTC NPE and apply update function correctly (CASSANDRA-6692)
 * Allow nodetool to use a file or prompt for password (CASSANDRA-6660)
 * Fix AIOOBE when concurrently accessing ABSC (CASSANDRA-6742)
 * Fix assertion error in ALTER TYPE RENAME (CASSANDRA-6705)
 * Scrub should not always clear out repaired status (CASSANDRA-5351)
 * Improve handling of range tombstone for wide partitions (CASSANDRA-6446)
 * Fix ClassCastException for compact table with composites (CASSANDRA-6738)
 * Fix potentially repairing with wrong nodes (CASSANDRA-6808)
 * Change caching option syntax (CASSANDRA-6745)
 * Fix stress to do proper counter reads (CASSANDRA-6835)
 * Fix help message for stress counter_write (CASSANDRA-6824)
 * Fix stress smart Thrift client to pick servers correctly (CASSANDRA-6848)
 * Add logging levels (minimal, normal or verbose) to stress tool (CASSANDRA-6849)
 * Fix race condition in Batch CLE (CASSANDRA-6860)
 * Improve cleanup/scrub/upgradesstables failure handling (CASSANDRA-6774)
 * ByteBuffer write() methods for serializing sstables (CASSANDRA-6781)
 * Proper compare function for CollectionType (CASSANDRA-6783)
 * Update native server to Netty 4 (CASSANDRA-6236)
 * Fix off-by-one error in stress (CASSANDRA-6883)
 * Make OpOrder AutoCloseable (CASSANDRA-6901)
 * Remove sync repair JMX interface (CASSANDRA-6900)
 * Add multiple memory allocation options for memtables (CASSANDRA-6689, 6694)
 * Remove adjusted op rate from stress output (CASSANDRA-6921)
 * Add optimized CF.hasColumns() implementations (CASSANDRA-6941)
 * Serialize batchlog mutations with the version of the target node
   (CASSANDRA-6931)
 * Optimize CounterColumn#reconcile() (CASSANDRA-6953)
 * Properly remove 1.2 sstable support in 2.1 (CASSANDRA-6869)
 * Lock counter cells, not partitions (CASSANDRA-6880)
 * Track presence of legacy counter shards in sstables (CASSANDRA-6888)
 * Ensure safe resource cleanup when replacing sstables (CASSANDRA-6912)
 * Add failure handler to async callback (CASSANDRA-6747)
 * Fix AE when closing SSTable without releasing reference (CASSANDRA-7000)
 * Clean up IndexInfo on keyspace/table drops (CASSANDRA-6924)
 * Only snapshot relative SSTables when sequential repair (CASSANDRA-7024)
 * Require nodetool rebuild_index to specify index names (CASSANDRA-7038)
 * fix cassandra stress errors on reads with native protocol (CASSANDRA-7033)
 * Use OpOrder to guard sstable references for reads (CASSANDRA-6919)
 * Preemptive opening of compaction result (CASSANDRA-6916)
 * Multi-threaded scrub/cleanup/upgradesstables (CASSANDRA-5547)
 * Optimize cellname comparison (CASSANDRA-6934)
 * Native protocol v3 (CASSANDRA-6855)
 * Optimize Cell liveness checks and clean up Cell (CASSANDRA-7119)
 * Support consistent range movements (CASSANDRA-2434)
 * Display min timestamp in sstablemetadata viewer (CASSANDRA-6767)
Merged from 2.0:
 * Avoid race-prone second "scrub" of system keyspace (CASSANDRA-6797)
 * Pool CqlRecordWriter clients by inetaddress rather than Range
   (CASSANDRA-6665)
 * Fix compaction_history timestamps (CASSANDRA-6784)
 * Compare scores of full replica ordering in DES (CASSANDRA-6683)
 * fix CME in SessionInfo updateProgress affecting netstats (CASSANDRA-6577)
 * Allow repairing between specific replicas (CASSANDRA-6440)
 * Allow per-dc enabling of hints (CASSANDRA-6157)
 * Add compatibility for Hadoop 0.2.x (CASSANDRA-5201)
 * Fix EstimatedHistogram races (CASSANDRA-6682)
 * Failure detector correctly converts initial value to nanos (CASSANDRA-6658)
 * Add nodetool taketoken to relocate vnodes (CASSANDRA-4445)
 * Expose bulk loading progress over JMX (CASSANDRA-4757)
 * Correctly handle null with IF conditions and TTL (CASSANDRA-6623)
 * Account for range/row tombstones in tombstone drop
   time histogram (CASSANDRA-6522)
 * Stop CommitLogSegment.close() from calling sync() (CASSANDRA-6652)
 * Make commitlog failure handling configurable (CASSANDRA-6364)
 * Avoid overlaps in LCS (CASSANDRA-6688)
 * Improve support for paginating over composites (CASSANDRA-4851)
 * Fix count(*) queries in a mixed cluster (CASSANDRA-6707)
 * Improve repair tasks(snapshot, differencing) concurrency (CASSANDRA-6566)
 * Fix replaying pre-2.0 commit logs (CASSANDRA-6714)
 * Add static columns to CQL3 (CASSANDRA-6561)
 * Optimize single partition batch statements (CASSANDRA-6737)
 * Disallow post-query re-ordering when paging (CASSANDRA-6722)
 * Fix potential paging bug with deleted columns (CASSANDRA-6748)
 * Fix NPE on BulkLoader caused by losing StreamEvent (CASSANDRA-6636)
 * Fix truncating compression metadata (CASSANDRA-6791)
 * Add CMSClassUnloadingEnabled JVM option (CASSANDRA-6541)
 * Catch memtable flush exceptions during shutdown (CASSANDRA-6735)
 * Fix upgradesstables NPE for non-CF-based indexes (CASSANDRA-6645)
 * Fix UPDATE updating PRIMARY KEY columns implicitly (CASSANDRA-6782)
 * Fix IllegalArgumentException when updating from 1.2 with SuperColumns
   (CASSANDRA-6733)
 * FBUtilities.singleton() should use the CF comparator (CASSANDRA-6778)
 * Fix CQLSStableWriter.addRow(Map<String, Object>) (CASSANDRA-6526)
 * Fix HSHA server introducing corrupt data (CASSANDRA-6285)
 * Fix CAS conditions for COMPACT STORAGE tables (CASSANDRA-6813)
 * Starting threads in OutboundTcpConnectionPool constructor causes race conditions (CASSANDRA-7177)
 * Allow overriding cassandra-rackdc.properties file (CASSANDRA-7072)
 * Set JMX RMI port to 7199 (CASSANDRA-7087)
 * Use LOCAL_QUORUM for data reads at LOCAL_SERIAL (CASSANDRA-6939)
 * Log a warning for large batches (CASSANDRA-6487)
 * Put nodes in hibernate when join_ring is false (CASSANDRA-6961)
 * Avoid early loading of non-system keyspaces before compaction-leftovers
   cleanup at startup (CASSANDRA-6913)
 * Restrict Windows to parallel repairs (CASSANDRA-6907)
 * (Hadoop) Allow manually specifying start/end tokens in CFIF (CASSANDRA-6436)
 * Fix NPE in MeteredFlusher (CASSANDRA-6820)
 * Fix race processing range scan responses (CASSANDRA-6820)
 * Allow deleting snapshots from dropped keyspaces (CASSANDRA-6821)
 * Add uuid() function (CASSANDRA-6473)
 * Omit tombstones from schema digests (CASSANDRA-6862)
 * Include correct consistencyLevel in LWT timeout (CASSANDRA-6884)
 * Lower chances for losing new SSTables during nodetool refresh and
   ColumnFamilyStore.loadNewSSTables (CASSANDRA-6514)
 * Add support for DELETE ... IF EXISTS to CQL3 (CASSANDRA-5708)
 * Update hadoop_cql3_word_count example (CASSANDRA-6793)
 * Fix handling of RejectedExecution in sync Thrift server (CASSANDRA-6788)
 * Log more information when exceeding tombstone_warn_threshold (CASSANDRA-6865)
 * Fix truncate to not abort due to unreachable fat clients (CASSANDRA-6864)
 * Fix schema concurrency exceptions (CASSANDRA-6841)
 * Fix leaking validator FH in StreamWriter (CASSANDRA-6832)
 * Fix saving triggers to schema (CASSANDRA-6789)
 * Fix trigger mutations when base mutation list is immutable (CASSANDRA-6790)
 * Fix accounting in FileCacheService to allow re-using RAR (CASSANDRA-6838)
 * Fix static counter columns (CASSANDRA-6827)
 * Restore expiring->deleted (cell) compaction optimization (CASSANDRA-6844)
 * Fix CompactionManager.needsCleanup (CASSANDRA-6845)
 * Correctly compare BooleanType values other than 0 and 1 (CASSANDRA-6779)
 * Read message id as string from earlier versions (CASSANDRA-6840)
 * Properly use the Paxos consistency for (non-protocol) batch (CASSANDRA-6837)
 * Add paranoid disk failure option (CASSANDRA-6646)
 * Improve PerRowSecondaryIndex performance (CASSANDRA-6876)
 * Extend triggers to support CAS updates (CASSANDRA-6882)
 * Static columns with IF NOT EXISTS don't always work as expected (CASSANDRA-6873)
 * Fix paging with SELECT DISTINCT (CASSANDRA-6857)
 * Fix UnsupportedOperationException on CAS timeout (CASSANDRA-6923)
 * Improve MeteredFlusher handling of MF-unaffected column families
   (CASSANDRA-6867)
 * Add CqlRecordReader using native pagination (CASSANDRA-6311)
 * Add QueryHandler interface (CASSANDRA-6659)
 * Track liveRatio per-memtable, not per-CF (CASSANDRA-6945)
 * Make sure upgradesstables keeps sstable level (CASSANDRA-6958)
 * Fix LIMIT with static columns (CASSANDRA-6956)
 * Fix clash with CQL column name in thrift validation (CASSANDRA-6892)
 * Fix error with super columns in mixed 1.2-2.0 clusters (CASSANDRA-6966)
 * Fix bad skip of sstables on slice query with composite start/finish (CASSANDRA-6825)
 * Fix unintended update with conditional statement (CASSANDRA-6893)
 * Fix map element access in IF (CASSANDRA-6914)
 * Avoid costly range calculations for range queries on system keyspaces
   (CASSANDRA-6906)
 * Fix SSTable not released if stream session fails (CASSANDRA-6818)
 * Avoid build failure due to ANTLR timeout (CASSANDRA-6991)
 * Queries on compact tables can return more rows that requested (CASSANDRA-7052)
 * USING TIMESTAMP for batches does not work (CASSANDRA-7053)
 * Fix performance regression from CASSANDRA-5614 (CASSANDRA-6949)
 * Ensure that batchlog and hint timeouts do not produce hints (CASSANDRA-7058)
 * Merge groupable mutations in TriggerExecutor#execute() (CASSANDRA-7047)
 * Plug holes in resource release when wiring up StreamSession (CASSANDRA-7073)
 * Re-add parameter columns to tracing session (CASSANDRA-6942)
 * Preserves CQL metadata when updating table from thrift (CASSANDRA-6831)
Merged from 1.2:
 * Fix nodetool display with vnodes (CASSANDRA-7082)
 * Add UNLOGGED, COUNTER options to BATCH documentation (CASSANDRA-6816)
 * add extra SSL cipher suites (CASSANDRA-6613)
 * fix nodetool getsstables for blob PK (CASSANDRA-6803)
 * Fix BatchlogManager#deleteBatch() use of millisecond timestamps
   (CASSANDRA-6822)
 * Continue assassinating even if the endpoint vanishes (CASSANDRA-6787)
 * Schedule schema pulls on change (CASSANDRA-6971)
 * Non-droppable verbs shouldn't be dropped from OTC (CASSANDRA-6980)
 * Shutdown batchlog executor in SS#drain() (CASSANDRA-7025)
 * Fix batchlog to account for CF truncation records (CASSANDRA-6999)
 * Fix CQLSH parsing of functions and BLOB literals (CASSANDRA-7018)
 * Properly load trustore in the native protocol (CASSANDRA-6847)
 * Always clean up references in SerializingCache (CASSANDRA-6994)
 * Don't shut MessagingService down when replacing a node (CASSANDRA-6476)
 * fix npe when doing -Dcassandra.fd_initial_value_ms (CASSANDRA-6751)


2.1.0-beta1
 * Add flush directory distinct from compaction directories (CASSANDRA-6357)
 * Require JNA by default (CASSANDRA-6575)
 * add listsnapshots command to nodetool (CASSANDRA-5742)
 * Introduce AtomicBTreeColumns (CASSANDRA-6271, 6692)
 * Multithreaded commitlog (CASSANDRA-3578)
 * allocate fixed index summary memory pool and resample cold index summaries
   to use less memory (CASSANDRA-5519)
 * Removed multithreaded compaction (CASSANDRA-6142)
 * Parallelize fetching rows for low-cardinality indexes (CASSANDRA-1337)
 * change logging from log4j to logback (CASSANDRA-5883)
 * switch to LZ4 compression for internode communication (CASSANDRA-5887)
 * Stop using Thrift-generated Index* classes internally (CASSANDRA-5971)
 * Remove 1.2 network compatibility code (CASSANDRA-5960)
 * Remove leveled json manifest migration code (CASSANDRA-5996)
 * Remove CFDefinition (CASSANDRA-6253)
 * Use AtomicIntegerFieldUpdater in RefCountedMemory (CASSANDRA-6278)
 * User-defined types for CQL3 (CASSANDRA-5590)
 * Use of o.a.c.metrics in nodetool (CASSANDRA-5871, 6406)
 * Batch read from OTC's queue and cleanup (CASSANDRA-1632)
 * Secondary index support for collections (CASSANDRA-4511, 6383)
 * SSTable metadata(Stats.db) format change (CASSANDRA-6356)
 * Push composites support in the storage engine
   (CASSANDRA-5417, CASSANDRA-6520)
 * Add snapshot space used to cfstats (CASSANDRA-6231)
 * Add cardinality estimator for key count estimation (CASSANDRA-5906)
 * CF id is changed to be non-deterministic. Data dir/key cache are created
   uniquely for CF id (CASSANDRA-5202)
 * New counters implementation (CASSANDRA-6504)
 * Replace UnsortedColumns, EmptyColumns, TreeMapBackedSortedColumns with new
   ArrayBackedSortedColumns (CASSANDRA-6630, CASSANDRA-6662, CASSANDRA-6690)
 * Add option to use row cache with a given amount of rows (CASSANDRA-5357)
 * Avoid repairing already repaired data (CASSANDRA-5351)
 * Reject counter updates with USING TTL/TIMESTAMP (CASSANDRA-6649)
 * Replace index_interval with min/max_index_interval (CASSANDRA-6379)
 * Lift limitation that order by columns must be selected for IN queries (CASSANDRA-4911)


2.0.5
 * Reduce garbage generated by bloom filter lookups (CASSANDRA-6609)
 * Add ks.cf names to tombstone logging (CASSANDRA-6597)
 * Use LOCAL_QUORUM for LWT operations at LOCAL_SERIAL (CASSANDRA-6495)
 * Wait for gossip to settle before accepting client connections (CASSANDRA-4288)
 * Delete unfinished compaction incrementally (CASSANDRA-6086)
 * Allow specifying custom secondary index options in CQL3 (CASSANDRA-6480)
 * Improve replica pinning for cache efficiency in DES (CASSANDRA-6485)
 * Fix LOCAL_SERIAL from thrift (CASSANDRA-6584)
 * Don't special case received counts in CAS timeout exceptions (CASSANDRA-6595)
 * Add support for 2.1 global counter shards (CASSANDRA-6505)
 * Fix NPE when streaming connection is not yet established (CASSANDRA-6210)
 * Avoid rare duplicate read repair triggering (CASSANDRA-6606)
 * Fix paging discardFirst (CASSANDRA-6555)
 * Fix ArrayIndexOutOfBoundsException in 2ndary index query (CASSANDRA-6470)
 * Release sstables upon rebuilding 2i (CASSANDRA-6635)
 * Add AbstractCompactionStrategy.startup() method (CASSANDRA-6637)
 * SSTableScanner may skip rows during cleanup (CASSANDRA-6638)
 * sstables from stalled repair sessions can resurrect deleted data (CASSANDRA-6503)
 * Switch stress to use ITransportFactory (CASSANDRA-6641)
 * Fix IllegalArgumentException during prepare (CASSANDRA-6592)
 * Fix possible loss of 2ndary index entries during compaction (CASSANDRA-6517)
 * Fix direct Memory on architectures that do not support unaligned long access
   (CASSANDRA-6628)
 * Let scrub optionally skip broken counter partitions (CASSANDRA-5930)
Merged from 1.2:
 * fsync compression metadata (CASSANDRA-6531)
 * Validate CF existence on execution for prepared statement (CASSANDRA-6535)
 * Add ability to throttle batchlog replay (CASSANDRA-6550)
 * Fix executing LOCAL_QUORUM with SimpleStrategy (CASSANDRA-6545)
 * Avoid StackOverflow when using large IN queries (CASSANDRA-6567)
 * Nodetool upgradesstables includes secondary indexes (CASSANDRA-6598)
 * Paginate batchlog replay (CASSANDRA-6569)
 * skip blocking on streaming during drain (CASSANDRA-6603)
 * Improve error message when schema doesn't match loaded sstable (CASSANDRA-6262)
 * Add properties to adjust FD initial value and max interval (CASSANDRA-4375)
 * Fix preparing with batch and delete from collection (CASSANDRA-6607)
 * Fix ABSC reverse iterator's remove() method (CASSANDRA-6629)
 * Handle host ID conflicts properly (CASSANDRA-6615)
 * Move handling of migration event source to solve bootstrap race. (CASSANDRA-6648)
 * Make sure compaction throughput value doesn't overflow with int math (CASSANDRA-6647)


2.0.4
 * Allow removing snapshots of no-longer-existing CFs (CASSANDRA-6418)
 * add StorageService.stopDaemon() (CASSANDRA-4268)
 * add IRE for invalid CF supplied to get_count (CASSANDRA-5701)
 * add client encryption support to sstableloader (CASSANDRA-6378)
 * Fix accept() loop for SSL sockets post-shutdown (CASSANDRA-6468)
 * Fix size-tiered compaction in LCS L0 (CASSANDRA-6496)
 * Fix assertion failure in filterColdSSTables (CASSANDRA-6483)
 * Fix row tombstones in larger-than-memory compactions (CASSANDRA-6008)
 * Fix cleanup ClassCastException (CASSANDRA-6462)
 * Reduce gossip memory use by interning VersionedValue strings (CASSANDRA-6410)
 * Allow specifying datacenters to participate in a repair (CASSANDRA-6218)
 * Fix divide-by-zero in PCI (CASSANDRA-6403)
 * Fix setting last compacted key in the wrong level for LCS (CASSANDRA-6284)
 * Add millisecond precision formats to the timestamp parser (CASSANDRA-6395)
 * Expose a total memtable size metric for a CF (CASSANDRA-6391)
 * cqlsh: handle symlinks properly (CASSANDRA-6425)
 * Fix potential infinite loop when paging query with IN (CASSANDRA-6464)
 * Fix assertion error in AbstractQueryPager.discardFirst (CASSANDRA-6447)
 * Fix streaming older SSTable yields unnecessary tombstones (CASSANDRA-6527)
Merged from 1.2:
 * Improved error message on bad properties in DDL queries (CASSANDRA-6453)
 * Randomize batchlog candidates selection (CASSANDRA-6481)
 * Fix thundering herd on endpoint cache invalidation (CASSANDRA-6345, 6485)
 * Improve batchlog write performance with vnodes (CASSANDRA-6488)
 * cqlsh: quote single quotes in strings inside collections (CASSANDRA-6172)
 * Improve gossip performance for typical messages (CASSANDRA-6409)
 * Throw IRE if a prepared statement has more markers than supported
   (CASSANDRA-5598)
 * Expose Thread metrics for the native protocol server (CASSANDRA-6234)
 * Change snapshot response message verb to INTERNAL to avoid dropping it
   (CASSANDRA-6415)
 * Warn when collection read has > 65K elements (CASSANDRA-5428)
 * Fix cache persistence when both row and key cache are enabled
   (CASSANDRA-6413)
 * (Hadoop) add describe_local_ring (CASSANDRA-6268)
 * Fix handling of concurrent directory creation failure (CASSANDRA-6459)
 * Allow executing CREATE statements multiple times (CASSANDRA-6471)
 * Don't send confusing info with timeouts (CASSANDRA-6491)
 * Don't resubmit counter mutation runnables internally (CASSANDRA-6427)
 * Don't drop local mutations without a hint (CASSANDRA-6510)
 * Don't allow null max_hint_window_in_ms (CASSANDRA-6419)
 * Validate SliceRange start and finish lengths (CASSANDRA-6521)


2.0.3
 * Fix FD leak on slice read path (CASSANDRA-6275)
 * Cancel read meter task when closing SSTR (CASSANDRA-6358)
 * free off-heap IndexSummary during bulk (CASSANDRA-6359)
 * Recover from IOException in accept() thread (CASSANDRA-6349)
 * Improve Gossip tolerance of abnormally slow tasks (CASSANDRA-6338)
 * Fix trying to hint timed out counter writes (CASSANDRA-6322)
 * Allow restoring specific columnfamilies from archived CL (CASSANDRA-4809)
 * Avoid flushing compaction_history after each operation (CASSANDRA-6287)
 * Fix repair assertion error when tombstones expire (CASSANDRA-6277)
 * Skip loading corrupt key cache (CASSANDRA-6260)
 * Fixes for compacting larger-than-memory rows (CASSANDRA-6274)
 * Compact hottest sstables first and optionally omit coldest from
   compaction entirely (CASSANDRA-6109)
 * Fix modifying column_metadata from thrift (CASSANDRA-6182)
 * cqlsh: fix LIST USERS output (CASSANDRA-6242)
 * Add IRequestSink interface (CASSANDRA-6248)
 * Update memtable size while flushing (CASSANDRA-6249)
 * Provide hooks around CQL2/CQL3 statement execution (CASSANDRA-6252)
 * Require Permission.SELECT for CAS updates (CASSANDRA-6247)
 * New CQL-aware SSTableWriter (CASSANDRA-5894)
 * Reject CAS operation when the protocol v1 is used (CASSANDRA-6270)
 * Correctly throw error when frame too large (CASSANDRA-5981)
 * Fix serialization bug in PagedRange with 2ndary indexes (CASSANDRA-6299)
 * Fix CQL3 table validation in Thrift (CASSANDRA-6140)
 * Fix bug missing results with IN clauses (CASSANDRA-6327)
 * Fix paging with reversed slices (CASSANDRA-6343)
 * Set minTimestamp correctly to be able to drop expired sstables (CASSANDRA-6337)
 * Support NaN and Infinity as float literals (CASSANDRA-6003)
 * Remove RF from nodetool ring output (CASSANDRA-6289)
 * Fix attempting to flush empty rows (CASSANDRA-6374)
 * Fix potential out of bounds exception when paging (CASSANDRA-6333)
Merged from 1.2:
 * Optimize FD phi calculation (CASSANDRA-6386)
 * Improve initial FD phi estimate when starting up (CASSANDRA-6385)
 * Don't list CQL3 table in CLI describe even if named explicitely
   (CASSANDRA-5750)
 * Invalidate row cache when dropping CF (CASSANDRA-6351)
 * add non-jamm path for cached statements (CASSANDRA-6293)
 * add windows bat files for shell commands (CASSANDRA-6145)
 * Require logging in for Thrift CQL2/3 statement preparation (CASSANDRA-6254)
 * restrict max_num_tokens to 1536 (CASSANDRA-6267)
 * Nodetool gets default JMX port from cassandra-env.sh (CASSANDRA-6273)
 * make calculatePendingRanges asynchronous (CASSANDRA-6244)
 * Remove blocking flushes in gossip thread (CASSANDRA-6297)
 * Fix potential socket leak in connectionpool creation (CASSANDRA-6308)
 * Allow LOCAL_ONE/LOCAL_QUORUM to work with SimpleStrategy (CASSANDRA-6238)
 * cqlsh: handle 'null' as session duration (CASSANDRA-6317)
 * Fix json2sstable handling of range tombstones (CASSANDRA-6316)
 * Fix missing one row in reverse query (CASSANDRA-6330)
 * Fix reading expired row value from row cache (CASSANDRA-6325)
 * Fix AssertionError when doing set element deletion (CASSANDRA-6341)
 * Make CL code for the native protocol match the one in C* 2.0
   (CASSANDRA-6347)
 * Disallow altering CQL3 table from thrift (CASSANDRA-6370)
 * Fix size computation of prepared statement (CASSANDRA-6369)


2.0.2
 * Update FailureDetector to use nanontime (CASSANDRA-4925)
 * Fix FileCacheService regressions (CASSANDRA-6149)
 * Never return WriteTimeout for CL.ANY (CASSANDRA-6132)
 * Fix race conditions in bulk loader (CASSANDRA-6129)
 * Add configurable metrics reporting (CASSANDRA-4430)
 * drop queries exceeding a configurable number of tombstones (CASSANDRA-6117)
 * Track and persist sstable read activity (CASSANDRA-5515)
 * Fixes for speculative retry (CASSANDRA-5932, CASSANDRA-6194)
 * Improve memory usage of metadata min/max column names (CASSANDRA-6077)
 * Fix thrift validation refusing row markers on CQL3 tables (CASSANDRA-6081)
 * Fix insertion of collections with CAS (CASSANDRA-6069)
 * Correctly send metadata on SELECT COUNT (CASSANDRA-6080)
 * Track clients' remote addresses in ClientState (CASSANDRA-6070)
 * Create snapshot dir if it does not exist when migrating
   leveled manifest (CASSANDRA-6093)
 * make sequential nodetool repair the default (CASSANDRA-5950)
 * Add more hooks for compaction strategy implementations (CASSANDRA-6111)
 * Fix potential NPE on composite 2ndary indexes (CASSANDRA-6098)
 * Delete can potentially be skipped in batch (CASSANDRA-6115)
 * Allow alter keyspace on system_traces (CASSANDRA-6016)
 * Disallow empty column names in cql (CASSANDRA-6136)
 * Use Java7 file-handling APIs and fix file moving on Windows (CASSANDRA-5383)
 * Save compaction history to system keyspace (CASSANDRA-5078)
 * Fix NPE if StorageService.getOperationMode() is executed before full startup (CASSANDRA-6166)
 * CQL3: support pre-epoch longs for TimestampType (CASSANDRA-6212)
 * Add reloadtriggers command to nodetool (CASSANDRA-4949)
 * cqlsh: ignore empty 'value alias' in DESCRIBE (CASSANDRA-6139)
 * Fix sstable loader (CASSANDRA-6205)
 * Reject bootstrapping if the node already exists in gossip (CASSANDRA-5571)
 * Fix NPE while loading paxos state (CASSANDRA-6211)
 * cqlsh: add SHOW SESSION <tracing-session> command (CASSANDRA-6228)
Merged from 1.2:
 * (Hadoop) Require CFRR batchSize to be at least 2 (CASSANDRA-6114)
 * Add a warning for small LCS sstable size (CASSANDRA-6191)
 * Add ability to list specific KS/CF combinations in nodetool cfstats (CASSANDRA-4191)
 * Mark CF clean if a mutation raced the drop and got it marked dirty (CASSANDRA-5946)
 * Add a LOCAL_ONE consistency level (CASSANDRA-6202)
 * Limit CQL prepared statement cache by size instead of count (CASSANDRA-6107)
 * Tracing should log write failure rather than raw exceptions (CASSANDRA-6133)
 * lock access to TM.endpointToHostIdMap (CASSANDRA-6103)
 * Allow estimated memtable size to exceed slab allocator size (CASSANDRA-6078)
 * Start MeteredFlusher earlier to prevent OOM during CL replay (CASSANDRA-6087)
 * Avoid sending Truncate command to fat clients (CASSANDRA-6088)
 * Allow where clause conditions to be in parenthesis (CASSANDRA-6037)
 * Do not open non-ssl storage port if encryption option is all (CASSANDRA-3916)
 * Move batchlog replay to its own executor (CASSANDRA-6079)
 * Add tombstone debug threshold and histogram (CASSANDRA-6042, 6057)
 * Enable tcp keepalive on incoming connections (CASSANDRA-4053)
 * Fix fat client schema pull NPE (CASSANDRA-6089)
 * Fix memtable flushing for indexed tables (CASSANDRA-6112)
 * Fix skipping columns with multiple slices (CASSANDRA-6119)
 * Expose connected thrift + native client counts (CASSANDRA-5084)
 * Optimize auth setup (CASSANDRA-6122)
 * Trace index selection (CASSANDRA-6001)
 * Update sstablesPerReadHistogram to use biased sampling (CASSANDRA-6164)
 * Log UnknownColumnfamilyException when closing socket (CASSANDRA-5725)
 * Properly error out on CREATE INDEX for counters table (CASSANDRA-6160)
 * Handle JMX notification failure for repair (CASSANDRA-6097)
 * (Hadoop) Fetch no more than 128 splits in parallel (CASSANDRA-6169)
 * stress: add username/password authentication support (CASSANDRA-6068)
 * Fix indexed queries with row cache enabled on parent table (CASSANDRA-5732)
 * Fix compaction race during columnfamily drop (CASSANDRA-5957)
 * Fix validation of empty column names for compact tables (CASSANDRA-6152)
 * Skip replaying mutations that pass CRC but fail to deserialize (CASSANDRA-6183)
 * Rework token replacement to use replace_address (CASSANDRA-5916)
 * Fix altering column types (CASSANDRA-6185)
 * cqlsh: fix CREATE/ALTER WITH completion (CASSANDRA-6196)
 * add windows bat files for shell commands (CASSANDRA-6145)
 * Fix potential stack overflow during range tombstones insertion (CASSANDRA-6181)
 * (Hadoop) Make LOCAL_ONE the default consistency level (CASSANDRA-6214)


2.0.1
 * Fix bug that could allow reading deleted data temporarily (CASSANDRA-6025)
 * Improve memory use defaults (CASSANDRA-6059)
 * Make ThriftServer more easlly extensible (CASSANDRA-6058)
 * Remove Hadoop dependency from ITransportFactory (CASSANDRA-6062)
 * add file_cache_size_in_mb setting (CASSANDRA-5661)
 * Improve error message when yaml contains invalid properties (CASSANDRA-5958)
 * Improve leveled compaction's ability to find non-overlapping L0 compactions
   to work on concurrently (CASSANDRA-5921)
 * Notify indexer of columns shadowed by range tombstones (CASSANDRA-5614)
 * Log Merkle tree stats (CASSANDRA-2698)
 * Switch from crc32 to adler32 for compressed sstable checksums (CASSANDRA-5862)
 * Improve offheap memcpy performance (CASSANDRA-5884)
 * Use a range aware scanner for cleanup (CASSANDRA-2524)
 * Cleanup doesn't need to inspect sstables that contain only local data
   (CASSANDRA-5722)
 * Add ability for CQL3 to list partition keys (CASSANDRA-4536)
 * Improve native protocol serialization (CASSANDRA-5664)
 * Upgrade Thrift to 0.9.1 (CASSANDRA-5923)
 * Require superuser status for adding triggers (CASSANDRA-5963)
 * Make standalone scrubber handle old and new style leveled manifest
   (CASSANDRA-6005)
 * Fix paxos bugs (CASSANDRA-6012, 6013, 6023)
 * Fix paged ranges with multiple replicas (CASSANDRA-6004)
 * Fix potential AssertionError during tracing (CASSANDRA-6041)
 * Fix NPE in sstablesplit (CASSANDRA-6027)
 * Migrate pre-2.0 key/value/column aliases to system.schema_columns
   (CASSANDRA-6009)
 * Paging filter empty rows too agressively (CASSANDRA-6040)
 * Support variadic parameters for IN clauses (CASSANDRA-4210)
 * cqlsh: return the result of CAS writes (CASSANDRA-5796)
 * Fix validation of IN clauses with 2ndary indexes (CASSANDRA-6050)
 * Support named bind variables in CQL (CASSANDRA-6033)
Merged from 1.2:
 * Allow cache-keys-to-save to be set at runtime (CASSANDRA-5980)
 * Avoid second-guessing out-of-space state (CASSANDRA-5605)
 * Tuning knobs for dealing with large blobs and many CFs (CASSANDRA-5982)
 * (Hadoop) Fix CQLRW for thrift tables (CASSANDRA-6002)
 * Fix possible divide-by-zero in HHOM (CASSANDRA-5990)
 * Allow local batchlog writes for CL.ANY (CASSANDRA-5967)
 * Upgrade metrics-core to version 2.2.0 (CASSANDRA-5947)
 * Fix CqlRecordWriter with composite keys (CASSANDRA-5949)
 * Add snitch, schema version, cluster, partitioner to JMX (CASSANDRA-5881)
 * Allow disabling SlabAllocator (CASSANDRA-5935)
 * Make user-defined compaction JMX blocking (CASSANDRA-4952)
 * Fix streaming does not transfer wrapped range (CASSANDRA-5948)
 * Fix loading index summary containing empty key (CASSANDRA-5965)
 * Correctly handle limits in CompositesSearcher (CASSANDRA-5975)
 * Pig: handle CQL collections (CASSANDRA-5867)
 * Pass the updated cf to the PRSI index() method (CASSANDRA-5999)
 * Allow empty CQL3 batches (as no-op) (CASSANDRA-5994)
 * Support null in CQL3 functions (CASSANDRA-5910)
 * Replace the deprecated MapMaker with CacheLoader (CASSANDRA-6007)
 * Add SSTableDeletingNotification to DataTracker (CASSANDRA-6010)
 * Fix snapshots in use get deleted during snapshot repair (CASSANDRA-6011)
 * Move hints and exception count to o.a.c.metrics (CASSANDRA-6017)
 * Fix memory leak in snapshot repair (CASSANDRA-6047)
 * Fix sstable2sjon for CQL3 tables (CASSANDRA-5852)


2.0.0
 * Fix thrift validation when inserting into CQL3 tables (CASSANDRA-5138)
 * Fix periodic memtable flushing behavior with clean memtables (CASSANDRA-5931)
 * Fix dateOf() function for pre-2.0 timestamp columns (CASSANDRA-5928)
 * Fix SSTable unintentionally loads BF when opened for batch (CASSANDRA-5938)
 * Add stream session progress to JMX (CASSANDRA-4757)
 * Fix NPE during CAS operation (CASSANDRA-5925)
Merged from 1.2:
 * Fix getBloomFilterDiskSpaceUsed for AlwaysPresentFilter (CASSANDRA-5900)
 * Don't announce schema version until we've loaded the changes locally
   (CASSANDRA-5904)
 * Fix to support off heap bloom filters size greater than 2 GB (CASSANDRA-5903)
 * Properly handle parsing huge map and set literals (CASSANDRA-5893)


2.0.0-rc2
 * enable vnodes by default (CASSANDRA-5869)
 * fix CAS contention timeout (CASSANDRA-5830)
 * fix HsHa to respect max frame size (CASSANDRA-4573)
 * Fix (some) 2i on composite components omissions (CASSANDRA-5851)
 * cqlsh: add DESCRIBE FULL SCHEMA variant (CASSANDRA-5880)
Merged from 1.2:
 * Correctly validate sparse composite cells in scrub (CASSANDRA-5855)
 * Add KeyCacheHitRate metric to CF metrics (CASSANDRA-5868)
 * cqlsh: add support for multiline comments (CASSANDRA-5798)
 * Handle CQL3 SELECT duplicate IN restrictions on clustering columns
   (CASSANDRA-5856)


2.0.0-rc1
 * improve DecimalSerializer performance (CASSANDRA-5837)
 * fix potential spurious wakeup in AsyncOneResponse (CASSANDRA-5690)
 * fix schema-related trigger issues (CASSANDRA-5774)
 * Better validation when accessing CQL3 table from thrift (CASSANDRA-5138)
 * Fix assertion error during repair (CASSANDRA-5801)
 * Fix range tombstone bug (CASSANDRA-5805)
 * DC-local CAS (CASSANDRA-5797)
 * Add a native_protocol_version column to the system.local table (CASSANRDA-5819)
 * Use index_interval from cassandra.yaml when upgraded (CASSANDRA-5822)
 * Fix buffer underflow on socket close (CASSANDRA-5792)
Merged from 1.2:
 * Fix reading DeletionTime from 1.1-format sstables (CASSANDRA-5814)
 * cqlsh: add collections support to COPY (CASSANDRA-5698)
 * retry important messages for any IOException (CASSANDRA-5804)
 * Allow empty IN relations in SELECT/UPDATE/DELETE statements (CASSANDRA-5626)
 * cqlsh: fix crashing on Windows due to libedit detection (CASSANDRA-5812)
 * fix bulk-loading compressed sstables (CASSANDRA-5820)
 * (Hadoop) fix quoting in CqlPagingRecordReader and CqlRecordWriter
   (CASSANDRA-5824)
 * update default LCS sstable size to 160MB (CASSANDRA-5727)
 * Allow compacting 2Is via nodetool (CASSANDRA-5670)
 * Hex-encode non-String keys in OPP (CASSANDRA-5793)
 * nodetool history logging (CASSANDRA-5823)
 * (Hadoop) fix support for Thrift tables in CqlPagingRecordReader
   (CASSANDRA-5752)
 * add "all time blocked" to StatusLogger output (CASSANDRA-5825)
 * Future-proof inter-major-version schema migrations (CASSANDRA-5845)
 * (Hadoop) add CqlPagingRecordReader support for ReversedType in Thrift table
   (CASSANDRA-5718)
 * Add -no-snapshot option to scrub (CASSANDRA-5891)
 * Fix to support off heap bloom filters size greater than 2 GB (CASSANDRA-5903)
 * Properly handle parsing huge map and set literals (CASSANDRA-5893)
 * Fix LCS L0 compaction may overlap in L1 (CASSANDRA-5907)
 * New sstablesplit tool to split large sstables offline (CASSANDRA-4766)
 * Fix potential deadlock in native protocol server (CASSANDRA-5926)
 * Disallow incompatible type change in CQL3 (CASSANDRA-5882)
Merged from 1.1:
 * Correctly validate sparse composite cells in scrub (CASSANDRA-5855)


2.0.0-beta2
 * Replace countPendingHints with Hints Created metric (CASSANDRA-5746)
 * Allow nodetool with no args, and with help to run without a server (CASSANDRA-5734)
 * Cleanup AbstractType/TypeSerializer classes (CASSANDRA-5744)
 * Remove unimplemented cli option schema-mwt (CASSANDRA-5754)
 * Support range tombstones in thrift (CASSANDRA-5435)
 * Normalize table-manipulating CQL3 statements' class names (CASSANDRA-5759)
 * cqlsh: add missing table options to DESCRIBE output (CASSANDRA-5749)
 * Fix assertion error during repair (CASSANDRA-5757)
 * Fix bulkloader (CASSANDRA-5542)
 * Add LZ4 compression to the native protocol (CASSANDRA-5765)
 * Fix bugs in the native protocol v2 (CASSANDRA-5770)
 * CAS on 'primary key only' table (CASSANDRA-5715)
 * Support streaming SSTables of old versions (CASSANDRA-5772)
 * Always respect protocol version in native protocol (CASSANDRA-5778)
 * Fix ConcurrentModificationException during streaming (CASSANDRA-5782)
 * Update deletion timestamp in Commit#updatesWithPaxosTime (CASSANDRA-5787)
 * Thrift cas() method crashes if input columns are not sorted (CASSANDRA-5786)
 * Order columns names correctly when querying for CAS (CASSANDRA-5788)
 * Fix streaming retry (CASSANDRA-5775)
Merged from 1.2:
 * if no seeds can be a reached a node won't start in a ring by itself (CASSANDRA-5768)
 * add cassandra.unsafesystem property (CASSANDRA-5704)
 * (Hadoop) quote identifiers in CqlPagingRecordReader (CASSANDRA-5763)
 * Add replace_node functionality for vnodes (CASSANDRA-5337)
 * Add timeout events to query traces (CASSANDRA-5520)
 * Fix serialization of the LEFT gossip value (CASSANDRA-5696)
 * Pig: support for cql3 tables (CASSANDRA-5234)
 * Fix skipping range tombstones with reverse queries (CASSANDRA-5712)
 * Expire entries out of ThriftSessionManager (CASSANDRA-5719)
 * Don't keep ancestor information in memory (CASSANDRA-5342)
 * Expose native protocol server status in nodetool info (CASSANDRA-5735)
 * Fix pathetic performance of range tombstones (CASSANDRA-5677)
 * Fix querying with an empty (impossible) range (CASSANDRA-5573)
 * cqlsh: handle CUSTOM 2i in DESCRIBE output (CASSANDRA-5760)
 * Fix minor bug in Range.intersects(Bound) (CASSANDRA-5771)
 * cqlsh: handle disabled compression in DESCRIBE output (CASSANDRA-5766)
 * Ensure all UP events are notified on the native protocol (CASSANDRA-5769)
 * Fix formatting of sstable2json with multiple -k arguments (CASSANDRA-5781)
 * Don't rely on row marker for queries in general to hide lost markers
   after TTL expires (CASSANDRA-5762)
 * Sort nodetool help output (CASSANDRA-5776)
 * Fix column expiring during 2 phases compaction (CASSANDRA-5799)
 * now() is being rejected in INSERTs when inside collections (CASSANDRA-5795)


2.0.0-beta1
 * Add support for indexing clustered columns (CASSANDRA-5125)
 * Removed on-heap row cache (CASSANDRA-5348)
 * use nanotime consistently for node-local timeouts (CASSANDRA-5581)
 * Avoid unnecessary second pass on name-based queries (CASSANDRA-5577)
 * Experimental triggers (CASSANDRA-1311)
 * JEMalloc support for off-heap allocation (CASSANDRA-3997)
 * Single-pass compaction (CASSANDRA-4180)
 * Removed token range bisection (CASSANDRA-5518)
 * Removed compatibility with pre-1.2.5 sstables and network messages
   (CASSANDRA-5511)
 * removed PBSPredictor (CASSANDRA-5455)
 * CAS support (CASSANDRA-5062, 5441, 5442, 5443, 5619, 5667)
 * Leveled compaction performs size-tiered compactions in L0
   (CASSANDRA-5371, 5439)
 * Add yaml network topology snitch for mixed ec2/other envs (CASSANDRA-5339)
 * Log when a node is down longer than the hint window (CASSANDRA-4554)
 * Optimize tombstone creation for ExpiringColumns (CASSANDRA-4917)
 * Improve LeveledScanner work estimation (CASSANDRA-5250, 5407)
 * Replace compaction lock with runWithCompactionsDisabled (CASSANDRA-3430)
 * Change Message IDs to ints (CASSANDRA-5307)
 * Move sstable level information into the Stats component, removing the
   need for a separate Manifest file (CASSANDRA-4872)
 * avoid serializing to byte[] on commitlog append (CASSANDRA-5199)
 * make index_interval configurable per columnfamily (CASSANDRA-3961, CASSANDRA-5650)
 * add default_time_to_live (CASSANDRA-3974)
 * add memtable_flush_period_in_ms (CASSANDRA-4237)
 * replace supercolumns internally by composites (CASSANDRA-3237, 5123)
 * upgrade thrift to 0.9.0 (CASSANDRA-3719)
 * drop unnecessary keyspace parameter from user-defined compaction API
   (CASSANDRA-5139)
 * more robust solution to incomplete compactions + counters (CASSANDRA-5151)
 * Change order of directory searching for c*.in.sh (CASSANDRA-3983)
 * Add tool to reset SSTable compaction level for LCS (CASSANDRA-5271)
 * Allow custom configuration loader (CASSANDRA-5045)
 * Remove memory emergency pressure valve logic (CASSANDRA-3534)
 * Reduce request latency with eager retry (CASSANDRA-4705)
 * cqlsh: Remove ASSUME command (CASSANDRA-5331)
 * Rebuild BF when loading sstables if bloom_filter_fp_chance
   has changed since compaction (CASSANDRA-5015)
 * remove row-level bloom filters (CASSANDRA-4885)
 * Change Kernel Page Cache skipping into row preheating (disabled by default)
   (CASSANDRA-4937)
 * Improve repair by deciding on a gcBefore before sending
   out TreeRequests (CASSANDRA-4932)
 * Add an official way to disable compactions (CASSANDRA-5074)
 * Reenable ALTER TABLE DROP with new semantics (CASSANDRA-3919)
 * Add binary protocol versioning (CASSANDRA-5436)
 * Swap THshaServer for TThreadedSelectorServer (CASSANDRA-5530)
 * Add alias support to SELECT statement (CASSANDRA-5075)
 * Don't create empty RowMutations in CommitLogReplayer (CASSANDRA-5541)
 * Use range tombstones when dropping cfs/columns from schema (CASSANDRA-5579)
 * cqlsh: drop CQL2/CQL3-beta support (CASSANDRA-5585)
 * Track max/min column names in sstables to be able to optimize slice
   queries (CASSANDRA-5514, CASSANDRA-5595, CASSANDRA-5600)
 * Binary protocol: allow batching already prepared statements (CASSANDRA-4693)
 * Allow preparing timestamp, ttl and limit in CQL3 queries (CASSANDRA-4450)
 * Support native link w/o JNA in Java7 (CASSANDRA-3734)
 * Use SASL authentication in binary protocol v2 (CASSANDRA-5545)
 * Replace Thrift HsHa with LMAX Disruptor based implementation (CASSANDRA-5582)
 * cqlsh: Add row count to SELECT output (CASSANDRA-5636)
 * Include a timestamp with all read commands to determine column expiration
   (CASSANDRA-5149)
 * Streaming 2.0 (CASSANDRA-5286, 5699)
 * Conditional create/drop ks/table/index statements in CQL3 (CASSANDRA-2737)
 * more pre-table creation property validation (CASSANDRA-5693)
 * Redesign repair messages (CASSANDRA-5426)
 * Fix ALTER RENAME post-5125 (CASSANDRA-5702)
 * Disallow renaming a 2ndary indexed column (CASSANDRA-5705)
 * Rename Table to Keyspace (CASSANDRA-5613)
 * Ensure changing column_index_size_in_kb on different nodes don't corrupt the
   sstable (CASSANDRA-5454)
 * Move resultset type information into prepare, not execute (CASSANDRA-5649)
 * Auto paging in binary protocol (CASSANDRA-4415, 5714)
 * Don't tie client side use of AbstractType to JDBC (CASSANDRA-4495)
 * Adds new TimestampType to replace DateType (CASSANDRA-5723, CASSANDRA-5729)
Merged from 1.2:
 * make starting native protocol server idempotent (CASSANDRA-5728)
 * Fix loading key cache when a saved entry is no longer valid (CASSANDRA-5706)
 * Fix serialization of the LEFT gossip value (CASSANDRA-5696)
 * cqlsh: Don't show 'null' in place of empty values (CASSANDRA-5675)
 * Race condition in detecting version on a mixed 1.1/1.2 cluster
   (CASSANDRA-5692)
 * Fix skipping range tombstones with reverse queries (CASSANDRA-5712)
 * Expire entries out of ThriftSessionManager (CASSANRDA-5719)
 * Don't keep ancestor information in memory (CASSANDRA-5342)
 * cqlsh: fix handling of semicolons inside BATCH queries (CASSANDRA-5697)


1.2.6
 * Fix tracing when operation completes before all responses arrive
   (CASSANDRA-5668)
 * Fix cross-DC mutation forwarding (CASSANDRA-5632)
 * Reduce SSTableLoader memory usage (CASSANDRA-5555)
 * Scale hinted_handoff_throttle_in_kb to cluster size (CASSANDRA-5272)
 * (Hadoop) Add CQL3 input/output formats (CASSANDRA-4421, 5622)
 * (Hadoop) Fix InputKeyRange in CFIF (CASSANDRA-5536)
 * Fix dealing with ridiculously large max sstable sizes in LCS (CASSANDRA-5589)
 * Ignore pre-truncate hints (CASSANDRA-4655)
 * Move System.exit on OOM into a separate thread (CASSANDRA-5273)
 * Write row markers when serializing schema (CASSANDRA-5572)
 * Check only SSTables for the requested range when streaming (CASSANDRA-5569)
 * Improve batchlog replay behavior and hint ttl handling (CASSANDRA-5314)
 * Exclude localTimestamp from validation for tombstones (CASSANDRA-5398)
 * cqlsh: add custom prompt support (CASSANDRA-5539)
 * Reuse prepared statements in hot auth queries (CASSANDRA-5594)
 * cqlsh: add vertical output option (see EXPAND) (CASSANDRA-5597)
 * Add a rate limit option to stress (CASSANDRA-5004)
 * have BulkLoader ignore snapshots directories (CASSANDRA-5587)
 * fix SnitchProperties logging context (CASSANDRA-5602)
 * Expose whether jna is enabled and memory is locked via JMX (CASSANDRA-5508)
 * cqlsh: fix COPY FROM with ReversedType (CASSANDRA-5610)
 * Allow creating CUSTOM indexes on collections (CASSANDRA-5615)
 * Evaluate now() function at execution time (CASSANDRA-5616)
 * Expose detailed read repair metrics (CASSANDRA-5618)
 * Correct blob literal + ReversedType parsing (CASSANDRA-5629)
 * Allow GPFS to prefer the internal IP like EC2MRS (CASSANDRA-5630)
 * fix help text for -tspw cassandra-cli (CASSANDRA-5643)
 * don't throw away initial causes exceptions for internode encryption issues
   (CASSANDRA-5644)
 * Fix message spelling errors for cql select statements (CASSANDRA-5647)
 * Suppress custom exceptions thru jmx (CASSANDRA-5652)
 * Update CREATE CUSTOM INDEX syntax (CASSANDRA-5639)
 * Fix PermissionDetails.equals() method (CASSANDRA-5655)
 * Never allow partition key ranges in CQL3 without token() (CASSANDRA-5666)
 * Gossiper incorrectly drops AppState for an upgrading node (CASSANDRA-5660)
 * Connection thrashing during multi-region ec2 during upgrade, due to
   messaging version (CASSANDRA-5669)
 * Avoid over reconnecting in EC2MRS (CASSANDRA-5678)
 * Fix ReadResponseSerializer.serializedSize() for digest reads (CASSANDRA-5476)
 * allow sstable2json on 2i CFs (CASSANDRA-5694)
Merged from 1.1:
 * Remove buggy thrift max message length option (CASSANDRA-5529)
 * Fix NPE in Pig's widerow mode (CASSANDRA-5488)
 * Add split size parameter to Pig and disable split combination (CASSANDRA-5544)


1.2.5
 * make BytesToken.toString only return hex bytes (CASSANDRA-5566)
 * Ensure that submitBackground enqueues at least one task (CASSANDRA-5554)
 * fix 2i updates with identical values and timestamps (CASSANDRA-5540)
 * fix compaction throttling bursty-ness (CASSANDRA-4316)
 * reduce memory consumption of IndexSummary (CASSANDRA-5506)
 * remove per-row column name bloom filters (CASSANDRA-5492)
 * Include fatal errors in trace events (CASSANDRA-5447)
 * Ensure that PerRowSecondaryIndex is notified of row-level deletes
   (CASSANDRA-5445)
 * Allow empty blob literals in CQL3 (CASSANDRA-5452)
 * Fix streaming RangeTombstones at column index boundary (CASSANDRA-5418)
 * Fix preparing statements when current keyspace is not set (CASSANDRA-5468)
 * Fix SemanticVersion.isSupportedBy minor/patch handling (CASSANDRA-5496)
 * Don't provide oldCfId for post-1.1 system cfs (CASSANDRA-5490)
 * Fix primary range ignores replication strategy (CASSANDRA-5424)
 * Fix shutdown of binary protocol server (CASSANDRA-5507)
 * Fix repair -snapshot not working (CASSANDRA-5512)
 * Set isRunning flag later in binary protocol server (CASSANDRA-5467)
 * Fix use of CQL3 functions with descending clustering order (CASSANDRA-5472)
 * Disallow renaming columns one at a time for thrift table in CQL3
   (CASSANDRA-5531)
 * cqlsh: add CLUSTERING ORDER BY support to DESCRIBE (CASSANDRA-5528)
 * Add custom secondary index support to CQL3 (CASSANDRA-5484)
 * Fix repair hanging silently on unexpected error (CASSANDRA-5229)
 * Fix Ec2Snitch regression introduced by CASSANDRA-5171 (CASSANDRA-5432)
 * Add nodetool enablebackup/disablebackup (CASSANDRA-5556)
 * cqlsh: fix DESCRIBE after case insensitive USE (CASSANDRA-5567)
Merged from 1.1
 * Add retry mechanism to OTC for non-droppable_verbs (CASSANDRA-5393)
 * Use allocator information to improve memtable memory usage estimate
   (CASSANDRA-5497)
 * Fix trying to load deleted row into row cache on startup (CASSANDRA-4463)
 * fsync leveled manifest to avoid corruption (CASSANDRA-5535)
 * Fix Bound intersection computation (CASSANDRA-5551)
 * sstablescrub now respects max memory size in cassandra.in.sh (CASSANDRA-5562)


1.2.4
 * Ensure that PerRowSecondaryIndex updates see the most recent values
   (CASSANDRA-5397)
 * avoid duplicate index entries ind PrecompactedRow and
   ParallelCompactionIterable (CASSANDRA-5395)
 * remove the index entry on oldColumn when new column is a tombstone
   (CASSANDRA-5395)
 * Change default stream throughput from 400 to 200 mbps (CASSANDRA-5036)
 * Gossiper logs DOWN for symmetry with UP (CASSANDRA-5187)
 * Fix mixing prepared statements between keyspaces (CASSANDRA-5352)
 * Fix consistency level during bootstrap - strike 3 (CASSANDRA-5354)
 * Fix transposed arguments in AlreadyExistsException (CASSANDRA-5362)
 * Improve asynchronous hint delivery (CASSANDRA-5179)
 * Fix Guava dependency version (12.0 -> 13.0.1) for Maven (CASSANDRA-5364)
 * Validate that provided CQL3 collection value are < 64K (CASSANDRA-5355)
 * Make upgradeSSTable skip current version sstables by default (CASSANDRA-5366)
 * Optimize min/max timestamp collection (CASSANDRA-5373)
 * Invalid streamId in cql binary protocol when using invalid CL
   (CASSANDRA-5164)
 * Fix validation for IN where clauses with collections (CASSANDRA-5376)
 * Copy resultSet on count query to avoid ConcurrentModificationException
   (CASSANDRA-5382)
 * Correctly typecheck in CQL3 even with ReversedType (CASSANDRA-5386)
 * Fix streaming compressed files when using encryption (CASSANDRA-5391)
 * cassandra-all 1.2.0 pom missing netty dependency (CASSANDRA-5392)
 * Fix writetime/ttl functions on null values (CASSANDRA-5341)
 * Fix NPE during cql3 select with token() (CASSANDRA-5404)
 * IndexHelper.skipBloomFilters won't skip non-SHA filters (CASSANDRA-5385)
 * cqlsh: Print maps ordered by key, sort sets (CASSANDRA-5413)
 * Add null syntax support in CQL3 for inserts (CASSANDRA-3783)
 * Allow unauthenticated set_keyspace() calls (CASSANDRA-5423)
 * Fix potential incremental backups race (CASSANDRA-5410)
 * Fix prepared BATCH statements with batch-level timestamps (CASSANDRA-5415)
 * Allow overriding superuser setup delay (CASSANDRA-5430)
 * cassandra-shuffle with JMX usernames and passwords (CASSANDRA-5431)
Merged from 1.1:
 * cli: Quote ks and cf names in schema output when needed (CASSANDRA-5052)
 * Fix bad default for min/max timestamp in SSTableMetadata (CASSANDRA-5372)
 * Fix cf name extraction from manifest in Directories.migrateFile()
   (CASSANDRA-5242)
 * Support pluggable internode authentication (CASSANDRA-5401)


1.2.3
 * add check for sstable overlap within a level on startup (CASSANDRA-5327)
 * replace ipv6 colons in jmx object names (CASSANDRA-5298, 5328)
 * Avoid allocating SSTableBoundedScanner during repair when the range does
   not intersect the sstable (CASSANDRA-5249)
 * Don't lowercase property map keys (this breaks NTS) (CASSANDRA-5292)
 * Fix composite comparator with super columns (CASSANDRA-5287)
 * Fix insufficient validation of UPDATE queries against counter cfs
   (CASSANDRA-5300)
 * Fix PropertyFileSnitch default DC/Rack behavior (CASSANDRA-5285)
 * Handle null values when executing prepared statement (CASSANDRA-5081)
 * Add netty to pom dependencies (CASSANDRA-5181)
 * Include type arguments in Thrift CQLPreparedResult (CASSANDRA-5311)
 * Fix compaction not removing columns when bf_fp_ratio is 1 (CASSANDRA-5182)
 * cli: Warn about missing CQL3 tables in schema descriptions (CASSANDRA-5309)
 * Re-enable unknown option in replication/compaction strategies option for
   backward compatibility (CASSANDRA-4795)
 * Add binary protocol support to stress (CASSANDRA-4993)
 * cqlsh: Fix COPY FROM value quoting and null handling (CASSANDRA-5305)
 * Fix repair -pr for vnodes (CASSANDRA-5329)
 * Relax CL for auth queries for non-default users (CASSANDRA-5310)
 * Fix AssertionError during repair (CASSANDRA-5245)
 * Don't announce migrations to pre-1.2 nodes (CASSANDRA-5334)
Merged from 1.1:
 * Update offline scrub for 1.0 -> 1.1 directory structure (CASSANDRA-5195)
 * add tmp flag to Descriptor hashcode (CASSANDRA-4021)
 * fix logging of "Found table data in data directories" when only system tables
   are present (CASSANDRA-5289)
 * cli: Add JMX authentication support (CASSANDRA-5080)
 * nodetool: ability to repair specific range (CASSANDRA-5280)
 * Fix possible assertion triggered in SliceFromReadCommand (CASSANDRA-5284)
 * cqlsh: Add inet type support on Windows (ipv4-only) (CASSANDRA-4801)
 * Fix race when initializing ColumnFamilyStore (CASSANDRA-5350)
 * Add UseTLAB JVM flag (CASSANDRA-5361)


1.2.2
 * fix potential for multiple concurrent compactions of the same sstables
   (CASSANDRA-5256)
 * avoid no-op caching of byte[] on commitlog append (CASSANDRA-5199)
 * fix symlinks under data dir not working (CASSANDRA-5185)
 * fix bug in compact storage metadata handling (CASSANDRA-5189)
 * Validate login for USE queries (CASSANDRA-5207)
 * cli: remove default username and password (CASSANDRA-5208)
 * configure populate_io_cache_on_flush per-CF (CASSANDRA-4694)
 * allow configuration of internode socket buffer (CASSANDRA-3378)
 * Make sstable directory picking blacklist-aware again (CASSANDRA-5193)
 * Correctly expire gossip states for edge cases (CASSANDRA-5216)
 * Improve handling of directory creation failures (CASSANDRA-5196)
 * Expose secondary indicies to the rest of nodetool (CASSANDRA-4464)
 * Binary protocol: avoid sending notification for 0.0.0.0 (CASSANDRA-5227)
 * add UseCondCardMark XX jvm settings on jdk 1.7 (CASSANDRA-4366)
 * CQL3 refactor to allow conversion function (CASSANDRA-5226)
 * Fix drop of sstables in some circumstance (CASSANDRA-5232)
 * Implement caching of authorization results (CASSANDRA-4295)
 * Add support for LZ4 compression (CASSANDRA-5038)
 * Fix missing columns in wide rows queries (CASSANDRA-5225)
 * Simplify auth setup and make system_auth ks alterable (CASSANDRA-5112)
 * Stop compactions from hanging during bootstrap (CASSANDRA-5244)
 * fix compressed streaming sending extra chunk (CASSANDRA-5105)
 * Add CQL3-based implementations of IAuthenticator and IAuthorizer
   (CASSANDRA-4898)
 * Fix timestamp-based tomstone removal logic (CASSANDRA-5248)
 * cli: Add JMX authentication support (CASSANDRA-5080)
 * Fix forceFlush behavior (CASSANDRA-5241)
 * cqlsh: Add username autocompletion (CASSANDRA-5231)
 * Fix CQL3 composite partition key error (CASSANDRA-5240)
 * Allow IN clause on last clustering key (CASSANDRA-5230)
Merged from 1.1:
 * fix start key/end token validation for wide row iteration (CASSANDRA-5168)
 * add ConfigHelper support for Thrift frame and max message sizes (CASSANDRA-5188)
 * fix nodetool repair not fail on node down (CASSANDRA-5203)
 * always collect tombstone hints (CASSANDRA-5068)
 * Fix error when sourcing file in cqlsh (CASSANDRA-5235)


1.2.1
 * stream undelivered hints on decommission (CASSANDRA-5128)
 * GossipingPropertyFileSnitch loads saved dc/rack info if needed (CASSANDRA-5133)
 * drain should flush system CFs too (CASSANDRA-4446)
 * add inter_dc_tcp_nodelay setting (CASSANDRA-5148)
 * re-allow wrapping ranges for start_token/end_token range pairitspwng (CASSANDRA-5106)
 * fix validation compaction of empty rows (CASSANDRA-5136)
 * nodetool methods to enable/disable hint storage/delivery (CASSANDRA-4750)
 * disallow bloom filter false positive chance of 0 (CASSANDRA-5013)
 * add threadpool size adjustment methods to JMXEnabledThreadPoolExecutor and
   CompactionManagerMBean (CASSANDRA-5044)
 * fix hinting for dropped local writes (CASSANDRA-4753)
 * off-heap cache doesn't need mutable column container (CASSANDRA-5057)
 * apply disk_failure_policy to bad disks on initial directory creation
   (CASSANDRA-4847)
 * Optimize name-based queries to use ArrayBackedSortedColumns (CASSANDRA-5043)
 * Fall back to old manifest if most recent is unparseable (CASSANDRA-5041)
 * pool [Compressed]RandomAccessReader objects on the partitioned read path
   (CASSANDRA-4942)
 * Add debug logging to list filenames processed by Directories.migrateFile
   method (CASSANDRA-4939)
 * Expose black-listed directories via JMX (CASSANDRA-4848)
 * Log compaction merge counts (CASSANDRA-4894)
 * Minimize byte array allocation by AbstractData{Input,Output} (CASSANDRA-5090)
 * Add SSL support for the binary protocol (CASSANDRA-5031)
 * Allow non-schema system ks modification for shuffle to work (CASSANDRA-5097)
 * cqlsh: Add default limit to SELECT statements (CASSANDRA-4972)
 * cqlsh: fix DESCRIBE for 1.1 cfs in CQL3 (CASSANDRA-5101)
 * Correctly gossip with nodes >= 1.1.7 (CASSANDRA-5102)
 * Ensure CL guarantees on digest mismatch (CASSANDRA-5113)
 * Validate correctly selects on composite partition key (CASSANDRA-5122)
 * Fix exception when adding collection (CASSANDRA-5117)
 * Handle states for non-vnode clusters correctly (CASSANDRA-5127)
 * Refuse unrecognized replication and compaction strategy options (CASSANDRA-4795)
 * Pick the correct value validator in sstable2json for cql3 tables (CASSANDRA-5134)
 * Validate login for describe_keyspace, describe_keyspaces and set_keyspace
   (CASSANDRA-5144)
 * Fix inserting empty maps (CASSANDRA-5141)
 * Don't remove tokens from System table for node we know (CASSANDRA-5121)
 * fix streaming progress report for compresed files (CASSANDRA-5130)
 * Coverage analysis for low-CL queries (CASSANDRA-4858)
 * Stop interpreting dates as valid timeUUID value (CASSANDRA-4936)
 * Adds E notation for floating point numbers (CASSANDRA-4927)
 * Detect (and warn) unintentional use of the cql2 thrift methods when cql3 was
   intended (CASSANDRA-5172)
 * cli: Quote ks and cf names in schema output when needed (CASSANDRA-5052)
 * Fix cf name extraction from manifest in Directories.migrateFile() (CASSANDRA-5242)
 * Replace mistaken usage of commons-logging with slf4j (CASSANDRA-5464)
 * Ensure Jackson dependency matches lib (CASSANDRA-5126)
 * Expose droppable tombstone ratio stats over JMX (CASSANDRA-5159)
Merged from 1.1:
 * Simplify CompressedRandomAccessReader to work around JDK FD bug (CASSANDRA-5088)
 * Improve handling a changing target throttle rate mid-compaction (CASSANDRA-5087)
 * Pig: correctly decode row keys in widerow mode (CASSANDRA-5098)
 * nodetool repair command now prints progress (CASSANDRA-4767)
 * fix user defined compaction to run against 1.1 data directory (CASSANDRA-5118)
 * Fix CQL3 BATCH authorization caching (CASSANDRA-5145)
 * fix get_count returns incorrect value with TTL (CASSANDRA-5099)
 * better handling for mid-compaction failure (CASSANDRA-5137)
 * convert default marshallers list to map for better readability (CASSANDRA-5109)
 * fix ConcurrentModificationException in getBootstrapSource (CASSANDRA-5170)
 * fix sstable maxtimestamp for row deletes and pre-1.1.1 sstables (CASSANDRA-5153)
 * Fix thread growth on node removal (CASSANDRA-5175)
 * Make Ec2Region's datacenter name configurable (CASSANDRA-5155)


1.2.0
 * Disallow counters in collections (CASSANDRA-5082)
 * cqlsh: add unit tests (CASSANDRA-3920)
 * fix default bloom_filter_fp_chance for LeveledCompactionStrategy (CASSANDRA-5093)
Merged from 1.1:
 * add validation for get_range_slices with start_key and end_token (CASSANDRA-5089)


1.2.0-rc2
 * fix nodetool ownership display with vnodes (CASSANDRA-5065)
 * cqlsh: add DESCRIBE KEYSPACES command (CASSANDRA-5060)
 * Fix potential infinite loop when reloading CFS (CASSANDRA-5064)
 * Fix SimpleAuthorizer example (CASSANDRA-5072)
 * cqlsh: force CL.ONE for tracing and system.schema* queries (CASSANDRA-5070)
 * Includes cassandra-shuffle in the debian package (CASSANDRA-5058)
Merged from 1.1:
 * fix multithreaded compaction deadlock (CASSANDRA-4492)
 * fix temporarily missing schema after upgrade from pre-1.1.5 (CASSANDRA-5061)
 * Fix ALTER TABLE overriding compression options with defaults
   (CASSANDRA-4996, 5066)
 * fix specifying and altering crc_check_chance (CASSANDRA-5053)
 * fix Murmur3Partitioner ownership% calculation (CASSANDRA-5076)
 * Don't expire columns sooner than they should in 2ndary indexes (CASSANDRA-5079)


1.2-rc1
 * rename rpc_timeout settings to request_timeout (CASSANDRA-5027)
 * add BF with 0.1 FP to LCS by default (CASSANDRA-5029)
 * Fix preparing insert queries (CASSANDRA-5016)
 * Fix preparing queries with counter increment (CASSANDRA-5022)
 * Fix preparing updates with collections (CASSANDRA-5017)
 * Don't generate UUID based on other node address (CASSANDRA-5002)
 * Fix message when trying to alter a clustering key type (CASSANDRA-5012)
 * Update IAuthenticator to match the new IAuthorizer (CASSANDRA-5003)
 * Fix inserting only a key in CQL3 (CASSANDRA-5040)
 * Fix CQL3 token() function when used with strings (CASSANDRA-5050)
Merged from 1.1:
 * reduce log spam from invalid counter shards (CASSANDRA-5026)
 * Improve schema propagation performance (CASSANDRA-5025)
 * Fix for IndexHelper.IndexFor throws OOB Exception (CASSANDRA-5030)
 * cqlsh: make it possible to describe thrift CFs (CASSANDRA-4827)
 * cqlsh: fix timestamp formatting on some platforms (CASSANDRA-5046)


1.2-beta3
 * make consistency level configurable in cqlsh (CASSANDRA-4829)
 * fix cqlsh rendering of blob fields (CASSANDRA-4970)
 * fix cqlsh DESCRIBE command (CASSANDRA-4913)
 * save truncation position in system table (CASSANDRA-4906)
 * Move CompressionMetadata off-heap (CASSANDRA-4937)
 * allow CLI to GET cql3 columnfamily data (CASSANDRA-4924)
 * Fix rare race condition in getExpireTimeForEndpoint (CASSANDRA-4402)
 * acquire references to overlapping sstables during compaction so bloom filter
   doesn't get free'd prematurely (CASSANDRA-4934)
 * Don't share slice query filter in CQL3 SelectStatement (CASSANDRA-4928)
 * Separate tracing from Log4J (CASSANDRA-4861)
 * Exclude gcable tombstones from merkle-tree computation (CASSANDRA-4905)
 * Better printing of AbstractBounds for tracing (CASSANDRA-4931)
 * Optimize mostRecentTombstone check in CC.collectAllData (CASSANDRA-4883)
 * Change stream session ID to UUID to avoid collision from same node (CASSANDRA-4813)
 * Use Stats.db when bulk loading if present (CASSANDRA-4957)
 * Skip repair on system_trace and keyspaces with RF=1 (CASSANDRA-4956)
 * (cql3) Remove arbitrary SELECT limit (CASSANDRA-4918)
 * Correctly handle prepared operation on collections (CASSANDRA-4945)
 * Fix CQL3 LIMIT (CASSANDRA-4877)
 * Fix Stress for CQL3 (CASSANDRA-4979)
 * Remove cassandra specific exceptions from JMX interface (CASSANDRA-4893)
 * (CQL3) Force using ALLOW FILTERING on potentially inefficient queries (CASSANDRA-4915)
 * (cql3) Fix adding column when the table has collections (CASSANDRA-4982)
 * (cql3) Fix allowing collections with compact storage (CASSANDRA-4990)
 * (cql3) Refuse ttl/writetime function on collections (CASSANDRA-4992)
 * Replace IAuthority with new IAuthorizer (CASSANDRA-4874)
 * clqsh: fix KEY pseudocolumn escaping when describing Thrift tables
   in CQL3 mode (CASSANDRA-4955)
 * add basic authentication support for Pig CassandraStorage (CASSANDRA-3042)
 * fix CQL2 ALTER TABLE compaction_strategy_class altering (CASSANDRA-4965)
Merged from 1.1:
 * Fall back to old describe_splits if d_s_ex is not available (CASSANDRA-4803)
 * Improve error reporting when streaming ranges fail (CASSANDRA-5009)
 * Fix cqlsh timestamp formatting of timezone info (CASSANDRA-4746)
 * Fix assertion failure with leveled compaction (CASSANDRA-4799)
 * Check for null end_token in get_range_slice (CASSANDRA-4804)
 * Remove all remnants of removed nodes (CASSANDRA-4840)
 * Add aut-reloading of the log4j file in debian package (CASSANDRA-4855)
 * Fix estimated row cache entry size (CASSANDRA-4860)
 * reset getRangeSlice filter after finishing a row for get_paged_slice
   (CASSANDRA-4919)
 * expunge row cache post-truncate (CASSANDRA-4940)
 * Allow static CF definition with compact storage (CASSANDRA-4910)
 * Fix endless loop/compaction of schema_* CFs due to broken timestamps (CASSANDRA-4880)
 * Fix 'wrong class type' assertion in CounterColumn (CASSANDRA-4976)


1.2-beta2
 * fp rate of 1.0 disables BF entirely; LCS defaults to 1.0 (CASSANDRA-4876)
 * off-heap bloom filters for row keys (CASSANDRA_4865)
 * add extension point for sstable components (CASSANDRA-4049)
 * improve tracing output (CASSANDRA-4852, 4862)
 * make TRACE verb droppable (CASSANDRA-4672)
 * fix BulkLoader recognition of CQL3 columnfamilies (CASSANDRA-4755)
 * Sort commitlog segments for replay by id instead of mtime (CASSANDRA-4793)
 * Make hint delivery asynchronous (CASSANDRA-4761)
 * Pluggable Thrift transport factories for CLI and cqlsh (CASSANDRA-4609, 4610)
 * cassandra-cli: allow Double value type to be inserted to a column (CASSANDRA-4661)
 * Add ability to use custom TServerFactory implementations (CASSANDRA-4608)
 * optimize batchlog flushing to skip successful batches (CASSANDRA-4667)
 * include metadata for system keyspace itself in schema tables (CASSANDRA-4416)
 * add check to PropertyFileSnitch to verify presence of location for
   local node (CASSANDRA-4728)
 * add PBSPredictor consistency modeler (CASSANDRA-4261)
 * remove vestiges of Thrift unframed mode (CASSANDRA-4729)
 * optimize single-row PK lookups (CASSANDRA-4710)
 * adjust blockFor calculation to account for pending ranges due to node
   movement (CASSANDRA-833)
 * Change CQL version to 3.0.0 and stop accepting 3.0.0-beta1 (CASSANDRA-4649)
 * (CQL3) Make prepared statement global instead of per connection
   (CASSANDRA-4449)
 * Fix scrubbing of CQL3 created tables (CASSANDRA-4685)
 * (CQL3) Fix validation when using counter and regular columns in the same
   table (CASSANDRA-4706)
 * Fix bug starting Cassandra with simple authentication (CASSANDRA-4648)
 * Add support for batchlog in CQL3 (CASSANDRA-4545, 4738)
 * Add support for multiple column family outputs in CFOF (CASSANDRA-4208)
 * Support repairing only the local DC nodes (CASSANDRA-4747)
 * Use rpc_address for binary protocol and change default port (CASSANDRA-4751)
 * Fix use of collections in prepared statements (CASSANDRA-4739)
 * Store more information into peers table (CASSANDRA-4351, 4814)
 * Configurable bucket size for size tiered compaction (CASSANDRA-4704)
 * Run leveled compaction in parallel (CASSANDRA-4310)
 * Fix potential NPE during CFS reload (CASSANDRA-4786)
 * Composite indexes may miss results (CASSANDRA-4796)
 * Move consistency level to the protocol level (CASSANDRA-4734, 4824)
 * Fix Subcolumn slice ends not respected (CASSANDRA-4826)
 * Fix Assertion error in cql3 select (CASSANDRA-4783)
 * Fix list prepend logic (CQL3) (CASSANDRA-4835)
 * Add booleans as literals in CQL3 (CASSANDRA-4776)
 * Allow renaming PK columns in CQL3 (CASSANDRA-4822)
 * Fix binary protocol NEW_NODE event (CASSANDRA-4679)
 * Fix potential infinite loop in tombstone compaction (CASSANDRA-4781)
 * Remove system tables accounting from schema (CASSANDRA-4850)
 * (cql3) Force provided columns in clustering key order in
   'CLUSTERING ORDER BY' (CASSANDRA-4881)
 * Fix composite index bug (CASSANDRA-4884)
 * Fix short read protection for CQL3 (CASSANDRA-4882)
 * Add tracing support to the binary protocol (CASSANDRA-4699)
 * (cql3) Don't allow prepared marker inside collections (CASSANDRA-4890)
 * Re-allow order by on non-selected columns (CASSANDRA-4645)
 * Bug when composite index is created in a table having collections (CASSANDRA-4909)
 * log index scan subject in CompositesSearcher (CASSANDRA-4904)
Merged from 1.1:
 * add get[Row|Key]CacheEntries to CacheServiceMBean (CASSANDRA-4859)
 * fix get_paged_slice to wrap to next row correctly (CASSANDRA-4816)
 * fix indexing empty column values (CASSANDRA-4832)
 * allow JdbcDate to compose null Date objects (CASSANDRA-4830)
 * fix possible stackoverflow when compacting 1000s of sstables
   (CASSANDRA-4765)
 * fix wrong leveled compaction progress calculation (CASSANDRA-4807)
 * add a close() method to CRAR to prevent leaking file descriptors (CASSANDRA-4820)
 * fix potential infinite loop in get_count (CASSANDRA-4833)
 * fix compositeType.{get/from}String methods (CASSANDRA-4842)
 * (CQL) fix CREATE COLUMNFAMILY permissions check (CASSANDRA-4864)
 * Fix DynamicCompositeType same type comparison (CASSANDRA-4711)
 * Fix duplicate SSTable reference when stream session failed (CASSANDRA-3306)
 * Allow static CF definition with compact storage (CASSANDRA-4910)
 * Fix endless loop/compaction of schema_* CFs due to broken timestamps (CASSANDRA-4880)
 * Fix 'wrong class type' assertion in CounterColumn (CASSANDRA-4976)


1.2-beta1
 * add atomic_batch_mutate (CASSANDRA-4542, -4635)
 * increase default max_hint_window_in_ms to 3h (CASSANDRA-4632)
 * include message initiation time to replicas so they can more
   accurately drop timed-out requests (CASSANDRA-2858)
 * fix clientutil.jar dependencies (CASSANDRA-4566)
 * optimize WriteResponse (CASSANDRA-4548)
 * new metrics (CASSANDRA-4009)
 * redesign KEYS indexes to avoid read-before-write (CASSANDRA-2897)
 * debug tracing (CASSANDRA-1123)
 * parallelize row cache loading (CASSANDRA-4282)
 * Make compaction, flush JBOD-aware (CASSANDRA-4292)
 * run local range scans on the read stage (CASSANDRA-3687)
 * clean up ioexceptions (CASSANDRA-2116)
 * add disk_failure_policy (CASSANDRA-2118)
 * Introduce new json format with row level deletion (CASSANDRA-4054)
 * remove redundant "name" column from schema_keyspaces (CASSANDRA-4433)
 * improve "nodetool ring" handling of multi-dc clusters (CASSANDRA-3047)
 * update NTS calculateNaturalEndpoints to be O(N log N) (CASSANDRA-3881)
 * split up rpc timeout by operation type (CASSANDRA-2819)
 * rewrite key cache save/load to use only sequential i/o (CASSANDRA-3762)
 * update MS protocol with a version handshake + broadcast address id
   (CASSANDRA-4311)
 * multithreaded hint replay (CASSANDRA-4189)
 * add inter-node message compression (CASSANDRA-3127)
 * remove COPP (CASSANDRA-2479)
 * Track tombstone expiration and compact when tombstone content is
   higher than a configurable threshold, default 20% (CASSANDRA-3442, 4234)
 * update MurmurHash to version 3 (CASSANDRA-2975)
 * (CLI) track elapsed time for `delete' operation (CASSANDRA-4060)
 * (CLI) jline version is bumped to 1.0 to properly  support
   'delete' key function (CASSANDRA-4132)
 * Save IndexSummary into new SSTable 'Summary' component (CASSANDRA-2392, 4289)
 * Add support for range tombstones (CASSANDRA-3708)
 * Improve MessagingService efficiency (CASSANDRA-3617)
 * Avoid ID conflicts from concurrent schema changes (CASSANDRA-3794)
 * Set thrift HSHA server thread limit to unlimited by default (CASSANDRA-4277)
 * Avoids double serialization of CF id in RowMutation messages
   (CASSANDRA-4293)
 * stream compressed sstables directly with java nio (CASSANDRA-4297)
 * Support multiple ranges in SliceQueryFilter (CASSANDRA-3885)
 * Add column metadata to system column families (CASSANDRA-4018)
 * (cql3) Always use composite types by default (CASSANDRA-4329)
 * (cql3) Add support for set, map and list (CASSANDRA-3647)
 * Validate date type correctly (CASSANDRA-4441)
 * (cql3) Allow definitions with only a PK (CASSANDRA-4361)
 * (cql3) Add support for row key composites (CASSANDRA-4179)
 * improve DynamicEndpointSnitch by using reservoir sampling (CASSANDRA-4038)
 * (cql3) Add support for 2ndary indexes (CASSANDRA-3680)
 * (cql3) fix defining more than one PK to be invalid (CASSANDRA-4477)
 * remove schema agreement checking from all external APIs (Thrift, CQL and CQL3) (CASSANDRA-4487)
 * add Murmur3Partitioner and make it default for new installations (CASSANDRA-3772, 4621)
 * (cql3) update pseudo-map syntax to use map syntax (CASSANDRA-4497)
 * Finer grained exceptions hierarchy and provides error code with exceptions (CASSANDRA-3979)
 * Adds events push to binary protocol (CASSANDRA-4480)
 * Rewrite nodetool help (CASSANDRA-2293)
 * Make CQL3 the default for CQL (CASSANDRA-4640)
 * update stress tool to be able to use CQL3 (CASSANDRA-4406)
 * Accept all thrift update on CQL3 cf but don't expose their metadata (CASSANDRA-4377)
 * Replace Throttle with Guava's RateLimiter for HintedHandOff (CASSANDRA-4541)
 * fix counter add/get using CQL2 and CQL3 in stress tool (CASSANDRA-4633)
 * Add sstable count per level to cfstats (CASSANDRA-4537)
 * (cql3) Add ALTER KEYSPACE statement (CASSANDRA-4611)
 * (cql3) Allow defining default consistency levels (CASSANDRA-4448)
 * (cql3) Fix queries using LIMIT missing results (CASSANDRA-4579)
 * fix cross-version gossip messaging (CASSANDRA-4576)
 * added inet data type (CASSANDRA-4627)


1.1.6
 * Wait for writes on synchronous read digest mismatch (CASSANDRA-4792)
 * fix commitlog replay for nanotime-infected sstables (CASSANDRA-4782)
 * preflight check ttl for maximum of 20 years (CASSANDRA-4771)
 * (Pig) fix widerow input with single column rows (CASSANDRA-4789)
 * Fix HH to compact with correct gcBefore, which avoids wiping out
   undelivered hints (CASSANDRA-4772)
 * LCS will merge up to 32 L0 sstables as intended (CASSANDRA-4778)
 * NTS will default unconfigured DC replicas to zero (CASSANDRA-4675)
 * use default consistency level in counter validation if none is
   explicitly provide (CASSANDRA-4700)
 * Improve IAuthority interface by introducing fine-grained
   access permissions and grant/revoke commands (CASSANDRA-4490, 4644)
 * fix assumption error in CLI when updating/describing keyspace
   (CASSANDRA-4322)
 * Adds offline sstablescrub to debian packaging (CASSANDRA-4642)
 * Automatic fixing of overlapping leveled sstables (CASSANDRA-4644)
 * fix error when using ORDER BY with extended selections (CASSANDRA-4689)
 * (CQL3) Fix validation for IN queries for non-PK cols (CASSANDRA-4709)
 * fix re-created keyspace disappering after 1.1.5 upgrade
   (CASSANDRA-4698, 4752)
 * (CLI) display elapsed time in 2 fraction digits (CASSANDRA-3460)
 * add authentication support to sstableloader (CASSANDRA-4712)
 * Fix CQL3 'is reversed' logic (CASSANDRA-4716, 4759)
 * (CQL3) Don't return ReversedType in result set metadata (CASSANDRA-4717)
 * Backport adding AlterKeyspace statement (CASSANDRA-4611)
 * (CQL3) Correcty accept upper-case data types (CASSANDRA-4770)
 * Add binary protocol events for schema changes (CASSANDRA-4684)
Merged from 1.0:
 * Switch from NBHM to CHM in MessagingService's callback map, which
   prevents OOM in long-running instances (CASSANDRA-4708)


1.1.5
 * add SecondaryIndex.reload API (CASSANDRA-4581)
 * use millis + atomicint for commitlog segment creation instead of
   nanotime, which has issues under some hypervisors (CASSANDRA-4601)
 * fix FD leak in slice queries (CASSANDRA-4571)
 * avoid recursion in leveled compaction (CASSANDRA-4587)
 * increase stack size under Java7 to 180K
 * Log(info) schema changes (CASSANDRA-4547)
 * Change nodetool setcachecapcity to manipulate global caches (CASSANDRA-4563)
 * (cql3) fix setting compaction strategy (CASSANDRA-4597)
 * fix broken system.schema_* timestamps on system startup (CASSANDRA-4561)
 * fix wrong skip of cache saving (CASSANDRA-4533)
 * Avoid NPE when lost+found is in data dir (CASSANDRA-4572)
 * Respect five-minute flush moratorium after initial CL replay (CASSANDRA-4474)
 * Adds ntp as recommended in debian packaging (CASSANDRA-4606)
 * Configurable transport in CF Record{Reader|Writer} (CASSANDRA-4558)
 * (cql3) fix potential NPE with both equal and unequal restriction (CASSANDRA-4532)
 * (cql3) improves ORDER BY validation (CASSANDRA-4624)
 * Fix potential deadlock during counter writes (CASSANDRA-4578)
 * Fix cql error with ORDER BY when using IN (CASSANDRA-4612)
Merged from 1.0:
 * increase Xss to 160k to accomodate latest 1.6 JVMs (CASSANDRA-4602)
 * fix toString of hint destination tokens (CASSANDRA-4568)
 * Fix multiple values for CurrentLocal NodeID (CASSANDRA-4626)


1.1.4
 * fix offline scrub to catch >= out of order rows (CASSANDRA-4411)
 * fix cassandra-env.sh on RHEL and other non-dash-based systems
   (CASSANDRA-4494)
Merged from 1.0:
 * (Hadoop) fix setting key length for old-style mapred api (CASSANDRA-4534)
 * (Hadoop) fix iterating through a resultset consisting entirely
   of tombstoned rows (CASSANDRA-4466)


1.1.3
 * (cqlsh) add COPY TO (CASSANDRA-4434)
 * munmap commitlog segments before rename (CASSANDRA-4337)
 * (JMX) rename getRangeKeySample to sampleKeyRange to avoid returning
   multi-MB results as an attribute (CASSANDRA-4452)
 * flush based on data size, not throughput; overwritten columns no
   longer artificially inflate liveRatio (CASSANDRA-4399)
 * update default commitlog segment size to 32MB and total commitlog
   size to 32/1024 MB for 32/64 bit JVMs, respectively (CASSANDRA-4422)
 * avoid using global partitioner to estimate ranges in index sstables
   (CASSANDRA-4403)
 * restore pre-CASSANDRA-3862 approach to removing expired tombstones
   from row cache during compaction (CASSANDRA-4364)
 * (stress) support for CQL prepared statements (CASSANDRA-3633)
 * Correctly catch exception when Snappy cannot be loaded (CASSANDRA-4400)
 * (cql3) Support ORDER BY when IN condition is given in WHERE clause (CASSANDRA-4327)
 * (cql3) delete "component_index" column on DROP TABLE call (CASSANDRA-4420)
 * change nanoTime() to currentTimeInMillis() in schema related code (CASSANDRA-4432)
 * add a token generation tool (CASSANDRA-3709)
 * Fix LCS bug with sstable containing only 1 row (CASSANDRA-4411)
 * fix "Can't Modify Index Name" problem on CF update (CASSANDRA-4439)
 * Fix assertion error in getOverlappingSSTables during repair (CASSANDRA-4456)
 * fix nodetool's setcompactionthreshold command (CASSANDRA-4455)
 * Ensure compacted files are never used, to avoid counter overcount (CASSANDRA-4436)
Merged from 1.0:
 * Push the validation of secondary index values to the SecondaryIndexManager (CASSANDRA-4240)
 * allow dropping columns shadowed by not-yet-expired supercolumn or row
   tombstones in PrecompactedRow (CASSANDRA-4396)


1.1.2
 * Fix cleanup not deleting index entries (CASSANDRA-4379)
 * Use correct partitioner when saving + loading caches (CASSANDRA-4331)
 * Check schema before trying to export sstable (CASSANDRA-2760)
 * Raise a meaningful exception instead of NPE when PFS encounters
   an unconfigured node + no default (CASSANDRA-4349)
 * fix bug in sstable blacklisting with LCS (CASSANDRA-4343)
 * LCS no longer promotes tiny sstables out of L0 (CASSANDRA-4341)
 * skip tombstones during hint replay (CASSANDRA-4320)
 * fix NPE in compactionstats (CASSANDRA-4318)
 * enforce 1m min keycache for auto (CASSANDRA-4306)
 * Have DeletedColumn.isMFD always return true (CASSANDRA-4307)
 * (cql3) exeption message for ORDER BY constraints said primary filter can be
    an IN clause, which is misleading (CASSANDRA-4319)
 * (cql3) Reject (not yet supported) creation of 2ndardy indexes on tables with
   composite primary keys (CASSANDRA-4328)
 * Set JVM stack size to 160k for java 7 (CASSANDRA-4275)
 * cqlsh: add COPY command to load data from CSV flat files (CASSANDRA-4012)
 * CFMetaData.fromThrift to throw ConfigurationException upon error (CASSANDRA-4353)
 * Use CF comparator to sort indexed columns in SecondaryIndexManager
   (CASSANDRA-4365)
 * add strategy_options to the KSMetaData.toString() output (CASSANDRA-4248)
 * (cql3) fix range queries containing unqueried results (CASSANDRA-4372)
 * (cql3) allow updating column_alias types (CASSANDRA-4041)
 * (cql3) Fix deletion bug (CASSANDRA-4193)
 * Fix computation of overlapping sstable for leveled compaction (CASSANDRA-4321)
 * Improve scrub and allow to run it offline (CASSANDRA-4321)
 * Fix assertionError in StorageService.bulkLoad (CASSANDRA-4368)
 * (cqlsh) add option to authenticate to a keyspace at startup (CASSANDRA-4108)
 * (cqlsh) fix ASSUME functionality (CASSANDRA-4352)
 * Fix ColumnFamilyRecordReader to not return progress > 100% (CASSANDRA-3942)
Merged from 1.0:
 * Set gc_grace on index CF to 0 (CASSANDRA-4314)


1.1.1
 * add populate_io_cache_on_flush option (CASSANDRA-2635)
 * allow larger cache capacities than 2GB (CASSANDRA-4150)
 * add getsstables command to nodetool (CASSANDRA-4199)
 * apply parent CF compaction settings to secondary index CFs (CASSANDRA-4280)
 * preserve commitlog size cap when recycling segments at startup
   (CASSANDRA-4201)
 * (Hadoop) fix split generation regression (CASSANDRA-4259)
 * ignore min/max compactions settings in LCS, while preserving
   behavior that min=max=0 disables autocompaction (CASSANDRA-4233)
 * log number of rows read from saved cache (CASSANDRA-4249)
 * calculate exact size required for cleanup operations (CASSANDRA-1404)
 * avoid blocking additional writes during flush when the commitlog
   gets behind temporarily (CASSANDRA-1991)
 * enable caching on index CFs based on data CF cache setting (CASSANDRA-4197)
 * warn on invalid replication strategy creation options (CASSANDRA-4046)
 * remove [Freeable]Memory finalizers (CASSANDRA-4222)
 * include tombstone size in ColumnFamily.size, which can prevent OOM
   during sudden mass delete operations by yielding a nonzero liveRatio
   (CASSANDRA-3741)
 * Open 1 sstableScanner per level for leveled compaction (CASSANDRA-4142)
 * Optimize reads when row deletion timestamps allow us to restrict
   the set of sstables we check (CASSANDRA-4116)
 * add support for commitlog archiving and point-in-time recovery
   (CASSANDRA-3690)
 * avoid generating redundant compaction tasks during streaming
   (CASSANDRA-4174)
 * add -cf option to nodetool snapshot, and takeColumnFamilySnapshot to
   StorageService mbean (CASSANDRA-556)
 * optimize cleanup to drop entire sstables where possible (CASSANDRA-4079)
 * optimize truncate when autosnapshot is disabled (CASSANDRA-4153)
 * update caches to use byte[] keys to reduce memory overhead (CASSANDRA-3966)
 * add column limit to cli (CASSANDRA-3012, 4098)
 * clean up and optimize DataOutputBuffer, used by CQL compression and
   CompositeType (CASSANDRA-4072)
 * optimize commitlog checksumming (CASSANDRA-3610)
 * identify and blacklist corrupted SSTables from future compactions
   (CASSANDRA-2261)
 * Move CfDef and KsDef validation out of thrift (CASSANDRA-4037)
 * Expose API to repair a user provided range (CASSANDRA-3912)
 * Add way to force the cassandra-cli to refresh its schema (CASSANDRA-4052)
 * Avoid having replicate on write tasks stacking up at CL.ONE (CASSANDRA-2889)
 * (cql3) Backwards compatibility for composite comparators in non-cql3-aware
   clients (CASSANDRA-4093)
 * (cql3) Fix order by for reversed queries (CASSANDRA-4160)
 * (cql3) Add ReversedType support (CASSANDRA-4004)
 * (cql3) Add timeuuid type (CASSANDRA-4194)
 * (cql3) Minor fixes (CASSANDRA-4185)
 * (cql3) Fix prepared statement in BATCH (CASSANDRA-4202)
 * (cql3) Reduce the list of reserved keywords (CASSANDRA-4186)
 * (cql3) Move max/min compaction thresholds to compaction strategy options
   (CASSANDRA-4187)
 * Fix exception during move when localhost is the only source (CASSANDRA-4200)
 * (cql3) Allow paging through non-ordered partitioner results (CASSANDRA-3771)
 * (cql3) Fix drop index (CASSANDRA-4192)
 * (cql3) Don't return range ghosts anymore (CASSANDRA-3982)
 * fix re-creating Keyspaces/ColumnFamilies with the same name as dropped
   ones (CASSANDRA-4219)
 * fix SecondaryIndex LeveledManifest save upon snapshot (CASSANDRA-4230)
 * fix missing arrayOffset in FBUtilities.hash (CASSANDRA-4250)
 * (cql3) Add name of parameters in CqlResultSet (CASSANDRA-4242)
 * (cql3) Correctly validate order by queries (CASSANDRA-4246)
 * rename stress to cassandra-stress for saner packaging (CASSANDRA-4256)
 * Fix exception on colum metadata with non-string comparator (CASSANDRA-4269)
 * Check for unknown/invalid compression options (CASSANDRA-4266)
 * (cql3) Adds simple access to column timestamp and ttl (CASSANDRA-4217)
 * (cql3) Fix range queries with secondary indexes (CASSANDRA-4257)
 * Better error messages from improper input in cli (CASSANDRA-3865)
 * Try to stop all compaction upon Keyspace or ColumnFamily drop (CASSANDRA-4221)
 * (cql3) Allow keyspace properties to contain hyphens (CASSANDRA-4278)
 * (cql3) Correctly validate keyspace access in create table (CASSANDRA-4296)
 * Avoid deadlock in migration stage (CASSANDRA-3882)
 * Take supercolumn names and deletion info into account in memtable throughput
   (CASSANDRA-4264)
 * Add back backward compatibility for old style replication factor (CASSANDRA-4294)
 * Preserve compatibility with pre-1.1 index queries (CASSANDRA-4262)
Merged from 1.0:
 * Fix super columns bug where cache is not updated (CASSANDRA-4190)
 * fix maxTimestamp to include row tombstones (CASSANDRA-4116)
 * (CLI) properly handle quotes in create/update keyspace commands (CASSANDRA-4129)
 * Avoids possible deadlock during bootstrap (CASSANDRA-4159)
 * fix stress tool that hangs forever on timeout or error (CASSANDRA-4128)
 * stress tool to return appropriate exit code on failure (CASSANDRA-4188)
 * fix compaction NPE when out of disk space and assertions disabled
   (CASSANDRA-3985)
 * synchronize LCS getEstimatedTasks to avoid CME (CASSANDRA-4255)
 * ensure unique streaming session id's (CASSANDRA-4223)
 * kick off background compaction when min/max thresholds change
   (CASSANDRA-4279)
 * improve ability of STCS.getBuckets to deal with 100s of 1000s of
   sstables, such as when convertinb back from LCS (CASSANDRA-4287)
 * Oversize integer in CQL throws NumberFormatException (CASSANDRA-4291)
 * fix 1.0.x node join to mixed version cluster, other nodes >= 1.1 (CASSANDRA-4195)
 * Fix LCS splitting sstable base on uncompressed size (CASSANDRA-4419)
 * Push the validation of secondary index values to the SecondaryIndexManager (CASSANDRA-4240)
 * Don't purge columns during upgradesstables (CASSANDRA-4462)
 * Make cqlsh work with piping (CASSANDRA-4113)
 * Validate arguments for nodetool decommission (CASSANDRA-4061)
 * Report thrift status in nodetool info (CASSANDRA-4010)


1.1.0-final
 * average a reduced liveRatio estimate with the previous one (CASSANDRA-4065)
 * Allow KS and CF names up to 48 characters (CASSANDRA-4157)
 * fix stress build (CASSANDRA-4140)
 * add time remaining estimate to nodetool compactionstats (CASSANDRA-4167)
 * (cql) fix NPE in cql3 ALTER TABLE (CASSANDRA-4163)
 * (cql) Add support for CL.TWO and CL.THREE in CQL (CASSANDRA-4156)
 * (cql) Fix type in CQL3 ALTER TABLE preventing update (CASSANDRA-4170)
 * (cql) Throw invalid exception from CQL3 on obsolete options (CASSANDRA-4171)
 * (cqlsh) fix recognizing uppercase SELECT keyword (CASSANDRA-4161)
 * Pig: wide row support (CASSANDRA-3909)
Merged from 1.0:
 * avoid streaming empty files with bulk loader if sstablewriter errors out
   (CASSANDRA-3946)


1.1-rc1
 * Include stress tool in binary builds (CASSANDRA-4103)
 * (Hadoop) fix wide row iteration when last row read was deleted
   (CASSANDRA-4154)
 * fix read_repair_chance to really default to 0.1 in the cli (CASSANDRA-4114)
 * Adds caching and bloomFilterFpChange to CQL options (CASSANDRA-4042)
 * Adds posibility to autoconfigure size of the KeyCache (CASSANDRA-4087)
 * fix KEYS index from skipping results (CASSANDRA-3996)
 * Remove sliced_buffer_size_in_kb dead option (CASSANDRA-4076)
 * make loadNewSStable preserve sstable version (CASSANDRA-4077)
 * Respect 1.0 cache settings as much as possible when upgrading
   (CASSANDRA-4088)
 * relax path length requirement for sstable files when upgrading on
   non-Windows platforms (CASSANDRA-4110)
 * fix terminination of the stress.java when errors were encountered
   (CASSANDRA-4128)
 * Move CfDef and KsDef validation out of thrift (CASSANDRA-4037)
 * Fix get_paged_slice (CASSANDRA-4136)
 * CQL3: Support slice with exclusive start and stop (CASSANDRA-3785)
Merged from 1.0:
 * support PropertyFileSnitch in bulk loader (CASSANDRA-4145)
 * add auto_snapshot option allowing disabling snapshot before drop/truncate
   (CASSANDRA-3710)
 * allow short snitch names (CASSANDRA-4130)


1.1-beta2
 * rename loaded sstables to avoid conflicts with local snapshots
   (CASSANDRA-3967)
 * start hint replay as soon as FD notifies that the target is back up
   (CASSANDRA-3958)
 * avoid unproductive deserializing of cached rows during compaction
   (CASSANDRA-3921)
 * fix concurrency issues with CQL keyspace creation (CASSANDRA-3903)
 * Show Effective Owership via Nodetool ring <keyspace> (CASSANDRA-3412)
 * Update ORDER BY syntax for CQL3 (CASSANDRA-3925)
 * Fix BulkRecordWriter to not throw NPE if reducer gets no map data from Hadoop (CASSANDRA-3944)
 * Fix bug with counters in super columns (CASSANDRA-3821)
 * Remove deprecated merge_shard_chance (CASSANDRA-3940)
 * add a convenient way to reset a node's schema (CASSANDRA-2963)
 * fix for intermittent SchemaDisagreementException (CASSANDRA-3884)
 * CLI `list <CF>` to limit number of columns and their order (CASSANDRA-3012)
 * ignore deprecated KsDef/CfDef/ColumnDef fields in native schema (CASSANDRA-3963)
 * CLI to report when unsupported column_metadata pair was given (CASSANDRA-3959)
 * reincarnate removed and deprecated KsDef/CfDef attributes (CASSANDRA-3953)
 * Fix race between writes and read for cache (CASSANDRA-3862)
 * perform static initialization of StorageProxy on start-up (CASSANDRA-3797)
 * support trickling fsync() on writes (CASSANDRA-3950)
 * expose counters for unavailable/timeout exceptions given to thrift clients (CASSANDRA-3671)
 * avoid quadratic startup time in LeveledManifest (CASSANDRA-3952)
 * Add type information to new schema_ columnfamilies and remove thrift
   serialization for schema (CASSANDRA-3792)
 * add missing column validator options to the CLI help (CASSANDRA-3926)
 * skip reading saved key cache if CF's caching strategy is NONE or ROWS_ONLY (CASSANDRA-3954)
 * Unify migration code (CASSANDRA-4017)
Merged from 1.0:
 * cqlsh: guess correct version of Python for Arch Linux (CASSANDRA-4090)
 * (CLI) properly handle quotes in create/update keyspace commands (CASSANDRA-4129)
 * Avoids possible deadlock during bootstrap (CASSANDRA-4159)
 * fix stress tool that hangs forever on timeout or error (CASSANDRA-4128)
 * Fix super columns bug where cache is not updated (CASSANDRA-4190)
 * stress tool to return appropriate exit code on failure (CASSANDRA-4188)


1.0.9
 * improve index sampling performance (CASSANDRA-4023)
 * always compact away deleted hints immediately after handoff (CASSANDRA-3955)
 * delete hints from dropped ColumnFamilies on handoff instead of
   erroring out (CASSANDRA-3975)
 * add CompositeType ref to the CLI doc for create/update column family (CASSANDRA-3980)
 * Pig: support Counter ColumnFamilies (CASSANDRA-3973)
 * Pig: Composite column support (CASSANDRA-3684)
 * Avoid NPE during repair when a keyspace has no CFs (CASSANDRA-3988)
 * Fix division-by-zero error on get_slice (CASSANDRA-4000)
 * don't change manifest level for cleanup, scrub, and upgradesstables
   operations under LeveledCompactionStrategy (CASSANDRA-3989, 4112)
 * fix race leading to super columns assertion failure (CASSANDRA-3957)
 * fix NPE on invalid CQL delete command (CASSANDRA-3755)
 * allow custom types in CLI's assume command (CASSANDRA-4081)
 * fix totalBytes count for parallel compactions (CASSANDRA-3758)
 * fix intermittent NPE in get_slice (CASSANDRA-4095)
 * remove unnecessary asserts in native code interfaces (CASSANDRA-4096)
 * Validate blank keys in CQL to avoid assertion errors (CASSANDRA-3612)
 * cqlsh: fix bad decoding of some column names (CASSANDRA-4003)
 * cqlsh: fix incorrect padding with unicode chars (CASSANDRA-4033)
 * Fix EC2 snitch incorrectly reporting region (CASSANDRA-4026)
 * Shut down thrift during decommission (CASSANDRA-4086)
 * Expose nodetool cfhistograms for 2ndary indexes (CASSANDRA-4063)
Merged from 0.8:
 * Fix ConcurrentModificationException in gossiper (CASSANDRA-4019)


1.1-beta1
 * (cqlsh)
   + add SOURCE and CAPTURE commands, and --file option (CASSANDRA-3479)
   + add ALTER COLUMNFAMILY WITH (CASSANDRA-3523)
   + bundle Python dependencies with Cassandra (CASSANDRA-3507)
   + added to Debian package (CASSANDRA-3458)
   + display byte data instead of erroring out on decode failure
     (CASSANDRA-3874)
 * add nodetool rebuild_index (CASSANDRA-3583)
 * add nodetool rangekeysample (CASSANDRA-2917)
 * Fix streaming too much data during move operations (CASSANDRA-3639)
 * Nodetool and CLI connect to localhost by default (CASSANDRA-3568)
 * Reduce memory used by primary index sample (CASSANDRA-3743)
 * (Hadoop) separate input/output configurations (CASSANDRA-3197, 3765)
 * avoid returning internal Cassandra classes over JMX (CASSANDRA-2805)
 * add row-level isolation via SnapTree (CASSANDRA-2893)
 * Optimize key count estimation when opening sstable on startup
   (CASSANDRA-2988)
 * multi-dc replication optimization supporting CL > ONE (CASSANDRA-3577)
 * add command to stop compactions (CASSANDRA-1740, 3566, 3582)
 * multithreaded streaming (CASSANDRA-3494)
 * removed in-tree redhat spec (CASSANDRA-3567)
 * "defragment" rows for name-based queries under STCS, again (CASSANDRA-2503)
 * Recycle commitlog segments for improved performance
   (CASSANDRA-3411, 3543, 3557, 3615)
 * update size-tiered compaction to prioritize small tiers (CASSANDRA-2407)
 * add message expiration logic to OutboundTcpConnection (CASSANDRA-3005)
 * off-heap cache to use sun.misc.Unsafe instead of JNA (CASSANDRA-3271)
 * EACH_QUORUM is only supported for writes (CASSANDRA-3272)
 * replace compactionlock use in schema migration by checking CFS.isValid
   (CASSANDRA-3116)
 * recognize that "SELECT first ... *" isn't really "SELECT *" (CASSANDRA-3445)
 * Use faster bytes comparison (CASSANDRA-3434)
 * Bulk loader is no longer a fat client, (HADOOP) bulk load output format
   (CASSANDRA-3045)
 * (Hadoop) add support for KeyRange.filter
 * remove assumption that keys and token are in bijection
   (CASSANDRA-1034, 3574, 3604)
 * always remove endpoints from delevery queue in HH (CASSANDRA-3546)
 * fix race between cf flush and its 2ndary indexes flush (CASSANDRA-3547)
 * fix potential race in AES when a repair fails (CASSANDRA-3548)
 * Remove columns shadowed by a deleted container even when we cannot purge
   (CASSANDRA-3538)
 * Improve memtable slice iteration performance (CASSANDRA-3545)
 * more efficient allocation of small bloom filters (CASSANDRA-3618)
 * Use separate writer thread in SSTableSimpleUnsortedWriter (CASSANDRA-3619)
 * fsync the directory after new sstable or commitlog segment are created (CASSANDRA-3250)
 * fix minor issues reported by FindBugs (CASSANDRA-3658)
 * global key/row caches (CASSANDRA-3143, 3849)
 * optimize memtable iteration during range scan (CASSANDRA-3638)
 * introduce 'crc_check_chance' in CompressionParameters to support
   a checksum percentage checking chance similarly to read-repair (CASSANDRA-3611)
 * a way to deactivate global key/row cache on per-CF basis (CASSANDRA-3667)
 * fix LeveledCompactionStrategy broken because of generation pre-allocation
   in LeveledManifest (CASSANDRA-3691)
 * finer-grained control over data directories (CASSANDRA-2749)
 * Fix ClassCastException during hinted handoff (CASSANDRA-3694)
 * Upgrade Thrift to 0.7 (CASSANDRA-3213)
 * Make stress.java insert operation to use microseconds (CASSANDRA-3725)
 * Allows (internally) doing a range query with a limit of columns instead of
   rows (CASSANDRA-3742)
 * Allow rangeSlice queries to be start/end inclusive/exclusive (CASSANDRA-3749)
 * Fix BulkLoader to support new SSTable layout and add stream
   throttling to prevent an NPE when there is no yaml config (CASSANDRA-3752)
 * Allow concurrent schema migrations (CASSANDRA-1391, 3832)
 * Add SnapshotCommand to trigger snapshot on remote node (CASSANDRA-3721)
 * Make CFMetaData conversions to/from thrift/native schema inverses
   (CASSANDRA_3559)
 * Add initial code for CQL 3.0-beta (CASSANDRA-2474, 3781, 3753)
 * Add wide row support for ColumnFamilyInputFormat (CASSANDRA-3264)
 * Allow extending CompositeType comparator (CASSANDRA-3657)
 * Avoids over-paging during get_count (CASSANDRA-3798)
 * Add new command to rebuild a node without (repair) merkle tree calculations
   (CASSANDRA-3483, 3922)
 * respect not only row cache capacity but caching mode when
   trying to read data (CASSANDRA-3812)
 * fix system tests (CASSANDRA-3827)
 * CQL support for altering row key type in ALTER TABLE (CASSANDRA-3781)
 * turn compression on by default (CASSANDRA-3871)
 * make hexToBytes refuse invalid input (CASSANDRA-2851)
 * Make secondary indexes CF inherit compression and compaction from their
   parent CF (CASSANDRA-3877)
 * Finish cleanup up tombstone purge code (CASSANDRA-3872)
 * Avoid NPE on aboarted stream-out sessions (CASSANDRA-3904)
 * BulkRecordWriter throws NPE for counter columns (CASSANDRA-3906)
 * Support compression using BulkWriter (CASSANDRA-3907)


1.0.8
 * fix race between cleanup and flush on secondary index CFSes (CASSANDRA-3712)
 * avoid including non-queried nodes in rangeslice read repair
   (CASSANDRA-3843)
 * Only snapshot CF being compacted for snapshot_before_compaction
   (CASSANDRA-3803)
 * Log active compactions in StatusLogger (CASSANDRA-3703)
 * Compute more accurate compaction score per level (CASSANDRA-3790)
 * Return InvalidRequest when using a keyspace that doesn't exist
   (CASSANDRA-3764)
 * disallow user modification of System keyspace (CASSANDRA-3738)
 * allow using sstable2json on secondary index data (CASSANDRA-3738)
 * (cqlsh) add DESCRIBE COLUMNFAMILIES (CASSANDRA-3586)
 * (cqlsh) format blobs correctly and use colors to improve output
   readability (CASSANDRA-3726)
 * synchronize BiMap of bootstrapping tokens (CASSANDRA-3417)
 * show index options in CLI (CASSANDRA-3809)
 * add optional socket timeout for streaming (CASSANDRA-3838)
 * fix truncate not to leave behind non-CFS backed secondary indexes
   (CASSANDRA-3844)
 * make CLI `show schema` to use output stream directly instead
   of StringBuilder (CASSANDRA-3842)
 * remove the wait on hint future during write (CASSANDRA-3870)
 * (cqlsh) ignore missing CfDef opts (CASSANDRA-3933)
 * (cqlsh) look for cqlshlib relative to realpath (CASSANDRA-3767)
 * Fix short read protection (CASSANDRA-3934)
 * Make sure infered and actual schema match (CASSANDRA-3371)
 * Fix NPE during HH delivery (CASSANDRA-3677)
 * Don't put boostrapping node in 'hibernate' status (CASSANDRA-3737)
 * Fix double quotes in windows bat files (CASSANDRA-3744)
 * Fix bad validator lookup (CASSANDRA-3789)
 * Fix soft reset in EC2MultiRegionSnitch (CASSANDRA-3835)
 * Don't leave zombie connections with THSHA thrift server (CASSANDRA-3867)
 * (cqlsh) fix deserialization of data (CASSANDRA-3874)
 * Fix removetoken force causing an inconsistent state (CASSANDRA-3876)
 * Fix ahndling of some types with Pig (CASSANDRA-3886)
 * Don't allow to drop the system keyspace (CASSANDRA-3759)
 * Make Pig deletes disabled by default and configurable (CASSANDRA-3628)
Merged from 0.8:
 * (Pig) fix CassandraStorage to use correct comparator in Super ColumnFamily
   case (CASSANDRA-3251)
 * fix thread safety issues in commitlog replay, primarily affecting
   systems with many (100s) of CF definitions (CASSANDRA-3751)
 * Fix relevant tombstone ignored with super columns (CASSANDRA-3875)


1.0.7
 * fix regression in HH page size calculation (CASSANDRA-3624)
 * retry failed stream on IOException (CASSANDRA-3686)
 * allow configuring bloom_filter_fp_chance (CASSANDRA-3497)
 * attempt hint delivery every ten minutes, or when failure detector
   notifies us that a node is back up, whichever comes first.  hint
   handoff throttle delay default changed to 1ms, from 50 (CASSANDRA-3554)
 * add nodetool setstreamthroughput (CASSANDRA-3571)
 * fix assertion when dropping a columnfamily with no sstables (CASSANDRA-3614)
 * more efficient allocation of small bloom filters (CASSANDRA-3618)
 * CLibrary.createHardLinkWithExec() to check for errors (CASSANDRA-3101)
 * Avoid creating empty and non cleaned writer during compaction (CASSANDRA-3616)
 * stop thrift service in shutdown hook so we can quiesce MessagingService
   (CASSANDRA-3335)
 * (CQL) compaction_strategy_options and compression_parameters for
   CREATE COLUMNFAMILY statement (CASSANDRA-3374)
 * Reset min/max compaction threshold when creating size tiered compaction
   strategy (CASSANDRA-3666)
 * Don't ignore IOException during compaction (CASSANDRA-3655)
 * Fix assertion error for CF with gc_grace=0 (CASSANDRA-3579)
 * Shutdown ParallelCompaction reducer executor after use (CASSANDRA-3711)
 * Avoid < 0 value for pending tasks in leveled compaction (CASSANDRA-3693)
 * (Hadoop) Support TimeUUID in Pig CassandraStorage (CASSANDRA-3327)
 * Check schema is ready before continuing boostrapping (CASSANDRA-3629)
 * Catch overflows during parsing of chunk_length_kb (CASSANDRA-3644)
 * Improve stream protocol mismatch errors (CASSANDRA-3652)
 * Avoid multiple thread doing HH to the same target (CASSANDRA-3681)
 * Add JMX property for rp_timeout_in_ms (CASSANDRA-2940)
 * Allow DynamicCompositeType to compare component of different types
   (CASSANDRA-3625)
 * Flush non-cfs backed secondary indexes (CASSANDRA-3659)
 * Secondary Indexes should report memory consumption (CASSANDRA-3155)
 * fix for SelectStatement start/end key are not set correctly
   when a key alias is involved (CASSANDRA-3700)
 * fix CLI `show schema` command insert of an extra comma in
   column_metadata (CASSANDRA-3714)
Merged from 0.8:
 * avoid logging (harmless) exception when GC takes < 1ms (CASSANDRA-3656)
 * prevent new nodes from thinking down nodes are up forever (CASSANDRA-3626)
 * use correct list of replicas for LOCAL_QUORUM reads when read repair
   is disabled (CASSANDRA-3696)
 * block on flush before compacting hints (may prevent OOM) (CASSANDRA-3733)


1.0.6
 * (CQL) fix cqlsh support for replicate_on_write (CASSANDRA-3596)
 * fix adding to leveled manifest after streaming (CASSANDRA-3536)
 * filter out unavailable cipher suites when using encryption (CASSANDRA-3178)
 * (HADOOP) add old-style api support for CFIF and CFRR (CASSANDRA-2799)
 * Support TimeUUIDType column names in Stress.java tool (CASSANDRA-3541)
 * (CQL) INSERT/UPDATE/DELETE/TRUNCATE commands should allow CF names to
   be qualified by keyspace (CASSANDRA-3419)
 * always remove endpoints from delevery queue in HH (CASSANDRA-3546)
 * fix race between cf flush and its 2ndary indexes flush (CASSANDRA-3547)
 * fix potential race in AES when a repair fails (CASSANDRA-3548)
 * fix default value validation usage in CLI SET command (CASSANDRA-3553)
 * Optimize componentsFor method for compaction and startup time
   (CASSANDRA-3532)
 * (CQL) Proper ColumnFamily metadata validation on CREATE COLUMNFAMILY
   (CASSANDRA-3565)
 * fix compression "chunk_length_kb" option to set correct kb value for
   thrift/avro (CASSANDRA-3558)
 * fix missing response during range slice repair (CASSANDRA-3551)
 * 'describe ring' moved from CLI to nodetool and available through JMX (CASSANDRA-3220)
 * add back partitioner to sstable metadata (CASSANDRA-3540)
 * fix NPE in get_count for counters (CASSANDRA-3601)
Merged from 0.8:
 * remove invalid assertion that table was opened before dropping it
   (CASSANDRA-3580)
 * range and index scans now only send requests to enough replicas to
   satisfy requested CL + RR (CASSANDRA-3598)
 * use cannonical host for local node in nodetool info (CASSANDRA-3556)
 * remove nonlocal DC write optimization since it only worked with
   CL.ONE or CL.LOCAL_QUORUM (CASSANDRA-3577, 3585)
 * detect misuses of CounterColumnType (CASSANDRA-3422)
 * turn off string interning in json2sstable, take 2 (CASSANDRA-2189)
 * validate compression parameters on add/update of the ColumnFamily
   (CASSANDRA-3573)
 * Check for 0.0.0.0 is incorrect in CFIF (CASSANDRA-3584)
 * Increase vm.max_map_count in debian packaging (CASSANDRA-3563)
 * gossiper will never add itself to saved endpoints (CASSANDRA-3485)


1.0.5
 * revert CASSANDRA-3407 (see CASSANDRA-3540)
 * fix assertion error while forwarding writes to local nodes (CASSANDRA-3539)


1.0.4
 * fix self-hinting of timed out read repair updates and make hinted handoff
   less prone to OOMing a coordinator (CASSANDRA-3440)
 * expose bloom filter sizes via JMX (CASSANDRA-3495)
 * enforce RP tokens 0..2**127 (CASSANDRA-3501)
 * canonicalize paths exposed through JMX (CASSANDRA-3504)
 * fix "liveSize" stat when sstables are removed (CASSANDRA-3496)
 * add bloom filter FP rates to nodetool cfstats (CASSANDRA-3347)
 * record partitioner in sstable metadata component (CASSANDRA-3407)
 * add new upgradesstables nodetool command (CASSANDRA-3406)
 * skip --debug requirement to see common exceptions in CLI (CASSANDRA-3508)
 * fix incorrect query results due to invalid max timestamp (CASSANDRA-3510)
 * make sstableloader recognize compressed sstables (CASSANDRA-3521)
 * avoids race in OutboundTcpConnection in multi-DC setups (CASSANDRA-3530)
 * use SETLOCAL in cassandra.bat (CASSANDRA-3506)
 * fix ConcurrentModificationException in Table.all() (CASSANDRA-3529)
Merged from 0.8:
 * fix concurrence issue in the FailureDetector (CASSANDRA-3519)
 * fix array out of bounds error in counter shard removal (CASSANDRA-3514)
 * avoid dropping tombstones when they might still be needed to shadow
   data in a different sstable (CASSANDRA-2786)


1.0.3
 * revert name-based query defragmentation aka CASSANDRA-2503 (CASSANDRA-3491)
 * fix invalidate-related test failures (CASSANDRA-3437)
 * add next-gen cqlsh to bin/ (CASSANDRA-3188, 3131, 3493)
 * (CQL) fix handling of rows with no columns (CASSANDRA-3424, 3473)
 * fix querying supercolumns by name returning only a subset of
   subcolumns or old subcolumn versions (CASSANDRA-3446)
 * automatically compute sha1 sum for uncompressed data files (CASSANDRA-3456)
 * fix reading metadata/statistics component for version < h (CASSANDRA-3474)
 * add sstable forward-compatibility (CASSANDRA-3478)
 * report compression ratio in CFSMBean (CASSANDRA-3393)
 * fix incorrect size exception during streaming of counters (CASSANDRA-3481)
 * (CQL) fix for counter decrement syntax (CASSANDRA-3418)
 * Fix race introduced by CASSANDRA-2503 (CASSANDRA-3482)
 * Fix incomplete deletion of delivered hints (CASSANDRA-3466)
 * Avoid rescheduling compactions when no compaction was executed
   (CASSANDRA-3484)
 * fix handling of the chunk_length_kb compression options (CASSANDRA-3492)
Merged from 0.8:
 * fix updating CF row_cache_provider (CASSANDRA-3414)
 * CFMetaData.convertToThrift method to set RowCacheProvider (CASSANDRA-3405)
 * acquire compactionlock during truncate (CASSANDRA-3399)
 * fix displaying cfdef entries for super columnfamilies (CASSANDRA-3415)
 * Make counter shard merging thread safe (CASSANDRA-3178)
 * Revert CASSANDRA-2855
 * Fix bug preventing the use of efficient cross-DC writes (CASSANDRA-3472)
 * `describe ring` command for CLI (CASSANDRA-3220)
 * (Hadoop) skip empty rows when entire row is requested, redux (CASSANDRA-2855)


1.0.2
 * "defragment" rows for name-based queries under STCS (CASSANDRA-2503)
 * Add timing information to cassandra-cli GET/SET/LIST queries (CASSANDRA-3326)
 * Only create one CompressionMetadata object per sstable (CASSANDRA-3427)
 * cleanup usage of StorageService.setMode() (CASSANDRA-3388)
 * Avoid large array allocation for compressed chunk offsets (CASSANDRA-3432)
 * fix DecimalType bytebuffer marshalling (CASSANDRA-3421)
 * fix bug that caused first column in per row indexes to be ignored
   (CASSANDRA-3441)
 * add JMX call to clean (failed) repair sessions (CASSANDRA-3316)
 * fix sstableloader reference acquisition bug (CASSANDRA-3438)
 * fix estimated row size regression (CASSANDRA-3451)
 * make sure we don't return more columns than asked (CASSANDRA-3303, 3395)
Merged from 0.8:
 * acquire compactionlock during truncate (CASSANDRA-3399)
 * fix displaying cfdef entries for super columnfamilies (CASSANDRA-3415)


1.0.1
 * acquire references during index build to prevent delete problems
   on Windows (CASSANDRA-3314)
 * describe_ring should include datacenter/topology information (CASSANDRA-2882)
 * Thrift sockets are not properly buffered (CASSANDRA-3261)
 * performance improvement for bytebufferutil compare function (CASSANDRA-3286)
 * add system.versions ColumnFamily (CASSANDRA-3140)
 * reduce network copies (CASSANDRA-3333, 3373)
 * limit nodetool to 32MB of heap (CASSANDRA-3124)
 * (CQL) update parser to accept "timestamp" instead of "date" (CASSANDRA-3149)
 * Fix CLI `show schema` to include "compression_options" (CASSANDRA-3368)
 * Snapshot to include manifest under LeveledCompactionStrategy (CASSANDRA-3359)
 * (CQL) SELECT query should allow CF name to be qualified by keyspace (CASSANDRA-3130)
 * (CQL) Fix internal application error specifying 'using consistency ...'
   in lower case (CASSANDRA-3366)
 * fix Deflate compression when compression actually makes the data bigger
   (CASSANDRA-3370)
 * optimize UUIDGen to avoid lock contention on InetAddress.getLocalHost
   (CASSANDRA-3387)
 * tolerate index being dropped mid-mutation (CASSANDRA-3334, 3313)
 * CompactionManager is now responsible for checking for new candidates
   post-task execution, enabling more consistent leveled compaction
   (CASSANDRA-3391)
 * Cache HSHA threads (CASSANDRA-3372)
 * use CF/KS names as snapshot prefix for drop + truncate operations
   (CASSANDRA-2997)
 * Break bloom filters up to avoid heap fragmentation (CASSANDRA-2466)
 * fix cassandra hanging on jsvc stop (CASSANDRA-3302)
 * Avoid leveled compaction getting blocked on errors (CASSANDRA-3408)
 * Make reloading the compaction strategy safe (CASSANDRA-3409)
 * ignore 0.8 hints even if compaction begins before we try to purge
   them (CASSANDRA-3385)
 * remove procrun (bin\daemon) from Cassandra source tree and
   artifacts (CASSANDRA-3331)
 * make cassandra compile under JDK7 (CASSANDRA-3275)
 * remove dependency of clientutil.jar to FBUtilities (CASSANDRA-3299)
 * avoid truncation errors by using long math on long values (CASSANDRA-3364)
 * avoid clock drift on some Windows machine (CASSANDRA-3375)
 * display cache provider in cli 'describe keyspace' command (CASSANDRA-3384)
 * fix incomplete topology information in describe_ring (CASSANDRA-3403)
 * expire dead gossip states based on time (CASSANDRA-2961)
 * improve CompactionTask extensibility (CASSANDRA-3330)
 * Allow one leveled compaction task to kick off another (CASSANDRA-3363)
 * allow encryption only between datacenters (CASSANDRA-2802)
Merged from 0.8:
 * fix truncate allowing data to be replayed post-restart (CASSANDRA-3297)
 * make iwriter final in IndexWriter to avoid NPE (CASSANDRA-2863)
 * (CQL) update grammar to require key clause in DELETE statement
   (CASSANDRA-3349)
 * (CQL) allow numeric keyspace names in USE statement (CASSANDRA-3350)
 * (Hadoop) skip empty rows when slicing the entire row (CASSANDRA-2855)
 * Fix handling of tombstone by SSTableExport/Import (CASSANDRA-3357)
 * fix ColumnIndexer to use long offsets (CASSANDRA-3358)
 * Improved CLI exceptions (CASSANDRA-3312)
 * Fix handling of tombstone by SSTableExport/Import (CASSANDRA-3357)
 * Only count compaction as active (for throttling) when they have
   successfully acquired the compaction lock (CASSANDRA-3344)
 * Display CLI version string on startup (CASSANDRA-3196)
 * (Hadoop) make CFIF try rpc_address or fallback to listen_address
   (CASSANDRA-3214)
 * (Hadoop) accept comma delimited lists of initial thrift connections
   (CASSANDRA-3185)
 * ColumnFamily min_compaction_threshold should be >= 2 (CASSANDRA-3342)
 * (Pig) add 0.8+ types and key validation type in schema (CASSANDRA-3280)
 * Fix completely removing column metadata using CLI (CASSANDRA-3126)
 * CLI `describe cluster;` output should be on separate lines for separate versions
   (CASSANDRA-3170)
 * fix changing durable_writes keyspace option during CF creation
   (CASSANDRA-3292)
 * avoid locking on update when no indexes are involved (CASSANDRA-3386)
 * fix assertionError during repair with ordered partitioners (CASSANDRA-3369)
 * correctly serialize key_validation_class for avro (CASSANDRA-3391)
 * don't expire counter tombstone after streaming (CASSANDRA-3394)
 * prevent nodes that failed to join from hanging around forever
   (CASSANDRA-3351)
 * remove incorrect optimization from slice read path (CASSANDRA-3390)
 * Fix race in AntiEntropyService (CASSANDRA-3400)


1.0.0-final
 * close scrubbed sstable fd before deleting it (CASSANDRA-3318)
 * fix bug preventing obsolete commitlog segments from being removed
   (CASSANDRA-3269)
 * tolerate whitespace in seed CDL (CASSANDRA-3263)
 * Change default heap thresholds to max(min(1/2 ram, 1G), min(1/4 ram, 8GB))
   (CASSANDRA-3295)
 * Fix broken CompressedRandomAccessReaderTest (CASSANDRA-3298)
 * (CQL) fix type information returned for wildcard queries (CASSANDRA-3311)
 * add estimated tasks to LeveledCompactionStrategy (CASSANDRA-3322)
 * avoid including compaction cache-warming in keycache stats (CASSANDRA-3325)
 * run compaction and hinted handoff threads at MIN_PRIORITY (CASSANDRA-3308)
 * default hsha thrift server to cpu core count in rpc pool (CASSANDRA-3329)
 * add bin\daemon to binary tarball for Windows service (CASSANDRA-3331)
 * Fix places where uncompressed size of sstables was use in place of the
   compressed one (CASSANDRA-3338)
 * Fix hsha thrift server (CASSANDRA-3346)
 * Make sure repair only stream needed sstables (CASSANDRA-3345)


1.0.0-rc2
 * Log a meaningful warning when a node receives a message for a repair session
   that doesn't exist anymore (CASSANDRA-3256)
 * test for NUMA policy support as well as numactl presence (CASSANDRA-3245)
 * Fix FD leak when internode encryption is enabled (CASSANDRA-3257)
 * Remove incorrect assertion in mergeIterator (CASSANDRA-3260)
 * FBUtilities.hexToBytes(String) to throw NumberFormatException when string
   contains non-hex characters (CASSANDRA-3231)
 * Keep SimpleSnitch proximity ordering unchanged from what the Strategy
   generates, as intended (CASSANDRA-3262)
 * remove Scrub from compactionstats when finished (CASSANDRA-3255)
 * fix counter entry in jdbc TypesMap (CASSANDRA-3268)
 * fix full queue scenario for ParallelCompactionIterator (CASSANDRA-3270)
 * fix bootstrap process (CASSANDRA-3285)
 * don't try delivering hints if when there isn't any (CASSANDRA-3176)
 * CLI documentation change for ColumnFamily `compression_options` (CASSANDRA-3282)
 * ignore any CF ids sent by client for adding CF/KS (CASSANDRA-3288)
 * remove obsolete hints on first startup (CASSANDRA-3291)
 * use correct ISortedColumns for time-optimized reads (CASSANDRA-3289)
 * Evict gossip state immediately when a token is taken over by a new IP
   (CASSANDRA-3259)


1.0.0-rc1
 * Update CQL to generate microsecond timestamps by default (CASSANDRA-3227)
 * Fix counting CFMetadata towards Memtable liveRatio (CASSANDRA-3023)
 * Kill server on wrapped OOME such as from FileChannel.map (CASSANDRA-3201)
 * remove unnecessary copy when adding to row cache (CASSANDRA-3223)
 * Log message when a full repair operation completes (CASSANDRA-3207)
 * Fix streamOutSession keeping sstables references forever if the remote end
   dies (CASSANDRA-3216)
 * Remove dynamic_snitch boolean from example configuration (defaulting to
   true) and set default badness threshold to 0.1 (CASSANDRA-3229)
 * Base choice of random or "balanced" token on bootstrap on whether
   schema definitions were found (CASSANDRA-3219)
 * Fixes for LeveledCompactionStrategy score computation, prioritization,
   scheduling, and performance (CASSANDRA-3224, 3234)
 * parallelize sstable open at server startup (CASSANDRA-2988)
 * fix handling of exceptions writing to OutboundTcpConnection (CASSANDRA-3235)
 * Allow using quotes in "USE <keyspace>;" CLI command (CASSANDRA-3208)
 * Don't allow any cache loading exceptions to halt startup (CASSANDRA-3218)
 * Fix sstableloader --ignores option (CASSANDRA-3247)
 * File descriptor limit increased in packaging (CASSANDRA-3206)
 * Fix deadlock in commit log during flush (CASSANDRA-3253)


1.0.0-beta1
 * removed binarymemtable (CASSANDRA-2692)
 * add commitlog_total_space_in_mb to prevent fragmented logs (CASSANDRA-2427)
 * removed commitlog_rotation_threshold_in_mb configuration (CASSANDRA-2771)
 * make AbstractBounds.normalize de-overlapp overlapping ranges (CASSANDRA-2641)
 * replace CollatingIterator, ReducingIterator with MergeIterator
   (CASSANDRA-2062)
 * Fixed the ability to set compaction strategy in cli using create column
   family command (CASSANDRA-2778)
 * clean up tmp files after failed compaction (CASSANDRA-2468)
 * restrict repair streaming to specific columnfamilies (CASSANDRA-2280)
 * don't bother persisting columns shadowed by a row tombstone (CASSANDRA-2589)
 * reset CF and SC deletion times after gc_grace (CASSANDRA-2317)
 * optimize away seek when compacting wide rows (CASSANDRA-2879)
 * single-pass streaming (CASSANDRA-2677, 2906, 2916, 3003)
 * use reference counting for deleting sstables instead of relying on GC
   (CASSANDRA-2521, 3179)
 * store hints as serialized mutations instead of pointers to data row
   (CASSANDRA-2045)
 * store hints in the coordinator node instead of in the closest replica
   (CASSANDRA-2914)
 * add row_cache_keys_to_save CF option (CASSANDRA-1966)
 * check column family validity in nodetool repair (CASSANDRA-2933)
 * use lazy initialization instead of class initialization in NodeId
   (CASSANDRA-2953)
 * add paging to get_count (CASSANDRA-2894)
 * fix "short reads" in [multi]get (CASSANDRA-2643, 3157, 3192)
 * add optional compression for sstables (CASSANDRA-47, 2994, 3001, 3128)
 * add scheduler JMX metrics (CASSANDRA-2962)
 * add block level checksum for compressed data (CASSANDRA-1717)
 * make column family backed column map pluggable and introduce unsynchronized
   ArrayList backed one to speedup reads (CASSANDRA-2843, 3165, 3205)
 * refactoring of the secondary index api (CASSANDRA-2982)
 * make CL > ONE reads wait for digest reconciliation before returning
   (CASSANDRA-2494)
 * fix missing logging for some exceptions (CASSANDRA-2061)
 * refactor and optimize ColumnFamilyStore.files(...) and Descriptor.fromFilename(String)
   and few other places responsible for work with SSTable files (CASSANDRA-3040)
 * Stop reading from sstables once we know we have the most recent columns,
   for query-by-name requests (CASSANDRA-2498)
 * Add query-by-column mode to stress.java (CASSANDRA-3064)
 * Add "install" command to cassandra.bat (CASSANDRA-292)
 * clean up KSMetadata, CFMetadata from unnecessary
   Thrift<->Avro conversion methods (CASSANDRA-3032)
 * Add timeouts to client request schedulers (CASSANDRA-3079, 3096)
 * Cli to use hashes rather than array of hashes for strategy options (CASSANDRA-3081)
 * LeveledCompactionStrategy (CASSANDRA-1608, 3085, 3110, 3087, 3145, 3154, 3182)
 * Improvements of the CLI `describe` command (CASSANDRA-2630)
 * reduce window where dropped CF sstables may not be deleted (CASSANDRA-2942)
 * Expose gossip/FD info to JMX (CASSANDRA-2806)
 * Fix streaming over SSL when compressed SSTable involved (CASSANDRA-3051)
 * Add support for pluggable secondary index implementations (CASSANDRA-3078)
 * remove compaction_thread_priority setting (CASSANDRA-3104)
 * generate hints for replicas that timeout, not just replicas that are known
   to be down before starting (CASSANDRA-2034)
 * Add throttling for internode streaming (CASSANDRA-3080)
 * make the repair of a range repair all replica (CASSANDRA-2610, 3194)
 * expose the ability to repair the first range (as returned by the
   partitioner) of a node (CASSANDRA-2606)
 * Streams Compression (CASSANDRA-3015)
 * add ability to use multiple threads during a single compaction
   (CASSANDRA-2901)
 * make AbstractBounds.normalize support overlapping ranges (CASSANDRA-2641)
 * fix of the CQL count() behavior (CASSANDRA-3068)
 * use TreeMap backed column families for the SSTable simple writers
   (CASSANDRA-3148)
 * fix inconsistency of the CLI syntax when {} should be used instead of [{}]
   (CASSANDRA-3119)
 * rename CQL type names to match expected SQL behavior (CASSANDRA-3149, 3031)
 * Arena-based allocation for memtables (CASSANDRA-2252, 3162, 3163, 3168)
 * Default RR chance to 0.1 (CASSANDRA-3169)
 * Add RowLevel support to secondary index API (CASSANDRA-3147)
 * Make SerializingCacheProvider the default if JNA is available (CASSANDRA-3183)
 * Fix backwards compatibilty for CQL memtable properties (CASSANDRA-3190)
 * Add five-minute delay before starting compactions on a restarted server
   (CASSANDRA-3181)
 * Reduce copies done for intra-host messages (CASSANDRA-1788, 3144)
 * support of compaction strategy option for stress.java (CASSANDRA-3204)
 * make memtable throughput and column count thresholds no-ops (CASSANDRA-2449)
 * Return schema information along with the resultSet in CQL (CASSANDRA-2734)
 * Add new DecimalType (CASSANDRA-2883)
 * Fix assertion error in RowRepairResolver (CASSANDRA-3156)
 * Reduce unnecessary high buffer sizes (CASSANDRA-3171)
 * Pluggable compaction strategy (CASSANDRA-1610)
 * Add new broadcast_address config option (CASSANDRA-2491)


0.8.7
 * Kill server on wrapped OOME such as from FileChannel.map (CASSANDRA-3201)
 * Allow using quotes in "USE <keyspace>;" CLI command (CASSANDRA-3208)
 * Log message when a full repair operation completes (CASSANDRA-3207)
 * Don't allow any cache loading exceptions to halt startup (CASSANDRA-3218)
 * Fix sstableloader --ignores option (CASSANDRA-3247)
 * File descriptor limit increased in packaging (CASSANDRA-3206)
 * Log a meaningfull warning when a node receive a message for a repair session
   that doesn't exist anymore (CASSANDRA-3256)
 * Fix FD leak when internode encryption is enabled (CASSANDRA-3257)
 * FBUtilities.hexToBytes(String) to throw NumberFormatException when string
   contains non-hex characters (CASSANDRA-3231)
 * Keep SimpleSnitch proximity ordering unchanged from what the Strategy
   generates, as intended (CASSANDRA-3262)
 * remove Scrub from compactionstats when finished (CASSANDRA-3255)
 * Fix tool .bat files when CASSANDRA_HOME contains spaces (CASSANDRA-3258)
 * Force flush of status table when removing/updating token (CASSANDRA-3243)
 * Evict gossip state immediately when a token is taken over by a new IP (CASSANDRA-3259)
 * Fix bug where the failure detector can take too long to mark a host
   down (CASSANDRA-3273)
 * (Hadoop) allow wrapping ranges in queries (CASSANDRA-3137)
 * (Hadoop) check all interfaces for a match with split location
   before falling back to random replica (CASSANDRA-3211)
 * (Hadoop) Make Pig storage handle implements LoadMetadata (CASSANDRA-2777)
 * (Hadoop) Fix exception during PIG 'dump' (CASSANDRA-2810)
 * Fix stress COUNTER_GET option (CASSANDRA-3301)
 * Fix missing fields in CLI `show schema` output (CASSANDRA-3304)
 * Nodetool no longer leaks threads and closes JMX connections (CASSANDRA-3309)
 * fix truncate allowing data to be replayed post-restart (CASSANDRA-3297)
 * Move SimpleAuthority and SimpleAuthenticator to examples (CASSANDRA-2922)
 * Fix handling of tombstone by SSTableExport/Import (CASSANDRA-3357)
 * Fix transposition in cfHistograms (CASSANDRA-3222)
 * Allow using number as DC name when creating keyspace in CQL (CASSANDRA-3239)
 * Force flush of system table after updating/removing a token (CASSANDRA-3243)


0.8.6
 * revert CASSANDRA-2388
 * change TokenRange.endpoints back to listen/broadcast address to match
   pre-1777 behavior, and add TokenRange.rpc_endpoints instead (CASSANDRA-3187)
 * avoid trying to watch cassandra-topology.properties when loaded from jar
   (CASSANDRA-3138)
 * prevent users from creating keyspaces with LocalStrategy replication
   (CASSANDRA-3139)
 * fix CLI `show schema;` to output correct keyspace definition statement
   (CASSANDRA-3129)
 * CustomTThreadPoolServer to log TTransportException at DEBUG level
   (CASSANDRA-3142)
 * allow topology sort to work with non-unique rack names between
   datacenters (CASSANDRA-3152)
 * Improve caching of same-version Messages on digest and repair paths
   (CASSANDRA-3158)
 * Randomize choice of first replica for counter increment (CASSANDRA-2890)
 * Fix using read_repair_chance instead of merge_shard_change (CASSANDRA-3202)
 * Avoid streaming data to nodes that already have it, on move as well as
   decommission (CASSANDRA-3041)
 * Fix divide by zero error in GCInspector (CASSANDRA-3164)
 * allow quoting of the ColumnFamily name in CLI `create column family`
   statement (CASSANDRA-3195)
 * Fix rolling upgrade from 0.7 to 0.8 problem (CASSANDRA-3166)
 * Accomodate missing encryption_options in IncomingTcpConnection.stream
   (CASSANDRA-3212)


0.8.5
 * fix NPE when encryption_options is unspecified (CASSANDRA-3007)
 * include column name in validation failure exceptions (CASSANDRA-2849)
 * make sure truncate clears out the commitlog so replay won't re-
   populate with truncated data (CASSANDRA-2950)
 * fix NPE when debug logging is enabled and dropped CF is present
   in a commitlog segment (CASSANDRA-3021)
 * fix cassandra.bat when CASSANDRA_HOME contains spaces (CASSANDRA-2952)
 * fix to SSTableSimpleUnsortedWriter bufferSize calculation (CASSANDRA-3027)
 * make cleanup and normal compaction able to skip empty rows
   (rows containing nothing but expired tombstones) (CASSANDRA-3039)
 * work around native memory leak in com.sun.management.GarbageCollectorMXBean
   (CASSANDRA-2868)
 * validate that column names in column_metadata are not equal to key_alias
   on create/update of the ColumnFamily and CQL 'ALTER' statement (CASSANDRA-3036)
 * return an InvalidRequestException if an indexed column is assigned
   a value larger than 64KB (CASSANDRA-3057)
 * fix of numeric-only and string column names handling in CLI "drop index"
   (CASSANDRA-3054)
 * prune index scan resultset back to original request for lazy
   resultset expansion case (CASSANDRA-2964)
 * (Hadoop) fail jobs when Cassandra node has failed but TaskTracker
   has not (CASSANDRA-2388)
 * fix dynamic snitch ignoring nodes when read_repair_chance is zero
   (CASSANDRA-2662)
 * avoid retaining references to dropped CFS objects in
   CompactionManager.estimatedCompactions (CASSANDRA-2708)
 * expose rpc timeouts per host in MessagingServiceMBean (CASSANDRA-2941)
 * avoid including cwd in classpath for deb and rpm packages (CASSANDRA-2881)
 * remove gossip state when a new IP takes over a token (CASSANDRA-3071)
 * allow sstable2json to work on index sstable files (CASSANDRA-3059)
 * always hint counters (CASSANDRA-3099)
 * fix log4j initialization in EmbeddedCassandraService (CASSANDRA-2857)
 * remove gossip state when a new IP takes over a token (CASSANDRA-3071)
 * work around native memory leak in com.sun.management.GarbageCollectorMXBean
    (CASSANDRA-2868)
 * fix UnavailableException with writes at CL.EACH_QUORM (CASSANDRA-3084)
 * fix parsing of the Keyspace and ColumnFamily names in numeric
   and string representations in CLI (CASSANDRA-3075)
 * fix corner cases in Range.differenceToFetch (CASSANDRA-3084)
 * fix ip address String representation in the ring cache (CASSANDRA-3044)
 * fix ring cache compatibility when mixing pre-0.8.4 nodes with post-
   in the same cluster (CASSANDRA-3023)
 * make repair report failure when a node participating dies (instead of
   hanging forever) (CASSANDRA-2433)
 * fix handling of the empty byte buffer by ReversedType (CASSANDRA-3111)
 * Add validation that Keyspace names are case-insensitively unique (CASSANDRA-3066)
 * catch invalid key_validation_class before instantiating UpdateColumnFamily (CASSANDRA-3102)
 * make Range and Bounds objects client-safe (CASSANDRA-3108)
 * optionally skip log4j configuration (CASSANDRA-3061)
 * bundle sstableloader with the debian package (CASSANDRA-3113)
 * don't try to build secondary indexes when there is none (CASSANDRA-3123)
 * improve SSTableSimpleUnsortedWriter speed for large rows (CASSANDRA-3122)
 * handle keyspace arguments correctly in nodetool snapshot (CASSANDRA-3038)
 * Fix SSTableImportTest on windows (CASSANDRA-3043)
 * expose compactionThroughputMbPerSec through JMX (CASSANDRA-3117)
 * log keyspace and CF of large rows being compacted


0.8.4
 * change TokenRing.endpoints to be a list of rpc addresses instead of
   listen/broadcast addresses (CASSANDRA-1777)
 * include files-to-be-streamed in StreamInSession.getSources (CASSANDRA-2972)
 * use JAVA env var in cassandra-env.sh (CASSANDRA-2785, 2992)
 * avoid doing read for no-op replicate-on-write at CL=1 (CASSANDRA-2892)
 * refuse counter write for CL.ANY (CASSANDRA-2990)
 * switch back to only logging recent dropped messages (CASSANDRA-3004)
 * always deserialize RowMutation for counters (CASSANDRA-3006)
 * ignore saved replication_factor strategy_option for NTS (CASSANDRA-3011)
 * make sure pre-truncate CL segments are discarded (CASSANDRA-2950)


0.8.3
 * add ability to drop local reads/writes that are going to timeout
   (CASSANDRA-2943)
 * revamp token removal process, keep gossip states for 3 days (CASSANDRA-2496)
 * don't accept extra args for 0-arg nodetool commands (CASSANDRA-2740)
 * log unavailableexception details at debug level (CASSANDRA-2856)
 * expose data_dir though jmx (CASSANDRA-2770)
 * don't include tmp files as sstable when create cfs (CASSANDRA-2929)
 * log Java classpath on startup (CASSANDRA-2895)
 * keep gossipped version in sync with actual on migration coordinator
   (CASSANDRA-2946)
 * use lazy initialization instead of class initialization in NodeId
   (CASSANDRA-2953)
 * check column family validity in nodetool repair (CASSANDRA-2933)
 * speedup bytes to hex conversions dramatically (CASSANDRA-2850)
 * Flush memtables on shutdown when durable writes are disabled
   (CASSANDRA-2958)
 * improved POSIX compatibility of start scripts (CASsANDRA-2965)
 * add counter support to Hadoop InputFormat (CASSANDRA-2981)
 * fix bug where dirty commitlog segments were removed (and avoid keeping
   segments with no post-flush activity permanently dirty) (CASSANDRA-2829)
 * fix throwing exception with batch mutation of counter super columns
   (CASSANDRA-2949)
 * ignore system tables during repair (CASSANDRA-2979)
 * throw exception when NTS is given replication_factor as an option
   (CASSANDRA-2960)
 * fix assertion error during compaction of counter CFs (CASSANDRA-2968)
 * avoid trying to create index names, when no index exists (CASSANDRA-2867)
 * don't sample the system table when choosing a bootstrap token
   (CASSANDRA-2825)
 * gossiper notifies of local state changes (CASSANDRA-2948)
 * add asynchronous and half-sync/half-async (hsha) thrift servers
   (CASSANDRA-1405)
 * fix potential use of free'd native memory in SerializingCache
   (CASSANDRA-2951)
 * prune index scan resultset back to original request for lazy
   resultset expansion case (CASSANDRA-2964)
 * (Hadoop) fail jobs when Cassandra node has failed but TaskTracker
    has not (CASSANDRA-2388)


0.8.2
 * CQL:
   - include only one row per unique key for IN queries (CASSANDRA-2717)
   - respect client timestamp on full row deletions (CASSANDRA-2912)
 * improve thread-safety in StreamOutSession (CASSANDRA-2792)
 * allow deleting a row and updating indexed columns in it in the
   same mutation (CASSANDRA-2773)
 * Expose number of threads blocked on submitting memtable to flush
   in JMX (CASSANDRA-2817)
 * add ability to return "endpoints" to nodetool (CASSANDRA-2776)
 * Add support for multiple (comma-delimited) coordinator addresses
   to ColumnFamilyInputFormat (CASSANDRA-2807)
 * fix potential NPE while scheduling read repair for range slice
   (CASSANDRA-2823)
 * Fix race in SystemTable.getCurrentLocalNodeId (CASSANDRA-2824)
 * Correctly set default for replicate_on_write (CASSANDRA-2835)
 * improve nodetool compactionstats formatting (CASSANDRA-2844)
 * fix index-building status display (CASSANDRA-2853)
 * fix CLI perpetuating obsolete KsDef.replication_factor (CASSANDRA-2846)
 * improve cli treatment of multiline comments (CASSANDRA-2852)
 * handle row tombstones correctly in EchoedRow (CASSANDRA-2786)
 * add MessagingService.get[Recently]DroppedMessages and
   StorageService.getExceptionCount (CASSANDRA-2804)
 * fix possibility of spurious UnavailableException for LOCAL_QUORUM
   reads with dynamic snitch + read repair disabled (CASSANDRA-2870)
 * add ant-optional as dependence for the debian package (CASSANDRA-2164)
 * add option to specify limit for get_slice in the CLI (CASSANDRA-2646)
 * decrease HH page size (CASSANDRA-2832)
 * reset cli keyspace after dropping the current one (CASSANDRA-2763)
 * add KeyRange option to Hadoop inputformat (CASSANDRA-1125)
 * fix protocol versioning (CASSANDRA-2818, 2860)
 * support spaces in path to log4j configuration (CASSANDRA-2383)
 * avoid including inferred types in CF update (CASSANDRA-2809)
 * fix JMX bulkload call (CASSANDRA-2908)
 * fix updating KS with durable_writes=false (CASSANDRA-2907)
 * add simplified facade to SSTableWriter for bulk loading use
   (CASSANDRA-2911)
 * fix re-using index CF sstable names after drop/recreate (CASSANDRA-2872)
 * prepend CF to default index names (CASSANDRA-2903)
 * fix hint replay (CASSANDRA-2928)
 * Properly synchronize repair's merkle tree computation (CASSANDRA-2816)


0.8.1
 * CQL:
   - support for insert, delete in BATCH (CASSANDRA-2537)
   - support for IN to SELECT, UPDATE (CASSANDRA-2553)
   - timestamp support for INSERT, UPDATE, and BATCH (CASSANDRA-2555)
   - TTL support (CASSANDRA-2476)
   - counter support (CASSANDRA-2473)
   - ALTER COLUMNFAMILY (CASSANDRA-1709)
   - DROP INDEX (CASSANDRA-2617)
   - add SCHEMA/TABLE as aliases for KS/CF (CASSANDRA-2743)
   - server handles wait-for-schema-agreement (CASSANDRA-2756)
   - key alias support (CASSANDRA-2480)
 * add support for comparator parameters and a generic ReverseType
   (CASSANDRA-2355)
 * add CompositeType and DynamicCompositeType (CASSANDRA-2231)
 * optimize batches containing multiple updates to the same row
   (CASSANDRA-2583)
 * adjust hinted handoff page size to avoid OOM with large columns
   (CASSANDRA-2652)
 * mark BRAF buffer invalid post-flush so we don't re-flush partial
   buffers again, especially on CL writes (CASSANDRA-2660)
 * add DROP INDEX support to CLI (CASSANDRA-2616)
 * don't perform HH to client-mode [storageproxy] nodes (CASSANDRA-2668)
 * Improve forceDeserialize/getCompactedRow encapsulation (CASSANDRA-2659)
 * Don't write CounterUpdateColumn to disk in tests (CASSANDRA-2650)
 * Add sstable bulk loading utility (CASSANDRA-1278)
 * avoid replaying hints to dropped columnfamilies (CASSANDRA-2685)
 * add placeholders for missing rows in range query pseudo-RR (CASSANDRA-2680)
 * remove no-op HHOM.renameHints (CASSANDRA-2693)
 * clone super columns to avoid modifying them during flush (CASSANDRA-2675)
 * allow writes to bypass the commitlog for certain keyspaces (CASSANDRA-2683)
 * avoid NPE when bypassing commitlog during memtable flush (CASSANDRA-2781)
 * Added support for making bootstrap retry if nodes flap (CASSANDRA-2644)
 * Added statusthrift to nodetool to report if thrift server is running (CASSANDRA-2722)
 * Fixed rows being cached if they do not exist (CASSANDRA-2723)
 * Support passing tableName and cfName to RowCacheProviders (CASSANDRA-2702)
 * close scrub file handles (CASSANDRA-2669)
 * throttle migration replay (CASSANDRA-2714)
 * optimize column serializer creation (CASSANDRA-2716)
 * Added support for making bootstrap retry if nodes flap (CASSANDRA-2644)
 * Added statusthrift to nodetool to report if thrift server is running
   (CASSANDRA-2722)
 * Fixed rows being cached if they do not exist (CASSANDRA-2723)
 * fix truncate/compaction race (CASSANDRA-2673)
 * workaround large resultsets causing large allocation retention
   by nio sockets (CASSANDRA-2654)
 * fix nodetool ring use with Ec2Snitch (CASSANDRA-2733)
 * fix removing columns and subcolumns that are supressed by a row or
   supercolumn tombstone during replica resolution (CASSANDRA-2590)
 * support sstable2json against snapshot sstables (CASSANDRA-2386)
 * remove active-pull schema requests (CASSANDRA-2715)
 * avoid marking entire list of sstables as actively being compacted
   in multithreaded compaction (CASSANDRA-2765)
 * seek back after deserializing a row to update cache with (CASSANDRA-2752)
 * avoid skipping rows in scrub for counter column family (CASSANDRA-2759)
 * fix ConcurrentModificationException in repair when dealing with 0.7 node
   (CASSANDRA-2767)
 * use threadsafe collections for StreamInSession (CASSANDRA-2766)
 * avoid infinite loop when creating merkle tree (CASSANDRA-2758)
 * avoids unmarking compacting sstable prematurely in cleanup (CASSANDRA-2769)
 * fix NPE when the commit log is bypassed (CASSANDRA-2718)
 * don't throw an exception in SS.isRPCServerRunning (CASSANDRA-2721)
 * make stress.jar executable (CASSANDRA-2744)
 * add daemon mode to java stress (CASSANDRA-2267)
 * expose the DC and rack of a node through JMX and nodetool ring (CASSANDRA-2531)
 * fix cache mbean getSize (CASSANDRA-2781)
 * Add Date, Float, Double, and Boolean types (CASSANDRA-2530)
 * Add startup flag to renew counter node id (CASSANDRA-2788)
 * add jamm agent to cassandra.bat (CASSANDRA-2787)
 * fix repair hanging if a neighbor has nothing to send (CASSANDRA-2797)
 * purge tombstone even if row is in only one sstable (CASSANDRA-2801)
 * Fix wrong purge of deleted cf during compaction (CASSANDRA-2786)
 * fix race that could result in Hadoop writer failing to throw an
   exception encountered after close() (CASSANDRA-2755)
 * fix scan wrongly throwing assertion error (CASSANDRA-2653)
 * Always use even distribution for merkle tree with RandomPartitionner
   (CASSANDRA-2841)
 * fix describeOwnership for OPP (CASSANDRA-2800)
 * ensure that string tokens do not contain commas (CASSANDRA-2762)


0.8.0-final
 * fix CQL grammar warning and cqlsh regression from CASSANDRA-2622
 * add ant generate-cql-html target (CASSANDRA-2526)
 * update CQL consistency levels (CASSANDRA-2566)
 * debian packaging fixes (CASSANDRA-2481, 2647)
 * fix UUIDType, IntegerType for direct buffers (CASSANDRA-2682, 2684)
 * switch to native Thrift for Hadoop map/reduce (CASSANDRA-2667)
 * fix StackOverflowError when building from eclipse (CASSANDRA-2687)
 * only provide replication_factor to strategy_options "help" for
   SimpleStrategy, OldNetworkTopologyStrategy (CASSANDRA-2678, 2713)
 * fix exception adding validators to non-string columns (CASSANDRA-2696)
 * avoid instantiating DatabaseDescriptor in JDBC (CASSANDRA-2694)
 * fix potential stack overflow during compaction (CASSANDRA-2626)
 * clone super columns to avoid modifying them during flush (CASSANDRA-2675)
 * reset underlying iterator in EchoedRow constructor (CASSANDRA-2653)


0.8.0-rc1
 * faster flushes and compaction from fixing excessively pessimistic
   rebuffering in BRAF (CASSANDRA-2581)
 * fix returning null column values in the python cql driver (CASSANDRA-2593)
 * fix merkle tree splitting exiting early (CASSANDRA-2605)
 * snapshot_before_compaction directory name fix (CASSANDRA-2598)
 * Disable compaction throttling during bootstrap (CASSANDRA-2612)
 * fix CQL treatment of > and < operators in range slices (CASSANDRA-2592)
 * fix potential double-application of counter updates on commitlog replay
   by moving replay position from header to sstable metadata (CASSANDRA-2419)
 * JDBC CQL driver exposes getColumn for access to timestamp
 * JDBC ResultSetMetadata properties added to AbstractType
 * r/m clustertool (CASSANDRA-2607)
 * add support for presenting row key as a column in CQL result sets
   (CASSANDRA-2622)
 * Don't allow {LOCAL|EACH}_QUORUM unless strategy is NTS (CASSANDRA-2627)
 * validate keyspace strategy_options during CQL create (CASSANDRA-2624)
 * fix empty Result with secondary index when limit=1 (CASSANDRA-2628)
 * Fix regression where bootstrapping a node with no schema fails
   (CASSANDRA-2625)
 * Allow removing LocationInfo sstables (CASSANDRA-2632)
 * avoid attempting to replay mutations from dropped keyspaces (CASSANDRA-2631)
 * avoid using cached position of a key when GT is requested (CASSANDRA-2633)
 * fix counting bloom filter true positives (CASSANDRA-2637)
 * initialize local ep state prior to gossip startup if needed (CASSANDRA-2638)
 * fix counter increment lost after restart (CASSANDRA-2642)
 * add quote-escaping via backslash to CLI (CASSANDRA-2623)
 * fix pig example script (CASSANDRA-2487)
 * fix dynamic snitch race in adding latencies (CASSANDRA-2618)
 * Start/stop cassandra after more important services such as mdadm in
   debian packaging (CASSANDRA-2481)


0.8.0-beta2
 * fix NPE compacting index CFs (CASSANDRA-2528)
 * Remove checking all column families on startup for compaction candidates
   (CASSANDRA-2444)
 * validate CQL create keyspace options (CASSANDRA-2525)
 * fix nodetool setcompactionthroughput (CASSANDRA-2550)
 * move	gossip heartbeat back to its own thread (CASSANDRA-2554)
 * validate cql TRUNCATE columnfamily before truncating (CASSANDRA-2570)
 * fix batch_mutate for mixed standard-counter mutations (CASSANDRA-2457)
 * disallow making schema changes to system keyspace (CASSANDRA-2563)
 * fix sending mutation messages multiple times (CASSANDRA-2557)
 * fix incorrect use of NBHM.size in ReadCallback that could cause
   reads to time out even when responses were received (CASSANDRA-2552)
 * trigger read repair correctly for LOCAL_QUORUM reads (CASSANDRA-2556)
 * Allow configuring the number of compaction thread (CASSANDRA-2558)
 * forceUserDefinedCompaction will attempt to compact what it is given
   even if the pessimistic estimate is that there is not enough disk space;
   automatic compactions will only compact 2 or more sstables (CASSANDRA-2575)
 * refuse to apply migrations with older timestamps than the current
   schema (CASSANDRA-2536)
 * remove unframed Thrift transport option
 * include indexes in snapshots (CASSANDRA-2596)
 * improve ignoring of obsolete mutations in index maintenance (CASSANDRA-2401)
 * recognize attempt to drop just the index while leaving the column
   definition alone (CASSANDRA-2619)


0.8.0-beta1
 * remove Avro RPC support (CASSANDRA-926)
 * support for columns that act as incr/decr counters
   (CASSANDRA-1072, 1937, 1944, 1936, 2101, 2093, 2288, 2105, 2384, 2236, 2342,
   2454)
 * CQL (CASSANDRA-1703, 1704, 1705, 1706, 1707, 1708, 1710, 1711, 1940,
   2124, 2302, 2277, 2493)
 * avoid double RowMutation serialization on write path (CASSANDRA-1800)
 * make NetworkTopologyStrategy the default (CASSANDRA-1960)
 * configurable internode encryption (CASSANDRA-1567, 2152)
 * human readable column names in sstable2json output (CASSANDRA-1933)
 * change default JMX port to 7199 (CASSANDRA-2027)
 * backwards compatible internal messaging (CASSANDRA-1015)
 * atomic switch of memtables and sstables (CASSANDRA-2284)
 * add pluggable SeedProvider (CASSANDRA-1669)
 * Fix clustertool to not throw exception when calling get_endpoints (CASSANDRA-2437)
 * upgrade to thrift 0.6 (CASSANDRA-2412)
 * repair works on a token range instead of full ring (CASSANDRA-2324)
 * purge tombstones from row cache (CASSANDRA-2305)
 * push replication_factor into strategy_options (CASSANDRA-1263)
 * give snapshots the same name on each node (CASSANDRA-1791)
 * remove "nodetool loadbalance" (CASSANDRA-2448)
 * multithreaded compaction (CASSANDRA-2191)
 * compaction throttling (CASSANDRA-2156)
 * add key type information and alias (CASSANDRA-2311, 2396)
 * cli no longer divides read_repair_chance by 100 (CASSANDRA-2458)
 * made CompactionInfo.getTaskType return an enum (CASSANDRA-2482)
 * add a server-wide cap on measured memtable memory usage and aggressively
   flush to keep under that threshold (CASSANDRA-2006)
 * add unified UUIDType (CASSANDRA-2233)
 * add off-heap row cache support (CASSANDRA-1969)


0.7.5
 * improvements/fixes to PIG driver (CASSANDRA-1618, CASSANDRA-2387,
   CASSANDRA-2465, CASSANDRA-2484)
 * validate index names (CASSANDRA-1761)
 * reduce contention on Table.flusherLock (CASSANDRA-1954)
 * try harder to detect failures during streaming, cleaning up temporary
   files more reliably (CASSANDRA-2088)
 * shut down server for OOM on a Thrift thread (CASSANDRA-2269)
 * fix tombstone handling in repair and sstable2json (CASSANDRA-2279)
 * preserve version when streaming data from old sstables (CASSANDRA-2283)
 * don't start repair if a neighboring node is marked as dead (CASSANDRA-2290)
 * purge tombstones from row cache (CASSANDRA-2305)
 * Avoid seeking when sstable2json exports the entire file (CASSANDRA-2318)
 * clear Built flag in system table when dropping an index (CASSANDRA-2320)
 * don't allow arbitrary argument for stress.java (CASSANDRA-2323)
 * validate values for index predicates in get_indexed_slice (CASSANDRA-2328)
 * queue secondary indexes for flush before the parent (CASSANDRA-2330)
 * allow job configuration to set the CL used in Hadoop jobs (CASSANDRA-2331)
 * add memtable_flush_queue_size defaulting to 4 (CASSANDRA-2333)
 * Allow overriding of initial_token, storage_port and rpc_port from system
   properties (CASSANDRA-2343)
 * fix comparator used for non-indexed secondary expressions in index scan
   (CASSANDRA-2347)
 * ensure size calculation and write phase of large-row compaction use
   the same threshold for TTL expiration (CASSANDRA-2349)
 * fix race when iterating CFs during add/drop (CASSANDRA-2350)
 * add ConsistencyLevel command to CLI (CASSANDRA-2354)
 * allow negative numbers in the cli (CASSANDRA-2358)
 * hard code serialVersionUID for tokens class (CASSANDRA-2361)
 * fix potential infinite loop in ByteBufferUtil.inputStream (CASSANDRA-2365)
 * fix encoding bugs in HintedHandoffManager, SystemTable when default
   charset is not UTF8 (CASSANDRA-2367)
 * avoids having removed node reappearing in Gossip (CASSANDRA-2371)
 * fix incorrect truncation of long to int when reading columns via block
   index (CASSANDRA-2376)
 * fix NPE during stream session (CASSANDRA-2377)
 * fix race condition that could leave orphaned data files when dropping CF or
   KS (CASSANDRA-2381)
 * fsync statistics component on write (CASSANDRA-2382)
 * fix duplicate results from CFS.scan (CASSANDRA-2406)
 * add IntegerType to CLI help (CASSANDRA-2414)
 * avoid caching token-only decoratedkeys (CASSANDRA-2416)
 * convert mmap assertion to if/throw so scrub can catch it (CASSANDRA-2417)
 * don't overwrite gc log (CASSANDR-2418)
 * invalidate row cache for streamed row to avoid inconsitencies
   (CASSANDRA-2420)
 * avoid copies in range/index scans (CASSANDRA-2425)
 * make sure we don't wipe data during cleanup if the node has not join
   the ring (CASSANDRA-2428)
 * Try harder to close files after compaction (CASSANDRA-2431)
 * re-set bootstrapped flag after move finishes (CASSANDRA-2435)
 * display validation_class in CLI 'describe keyspace' (CASSANDRA-2442)
 * make cleanup compactions cleanup the row cache (CASSANDRA-2451)
 * add column fields validation to scrub (CASSANDRA-2460)
 * use 64KB flush buffer instead of in_memory_compaction_limit (CASSANDRA-2463)
 * fix backslash substitutions in CLI (CASSANDRA-2492)
 * disable cache saving for system CFS (CASSANDRA-2502)
 * fixes for verifying destination availability under hinted conditions
   so UE can be thrown intead of timing out (CASSANDRA-2514)
 * fix update of validation class in column metadata (CASSANDRA-2512)
 * support LOCAL_QUORUM, EACH_QUORUM CLs outside of NTS (CASSANDRA-2516)
 * preserve version when streaming data from old sstables (CASSANDRA-2283)
 * fix backslash substitutions in CLI (CASSANDRA-2492)
 * count a row deletion as one operation towards memtable threshold
   (CASSANDRA-2519)
 * support LOCAL_QUORUM, EACH_QUORUM CLs outside of NTS (CASSANDRA-2516)


0.7.4
 * add nodetool join command (CASSANDRA-2160)
 * fix secondary indexes on pre-existing or streamed data (CASSANDRA-2244)
 * initialize endpoint in gossiper earlier (CASSANDRA-2228)
 * add ability to write to Cassandra from Pig (CASSANDRA-1828)
 * add rpc_[min|max]_threads (CASSANDRA-2176)
 * add CL.TWO, CL.THREE (CASSANDRA-2013)
 * avoid exporting an un-requested row in sstable2json, when exporting
   a key that does not exist (CASSANDRA-2168)
 * add incremental_backups option (CASSANDRA-1872)
 * add configurable row limit to Pig loadfunc (CASSANDRA-2276)
 * validate column values in batches as well as single-Column inserts
   (CASSANDRA-2259)
 * move sample schema from cassandra.yaml to schema-sample.txt,
   a cli scripts (CASSANDRA-2007)
 * avoid writing empty rows when scrubbing tombstoned rows (CASSANDRA-2296)
 * fix assertion error in range and index scans for CL < ALL
   (CASSANDRA-2282)
 * fix commitlog replay when flush position refers to data that didn't
   get synced before server died (CASSANDRA-2285)
 * fix fd leak in sstable2json with non-mmap'd i/o (CASSANDRA-2304)
 * reduce memory use during streaming of multiple sstables (CASSANDRA-2301)
 * purge tombstoned rows from cache after GCGraceSeconds (CASSANDRA-2305)
 * allow zero replicas in a NTS datacenter (CASSANDRA-1924)
 * make range queries respect snitch for local replicas (CASSANDRA-2286)
 * fix HH delivery when column index is larger than 2GB (CASSANDRA-2297)
 * make 2ary indexes use parent CF flush thresholds during initial build
   (CASSANDRA-2294)
 * update memtable_throughput to be a long (CASSANDRA-2158)


0.7.3
 * Keep endpoint state until aVeryLongTime (CASSANDRA-2115)
 * lower-latency read repair (CASSANDRA-2069)
 * add hinted_handoff_throttle_delay_in_ms option (CASSANDRA-2161)
 * fixes for cache save/load (CASSANDRA-2172, -2174)
 * Handle whole-row deletions in CFOutputFormat (CASSANDRA-2014)
 * Make memtable_flush_writers flush in parallel (CASSANDRA-2178)
 * Add compaction_preheat_key_cache option (CASSANDRA-2175)
 * refactor stress.py to have only one copy of the format string
   used for creating row keys (CASSANDRA-2108)
 * validate index names for \w+ (CASSANDRA-2196)
 * Fix Cassandra cli to respect timeout if schema does not settle
   (CASSANDRA-2187)
 * fix for compaction and cleanup writing old-format data into new-version
   sstable (CASSANDRA-2211, -2216)
 * add nodetool scrub (CASSANDRA-2217, -2240)
 * fix sstable2json large-row pagination (CASSANDRA-2188)
 * fix EOFing on requests for the last bytes in a file (CASSANDRA-2213)
 * fix BufferedRandomAccessFile bugs (CASSANDRA-2218, -2241)
 * check for memtable flush_after_mins exceeded every 10s (CASSANDRA-2183)
 * fix cache saving on Windows (CASSANDRA-2207)
 * add validateSchemaAgreement call + synchronization to schema
   modification operations (CASSANDRA-2222)
 * fix for reversed slice queries on large rows (CASSANDRA-2212)
 * fat clients were writing local data (CASSANDRA-2223)
 * set DEFAULT_MEMTABLE_LIFETIME_IN_MINS to 24h
 * improve detection and cleanup of partially-written sstables
   (CASSANDRA-2206)
 * fix supercolumn de/serialization when subcolumn comparator is different
   from supercolumn's (CASSANDRA-2104)
 * fix starting up on Windows when CASSANDRA_HOME contains whitespace
   (CASSANDRA-2237)
 * add [get|set][row|key]cacheSavePeriod to JMX (CASSANDRA-2100)
 * fix Hadoop ColumnFamilyOutputFormat dropping of mutations
   when batch fills up (CASSANDRA-2255)
 * move file deletions off of scheduledtasks executor (CASSANDRA-2253)


0.7.2
 * copy DecoratedKey.key when inserting into caches to avoid retaining
   a reference to the underlying buffer (CASSANDRA-2102)
 * format subcolumn names with subcomparator (CASSANDRA-2136)
 * fix column bloom filter deserialization (CASSANDRA-2165)


0.7.1
 * refactor MessageDigest creation code. (CASSANDRA-2107)
 * buffer network stack to avoid inefficient small TCP messages while avoiding
   the nagle/delayed ack problem (CASSANDRA-1896)
 * check log4j configuration for changes every 10s (CASSANDRA-1525, 1907)
 * more-efficient cross-DC replication (CASSANDRA-1530, -2051, -2138)
 * avoid polluting page cache with commitlog or sstable writes
   and seq scan operations (CASSANDRA-1470)
 * add RMI authentication options to nodetool (CASSANDRA-1921)
 * make snitches configurable at runtime (CASSANDRA-1374)
 * retry hadoop split requests on connection failure (CASSANDRA-1927)
 * implement describeOwnership for BOP, COPP (CASSANDRA-1928)
 * make read repair behave as expected for ConsistencyLevel > ONE
   (CASSANDRA-982, 2038)
 * distributed test harness (CASSANDRA-1859, 1964)
 * reduce flush lock contention (CASSANDRA-1930)
 * optimize supercolumn deserialization (CASSANDRA-1891)
 * fix CFMetaData.apply to only compare objects of the same class
   (CASSANDRA-1962)
 * allow specifying specific SSTables to compact from JMX (CASSANDRA-1963)
 * fix race condition in MessagingService.targets (CASSANDRA-1959, 2094, 2081)
 * refuse to open sstables from a future version (CASSANDRA-1935)
 * zero-copy reads (CASSANDRA-1714)
 * fix copy bounds for word Text in wordcount demo (CASSANDRA-1993)
 * fixes for contrib/javautils (CASSANDRA-1979)
 * check more frequently for memtable expiration (CASSANDRA-2000)
 * fix writing SSTable column count statistics (CASSANDRA-1976)
 * fix streaming of multiple CFs during bootstrap (CASSANDRA-1992)
 * explicitly set JVM GC new generation size with -Xmn (CASSANDRA-1968)
 * add short options for CLI flags (CASSANDRA-1565)
 * make keyspace argument to "describe keyspace" in CLI optional
   when authenticated to keyspace already (CASSANDRA-2029)
 * added option to specify -Dcassandra.join_ring=false on startup
   to allow "warm spare" nodes or performing JMX maintenance before
   joining the ring (CASSANDRA-526)
 * log migrations at INFO (CASSANDRA-2028)
 * add CLI verbose option in file mode (CASSANDRA-2030)
 * add single-line "--" comments to CLI (CASSANDRA-2032)
 * message serialization tests (CASSANDRA-1923)
 * switch from ivy to maven-ant-tasks (CASSANDRA-2017)
 * CLI attempts to block for new schema to propagate (CASSANDRA-2044)
 * fix potential overflow in nodetool cfstats (CASSANDRA-2057)
 * add JVM shutdownhook to sync commitlog (CASSANDRA-1919)
 * allow nodes to be up without being part of  normal traffic (CASSANDRA-1951)
 * fix CLI "show keyspaces" with null options on NTS (CASSANDRA-2049)
 * fix possible ByteBuffer race conditions (CASSANDRA-2066)
 * reduce garbage generated by MessagingService to prevent load spikes
   (CASSANDRA-2058)
 * fix math in RandomPartitioner.describeOwnership (CASSANDRA-2071)
 * fix deletion of sstable non-data components (CASSANDRA-2059)
 * avoid blocking gossip while deleting handoff hints (CASSANDRA-2073)
 * ignore messages from newer versions, keep track of nodes in gossip
   regardless of version (CASSANDRA-1970)
 * cache writing moved to CompactionManager to reduce i/o contention and
   updated to use non-cache-polluting writes (CASSANDRA-2053)
 * page through large rows when exporting to JSON (CASSANDRA-2041)
 * add flush_largest_memtables_at and reduce_cache_sizes_at options
   (CASSANDRA-2142)
 * add cli 'describe cluster' command (CASSANDRA-2127)
 * add cli support for setting username/password at 'connect' command
   (CASSANDRA-2111)
 * add -D option to Stress.java to allow reading hosts from a file
   (CASSANDRA-2149)
 * bound hints CF throughput between 32M and 256M (CASSANDRA-2148)
 * continue starting when invalid saved cache entries are encountered
   (CASSANDRA-2076)
 * add max_hint_window_in_ms option (CASSANDRA-1459)


0.7.0-final
 * fix offsets to ByteBuffer.get (CASSANDRA-1939)


0.7.0-rc4
 * fix cli crash after backgrounding (CASSANDRA-1875)
 * count timeouts in storageproxy latencies, and include latency
   histograms in StorageProxyMBean (CASSANDRA-1893)
 * fix CLI get recognition of supercolumns (CASSANDRA-1899)
 * enable keepalive on intra-cluster sockets (CASSANDRA-1766)
 * count timeouts towards dynamicsnitch latencies (CASSANDRA-1905)
 * Expose index-building status in JMX + cli schema description
   (CASSANDRA-1871)
 * allow [LOCAL|EACH]_QUORUM to be used with non-NetworkTopology
   replication Strategies
 * increased amount of index locks for faster commitlog replay
 * collect secondary index tombstones immediately (CASSANDRA-1914)
 * revert commitlog changes from #1780 (CASSANDRA-1917)
 * change RandomPartitioner min token to -1 to avoid collision w/
   tokens on actual nodes (CASSANDRA-1901)
 * examine the right nibble when validating TimeUUID (CASSANDRA-1910)
 * include secondary indexes in cleanup (CASSANDRA-1916)
 * CFS.scrubDataDirectories should also cleanup invalid secondary indexes
   (CASSANDRA-1904)
 * ability to disable/enable gossip on nodes to force them down
   (CASSANDRA-1108)


0.7.0-rc3
 * expose getNaturalEndpoints in StorageServiceMBean taking byte[]
   key; RMI cannot serialize ByteBuffer (CASSANDRA-1833)
 * infer org.apache.cassandra.locator for replication strategy classes
   when not otherwise specified
 * validation that generates less garbage (CASSANDRA-1814)
 * add TTL support to CLI (CASSANDRA-1838)
 * cli defaults to bytestype for subcomparator when creating
   column families (CASSANDRA-1835)
 * unregister index MBeans when index is dropped (CASSANDRA-1843)
 * make ByteBufferUtil.clone thread-safe (CASSANDRA-1847)
 * change exception for read requests during bootstrap from
   InvalidRequest to Unavailable (CASSANDRA-1862)
 * respect row-level tombstones post-flush in range scans
   (CASSANDRA-1837)
 * ReadResponseResolver check digests against each other (CASSANDRA-1830)
 * return InvalidRequest when remove of subcolumn without supercolumn
   is requested (CASSANDRA-1866)
 * flush before repair (CASSANDRA-1748)
 * SSTableExport validates key order (CASSANDRA-1884)
 * large row support for SSTableExport (CASSANDRA-1867)
 * Re-cache hot keys post-compaction without hitting disk (CASSANDRA-1878)
 * manage read repair in coordinator instead of data source, to
   provide latency information to dynamic snitch (CASSANDRA-1873)


0.7.0-rc2
 * fix live-column-count of slice ranges including tombstoned supercolumn
   with live subcolumn (CASSANDRA-1591)
 * rename o.a.c.internal.AntientropyStage -> AntiEntropyStage,
   o.a.c.request.Request_responseStage -> RequestResponseStage,
   o.a.c.internal.Internal_responseStage -> InternalResponseStage
 * add AbstractType.fromString (CASSANDRA-1767)
 * require index_type to be present when specifying index_name
   on ColumnDef (CASSANDRA-1759)
 * fix add/remove index bugs in CFMetadata (CASSANDRA-1768)
 * rebuild Strategy during system_update_keyspace (CASSANDRA-1762)
 * cli updates prompt to ... in continuation lines (CASSANDRA-1770)
 * support multiple Mutations per key in hadoop ColumnFamilyOutputFormat
   (CASSANDRA-1774)
 * improvements to Debian init script (CASSANDRA-1772)
 * use local classloader to check for version.properties (CASSANDRA-1778)
 * Validate that column names in column_metadata are valid for the
   defined comparator, and decode properly in cli (CASSANDRA-1773)
 * use cross-platform newlines in cli (CASSANDRA-1786)
 * add ExpiringColumn support to sstable import/export (CASSANDRA-1754)
 * add flush for each append to periodic commitlog mode; added
   periodic_without_flush option to disable this (CASSANDRA-1780)
 * close file handle used for post-flush truncate (CASSANDRA-1790)
 * various code cleanup (CASSANDRA-1793, -1794, -1795)
 * fix range queries against wrapped range (CASSANDRA-1781)
 * fix consistencylevel calculations for NetworkTopologyStrategy
   (CASSANDRA-1804)
 * cli support index type enum names (CASSANDRA-1810)
 * improved validation of column_metadata (CASSANDRA-1813)
 * reads at ConsistencyLevel > 1 throw UnavailableException
   immediately if insufficient live nodes exist (CASSANDRA-1803)
 * copy bytebuffers for local writes to avoid retaining the entire
   Thrift frame (CASSANDRA-1801)
 * fix NPE adding index to column w/o prior metadata (CASSANDRA-1764)
 * reduce fat client timeout (CASSANDRA-1730)
 * fix botched merge of CASSANDRA-1316


0.7.0-rc1
 * fix compaction and flush races with schema updates (CASSANDRA-1715)
 * add clustertool, config-converter, sstablekeys, and schematool
   Windows .bat files (CASSANDRA-1723)
 * reject range queries received during bootstrap (CASSANDRA-1739)
 * fix wrapping-range queries on non-minimum token (CASSANDRA-1700)
 * add nodetool cfhistogram (CASSANDRA-1698)
 * limit repaired ranges to what the nodes have in common (CASSANDRA-1674)
 * index scan treats missing columns as not matching secondary
   expressions (CASSANDRA-1745)
 * Fix misuse of DataOutputBuffer.getData in AntiEntropyService
   (CASSANDRA-1729)
 * detect and warn when obsolete version of JNA is present (CASSANDRA-1760)
 * reduce fat client timeout (CASSANDRA-1730)
 * cleanup smallest CFs first to increase free temp space for larger ones
   (CASSANDRA-1811)
 * Update windows .bat files to work outside of main Cassandra
   directory (CASSANDRA-1713)
 * fix read repair regression from 0.6.7 (CASSANDRA-1727)
 * more-efficient read repair (CASSANDRA-1719)
 * fix hinted handoff replay (CASSANDRA-1656)
 * log type of dropped messages (CASSANDRA-1677)
 * upgrade to SLF4J 1.6.1
 * fix ByteBuffer bug in ExpiringColumn.updateDigest (CASSANDRA-1679)
 * fix IntegerType.getString (CASSANDRA-1681)
 * make -Djava.net.preferIPv4Stack=true the default (CASSANDRA-628)
 * add INTERNAL_RESPONSE verb to differentiate from responses related
   to client requests (CASSANDRA-1685)
 * log tpstats when dropping messages (CASSANDRA-1660)
 * include unreachable nodes in describeSchemaVersions (CASSANDRA-1678)
 * Avoid dropping messages off the client request path (CASSANDRA-1676)
 * fix jna errno reporting (CASSANDRA-1694)
 * add friendlier error for UnknownHostException on startup (CASSANDRA-1697)
 * include jna dependency in RPM package (CASSANDRA-1690)
 * add --skip-keys option to stress.py (CASSANDRA-1696)
 * improve cli handling of non-string keys and column names
   (CASSANDRA-1701, -1693)
 * r/m extra subcomparator line in cli keyspaces output (CASSANDRA-1712)
 * add read repair chance to cli "show keyspaces"
 * upgrade to ConcurrentLinkedHashMap 1.1 (CASSANDRA-975)
 * fix index scan routing (CASSANDRA-1722)
 * fix tombstoning of supercolumns in range queries (CASSANDRA-1734)
 * clear endpoint cache after updating keyspace metadata (CASSANDRA-1741)
 * fix wrapping-range queries on non-minimum token (CASSANDRA-1700)
 * truncate includes secondary indexes (CASSANDRA-1747)
 * retain reference to PendingFile sstables (CASSANDRA-1749)
 * fix sstableimport regression (CASSANDRA-1753)
 * fix for bootstrap when no non-system tables are defined (CASSANDRA-1732)
 * handle replica unavailability in index scan (CASSANDRA-1755)
 * fix service initialization order deadlock (CASSANDRA-1756)
 * multi-line cli commands (CASSANDRA-1742)
 * fix race between snapshot and compaction (CASSANDRA-1736)
 * add listEndpointsPendingHints, deleteHintsForEndpoint JMX methods
   (CASSANDRA-1551)


0.7.0-beta3
 * add strategy options to describe_keyspace output (CASSANDRA-1560)
 * log warning when using randomly generated token (CASSANDRA-1552)
 * re-organize JMX into .db, .net, .internal, .request (CASSANDRA-1217)
 * allow nodes to change IPs between restarts (CASSANDRA-1518)
 * remember ring state between restarts by default (CASSANDRA-1518)
 * flush index built flag so we can read it before log replay (CASSANDRA-1541)
 * lock row cache updates to prevent race condition (CASSANDRA-1293)
 * remove assertion causing rare (and harmless) error messages in
   commitlog (CASSANDRA-1330)
 * fix moving nodes with no keyspaces defined (CASSANDRA-1574)
 * fix unbootstrap when no data is present in a transfer range (CASSANDRA-1573)
 * take advantage of AVRO-495 to simplify our avro IDL (CASSANDRA-1436)
 * extend authorization hierarchy to column family (CASSANDRA-1554)
 * deletion support in secondary indexes (CASSANDRA-1571)
 * meaningful error message for invalid replication strategy class
   (CASSANDRA-1566)
 * allow keyspace creation with RF > N (CASSANDRA-1428)
 * improve cli error handling (CASSANDRA-1580)
 * add cache save/load ability (CASSANDRA-1417, 1606, 1647)
 * add StorageService.getDrainProgress (CASSANDRA-1588)
 * Disallow bootstrap to an in-use token (CASSANDRA-1561)
 * Allow dynamic secondary index creation and destruction (CASSANDRA-1532)
 * log auto-guessed memtable thresholds (CASSANDRA-1595)
 * add ColumnDef support to cli (CASSANDRA-1583)
 * reduce index sample time by 75% (CASSANDRA-1572)
 * add cli support for column, strategy metadata (CASSANDRA-1578, 1612)
 * add cli support for schema modification (CASSANDRA-1584)
 * delete temp files on failed compactions (CASSANDRA-1596)
 * avoid blocking for dead nodes during removetoken (CASSANDRA-1605)
 * remove ConsistencyLevel.ZERO (CASSANDRA-1607)
 * expose in-progress compaction type in jmx (CASSANDRA-1586)
 * removed IClock & related classes from internals (CASSANDRA-1502)
 * fix removing tokens from SystemTable on decommission and removetoken
   (CASSANDRA-1609)
 * include CF metadata in cli 'show keyspaces' (CASSANDRA-1613)
 * switch from Properties to HashMap in PropertyFileSnitch to
   avoid synchronization bottleneck (CASSANDRA-1481)
 * PropertyFileSnitch configuration file renamed to
   cassandra-topology.properties
 * add cli support for get_range_slices (CASSANDRA-1088, CASSANDRA-1619)
 * Make memtable flush thresholds per-CF instead of global
   (CASSANDRA-1007, 1637)
 * add cli support for binary data without CfDef hints (CASSANDRA-1603)
 * fix building SSTable statistics post-stream (CASSANDRA-1620)
 * fix potential infinite loop in 2ary index queries (CASSANDRA-1623)
 * allow creating NTS keyspaces with no replicas configured (CASSANDRA-1626)
 * add jmx histogram of sstables accessed per read (CASSANDRA-1624)
 * remove system_rename_column_family and system_rename_keyspace from the
   client API until races can be fixed (CASSANDRA-1630, CASSANDRA-1585)
 * add cli sanity tests (CASSANDRA-1582)
 * update GC settings in cassandra.bat (CASSANDRA-1636)
 * cli support for index queries (CASSANDRA-1635)
 * cli support for updating schema memtable settings (CASSANDRA-1634)
 * cli --file option (CASSANDRA-1616)
 * reduce automatically chosen memtable sizes by 50% (CASSANDRA-1641)
 * move endpoint cache from snitch to strategy (CASSANDRA-1643)
 * fix commitlog recovery deleting the newly-created segment as well as
   the old ones (CASSANDRA-1644)
 * upgrade to Thrift 0.5 (CASSANDRA-1367)
 * renamed CL.DCQUORUM to LOCAL_QUORUM and DCQUORUMSYNC to EACH_QUORUM
 * cli truncate support (CASSANDRA-1653)
 * update GC settings in cassandra.bat (CASSANDRA-1636)
 * avoid logging when a node's ip/token is gossipped back to it (CASSANDRA-1666)


0.7-beta2
 * always use UTF-8 for hint keys (CASSANDRA-1439)
 * remove cassandra.yaml dependency from Hadoop and Pig (CASSADRA-1322)
 * expose CfDef metadata in describe_keyspaces (CASSANDRA-1363)
 * restore use of mmap_index_only option (CASSANDRA-1241)
 * dropping a keyspace with no column families generated an error
   (CASSANDRA-1378)
 * rename RackAwareStrategy to OldNetworkTopologyStrategy, RackUnawareStrategy
   to SimpleStrategy, DatacenterShardStrategy to NetworkTopologyStrategy,
   AbstractRackAwareSnitch to AbstractNetworkTopologySnitch (CASSANDRA-1392)
 * merge StorageProxy.mutate, mutateBlocking (CASSANDRA-1396)
 * faster UUIDType, LongType comparisons (CASSANDRA-1386, 1393)
 * fix setting read_repair_chance from CLI addColumnFamily (CASSANDRA-1399)
 * fix updates to indexed columns (CASSANDRA-1373)
 * fix race condition leaving to FileNotFoundException (CASSANDRA-1382)
 * fix sharded lock hash on index write path (CASSANDRA-1402)
 * add support for GT/E, LT/E in subordinate index clauses (CASSANDRA-1401)
 * cfId counter got out of sync when CFs were added (CASSANDRA-1403)
 * less chatty schema updates (CASSANDRA-1389)
 * rename column family mbeans. 'type' will now include either
   'IndexColumnFamilies' or 'ColumnFamilies' depending on the CFS type.
   (CASSANDRA-1385)
 * disallow invalid keyspace and column family names. This includes name that
   matches a '^\w+' regex. (CASSANDRA-1377)
 * use JNA, if present, to take snapshots (CASSANDRA-1371)
 * truncate hints if starting 0.7 for the first time (CASSANDRA-1414)
 * fix FD leak in single-row slicepredicate queries (CASSANDRA-1416)
 * allow index expressions against columns that are not part of the
   SlicePredicate (CASSANDRA-1410)
 * config-converter properly handles snitches and framed support
   (CASSANDRA-1420)
 * remove keyspace argument from multiget_count (CASSANDRA-1422)
 * allow specifying cassandra.yaml location as (local or remote) URL
   (CASSANDRA-1126)
 * fix using DynamicEndpointSnitch with NetworkTopologyStrategy
   (CASSANDRA-1429)
 * Add CfDef.default_validation_class (CASSANDRA-891)
 * fix EstimatedHistogram.max (CASSANDRA-1413)
 * quorum read optimization (CASSANDRA-1622)
 * handle zero-length (or missing) rows during HH paging (CASSANDRA-1432)
 * include secondary indexes during schema migrations (CASSANDRA-1406)
 * fix commitlog header race during schema change (CASSANDRA-1435)
 * fix ColumnFamilyStoreMBeanIterator to use new type name (CASSANDRA-1433)
 * correct filename generated by xml->yaml converter (CASSANDRA-1419)
 * add CMSInitiatingOccupancyFraction=75 and UseCMSInitiatingOccupancyOnly
   to default JVM options
 * decrease jvm heap for cassandra-cli (CASSANDRA-1446)
 * ability to modify keyspaces and column family definitions on a live cluster
   (CASSANDRA-1285)
 * support for Hadoop Streaming [non-jvm map/reduce via stdin/out]
   (CASSANDRA-1368)
 * Move persistent sstable stats from the system table to an sstable component
   (CASSANDRA-1430)
 * remove failed bootstrap attempt from pending ranges when gossip times
   it out after 1h (CASSANDRA-1463)
 * eager-create tcp connections to other cluster members (CASSANDRA-1465)
 * enumerate stages and derive stage from message type instead of
   transmitting separately (CASSANDRA-1465)
 * apply reversed flag during collation from different data sources
   (CASSANDRA-1450)
 * make failure to remove commitlog segment non-fatal (CASSANDRA-1348)
 * correct ordering of drain operations so CL.recover is no longer
   necessary (CASSANDRA-1408)
 * removed keyspace from describe_splits method (CASSANDRA-1425)
 * rename check_schema_agreement to describe_schema_versions
   (CASSANDRA-1478)
 * fix QUORUM calculation for RF > 3 (CASSANDRA-1487)
 * remove tombstones during non-major compactions when bloom filter
   verifies that row does not exist in other sstables (CASSANDRA-1074)
 * nodes that coordinated a loadbalance in the past could not be seen by
   newly added nodes (CASSANDRA-1467)
 * exposed endpoint states (gossip details) via jmx (CASSANDRA-1467)
 * ensure that compacted sstables are not included when new readers are
   instantiated (CASSANDRA-1477)
 * by default, calculate heap size and memtable thresholds at runtime (CASSANDRA-1469)
 * fix races dealing with adding/dropping keyspaces and column families in
   rapid succession (CASSANDRA-1477)
 * clean up of Streaming system (CASSANDRA-1503, 1504, 1506)
 * add options to configure Thrift socket keepalive and buffer sizes (CASSANDRA-1426)
 * make contrib CassandraServiceDataCleaner recursive (CASSANDRA-1509)
 * min, max compaction threshold are configurable and persistent
   per-ColumnFamily (CASSANDRA-1468)
 * fix replaying the last mutation in a commitlog unnecessarily
   (CASSANDRA-1512)
 * invoke getDefaultUncaughtExceptionHandler from DTPE with the original
   exception rather than the ExecutionException wrapper (CASSANDRA-1226)
 * remove Clock from the Thrift (and Avro) API (CASSANDRA-1501)
 * Close intra-node sockets when connection is broken (CASSANDRA-1528)
 * RPM packaging spec file (CASSANDRA-786)
 * weighted request scheduler (CASSANDRA-1485)
 * treat expired columns as deleted (CASSANDRA-1539)
 * make IndexInterval configurable (CASSANDRA-1488)
 * add describe_snitch to Thrift API (CASSANDRA-1490)
 * MD5 authenticator compares plain text submitted password with MD5'd
   saved property, instead of vice versa (CASSANDRA-1447)
 * JMX MessagingService pending and completed counts (CASSANDRA-1533)
 * fix race condition processing repair responses (CASSANDRA-1511)
 * make repair blocking (CASSANDRA-1511)
 * create EndpointSnitchInfo and MBean to expose rack and DC (CASSANDRA-1491)
 * added option to contrib/word_count to output results back to Cassandra
   (CASSANDRA-1342)
 * rewrite Hadoop ColumnFamilyRecordWriter to pool connections, retry to
   multiple Cassandra nodes, and smooth impact on the Cassandra cluster
   by using smaller batch sizes (CASSANDRA-1434)
 * fix setting gc_grace_seconds via CLI (CASSANDRA-1549)
 * support TTL'd index values (CASSANDRA-1536)
 * make removetoken work like decommission (CASSANDRA-1216)
 * make cli comparator-aware and improve quote rules (CASSANDRA-1523,-1524)
 * make nodetool compact and cleanup blocking (CASSANDRA-1449)
 * add memtable, cache information to GCInspector logs (CASSANDRA-1558)
 * enable/disable HintedHandoff via JMX (CASSANDRA-1550)
 * Ignore stray files in the commit log directory (CASSANDRA-1547)
 * Disallow bootstrap to an in-use token (CASSANDRA-1561)


0.7-beta1
 * sstable versioning (CASSANDRA-389)
 * switched to slf4j logging (CASSANDRA-625)
 * add (optional) expiration time for column (CASSANDRA-699)
 * access levels for authentication/authorization (CASSANDRA-900)
 * add ReadRepairChance to CF definition (CASSANDRA-930)
 * fix heisenbug in system tests, especially common on OS X (CASSANDRA-944)
 * convert to byte[] keys internally and all public APIs (CASSANDRA-767)
 * ability to alter schema definitions on a live cluster (CASSANDRA-44)
 * renamed configuration file to cassandra.xml, and log4j.properties to
   log4j-server.properties, which must now be loaded from
   the classpath (which is how our scripts in bin/ have always done it)
   (CASSANDRA-971)
 * change get_count to require a SlicePredicate. create multi_get_count
   (CASSANDRA-744)
 * re-organized endpointsnitch implementations and added SimpleSnitch
   (CASSANDRA-994)
 * Added preload_row_cache option (CASSANDRA-946)
 * add CRC to commitlog header (CASSANDRA-999)
 * removed deprecated batch_insert and get_range_slice methods (CASSANDRA-1065)
 * add truncate thrift method (CASSANDRA-531)
 * http mini-interface using mx4j (CASSANDRA-1068)
 * optimize away copy of sliced row on memtable read path (CASSANDRA-1046)
 * replace constant-size 2GB mmaped segments and special casing for index
   entries spanning segment boundaries, with SegmentedFile that computes
   segments that always contain entire entries/rows (CASSANDRA-1117)
 * avoid reading large rows into memory during compaction (CASSANDRA-16)
 * added hadoop OutputFormat (CASSANDRA-1101)
 * efficient Streaming (no more anticompaction) (CASSANDRA-579)
 * split commitlog header into separate file and add size checksum to
   mutations (CASSANDRA-1179)
 * avoid allocating a new byte[] for each mutation on replay (CASSANDRA-1219)
 * revise HH schema to be per-endpoint (CASSANDRA-1142)
 * add joining/leaving status to nodetool ring (CASSANDRA-1115)
 * allow multiple repair sessions per node (CASSANDRA-1190)
 * optimize away MessagingService for local range queries (CASSANDRA-1261)
 * make framed transport the default so malformed requests can't OOM the
   server (CASSANDRA-475)
 * significantly faster reads from row cache (CASSANDRA-1267)
 * take advantage of row cache during range queries (CASSANDRA-1302)
 * make GCGraceSeconds a per-ColumnFamily value (CASSANDRA-1276)
 * keep persistent row size and column count statistics (CASSANDRA-1155)
 * add IntegerType (CASSANDRA-1282)
 * page within a single row during hinted handoff (CASSANDRA-1327)
 * push DatacenterShardStrategy configuration into keyspace definition,
   eliminating datacenter.properties. (CASSANDRA-1066)
 * optimize forward slices starting with '' and single-index-block name
   queries by skipping the column index (CASSANDRA-1338)
 * streaming refactor (CASSANDRA-1189)
 * faster comparison for UUID types (CASSANDRA-1043)
 * secondary index support (CASSANDRA-749 and subtasks)
 * make compaction buckets deterministic (CASSANDRA-1265)


0.6.6
 * Allow using DynamicEndpointSnitch with RackAwareStrategy (CASSANDRA-1429)
 * remove the remaining vestiges of the unfinished DatacenterShardStrategy
   (replaced by NetworkTopologyStrategy in 0.7)


0.6.5
 * fix key ordering in range query results with RandomPartitioner
   and ConsistencyLevel > ONE (CASSANDRA-1145)
 * fix for range query starting with the wrong token range (CASSANDRA-1042)
 * page within a single row during hinted handoff (CASSANDRA-1327)
 * fix compilation on non-sun JDKs (CASSANDRA-1061)
 * remove String.trim() call on row keys in batch mutations (CASSANDRA-1235)
 * Log summary of dropped messages instead of spamming log (CASSANDRA-1284)
 * add dynamic endpoint snitch (CASSANDRA-981)
 * fix streaming for keyspaces with hyphens in their name (CASSANDRA-1377)
 * fix errors in hard-coded bloom filter optKPerBucket by computing it
   algorithmically (CASSANDRA-1220
 * remove message deserialization stage, and uncap read/write stages
   so slow reads/writes don't block gossip processing (CASSANDRA-1358)
 * add jmx port configuration to Debian package (CASSANDRA-1202)
 * use mlockall via JNA, if present, to prevent Linux from swapping
   out parts of the JVM (CASSANDRA-1214)


0.6.4
 * avoid queuing multiple hint deliveries for the same endpoint
   (CASSANDRA-1229)
 * better performance for and stricter checking of UTF8 column names
   (CASSANDRA-1232)
 * extend option to lower compaction priority to hinted handoff
   as well (CASSANDRA-1260)
 * log errors in gossip instead of re-throwing (CASSANDRA-1289)
 * avoid aborting commitlog replay prematurely if a flushed-but-
   not-removed commitlog segment is encountered (CASSANDRA-1297)
 * fix duplicate rows being read during mapreduce (CASSANDRA-1142)
 * failure detection wasn't closing command sockets (CASSANDRA-1221)
 * cassandra-cli.bat works on windows (CASSANDRA-1236)
 * pre-emptively drop requests that cannot be processed within RPCTimeout
   (CASSANDRA-685)
 * add ack to Binary write verb and update CassandraBulkLoader
   to wait for acks for each row (CASSANDRA-1093)
 * added describe_partitioner Thrift method (CASSANDRA-1047)
 * Hadoop jobs no longer require the Cassandra storage-conf.xml
   (CASSANDRA-1280, CASSANDRA-1047)
 * log thread pool stats when GC is excessive (CASSANDRA-1275)
 * remove gossip message size limit (CASSANDRA-1138)
 * parallelize local and remote reads during multiget, and respect snitch
   when determining whether to do local read for CL.ONE (CASSANDRA-1317)
 * fix read repair to use requested consistency level on digest mismatch,
   rather than assuming QUORUM (CASSANDRA-1316)
 * process digest mismatch re-reads in parallel (CASSANDRA-1323)
 * switch hints CF comparator to BytesType (CASSANDRA-1274)


0.6.3
 * retry to make streaming connections up to 8 times. (CASSANDRA-1019)
 * reject describe_ring() calls on invalid keyspaces (CASSANDRA-1111)
 * fix cache size calculation for size of 100% (CASSANDRA-1129)
 * fix cache capacity only being recalculated once (CASSANDRA-1129)
 * remove hourly scan of all hints on the off chance that the gossiper
   missed a status change; instead, expose deliverHintsToEndpoint to JMX
   so it can be done manually, if necessary (CASSANDRA-1141)
 * don't reject reads at CL.ALL (CASSANDRA-1152)
 * reject deletions to supercolumns in CFs containing only standard
   columns (CASSANDRA-1139)
 * avoid preserving login information after client disconnects
   (CASSANDRA-1057)
 * prefer sun jdk to openjdk in debian init script (CASSANDRA-1174)
 * detect partioner config changes between restarts and fail fast
   (CASSANDRA-1146)
 * use generation time to resolve node token reassignment disagreements
   (CASSANDRA-1118)
 * restructure the startup ordering of Gossiper and MessageService to avoid
   timing anomalies (CASSANDRA-1160)
 * detect incomplete commit log hearders (CASSANDRA-1119)
 * force anti-entropy service to stream files on the stream stage to avoid
   sending streams out of order (CASSANDRA-1169)
 * remove inactive stream managers after AES streams files (CASSANDRA-1169)
 * allow removing entire row through batch_mutate Deletion (CASSANDRA-1027)
 * add JMX metrics for row-level bloom filter false positives (CASSANDRA-1212)
 * added a redhat init script to contrib (CASSANDRA-1201)
 * use midpoint when bootstrapping a new machine into range with not
   much data yet instead of random token (CASSANDRA-1112)
 * kill server on OOM in executor stage as well as Thrift (CASSANDRA-1226)
 * remove opportunistic repairs, when two machines with overlapping replica
   responsibilities happen to finish major compactions of the same CF near
   the same time.  repairs are now fully manual (CASSANDRA-1190)
 * add ability to lower compaction priority (default is no change from 0.6.2)
   (CASSANDRA-1181)


0.6.2
 * fix contrib/word_count build. (CASSANDRA-992)
 * split CommitLogExecutorService into BatchCommitLogExecutorService and
   PeriodicCommitLogExecutorService (CASSANDRA-1014)
 * add latency histograms to CFSMBean (CASSANDRA-1024)
 * make resolving timestamp ties deterministic by using value bytes
   as a tiebreaker (CASSANDRA-1039)
 * Add option to turn off Hinted Handoff (CASSANDRA-894)
 * fix windows startup (CASSANDRA-948)
 * make concurrent_reads, concurrent_writes configurable at runtime via JMX
   (CASSANDRA-1060)
 * disable GCInspector on non-Sun JVMs (CASSANDRA-1061)
 * fix tombstone handling in sstable rows with no other data (CASSANDRA-1063)
 * fix size of row in spanned index entries (CASSANDRA-1056)
 * install json2sstable, sstable2json, and sstablekeys to Debian package
 * StreamingService.StreamDestinations wouldn't empty itself after streaming
   finished (CASSANDRA-1076)
 * added Collections.shuffle(splits) before returning the splits in
   ColumnFamilyInputFormat (CASSANDRA-1096)
 * do not recalculate cache capacity post-compaction if it's been manually
   modified (CASSANDRA-1079)
 * better defaults for flush sorter + writer executor queue sizes
   (CASSANDRA-1100)
 * windows scripts for SSTableImport/Export (CASSANDRA-1051)
 * windows script for nodetool (CASSANDRA-1113)
 * expose PhiConvictThreshold (CASSANDRA-1053)
 * make repair of RF==1 a no-op (CASSANDRA-1090)
 * improve default JVM GC options (CASSANDRA-1014)
 * fix SlicePredicate serialization inside Hadoop jobs (CASSANDRA-1049)
 * close Thrift sockets in Hadoop ColumnFamilyRecordReader (CASSANDRA-1081)


0.6.1
 * fix NPE in sstable2json when no excluded keys are given (CASSANDRA-934)
 * keep the replica set constant throughout the read repair process
   (CASSANDRA-937)
 * allow querying getAllRanges with empty token list (CASSANDRA-933)
 * fix command line arguments inversion in clustertool (CASSANDRA-942)
 * fix race condition that could trigger a false-positive assertion
   during post-flush discard of old commitlog segments (CASSANDRA-936)
 * fix neighbor calculation for anti-entropy repair (CASSANDRA-924)
 * perform repair even for small entropy differences (CASSANDRA-924)
 * Use hostnames in CFInputFormat to allow Hadoop's naive string-based
   locality comparisons to work (CASSANDRA-955)
 * cache read-only BufferedRandomAccessFile length to avoid
   3 system calls per invocation (CASSANDRA-950)
 * nodes with IPv6 (and no IPv4) addresses could not join cluster
   (CASSANDRA-969)
 * Retrieve the correct number of undeleted columns, if any, from
   a supercolumn in a row that had been deleted previously (CASSANDRA-920)
 * fix index scans that cross the 2GB mmap boundaries for both mmap
   and standard i/o modes (CASSANDRA-866)
 * expose drain via nodetool (CASSANDRA-978)


0.6.0-RC1
 * JMX drain to flush memtables and run through commit log (CASSANDRA-880)
 * Bootstrapping can skip ranges under the right conditions (CASSANDRA-902)
 * fix merging row versions in range_slice for CL > ONE (CASSANDRA-884)
 * default write ConsistencyLeven chaned from ZERO to ONE
 * fix for index entries spanning mmap buffer boundaries (CASSANDRA-857)
 * use lexical comparison if time part of TimeUUIDs are the same
   (CASSANDRA-907)
 * bound read, mutation, and response stages to fix possible OOM
   during log replay (CASSANDRA-885)
 * Use microseconds-since-epoch (UTC) in cli, instead of milliseconds
 * Treat batch_mutate Deletion with null supercolumn as "apply this predicate
   to top level supercolumns" (CASSANDRA-834)
 * Streaming destination nodes do not update their JMX status (CASSANDRA-916)
 * Fix internal RPC timeout calculation (CASSANDRA-911)
 * Added Pig loadfunc to contrib/pig (CASSANDRA-910)


0.6.0-beta3
 * fix compaction bucketing bug (CASSANDRA-814)
 * update windows batch file (CASSANDRA-824)
 * deprecate KeysCachedFraction configuration directive in favor
   of KeysCached; move to unified-per-CF key cache (CASSANDRA-801)
 * add invalidateRowCache to ColumnFamilyStoreMBean (CASSANDRA-761)
 * send Handoff hints to natural locations to reduce load on
   remaining nodes in a failure scenario (CASSANDRA-822)
 * Add RowWarningThresholdInMB configuration option to warn before very
   large rows get big enough to threaten node stability, and -x option to
   be able to remove them with sstable2json if the warning is unheeded
   until it's too late (CASSANDRA-843)
 * Add logging of GC activity (CASSANDRA-813)
 * fix ConcurrentModificationException in commitlog discard (CASSANDRA-853)
 * Fix hardcoded row count in Hadoop RecordReader (CASSANDRA-837)
 * Add a jmx status to the streaming service and change several DEBUG
   messages to INFO (CASSANDRA-845)
 * fix classpath in cassandra-cli.bat for Windows (CASSANDRA-858)
 * allow re-specifying host, port to cassandra-cli if invalid ones
   are first tried (CASSANDRA-867)
 * fix race condition handling rpc timeout in the coordinator
   (CASSANDRA-864)
 * Remove CalloutLocation and StagingFileDirectory from storage-conf files
   since those settings are no longer used (CASSANDRA-878)
 * Parse a long from RowWarningThresholdInMB instead of an int (CASSANDRA-882)
 * Remove obsolete ControlPort code from DatabaseDescriptor (CASSANDRA-886)
 * move skipBytes side effect out of assert (CASSANDRA-899)
 * add "double getLoad" to StorageServiceMBean (CASSANDRA-898)
 * track row stats per CF at compaction time (CASSANDRA-870)
 * disallow CommitLogDirectory matching a DataFileDirectory (CASSANDRA-888)
 * default key cache size is 200k entries, changed from 10% (CASSANDRA-863)
 * add -Dcassandra-foreground=yes to cassandra.bat
 * exit if cluster name is changed unexpectedly (CASSANDRA-769)


0.6.0-beta1/beta2
 * add batch_mutate thrift command, deprecating batch_insert (CASSANDRA-336)
 * remove get_key_range Thrift API, deprecated in 0.5 (CASSANDRA-710)
 * add optional login() Thrift call for authentication (CASSANDRA-547)
 * support fat clients using gossiper and StorageProxy to perform
   replication in-process [jvm-only] (CASSANDRA-535)
 * support mmapped I/O for reads, on by default on 64bit JVMs
   (CASSANDRA-408, CASSANDRA-669)
 * improve insert concurrency, particularly during Hinted Handoff
   (CASSANDRA-658)
 * faster network code (CASSANDRA-675)
 * stress.py moved to contrib (CASSANDRA-635)
 * row caching [must be explicitly enabled per-CF in config] (CASSANDRA-678)
 * present a useful measure of compaction progress in JMX (CASSANDRA-599)
 * add bin/sstablekeys (CASSNADRA-679)
 * add ConsistencyLevel.ANY (CASSANDRA-687)
 * make removetoken remove nodes from gossip entirely (CASSANDRA-644)
 * add ability to set cache sizes at runtime (CASSANDRA-708)
 * report latency and cache hit rate statistics with lifetime totals
   instead of average over the last minute (CASSANDRA-702)
 * support get_range_slice for RandomPartitioner (CASSANDRA-745)
 * per-keyspace replication factory and replication strategy (CASSANDRA-620)
 * track latency in microseconds (CASSANDRA-733)
 * add describe_ Thrift methods, deprecating get_string_property and
   get_string_list_property
 * jmx interface for tracking operation mode and streams in general.
   (CASSANDRA-709)
 * keep memtables in sorted order to improve range query performance
   (CASSANDRA-799)
 * use while loop instead of recursion when trimming sstables compaction list
   to avoid blowing stack in pathological cases (CASSANDRA-804)
 * basic Hadoop map/reduce support (CASSANDRA-342)


0.5.1
 * ensure all files for an sstable are streamed to the same directory.
   (CASSANDRA-716)
 * more accurate load estimate for bootstrapping (CASSANDRA-762)
 * tolerate dead or unavailable bootstrap target on write (CASSANDRA-731)
 * allow larger numbers of keys (> 140M) in a sstable bloom filter
   (CASSANDRA-790)
 * include jvm argument improvements from CASSANDRA-504 in debian package
 * change streaming chunk size to 32MB to accomodate Windows XP limitations
   (was 64MB) (CASSANDRA-795)
 * fix get_range_slice returning results in the wrong order (CASSANDRA-781)


0.5.0 final
 * avoid attempting to delete temporary bootstrap files twice (CASSANDRA-681)
 * fix bogus NaN in nodeprobe cfstats output (CASSANDRA-646)
 * provide a policy for dealing with single thread executors w/ a full queue
   (CASSANDRA-694)
 * optimize inner read in MessagingService, vastly improving multiple-node
   performance (CASSANDRA-675)
 * wait for table flush before streaming data back to a bootstrapping node.
   (CASSANDRA-696)
 * keep track of bootstrapping sources by table so that bootstrapping doesn't
   give the indication of finishing early (CASSANDRA-673)


0.5.0 RC3
 * commit the correct version of the patch for CASSANDRA-663


0.5.0 RC2 (unreleased)
 * fix bugs in converting get_range_slice results to Thrift
   (CASSANDRA-647, CASSANDRA-649)
 * expose java.util.concurrent.TimeoutException in StorageProxy methods
   (CASSANDRA-600)
 * TcpConnectionManager was holding on to disconnected connections,
   giving the false indication they were being used. (CASSANDRA-651)
 * Remove duplicated write. (CASSANDRA-662)
 * Abort bootstrap if IP is already in the token ring (CASSANDRA-663)
 * increase default commitlog sync period, and wait for last sync to
   finish before submitting another (CASSANDRA-668)


0.5.0 RC1
 * Fix potential NPE in get_range_slice (CASSANDRA-623)
 * add CRC32 to commitlog entries (CASSANDRA-605)
 * fix data streaming on windows (CASSANDRA-630)
 * GC compacted sstables after cleanup and compaction (CASSANDRA-621)
 * Speed up anti-entropy validation (CASSANDRA-629)
 * Fix anti-entropy assertion error (CASSANDRA-639)
 * Fix pending range conflicts when bootstapping or moving
   multiple nodes at once (CASSANDRA-603)
 * Handle obsolete gossip related to node movement in the case where
   one or more nodes is down when the movement occurs (CASSANDRA-572)
 * Include dead nodes in gossip to avoid a variety of problems
   and fix HH to removed nodes (CASSANDRA-634)
 * return an InvalidRequestException for mal-formed SlicePredicates
   (CASSANDRA-643)
 * fix bug determining closest neighbor for use in multiple datacenters
   (CASSANDRA-648)
 * Vast improvements in anticompaction speed (CASSANDRA-607)
 * Speed up log replay and writes by avoiding redundant serializations
   (CASSANDRA-652)


0.5.0 beta 2
 * Bootstrap improvements (several tickets)
 * add nodeprobe repair anti-entropy feature (CASSANDRA-193, CASSANDRA-520)
 * fix possibility of partition when many nodes restart at once
   in clusters with multiple seeds (CASSANDRA-150)
 * fix NPE in get_range_slice when no data is found (CASSANDRA-578)
 * fix potential NPE in hinted handoff (CASSANDRA-585)
 * fix cleanup of local "system" keyspace (CASSANDRA-576)
 * improve computation of cluster load balance (CASSANDRA-554)
 * added super column read/write, column count, and column/row delete to
   cassandra-cli (CASSANDRA-567, CASSANDRA-594)
 * fix returning live subcolumns of deleted supercolumns (CASSANDRA-583)
 * respect JAVA_HOME in bin/ scripts (several tickets)
 * add StorageService.initClient for fat clients on the JVM (CASSANDRA-535)
   (see contrib/client_only for an example of use)
 * make consistency_level functional in get_range_slice (CASSANDRA-568)
 * optimize key deserialization for RandomPartitioner (CASSANDRA-581)
 * avoid GCing tombstones except on major compaction (CASSANDRA-604)
 * increase failure conviction threshold, resulting in less nodes
   incorrectly (and temporarily) marked as down (CASSANDRA-610)
 * respect memtable thresholds during log replay (CASSANDRA-609)
 * support ConsistencyLevel.ALL on read (CASSANDRA-584)
 * add nodeprobe removetoken command (CASSANDRA-564)


0.5.0 beta
 * Allow multiple simultaneous flushes, improving flush throughput
   on multicore systems (CASSANDRA-401)
 * Split up locks to improve write and read throughput on multicore systems
   (CASSANDRA-444, CASSANDRA-414)
 * More efficient use of memory during compaction (CASSANDRA-436)
 * autobootstrap option: when enabled, all non-seed nodes will attempt
   to bootstrap when started, until bootstrap successfully
   completes. -b option is removed.  (CASSANDRA-438)
 * Unless a token is manually specified in the configuration xml,
   a bootstraping node will use a token that gives it half the
   keys from the most-heavily-loaded node in the cluster,
   instead of generating a random token.
   (CASSANDRA-385, CASSANDRA-517)
 * Miscellaneous bootstrap fixes (several tickets)
 * Ability to change a node's token even after it has data on it
   (CASSANDRA-541)
 * Ability to decommission a live node from the ring (CASSANDRA-435)
 * Semi-automatic loadbalancing via nodeprobe (CASSANDRA-192)
 * Add ability to set compaction thresholds at runtime via
   JMX / nodeprobe.  (CASSANDRA-465)
 * Add "comment" field to ColumnFamily definition. (CASSANDRA-481)
 * Additional JMX metrics (CASSANDRA-482)
 * JSON based export and import tools (several tickets)
 * Hinted Handoff fixes (several tickets)
 * Add key cache to improve read performance (CASSANDRA-423)
 * Simplified construction of custom ReplicationStrategy classes
   (CASSANDRA-497)
 * Graphical application (Swing) for ring integrity verification and
   visualization was added to contrib (CASSANDRA-252)
 * Add DCQUORUM, DCQUORUMSYNC consistency levels and corresponding
   ReplicationStrategy / EndpointSnitch classes.  Experimental.
   (CASSANDRA-492)
 * Web client interface added to contrib (CASSANDRA-457)
 * More-efficient flush for Random, CollatedOPP partitioners
   for normal writes (CASSANDRA-446) and bulk load (CASSANDRA-420)
 * Add MemtableFlushAfterMinutes, a global replacement for the old
   per-CF FlushPeriodInMinutes setting (CASSANDRA-463)
 * optimizations to slice reading (CASSANDRA-350) and supercolumn
   queries (CASSANDRA-510)
 * force binding to given listenaddress for nodes with multiple
   interfaces (CASSANDRA-546)
 * stress.py benchmarking tool improvements (several tickets)
 * optimized replica placement code (CASSANDRA-525)
 * faster log replay on restart (CASSANDRA-539, CASSANDRA-540)
 * optimized local-node writes (CASSANDRA-558)
 * added get_range_slice, deprecating get_key_range (CASSANDRA-344)
 * expose TimedOutException to thrift (CASSANDRA-563)


0.4.2
 * Add validation disallowing null keys (CASSANDRA-486)
 * Fix race conditions in TCPConnectionManager (CASSANDRA-487)
 * Fix using non-utf8-aware comparison as a sanity check.
   (CASSANDRA-493)
 * Improve default garbage collector options (CASSANDRA-504)
 * Add "nodeprobe flush" (CASSANDRA-505)
 * remove NotFoundException from get_slice throws list (CASSANDRA-518)
 * fix get (not get_slice) of entire supercolumn (CASSANDRA-508)
 * fix null token during bootstrap (CASSANDRA-501)


0.4.1
 * Fix FlushPeriod columnfamily configuration regression
   (CASSANDRA-455)
 * Fix long column name support (CASSANDRA-460)
 * Fix for serializing a row that only contains tombstones
   (CASSANDRA-458)
 * Fix for discarding unneeded commitlog segments (CASSANDRA-459)
 * Add SnapshotBeforeCompaction configuration option (CASSANDRA-426)
 * Fix compaction abort under insufficient disk space (CASSANDRA-473)
 * Fix reading subcolumn slice from tombstoned CF (CASSANDRA-484)
 * Fix race condition in RVH causing occasional NPE (CASSANDRA-478)


0.4.0
 * fix get_key_range problems when a node is down (CASSANDRA-440)
   and add UnavailableException to more Thrift methods
 * Add example EndPointSnitch contrib code (several tickets)


0.4.0 RC2
 * fix SSTable generation clash during compaction (CASSANDRA-418)
 * reject method calls with null parameters (CASSANDRA-308)
 * properly order ranges in nodeprobe output (CASSANDRA-421)
 * fix logging of certain errors on executor threads (CASSANDRA-425)


0.4.0 RC1
 * Bootstrap feature is live; use -b on startup (several tickets)
 * Added multiget api (CASSANDRA-70)
 * fix Deadlock with SelectorManager.doProcess and TcpConnection.write
   (CASSANDRA-392)
 * remove key cache b/c of concurrency bugs in third-party
   CLHM library (CASSANDRA-405)
 * update non-major compaction logic to use two threshold values
   (CASSANDRA-407)
 * add periodic / batch commitlog sync modes (several tickets)
 * inline BatchMutation into batch_insert params (CASSANDRA-403)
 * allow setting the logging level at runtime via mbean (CASSANDRA-402)
 * change default comparator to BytesType (CASSANDRA-400)
 * add forwards-compatible ConsistencyLevel parameter to get_key_range
   (CASSANDRA-322)
 * r/m special case of blocking for local destination when writing with
   ConsistencyLevel.ZERO (CASSANDRA-399)
 * Fixes to make BinaryMemtable [bulk load interface] useful (CASSANDRA-337);
   see contrib/bmt_example for an example of using it.
 * More JMX properties added (several tickets)
 * Thrift changes (several tickets)
    - Merged _super get methods with the normal ones; return values
      are now of ColumnOrSuperColumn.
    - Similarly, merged batch_insert_super into batch_insert.



0.4.0 beta
 * On-disk data format has changed to allow billions of keys/rows per
   node instead of only millions
 * Multi-keyspace support
 * Scan all sstables for all queries to avoid situations where
   different types of operation on the same ColumnFamily could
   disagree on what data was present
 * Snapshot support via JMX
 * Thrift API has changed a _lot_:
    - removed time-sorted CFs; instead, user-defined comparators
      may be defined on the column names, which are now byte arrays.
      Default comparators are provided for UTF8, Bytes, Ascii, Long (i64),
      and UUID types.
    - removed colon-delimited strings in thrift api in favor of explicit
      structs such as ColumnPath, ColumnParent, etc.  Also normalized
      thrift struct and argument naming.
    - Added columnFamily argument to get_key_range.
    - Change signature of get_slice to accept starting and ending
      columns as well as an offset.  (This allows use of indexes.)
      Added "ascending" flag to allow reasonably-efficient reverse
      scans as well.  Removed get_slice_by_range as redundant.
    - get_key_range operates on one CF at a time
    - changed `block` boolean on insert methods to ConsistencyLevel enum,
      with options of NONE, ONE, QUORUM, and ALL.
    - added similar consistency_level parameter to read methods
    - column-name-set slice with no names given now returns zero columns
      instead of all of them.  ("all" can run your server out of memory.
      use a range-based slice with a high max column count instead.)
 * Removed the web interface. Node information can now be obtained by
   using the newly introduced nodeprobe utility.
 * More JMX stats
 * Remove magic values from internals (e.g. special key to indicate
   when to flush memtables)
 * Rename configuration "table" to "keyspace"
 * Moved to crash-only design; no more shutdown (just kill the process)
 * Lots of bug fixes

Full list of issues resolved in 0.4 is at https://issues.apache.org/jira/secure/IssueNavigator.jspa?reset=true&&pid=12310865&fixfor=12313862&resolution=1&sorter/field=issuekey&sorter/order=DESC


0.3.0 RC3
 * Fix potential deadlock under load in TCPConnection.
   (CASSANDRA-220)


0.3.0 RC2
 * Fix possible data loss when server is stopped after replaying
   log but before new inserts force memtable flush.
   (CASSANDRA-204)
 * Added BUGS file


0.3.0 RC1
 * Range queries on keys, including user-defined key collation
 * Remove support
 * Workarounds for a weird bug in JDK select/register that seems
   particularly common on VM environments. Cassandra should deploy
   fine on EC2 now
 * Much improved infrastructure: the beginnings of a decent test suite
   ("ant test" for unit tests; "nosetests" for system tests), code
   coverage reporting, etc.
 * Expanded node status reporting via JMX
 * Improved error reporting/logging on both server and client
 * Reduced memory footprint in default configuration
 * Combined blocking and non-blocking versions of insert APIs
 * Added FlushPeriodInMinutes configuration parameter to force
   flushing of infrequently-updated ColumnFamilies<|MERGE_RESOLUTION|>--- conflicted
+++ resolved
@@ -1,4 +1,3 @@
-<<<<<<< HEAD
 3.11.3
  * Downgrade log level to trace for CommitLogSegmentManager (CASSANDRA-14370)
  * CQL fromJson(null) throws NullPointerException (CASSANDRA-13891)
@@ -9,10 +8,7 @@
  * RateBasedBackPressure unnecessarily invokes a lock on the Guava RateLimiter (CASSANDRA-14163)
  * Fix wildcard GROUP BY queries (CASSANDRA-14209)
 Merged from 3.0:
-=======
-3.0.17
  * Handle all exceptions when opening sstables (CASSANDRA-14202)
->>>>>>> edcb90f0
  * Handle incompletely written hint descriptors during startup (CASSANDRA-14080)
  * Handle repeat open bound from SRP in read repair (CASSANDRA-14330)
  * Use zero as default score in DynamicEndpointSnitch (CASSANDRA-14252)
