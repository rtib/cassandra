<<<<<<< HEAD
3.11.3
 * SASI tokenizer for simple delimiter based entries (CASSANDRA-14247)
 * Fix Loss of digits when doing CAST from varint/bigint to decimal (CASSANDRA-14170)
 * RateBasedBackPressure unnecessarily invokes a lock on the Guava RateLimiter (CASSANDRA-14163)
 * Fix wildcard GROUP BY queries (CASSANDRA-14209)
Merged from 3.0:
 * Adding missing WriteType enum values to v3,v4 and v5 spec (CASSANDRA-13697)
=======
3.0.17
 * Respect max hint window when hinting for LWT (CASSANDRA-14215)
 * Adding missing WriteType enum values to v3, v4, and v5 spec (CASSANDRA-13697)
>>>>>>> fdc61cb6
 * Don't regenerate bloomfilter and summaries on startup (CASSANDRA-11163)
 * Fix NPE when performing comparison against a null frozen in LWT (CASSANDRA-14087)
 * Log when SSTables are deleted (CASSANDRA-14302)
 * Fix batch commitlog sync regression (CASSANDRA-14292)
 * Write to pending endpoint when view replica is also base replica (CASSANDRA-14251)
 * Chain commit log marker potential performance regression in batch commit mode (CASSANDRA-14194)
 * Fully utilise specified compaction threads (CASSANDRA-14210)
 * Pre-create deletion log records to finish compactions quicker (CASSANDRA-12763)
Merged from 2.2:
 * Backport circleci yaml (CASSANDRA-14240)
Merged from 2.1:
 * CVE-2017-5929 Security vulnerability in Logback warning in NEWS.txt (CASSANDRA-14183)
<<<<<<< HEAD
=======

>>>>>>> fdc61cb6


3.11.2
 * Fix ReadCommandTest (CASSANDRA-14234)
 * Remove trailing period from latency reports at keyspace level (CASSANDRA-14233)
 * Backport CASSANDRA-13080: Use new token allocation for non bootstrap case as well (CASSANDRA-14212)
 * Remove dependencies on JVM internal classes from JMXServerUtils (CASSANDRA-14173) 
 * Add DEFAULT, UNSET, MBEAN and MBEANS to `ReservedKeywords` (CASSANDRA-14205)
 * Add Unittest for schema migration fix (CASSANDRA-14140)
 * Print correct snitch info from nodetool describecluster (CASSANDRA-13528)
 * Close socket on error during connect on OutboundTcpConnection (CASSANDRA-9630)
 * Enable CDC unittest (CASSANDRA-14141)
 * Acquire read lock before accessing CompactionStrategyManager fields (CASSANDRA-14139)
 * Split CommitLogStressTest to avoid timeout (CASSANDRA-14143)
 * Avoid invalidating disk boundaries unnecessarily (CASSANDRA-14083)
 * Avoid exposing compaction strategy index externally (CASSANDRA-14082)
 * Prevent continuous schema exchange between 3.0 and 3.11 nodes (CASSANDRA-14109)
 * Fix imbalanced disks when replacing node with same address with JBOD (CASSANDRA-14084)
 * Reload compaction strategies when disk boundaries are invalidated (CASSANDRA-13948)
 * Remove OpenJDK log warning (CASSANDRA-13916)
 * Prevent compaction strategies from looping indefinitely (CASSANDRA-14079)
 * Cache disk boundaries (CASSANDRA-13215)
 * Add asm jar to build.xml for maven builds (CASSANDRA-11193)
 * Round buffer size to powers of 2 for the chunk cache (CASSANDRA-13897)
 * Update jackson JSON jars (CASSANDRA-13949)
 * Avoid locks when checking LCS fanout and if we should defrag (CASSANDRA-13930)
 * Correctly count range tombstones in traces and tombstone thresholds (CASSANDRA-8527)
Merged from 3.0:
 * Add MinGW uname check to start scripts (CASSANDRA-12840)
 * Use the correct digest file and reload sstable metadata in nodetool verify (CASSANDRA-14217)
 * Handle failure when mutating repaired status in Verifier (CASSANDRA-13933)
 * Set encoding for javadoc generation (CASSANDRA-14154)
 * Fix index target computation for dense composite tables with dropped compact storage (CASSANDRA-14104)
 * Improve commit log chain marker updating (CASSANDRA-14108)
 * Extra range tombstone bound creates double rows (CASSANDRA-14008)
 * Fix SStable ordering by max timestamp in SinglePartitionReadCommand (CASSANDRA-14010)
 * Accept role names containing forward-slash (CASSANDRA-14088)
 * Optimize CRC check chance probability calculations (CASSANDRA-14094)
 * Fix cleanup on keyspace with no replicas (CASSANDRA-13526)
 * Fix updating base table rows with TTL not removing view entries (CASSANDRA-14071)
 * Reduce garbage created by DynamicSnitch (CASSANDRA-14091)
 * More frequent commitlog chained markers (CASSANDRA-13987)
 * Fix serialized size of DataLimits (CASSANDRA-14057)
 * Add flag to allow dropping oversized read repair mutations (CASSANDRA-13975)
 * Fix SSTableLoader logger message (CASSANDRA-14003)
 * Fix repair race that caused gossip to block (CASSANDRA-13849)
 * Tracing interferes with digest requests when using RandomPartitioner (CASSANDRA-13964)
 * Add flag to disable materialized views, and warnings on creation (CASSANDRA-13959)
 * Don't let user drop or generally break tables in system_distributed (CASSANDRA-13813)
 * Provide a JMX call to sync schema with local storage (CASSANDRA-13954)
 * Mishandling of cells for removed/dropped columns when reading legacy files (CASSANDRA-13939)
 * Deserialise sstable metadata in nodetool verify (CASSANDRA-13922)
Merged from 2.2:
 * Fix the inspectJvmOptions startup check (CASSANDRA-14112)
 * Fix race that prevents submitting compaction for a table when executor is full (CASSANDRA-13801)
 * Rely on the JVM to handle OutOfMemoryErrors (CASSANDRA-13006)
 * Grab refs during scrub/index redistribution/cleanup (CASSANDRA-13873)
Merged from 2.1:
 * Protect against overflow of local expiration time (CASSANDRA-14092)
 * RPM package spec: fix permissions for installed jars and config files (CASSANDRA-14181)
 * More PEP8 compiance for cqlsh (CASSANDRA-14021)


3.11.1
 * Fix the computation of cdc_total_space_in_mb for exabyte filesystems (CASSANDRA-13808)
 * AbstractTokenTreeBuilder#serializedSize returns wrong value when there is a single leaf and overflow collisions (CASSANDRA-13869)
 * Add a compaction option to TWCS to ignore sstables overlapping checks (CASSANDRA-13418)
 * BTree.Builder memory leak (CASSANDRA-13754)
 * Revert CASSANDRA-10368 of supporting non-pk column filtering due to correctness (CASSANDRA-13798)
 * Add a skip read validation flag to cassandra-stress (CASSANDRA-13772)
 * Fix cassandra-stress hang issues when an error during cluster connection happens (CASSANDRA-12938)
 * Better bootstrap failure message when blocked by (potential) range movement (CASSANDRA-13744)
 * "ignore" option is ignored in sstableloader (CASSANDRA-13721)
 * Deadlock in AbstractCommitLogSegmentManager (CASSANDRA-13652)
 * Duplicate the buffer before passing it to analyser in SASI operation (CASSANDRA-13512)
 * Properly evict pstmts from prepared statements cache (CASSANDRA-13641)
Merged from 3.0:
 * Improve TRUNCATE performance (CASSANDRA-13909)
 * Implement short read protection on partition boundaries (CASSANDRA-13595)
 * Fix ISE thrown by UPI.Serializer.hasNext() for some SELECT queries (CASSANDRA-13911)
 * Filter header only commit logs before recovery (CASSANDRA-13918)
 * AssertionError prepending to a list (CASSANDRA-13149)
 * Fix support for SuperColumn tables (CASSANDRA-12373)
 * Handle limit correctly on tables with strict liveness (CASSANDRA-13883)
 * Fix missing original update in TriggerExecutor (CASSANDRA-13894)
 * Remove non-rpc-ready nodes from counter leader candidates (CASSANDRA-13043)
 * Improve short read protection performance (CASSANDRA-13794)
 * Fix sstable reader to support range-tombstone-marker for multi-slices (CASSANDRA-13787)
 * Fix short read protection for tables with no clustering columns (CASSANDRA-13880)
 * Make isBuilt volatile in PartitionUpdate (CASSANDRA-13619)
 * Prevent integer overflow of timestamps in CellTest and RowsTest (CASSANDRA-13866)
 * Fix counter application order in short read protection (CASSANDRA-12872)
 * Don't block RepairJob execution on validation futures (CASSANDRA-13797)
 * Wait for all management tasks to complete before shutting down CLSM (CASSANDRA-13123)
 * INSERT statement fails when Tuple type is used as clustering column with default DESC order (CASSANDRA-13717)
 * Fix pending view mutations handling and cleanup batchlog when there are local and remote paired mutations (CASSANDRA-13069)
 * Improve config validation and documentation on overflow and NPE (CASSANDRA-13622)
 * Range deletes in a CAS batch are ignored (CASSANDRA-13655)
 * Avoid assertion error when IndexSummary > 2G (CASSANDRA-12014)
 * Change repair midpoint logging for tiny ranges (CASSANDRA-13603)
 * Better handle corrupt final commitlog segment (CASSANDRA-11995)
 * StreamingHistogram is not thread safe (CASSANDRA-13756)
 * Fix MV timestamp issues (CASSANDRA-11500)
 * Better tolerate improperly formatted bcrypt hashes (CASSANDRA-13626)
 * Fix race condition in read command serialization (CASSANDRA-13363)
 * Fix AssertionError in short read protection (CASSANDRA-13747)
 * Don't skip corrupted sstables on startup (CASSANDRA-13620)
 * Fix the merging of cells with different user type versions (CASSANDRA-13776)
 * Copy session properties on cqlsh.py do_login (CASSANDRA-13640)
 * Potential AssertionError during ReadRepair of range tombstone and partition deletions (CASSANDRA-13719)
 * Don't let stress write warmup data if n=0 (CASSANDRA-13773)
 * Gossip thread slows down when using batch commit log (CASSANDRA-12966)
 * Randomize batchlog endpoint selection with only 1 or 2 racks (CASSANDRA-12884)
 * Fix digest calculation for counter cells (CASSANDRA-13750)
 * Fix ColumnDefinition.cellValueType() for non-frozen collection and change SSTabledump to use type.toJSONString() (CASSANDRA-13573)
 * Skip materialized view addition if the base table doesn't exist (CASSANDRA-13737)
 * Drop table should remove corresponding entries in dropped_columns table (CASSANDRA-13730)
 * Log warn message until legacy auth tables have been migrated (CASSANDRA-13371)
 * Fix incorrect [2.1 <- 3.0] serialization of counter cells created in 2.0 (CASSANDRA-13691)
 * Fix invalid writetime for null cells (CASSANDRA-13711)
 * Fix ALTER TABLE statement to atomically propagate changes to the table and its MVs (CASSANDRA-12952)
 * Fixed ambiguous output of nodetool tablestats command (CASSANDRA-13722)
 * Fix Digest mismatch Exception if hints file has UnknownColumnFamily (CASSANDRA-13696)
 * Purge tombstones created by expired cells (CASSANDRA-13643)
 * Make concat work with iterators that have different subsets of columns (CASSANDRA-13482)
 * Set test.runners based on cores and memory size (CASSANDRA-13078)
 * Allow different NUMACTL_ARGS to be passed in (CASSANDRA-13557)
 * Allow native function calls in CQLSSTableWriter (CASSANDRA-12606)
 * Fix secondary index queries on COMPACT tables (CASSANDRA-13627)
 * Nodetool listsnapshots output is missing a newline, if there are no snapshots (CASSANDRA-13568)
 * sstabledump reports incorrect usage for argument order (CASSANDRA-13532)
Merged from 2.2:
 * Safely handle empty buffers when outputting to JSON (CASSANDRA-13868)
 * Copy session properties on cqlsh.py do_login (CASSANDRA-13847)
 * Fix load over calculated issue in IndexSummaryRedistribution (CASSANDRA-13738)
 * Fix compaction and flush exception not captured (CASSANDRA-13833)
 * Uncaught exceptions in Netty pipeline (CASSANDRA-13649)
 * Prevent integer overflow on exabyte filesystems (CASSANDRA-13067)
 * Fix queries with LIMIT and filtering on clustering columns (CASSANDRA-11223)
 * Fix potential NPE when resume bootstrap fails (CASSANDRA-13272)
 * Fix toJSONString for the UDT, tuple and collection types (CASSANDRA-13592)
 * Fix nested Tuples/UDTs validation (CASSANDRA-13646)
Merged from 2.1:
 * Clone HeartBeatState when building gossip messages. Make its generation/version volatile (CASSANDRA-13700)


3.11.0
 * Allow native function calls in CQLSSTableWriter (CASSANDRA-12606)
 * Replace string comparison with regex/number checks in MessagingService test (CASSANDRA-13216)
 * Fix formatting of duration columns in CQLSH (CASSANDRA-13549)
 * Fix the problem with duplicated rows when using paging with SASI (CASSANDRA-13302)
 * Allow CONTAINS statements filtering on the partition key and it’s parts (CASSANDRA-13275)
 * Fall back to even ranges calculation in clusters with vnodes when tokens are distributed unevenly (CASSANDRA-13229)
 * Fix duration type validation to prevent overflow (CASSANDRA-13218)
 * Forbid unsupported creation of SASI indexes over partition key columns (CASSANDRA-13228)
 * Reject multiple values for a key in CQL grammar. (CASSANDRA-13369)
 * UDA fails without input rows (CASSANDRA-13399)
 * Fix compaction-stress by using daemonInitialization (CASSANDRA-13188)
 * V5 protocol flags decoding broken (CASSANDRA-13443)
 * Use write lock not read lock for removing sstables from compaction strategies. (CASSANDRA-13422)
 * Use corePoolSize equal to maxPoolSize in JMXEnabledThreadPoolExecutors (CASSANDRA-13329)
 * Avoid rebuilding SASI indexes containing no values (CASSANDRA-12962)
 * Add charset to Analyser input stream (CASSANDRA-13151)
 * Fix testLimitSSTables flake caused by concurrent flush (CASSANDRA-12820)
 * cdc column addition strikes again (CASSANDRA-13382)
 * Fix static column indexes (CASSANDRA-13277)
 * DataOutputBuffer.asNewBuffer broken (CASSANDRA-13298)
 * unittest CipherFactoryTest failed on MacOS (CASSANDRA-13370)
 * Forbid SELECT restrictions and CREATE INDEX over non-frozen UDT columns (CASSANDRA-13247)
 * Default logging we ship will incorrectly print "?:?" for "%F:%L" pattern (CASSANDRA-13317)
 * Possible AssertionError in UnfilteredRowIteratorWithLowerBound (CASSANDRA-13366)
 * Support unaligned memory access for AArch64 (CASSANDRA-13326)
 * Improve SASI range iterator efficiency on intersection with an empty range (CASSANDRA-12915).
 * Fix equality comparisons of columns using the duration type (CASSANDRA-13174)
 * Obfuscate password in stress-graphs (CASSANDRA-12233)
 * Move to FastThreadLocalThread and FastThreadLocal (CASSANDRA-13034)
 * nodetool stopdaemon errors out (CASSANDRA-13030)
 * Tables in system_distributed should not use gcgs of 0 (CASSANDRA-12954)
 * Fix primary index calculation for SASI (CASSANDRA-12910)
 * More fixes to the TokenAllocator (CASSANDRA-12990)
 * NoReplicationTokenAllocator should work with zero replication factor (CASSANDRA-12983)
 * Address message coalescing regression (CASSANDRA-12676)
 * Delete illegal character from StandardTokenizerImpl.jflex (CASSANDRA-13417)
 * Fix cqlsh automatic protocol downgrade regression (CASSANDRA-13307)
 * Tracing payload not passed from QueryMessage to tracing session (CASSANDRA-12835)
Merged from 3.0:
 * Ensure int overflow doesn't occur when calculating large partition warning size (CASSANDRA-13172)
 * Ensure consistent view of partition columns between coordinator and replica in ColumnFilter (CASSANDRA-13004)
 * Failed unregistering mbean during drop keyspace (CASSANDRA-13346)
 * nodetool scrub/cleanup/upgradesstables exit code is wrong (CASSANDRA-13542)
 * Fix the reported number of sstable data files accessed per read (CASSANDRA-13120)
 * Fix schema digest mismatch during rolling upgrades from versions before 3.0.12 (CASSANDRA-13559)
 * Upgrade JNA version to 4.4.0 (CASSANDRA-13072)
 * Interned ColumnIdentifiers should use minimal ByteBuffers (CASSANDRA-13533)
 * ReverseIndexedReader may drop rows during 2.1 to 3.0 upgrade (CASSANDRA-13525)
 * Fix repair process violating start/end token limits for small ranges (CASSANDRA-13052)
 * Add storage port options to sstableloader (CASSANDRA-13518)
 * Properly handle quoted index names in cqlsh DESCRIBE output (CASSANDRA-12847)
 * Avoid reading static row twice from old format sstables (CASSANDRA-13236)
 * Fix NPE in StorageService.excise() (CASSANDRA-13163)
 * Expire OutboundTcpConnection messages by a single Thread (CASSANDRA-13265)
 * Fail repair if insufficient responses received (CASSANDRA-13397)
 * Fix SSTableLoader fail when the loaded table contains dropped columns (CASSANDRA-13276)
 * Avoid name clashes in CassandraIndexTest (CASSANDRA-13427)
 * Handling partially written hint files (CASSANDRA-12728)
 * Interrupt replaying hints on decommission (CASSANDRA-13308)
 * Handling partially written hint files (CASSANDRA-12728)
 * Fix NPE issue in StorageService (CASSANDRA-13060)
 * Make reading of range tombstones more reliable (CASSANDRA-12811)
 * Fix startup problems due to schema tables not completely flushed (CASSANDRA-12213)
 * Fix view builder bug that can filter out data on restart (CASSANDRA-13405)
 * Fix 2i page size calculation when there are no regular columns (CASSANDRA-13400)
 * Fix the conversion of 2.X expired rows without regular column data (CASSANDRA-13395)
 * Fix hint delivery when using ext+internal IPs with prefer_local enabled (CASSANDRA-13020)
 * Fix possible NPE on upgrade to 3.0/3.X in case of IO errors (CASSANDRA-13389)
 * Legacy deserializer can create empty range tombstones (CASSANDRA-13341)
 * Legacy caching options can prevent 3.0 upgrade (CASSANDRA-13384)
 * Use the Kernel32 library to retrieve the PID on Windows and fix startup checks (CASSANDRA-13333)
 * Fix code to not exchange schema across major versions (CASSANDRA-13274)
 * Dropping column results in "corrupt" SSTable (CASSANDRA-13337)
 * Bugs handling range tombstones in the sstable iterators (CASSANDRA-13340)
 * Fix CONTAINS filtering for null collections (CASSANDRA-13246)
 * Applying: Use a unique metric reservoir per test run when using Cassandra-wide metrics residing in MBeans (CASSANDRA-13216)
 * Propagate row deletions in 2i tables on upgrade (CASSANDRA-13320)
 * Slice.isEmpty() returns false for some empty slices (CASSANDRA-13305)
 * Add formatted row output to assertEmpty in CQL Tester (CASSANDRA-13238)
 * Prevent data loss on upgrade 2.1 - 3.0 by adding component separator to LogRecord absolute path (CASSANDRA-13294)
 * Improve testing on macOS by eliminating sigar logging (CASSANDRA-13233)
 * Cqlsh copy-from should error out when csv contains invalid data for collections (CASSANDRA-13071)
 * Fix "multiple versions of ant detected..." when running ant test (CASSANDRA-13232)
 * Coalescing strategy sleeps too much (CASSANDRA-13090)
 * Faster StreamingHistogram (CASSANDRA-13038)
 * Legacy deserializer can create unexpected boundary range tombstones (CASSANDRA-13237)
 * Remove unnecessary assertion from AntiCompactionTest (CASSANDRA-13070)
 * Fix cqlsh COPY for dates before 1900 (CASSANDRA-13185)
 * Use keyspace replication settings on system.size_estimates table (CASSANDRA-9639)
 * Add vm.max_map_count StartupCheck (CASSANDRA-13008)
 * Hint related logging should include the IP address of the destination in addition to
   host ID (CASSANDRA-13205)
 * Reloading logback.xml does not work (CASSANDRA-13173)
 * Lightweight transactions temporarily fail after upgrade from 2.1 to 3.0 (CASSANDRA-13109)
 * Duplicate rows after upgrading from 2.1.16 to 3.0.10/3.9 (CASSANDRA-13125)
 * Fix UPDATE queries with empty IN restrictions (CASSANDRA-13152)
 * Fix handling of partition with partition-level deletion plus
   live rows in sstabledump (CASSANDRA-13177)
 * Provide user workaround when system_schema.columns does not contain entries
   for a table that's in system_schema.tables (CASSANDRA-13180)
 * Nodetool upgradesstables/scrub/compact ignores system tables (CASSANDRA-13410)
 * Fix schema version calculation for rolling upgrades (CASSANDRA-13441)
Merged from 2.2:
 * Nodes started with join_ring=False should be able to serve requests when authentication is enabled (CASSANDRA-11381)
 * cqlsh COPY FROM: increment error count only for failures, not for attempts (CASSANDRA-13209)
 * Avoid starting gossiper in RemoveTest (CASSANDRA-13407)
 * Fix weightedSize() for row-cache reported by JMX and NodeTool (CASSANDRA-13393)
 * Fix JVM metric names (CASSANDRA-13103)
 * Honor truststore-password parameter in cassandra-stress (CASSANDRA-12773)
 * Discard in-flight shadow round responses (CASSANDRA-12653)
 * Don't anti-compact repaired data to avoid inconsistencies (CASSANDRA-13153)
 * Wrong logger name in AnticompactionTask (CASSANDRA-13343)
 * Commitlog replay may fail if last mutation is within 4 bytes of end of segment (CASSANDRA-13282)
 * Fix queries updating multiple time the same list (CASSANDRA-13130)
 * Fix GRANT/REVOKE when keyspace isn't specified (CASSANDRA-13053)
 * Fix flaky LongLeveledCompactionStrategyTest (CASSANDRA-12202)
 * Fix failing COPY TO STDOUT (CASSANDRA-12497)
 * Fix ColumnCounter::countAll behaviour for reverse queries (CASSANDRA-13222)
 * Exceptions encountered calling getSeeds() breaks OTC thread (CASSANDRA-13018)
 * Fix negative mean latency metric (CASSANDRA-12876)
 * Use only one file pointer when creating commitlog segments (CASSANDRA-12539)
Merged from 2.1:
 * Fix 2ndary index queries on partition keys for tables with static columns (CASSANDRA-13147)
 * Fix ParseError unhashable type list in cqlsh copy from (CASSANDRA-13364)
 * Remove unused repositories (CASSANDRA-13278)
 * Log stacktrace of uncaught exceptions (CASSANDRA-13108)
 * Use portable stderr for java error in startup (CASSANDRA-13211)
 * Fix Thread Leak in OutboundTcpConnection (CASSANDRA-13204)
 * Coalescing strategy can enter infinite loop (CASSANDRA-13159)


3.10
 * Fix secondary index queries regression (CASSANDRA-13013)
 * Add duration type to the protocol V5 (CASSANDRA-12850)
 * Fix duration type validation (CASSANDRA-13143)
 * Fix flaky GcCompactionTest (CASSANDRA-12664)
 * Fix TestHintedHandoff.hintedhandoff_decom_test (CASSANDRA-13058)
 * Fixed query monitoring for range queries (CASSANDRA-13050)
 * Remove outboundBindAny configuration property (CASSANDRA-12673)
 * Use correct bounds for all-data range when filtering (CASSANDRA-12666)
 * Remove timing window in test case (CASSANDRA-12875)
 * Resolve unit testing without JCE security libraries installed (CASSANDRA-12945)
 * Fix inconsistencies in cassandra-stress load balancing policy (CASSANDRA-12919)
 * Fix validation of non-frozen UDT cells (CASSANDRA-12916)
 * Don't shut down socket input/output on StreamSession (CASSANDRA-12903)
 * Fix Murmur3PartitionerTest (CASSANDRA-12858)
 * Move cqlsh syntax rules into separate module and allow easier customization (CASSANDRA-12897)
 * Fix CommitLogSegmentManagerTest (CASSANDRA-12283)
 * Fix cassandra-stress truncate option (CASSANDRA-12695)
 * Fix crossNode value when receiving messages (CASSANDRA-12791)
 * Don't load MX4J beans twice (CASSANDRA-12869)
 * Extend native protocol request flags, add versions to SUPPORTED, and introduce ProtocolVersion enum (CASSANDRA-12838)
 * Set JOINING mode when running pre-join tasks (CASSANDRA-12836)
 * remove net.mintern.primitive library due to license issue (CASSANDRA-12845)
 * Properly format IPv6 addresses when logging JMX service URL (CASSANDRA-12454)
 * Optimize the vnode allocation for single replica per DC (CASSANDRA-12777)
 * Use non-token restrictions for bounds when token restrictions are overridden (CASSANDRA-12419)
 * Fix CQLSH auto completion for PER PARTITION LIMIT (CASSANDRA-12803)
 * Use different build directories for Eclipse and Ant (CASSANDRA-12466)
 * Avoid potential AttributeError in cqlsh due to no table metadata (CASSANDRA-12815)
 * Fix RandomReplicationAwareTokenAllocatorTest.testExistingCluster (CASSANDRA-12812)
 * Upgrade commons-codec to 1.9 (CASSANDRA-12790)
 * Make the fanout size for LeveledCompactionStrategy to be configurable (CASSANDRA-11550)
 * Add duration data type (CASSANDRA-11873)
 * Fix timeout in ReplicationAwareTokenAllocatorTest (CASSANDRA-12784)
 * Improve sum aggregate functions (CASSANDRA-12417)
 * Make cassandra.yaml docs for batch_size_*_threshold_in_kb reflect changes in CASSANDRA-10876 (CASSANDRA-12761)
 * cqlsh fails to format collections when using aliases (CASSANDRA-11534)
 * Check for hash conflicts in prepared statements (CASSANDRA-12733)
 * Exit query parsing upon first error (CASSANDRA-12598)
 * Fix cassandra-stress to use single seed in UUID generation (CASSANDRA-12729)
 * CQLSSTableWriter does not allow Update statement (CASSANDRA-12450)
 * Config class uses boxed types but DD exposes primitive types (CASSANDRA-12199)
 * Add pre- and post-shutdown hooks to Storage Service (CASSANDRA-12461)
 * Add hint delivery metrics (CASSANDRA-12693)
 * Remove IndexInfo cache from FileIndexInfoRetriever (CASSANDRA-12731)
 * ColumnIndex does not reuse buffer (CASSANDRA-12502)
 * cdc column addition still breaks schema migration tasks (CASSANDRA-12697)
 * Upgrade metrics-reporter dependencies (CASSANDRA-12089)
 * Tune compaction thread count via nodetool (CASSANDRA-12248)
 * Add +=/-= shortcut syntax for update queries (CASSANDRA-12232)
 * Include repair session IDs in repair start message (CASSANDRA-12532)
 * Add a blocking task to Index, run before joining the ring (CASSANDRA-12039)
 * Fix NPE when using CQLSSTableWriter (CASSANDRA-12667)
 * Support optional backpressure strategies at the coordinator (CASSANDRA-9318)
 * Make randompartitioner work with new vnode allocation (CASSANDRA-12647)
 * Fix cassandra-stress graphing (CASSANDRA-12237)
 * Allow filtering on partition key columns for queries without secondary indexes (CASSANDRA-11031)
 * Fix Cassandra Stress reporting thread model and precision (CASSANDRA-12585)
 * Add JMH benchmarks.jar (CASSANDRA-12586)
 * Cleanup uses of AlterTableStatementColumn (CASSANDRA-12567)
 * Add keep-alive to streaming (CASSANDRA-11841)
 * Tracing payload is passed through newSession(..) (CASSANDRA-11706)
 * avoid deleting non existing sstable files and improve related log messages (CASSANDRA-12261)
 * json/yaml output format for nodetool compactionhistory (CASSANDRA-12486)
 * Retry all internode messages once after a connection is
   closed and reopened (CASSANDRA-12192)
 * Add support to rebuild from targeted replica (CASSANDRA-9875)
 * Add sequence distribution type to cassandra stress (CASSANDRA-12490)
 * "SELECT * FROM foo LIMIT ;" does not error out (CASSANDRA-12154)
 * Define executeLocally() at the ReadQuery Level (CASSANDRA-12474)
 * Extend read/write failure messages with a map of replica addresses
   to error codes in the v5 native protocol (CASSANDRA-12311)
 * Fix rebuild of SASI indexes with existing index files (CASSANDRA-12374)
 * Let DatabaseDescriptor not implicitly startup services (CASSANDRA-9054, 12550)
 * Fix clustering indexes in presence of static columns in SASI (CASSANDRA-12378)
 * Fix queries on columns with reversed type on SASI indexes (CASSANDRA-12223)
 * Added slow query log (CASSANDRA-12403)
 * Count full coordinated request against timeout (CASSANDRA-12256)
 * Allow TTL with null value on insert and update (CASSANDRA-12216)
 * Make decommission operation resumable (CASSANDRA-12008)
 * Add support to one-way targeted repair (CASSANDRA-9876)
 * Remove clientutil jar (CASSANDRA-11635)
 * Fix compaction throughput throttle (CASSANDRA-12366, CASSANDRA-12717)
 * Delay releasing Memtable memory on flush until PostFlush has finished running (CASSANDRA-12358)
 * Cassandra stress should dump all setting on startup (CASSANDRA-11914)
 * Make it possible to compact a given token range (CASSANDRA-10643)
 * Allow updating DynamicEndpointSnitch properties via JMX (CASSANDRA-12179)
 * Collect metrics on queries by consistency level (CASSANDRA-7384)
 * Add support for GROUP BY to SELECT statement (CASSANDRA-10707)
 * Deprecate memtable_cleanup_threshold and update default for memtable_flush_writers (CASSANDRA-12228)
 * Upgrade to OHC 0.4.4 (CASSANDRA-12133)
 * Add version command to cassandra-stress (CASSANDRA-12258)
 * Create compaction-stress tool (CASSANDRA-11844)
 * Garbage-collecting compaction operation and schema option (CASSANDRA-7019)
 * Add beta protocol flag for v5 native protocol (CASSANDRA-12142)
 * Support filtering on non-PRIMARY KEY columns in the CREATE
   MATERIALIZED VIEW statement's WHERE clause (CASSANDRA-10368)
 * Unify STDOUT and SYSTEMLOG logback format (CASSANDRA-12004)
 * COPY FROM should raise error for non-existing input files (CASSANDRA-12174)
 * Faster write path (CASSANDRA-12269)
 * Option to leave omitted columns in INSERT JSON unset (CASSANDRA-11424)
 * Support json/yaml output in nodetool tpstats (CASSANDRA-12035)
 * Expose metrics for successful/failed authentication attempts (CASSANDRA-10635)
 * Prepend snapshot name with "truncated" or "dropped" when a snapshot
   is taken before truncating or dropping a table (CASSANDRA-12178)
 * Optimize RestrictionSet (CASSANDRA-12153)
 * cqlsh does not automatically downgrade CQL version (CASSANDRA-12150)
 * Omit (de)serialization of state variable in UDAs (CASSANDRA-9613)
 * Create a system table to expose prepared statements (CASSANDRA-8831)
 * Reuse DataOutputBuffer from ColumnIndex (CASSANDRA-11970)
 * Remove DatabaseDescriptor dependency from SegmentedFile (CASSANDRA-11580)
 * Add supplied username to authentication error messages (CASSANDRA-12076)
 * Remove pre-startup check for open JMX port (CASSANDRA-12074)
 * Remove compaction Severity from DynamicEndpointSnitch (CASSANDRA-11738)
 * Restore resumable hints delivery (CASSANDRA-11960)
 * Properly report LWT contention (CASSANDRA-12626)
Merged from 3.0:
 * Dump threads when unit tests time out (CASSANDRA-13117)
 * Better error when modifying function permissions without explicit keyspace (CASSANDRA-12925)
 * Indexer is not correctly invoked when building indexes over sstables (CASSANDRA-13075)
 * Read repair is not blocking repair to finish in foreground repair (CASSANDRA-13115)
 * Stress daemon help is incorrect(CASSANDRA-12563)
 * Remove ALTER TYPE support (CASSANDRA-12443)
 * Fix assertion for certain legacy range tombstone pattern (CASSANDRA-12203)
 * Replace empty strings with null values if they cannot be converted (CASSANDRA-12794)
 * Fix deserialization of 2.x DeletedCells (CASSANDRA-12620)
 * Add parent repair session id to anticompaction log message (CASSANDRA-12186)
 * Improve contention handling on failure to acquire MV lock for streaming and hints (CASSANDRA-12905)
 * Fix DELETE and UPDATE queries with empty IN restrictions (CASSANDRA-12829)
 * Mark MVs as built after successful bootstrap (CASSANDRA-12984)
 * Estimated TS drop-time histogram updated with Cell.NO_DELETION_TIME (CASSANDRA-13040)
 * Nodetool compactionstats fails with NullPointerException (CASSANDRA-13021)
 * Thread local pools never cleaned up (CASSANDRA-13033)
 * Set RPC_READY to false when draining or if a node is marked as shutdown (CASSANDRA-12781)
 * CQL often queries static columns unnecessarily (CASSANDRA-12768)
 * Make sure sstables only get committed when it's safe to discard commit log records (CASSANDRA-12956)
 * Reject default_time_to_live option when creating or altering MVs (CASSANDRA-12868)
 * Nodetool should use a more sane max heap size (CASSANDRA-12739)
 * LocalToken ensures token values are cloned on heap (CASSANDRA-12651)
 * AnticompactionRequestSerializer serializedSize is incorrect (CASSANDRA-12934)
 * Prevent reloading of logback.xml from UDF sandbox (CASSANDRA-12535)
 * Reenable HeapPool (CASSANDRA-12900)
 * Disallow offheap_buffers memtable allocation (CASSANDRA-11039)
 * Fix CommitLogSegmentManagerTest (CASSANDRA-12283)
 * Pass root cause to CorruptBlockException when uncompression failed (CASSANDRA-12889)
 * Batch with multiple conditional updates for the same partition causes AssertionError (CASSANDRA-12867)
 * Make AbstractReplicationStrategy extendable from outside its package (CASSANDRA-12788)
 * Don't tell users to turn off consistent rangemovements during rebuild. (CASSANDRA-12296)
 * Fix CommitLogTest.testDeleteIfNotDirty (CASSANDRA-12854)
 * Avoid deadlock due to MV lock contention (CASSANDRA-12689)
 * Fix for KeyCacheCqlTest flakiness (CASSANDRA-12801)
 * Include SSTable filename in compacting large row message (CASSANDRA-12384)
 * Fix potential socket leak (CASSANDRA-12329, CASSANDRA-12330)
 * Fix ViewTest.testCompaction (CASSANDRA-12789)
 * Improve avg aggregate functions (CASSANDRA-12417)
 * Preserve quoted reserved keyword column names in MV creation (CASSANDRA-11803)
 * nodetool stopdaemon errors out (CASSANDRA-12646)
 * Split materialized view mutations on build to prevent OOM (CASSANDRA-12268)
 * mx4j does not work in 3.0.8 (CASSANDRA-12274)
 * Abort cqlsh copy-from in case of no answer after prolonged period of time (CASSANDRA-12740)
 * Avoid sstable corrupt exception due to dropped static column (CASSANDRA-12582)
 * Make stress use client mode to avoid checking commit log size on startup (CASSANDRA-12478)
 * Fix exceptions with new vnode allocation (CASSANDRA-12715)
 * Unify drain and shutdown processes (CASSANDRA-12509)
 * Fix NPE in ComponentOfSlice.isEQ() (CASSANDRA-12706)
 * Fix failure in LogTransactionTest (CASSANDRA-12632)
 * Fix potentially incomplete non-frozen UDT values when querying with the
   full primary key specified (CASSANDRA-12605)
 * Make sure repaired tombstones are dropped when only_purge_repaired_tombstones is enabled (CASSANDRA-12703)
 * Skip writing MV mutations to commitlog on mutation.applyUnsafe() (CASSANDRA-11670)
 * Establish consistent distinction between non-existing partition and NULL value for LWTs on static columns (CASSANDRA-12060)
 * Extend ColumnIdentifier.internedInstances key to include the type that generated the byte buffer (CASSANDRA-12516)
 * Handle composite prefixes with final EOC=0 as in 2.x and refactor LegacyLayout.decodeBound (CASSANDRA-12423)
 * select_distinct_with_deletions_test failing on non-vnode environments (CASSANDRA-11126)
 * Stack Overflow returned to queries while upgrading (CASSANDRA-12527)
 * Fix legacy regex for temporary files from 2.2 (CASSANDRA-12565)
 * Add option to state current gc_grace_seconds to tools/bin/sstablemetadata (CASSANDRA-12208)
 * Fix file system race condition that may cause LogAwareFileLister to fail to classify files (CASSANDRA-11889)
 * Fix file handle leaks due to simultaneous compaction/repair and
   listing snapshots, calculating snapshot sizes, or making schema
   changes (CASSANDRA-11594)
 * Fix nodetool repair exits with 0 for some errors (CASSANDRA-12508)
 * Do not shut down BatchlogManager twice during drain (CASSANDRA-12504)
 * Disk failure policy should not be invoked on out of space (CASSANDRA-12385)
 * Calculate last compacted key on startup (CASSANDRA-6216)
 * Add schema to snapshot manifest, add USING TIMESTAMP clause to ALTER TABLE statements (CASSANDRA-7190)
 * If CF has no clustering columns, any row cache is full partition cache (CASSANDRA-12499)
 * Correct log message for statistics of offheap memtable flush (CASSANDRA-12776)
 * Explicitly set locale for string validation (CASSANDRA-12541,CASSANDRA-12542,CASSANDRA-12543,CASSANDRA-12545)
Merged from 2.2:
 * Fix speculative retry bugs (CASSANDRA-13009)
 * Fix handling of nulls and unsets in IN conditions (CASSANDRA-12981)
 * Fix race causing infinite loop if Thrift server is stopped before it starts listening (CASSANDRA-12856)
 * CompactionTasks now correctly drops sstables out of compaction when not enough disk space is available (CASSANDRA-12979)
 * Remove support for non-JavaScript UDFs (CASSANDRA-12883)
 * Fix DynamicEndpointSnitch noop in multi-datacenter situations (CASSANDRA-13074)
 * cqlsh copy-from: encode column names to avoid primary key parsing errors (CASSANDRA-12909)
 * Temporarily fix bug that creates commit log when running offline tools (CASSANDRA-8616)
 * Reduce granuality of OpOrder.Group during index build (CASSANDRA-12796)
 * Test bind parameters and unset parameters in InsertUpdateIfConditionTest (CASSANDRA-12980)
 * Use saved tokens when setting local tokens on StorageService.joinRing (CASSANDRA-12935)
 * cqlsh: fix DESC TYPES errors (CASSANDRA-12914)
 * Fix leak on skipped SSTables in sstableupgrade (CASSANDRA-12899)
 * Avoid blocking gossip during pending range calculation (CASSANDRA-12281)
 * Fix purgeability of tombstones with max timestamp (CASSANDRA-12792)
 * Fail repair if participant dies during sync or anticompaction (CASSANDRA-12901)
 * cqlsh COPY: unprotected pk values before converting them if not using prepared statements (CASSANDRA-12863)
 * Fix Util.spinAssertEquals (CASSANDRA-12283)
 * Fix potential NPE for compactionstats (CASSANDRA-12462)
 * Prepare legacy authenticate statement if credentials table initialised after node startup (CASSANDRA-12813)
 * Change cassandra.wait_for_tracing_events_timeout_secs default to 0 (CASSANDRA-12754)
 * Clean up permissions when a UDA is dropped (CASSANDRA-12720)
 * Limit colUpdateTimeDelta histogram updates to reasonable deltas (CASSANDRA-11117)
 * Fix leak errors and execution rejected exceptions when draining (CASSANDRA-12457)
 * Fix merkle tree depth calculation (CASSANDRA-12580)
 * Make Collections deserialization more robust (CASSANDRA-12618)
 * Better handle invalid system roles table (CASSANDRA-12700)
 * Fix exceptions when enabling gossip on nodes that haven't joined the ring (CASSANDRA-12253)
 * Fix authentication problem when invoking cqlsh copy from a SOURCE command (CASSANDRA-12642)
 * Decrement pending range calculator jobs counter in finally block
 * cqlshlib tests: increase default execute timeout (CASSANDRA-12481)
 * Forward writes to replacement node when replace_address != broadcast_address (CASSANDRA-8523)
 * Fail repair on non-existing table (CASSANDRA-12279)
 * Enable repair -pr and -local together (fix regression of CASSANDRA-7450) (CASSANDRA-12522)
 * Split consistent range movement flag correction (CASSANDRA-12786)
Merged from 2.1:
 * Upgrade netty version to fix memory leak with client encryption (CASSANDRA-13114)
 * cqlsh copy-from: sort user type fields in csv (CASSANDRA-12959)
 * Don't skip sstables based on maxLocalDeletionTime (CASSANDRA-12765)


3.8, 3.9
 * Fix value skipping with counter columns (CASSANDRA-11726)
 * Fix nodetool tablestats miss SSTable count (CASSANDRA-12205)
 * Fixed flacky SSTablesIteratedTest (CASSANDRA-12282)
 * Fixed flacky SSTableRewriterTest: check file counts before calling validateCFS (CASSANDRA-12348)
 * cqlsh: Fix handling of $$-escaped strings (CASSANDRA-12189)
 * Fix SSL JMX requiring truststore containing server cert (CASSANDRA-12109)
 * RTE from new CDC column breaks in flight queries (CASSANDRA-12236)
 * Fix hdr logging for single operation workloads (CASSANDRA-12145)
 * Fix SASI PREFIX search in CONTAINS mode with partial terms (CASSANDRA-12073)
 * Increase size of flushExecutor thread pool (CASSANDRA-12071)
 * Partial revert of CASSANDRA-11971, cannot recycle buffer in SP.sendMessagesToNonlocalDC (CASSANDRA-11950)
 * Upgrade netty to 4.0.39 (CASSANDRA-12032, CASSANDRA-12034)
 * Improve details in compaction log message (CASSANDRA-12080)
 * Allow unset values in CQLSSTableWriter (CASSANDRA-11911)
 * Chunk cache to request compressor-compatible buffers if pool space is exhausted (CASSANDRA-11993)
 * Remove DatabaseDescriptor dependencies from SequentialWriter (CASSANDRA-11579)
 * Move skip_stop_words filter before stemming (CASSANDRA-12078)
 * Support seek() in EncryptedFileSegmentInputStream (CASSANDRA-11957)
 * SSTable tools mishandling LocalPartitioner (CASSANDRA-12002)
 * When SEPWorker assigned work, set thread name to match pool (CASSANDRA-11966)
 * Add cross-DC latency metrics (CASSANDRA-11596)
 * Allow terms in selection clause (CASSANDRA-10783)
 * Add bind variables to trace (CASSANDRA-11719)
 * Switch counter shards' clock to timestamps (CASSANDRA-9811)
 * Introduce HdrHistogram and response/service/wait separation to stress tool (CASSANDRA-11853)
 * entry-weighers in QueryProcessor should respect partitionKeyBindIndexes field (CASSANDRA-11718)
 * Support older ant versions (CASSANDRA-11807)
 * Estimate compressed on disk size when deciding if sstable size limit reached (CASSANDRA-11623)
 * cassandra-stress profiles should support case sensitive schemas (CASSANDRA-11546)
 * Remove DatabaseDescriptor dependency from FileUtils (CASSANDRA-11578)
 * Faster streaming (CASSANDRA-9766)
 * Add prepared query parameter to trace for "Execute CQL3 prepared query" session (CASSANDRA-11425)
 * Add repaired percentage metric (CASSANDRA-11503)
 * Add Change-Data-Capture (CASSANDRA-8844)
Merged from 3.0:
 * Fix paging for 2.x to 3.x upgrades (CASSANDRA-11195)
 * Fix clean interval not sent to commit log for empty memtable flush (CASSANDRA-12436)
 * Fix potential resource leak in RMIServerSocketFactoryImpl (CASSANDRA-12331)
 * Make sure compaction stats are updated when compaction is interrupted (CASSANDRA-12100)
 * Change commitlog and sstables to track dirty and clean intervals (CASSANDRA-11828)
 * NullPointerException during compaction on table with static columns (CASSANDRA-12336)
 * Fixed ConcurrentModificationException when reading metrics in GraphiteReporter (CASSANDRA-11823)
 * Fix upgrade of super columns on thrift (CASSANDRA-12335)
 * Fixed flacky BlacklistingCompactionsTest, switched to fixed size types and increased corruption size (CASSANDRA-12359)
 * Rerun ReplicationAwareTokenAllocatorTest on failure to avoid flakiness (CASSANDRA-12277)
 * Exception when computing read-repair for range tombstones (CASSANDRA-12263)
 * Lost counter writes in compact table and static columns (CASSANDRA-12219)
 * AssertionError with MVs on updating a row that isn't indexed due to a null value (CASSANDRA-12247)
 * Disable RR and speculative retry with EACH_QUORUM reads (CASSANDRA-11980)
 * Add option to override compaction space check (CASSANDRA-12180)
 * Faster startup by only scanning each directory for temporary files once (CASSANDRA-12114)
 * Respond with v1/v2 protocol header when responding to driver that attempts
   to connect with too low of a protocol version (CASSANDRA-11464)
 * NullPointerExpception when reading/compacting table (CASSANDRA-11988)
 * Fix problem with undeleteable rows on upgrade to new sstable format (CASSANDRA-12144)
 * Fix potential bad messaging service message for paged range reads
   within mixed-version 3.x clusters (CASSANDRA-12249)
 * Fix paging logic for deleted partitions with static columns (CASSANDRA-12107)
 * Wait until the message is being send to decide which serializer must be used (CASSANDRA-11393)
 * Fix migration of static thrift column names with non-text comparators (CASSANDRA-12147)
 * Fix upgrading sparse tables that are incorrectly marked as dense (CASSANDRA-11315)
 * Fix reverse queries ignoring range tombstones (CASSANDRA-11733)
 * Avoid potential race when rebuilding CFMetaData (CASSANDRA-12098)
 * Avoid missing sstables when getting the canonical sstables (CASSANDRA-11996)
 * Always select the live sstables when getting sstables in bounds (CASSANDRA-11944)
 * Fix column ordering of results with static columns for Thrift requests in
   a mixed 2.x/3.x cluster, also fix potential non-resolved duplication of
   those static columns in query results (CASSANDRA-12123)
 * Avoid digest mismatch with empty but static rows (CASSANDRA-12090)
 * Fix EOF exception when altering column type (CASSANDRA-11820)
 * Fix potential race in schema during new table creation (CASSANDRA-12083)
 * cqlsh: fix error handling in rare COPY FROM failure scenario (CASSANDRA-12070)
 * Disable autocompaction during drain (CASSANDRA-11878)
 * Add a metrics timer to MemtablePool and use it to track time spent blocked on memory in MemtableAllocator (CASSANDRA-11327)
 * Fix upgrading schema with super columns with non-text subcomparators (CASSANDRA-12023)
 * Add TimeWindowCompactionStrategy (CASSANDRA-9666)
 * Fix JsonTransformer output of partition with deletion info (CASSANDRA-12418)
 * Fix NPE in SSTableLoader when specifying partial directory path (CASSANDRA-12609)
Merged from 2.2:
 * Add local address entry in PropertyFileSnitch (CASSANDRA-11332)
 * cqlsh copy: fix missing counter values (CASSANDRA-12476)
 * Move migration tasks to non-periodic queue, assure flush executor shutdown after non-periodic executor (CASSANDRA-12251)
 * cqlsh copy: fixed possible race in initializing feeding thread (CASSANDRA-11701)
 * Only set broadcast_rpc_address on Ec2MultiRegionSnitch if it's not set (CASSANDRA-11357)
 * Update StorageProxy range metrics for timeouts, failures and unavailables (CASSANDRA-9507)
 * Add Sigar to classes included in clientutil.jar (CASSANDRA-11635)
 * Add decay to histograms and timers used for metrics (CASSANDRA-11752)
 * Fix hanging stream session (CASSANDRA-10992)
 * Fix INSERT JSON, fromJson() support of smallint, tinyint types (CASSANDRA-12371)
 * Restore JVM metric export for metric reporters (CASSANDRA-12312)
 * Release sstables of failed stream sessions only when outgoing transfers are finished (CASSANDRA-11345)
 * Wait for tracing events before returning response and query at same consistency level client side (CASSANDRA-11465)
 * cqlsh copyutil should get host metadata by connected address (CASSANDRA-11979)
 * Fixed cqlshlib.test.remove_test_db (CASSANDRA-12214)
 * Synchronize ThriftServer::stop() (CASSANDRA-12105)
 * Use dedicated thread for JMX notifications (CASSANDRA-12146)
 * Improve streaming synchronization and fault tolerance (CASSANDRA-11414)
 * MemoryUtil.getShort() should return an unsigned short also for architectures not supporting unaligned memory accesses (CASSANDRA-11973)
Merged from 2.1:
 * Fix queries with empty ByteBuffer values in clustering column restrictions (CASSANDRA-12127)
 * Disable passing control to post-flush after flush failure to prevent data loss (CASSANDRA-11828)
 * Allow STCS-in-L0 compactions to reduce scope with LCS (CASSANDRA-12040)
 * cannot use cql since upgrading python to 2.7.11+ (CASSANDRA-11850)
 * Fix filtering on clustering columns when 2i is used (CASSANDRA-11907)


3.0.8
 * Fix potential race in schema during new table creation (CASSANDRA-12083)
 * cqlsh: fix error handling in rare COPY FROM failure scenario (CASSANDRA-12070)
 * Disable autocompaction during drain (CASSANDRA-11878)
 * Add a metrics timer to MemtablePool and use it to track time spent blocked on memory in MemtableAllocator (CASSANDRA-11327)
 * Fix upgrading schema with super columns with non-text subcomparators (CASSANDRA-12023)
 * Add TimeWindowCompactionStrategy (CASSANDRA-9666)
Merged from 2.2:
 * Allow nodetool info to run with readonly JMX access (CASSANDRA-11755)
 * Validate bloom_filter_fp_chance against lowest supported
   value when the table is created (CASSANDRA-11920)
 * Don't send erroneous NEW_NODE notifications on restart (CASSANDRA-11038)
 * StorageService shutdown hook should use a volatile variable (CASSANDRA-11984)
Merged from 2.1:
 * Add system property to set the max number of native transport requests in queue (CASSANDRA-11363)
 * Fix queries with empty ByteBuffer values in clustering column restrictions (CASSANDRA-12127)
 * Disable passing control to post-flush after flush failure to prevent data loss (CASSANDRA-11828)
 * Allow STCS-in-L0 compactions to reduce scope with LCS (CASSANDRA-12040)
 * cannot use cql since upgrading python to 2.7.11+ (CASSANDRA-11850)
 * Fix filtering on clustering columns when 2i is used (CASSANDRA-11907)
 * Avoid stalling paxos when the paxos state expires (CASSANDRA-12043)
 * Remove finished incoming streaming connections from MessagingService (CASSANDRA-11854)
 * Don't try to get sstables for non-repairing column families (CASSANDRA-12077)
 * Avoid marking too many sstables as repaired (CASSANDRA-11696)
 * Prevent select statements with clustering key > 64k (CASSANDRA-11882)
 * Fix clock skew corrupting other nodes with paxos (CASSANDRA-11991)
 * Remove distinction between non-existing static columns and existing but null in LWTs (CASSANDRA-9842)
 * Cache local ranges when calculating repair neighbors (CASSANDRA-11934)
 * Allow LWT operation on static column with only partition keys (CASSANDRA-10532)
 * Create interval tree over canonical sstables to avoid missing sstables during streaming (CASSANDRA-11886)
 * cqlsh COPY FROM: shutdown parent cluster after forking, to avoid corrupting SSL connections (CASSANDRA-11749)


3.7
 * Support multiple folders for user defined compaction tasks (CASSANDRA-11765)
 * Fix race in CompactionStrategyManager's pause/resume (CASSANDRA-11922)
Merged from 3.0:
 * Fix legacy serialization of Thrift-generated non-compound range tombstones
   when communicating with 2.x nodes (CASSANDRA-11930)
 * Fix Directories instantiations where CFS.initialDirectories should be used (CASSANDRA-11849)
 * Avoid referencing DatabaseDescriptor in AbstractType (CASSANDRA-11912)
 * Don't use static dataDirectories field in Directories instances (CASSANDRA-11647)
 * Fix sstables not being protected from removal during index build (CASSANDRA-11905)
 * cqlsh: Suppress stack trace from Read/WriteFailures (CASSANDRA-11032)
 * Remove unneeded code to repair index summaries that have
   been improperly down-sampled (CASSANDRA-11127)
 * Avoid WriteTimeoutExceptions during commit log replay due to materialized
   view lock contention (CASSANDRA-11891)
 * Prevent OOM failures on SSTable corruption, improve tests for corruption detection (CASSANDRA-9530)
 * Use CFS.initialDirectories when clearing snapshots (CASSANDRA-11705)
 * Allow compaction strategies to disable early open (CASSANDRA-11754)
 * Refactor Materialized View code (CASSANDRA-11475)
 * Update Java Driver (CASSANDRA-11615)
Merged from 2.2:
 * Persist local metadata earlier in startup sequence (CASSANDRA-11742)
 * cqlsh: fix tab completion for case-sensitive identifiers (CASSANDRA-11664)
 * Avoid showing estimated key as -1 in tablestats (CASSANDRA-11587)
 * Fix possible race condition in CommitLog.recover (CASSANDRA-11743)
 * Enable client encryption in sstableloader with cli options (CASSANDRA-11708)
 * Possible memory leak in NIODataInputStream (CASSANDRA-11867)
 * Add seconds to cqlsh tracing session duration (CASSANDRA-11753)
 * Fix commit log replay after out-of-order flush completion (CASSANDRA-9669)
 * Prohibit Reversed Counter type as part of the PK (CASSANDRA-9395)
 * cqlsh: correctly handle non-ascii chars in error messages (CASSANDRA-11626)
Merged from 2.1:
 * Run CommitLog tests with different compression settings (CASSANDRA-9039)
 * cqlsh: apply current keyspace to source command (CASSANDRA-11152)
 * Clear out parent repair session if repair coordinator dies (CASSANDRA-11824)
 * Set default streaming_socket_timeout_in_ms to 24 hours (CASSANDRA-11840)
 * Do not consider local node a valid source during replace (CASSANDRA-11848)
 * Add message dropped tasks to nodetool netstats (CASSANDRA-11855)
 * Avoid holding SSTableReaders for duration of incremental repair (CASSANDRA-11739)


3.6
 * Correctly migrate schema for frozen UDTs during 2.x -> 3.x upgrades
   (does not affect any released versions) (CASSANDRA-11613)
 * Allow server startup if JMX is configured directly (CASSANDRA-11725)
 * Prevent direct memory OOM on buffer pool allocations (CASSANDRA-11710)
 * Enhanced Compaction Logging (CASSANDRA-10805)
 * Make prepared statement cache size configurable (CASSANDRA-11555)
 * Integrated JMX authentication and authorization (CASSANDRA-10091)
 * Add units to stress ouput (CASSANDRA-11352)
 * Fix PER PARTITION LIMIT for single and multi partitions queries (CASSANDRA-11603)
 * Add uncompressed chunk cache for RandomAccessReader (CASSANDRA-5863)
 * Clarify ClusteringPrefix hierarchy (CASSANDRA-11213)
 * Always perform collision check before joining ring (CASSANDRA-10134)
 * SSTableWriter output discrepancy (CASSANDRA-11646)
 * Fix potential timeout in NativeTransportService.testConcurrentDestroys (CASSANDRA-10756)
 * Support large partitions on the 3.0 sstable format (CASSANDRA-11206,11763)
 * Add support to rebuild from specific range (CASSANDRA-10406)
 * Optimize the overlapping lookup by calculating all the
   bounds in advance (CASSANDRA-11571)
 * Support json/yaml output in nodetool tablestats (CASSANDRA-5977)
 * (stress) Add datacenter option to -node options (CASSANDRA-11591)
 * Fix handling of empty slices (CASSANDRA-11513)
 * Make number of cores used by cqlsh COPY visible to testing code (CASSANDRA-11437)
 * Allow filtering on clustering columns for queries without secondary indexes (CASSANDRA-11310)
 * Refactor Restriction hierarchy (CASSANDRA-11354)
 * Eliminate allocations in R/W path (CASSANDRA-11421)
 * Update Netty to 4.0.36 (CASSANDRA-11567)
 * Fix PER PARTITION LIMIT for queries requiring post-query ordering (CASSANDRA-11556)
 * Allow instantiation of UDTs and tuples in UDFs (CASSANDRA-10818)
 * Support UDT in CQLSSTableWriter (CASSANDRA-10624)
 * Support for non-frozen user-defined types, updating
   individual fields of user-defined types (CASSANDRA-7423)
 * Make LZ4 compression level configurable (CASSANDRA-11051)
 * Allow per-partition LIMIT clause in CQL (CASSANDRA-7017)
 * Make custom filtering more extensible with UserExpression (CASSANDRA-11295)
 * Improve field-checking and error reporting in cassandra.yaml (CASSANDRA-10649)
 * Print CAS stats in nodetool proxyhistograms (CASSANDRA-11507)
 * More user friendly error when providing an invalid token to nodetool (CASSANDRA-9348)
 * Add static column support to SASI index (CASSANDRA-11183)
 * Support EQ/PREFIX queries in SASI CONTAINS mode without tokenization (CASSANDRA-11434)
 * Support LIKE operator in prepared statements (CASSANDRA-11456)
 * Add a command to see if a Materialized View has finished building (CASSANDRA-9967)
 * Log endpoint and port associated with streaming operation (CASSANDRA-8777)
 * Print sensible units for all log messages (CASSANDRA-9692)
 * Upgrade Netty to version 4.0.34 (CASSANDRA-11096)
 * Break the CQL grammar into separate Parser and Lexer (CASSANDRA-11372)
 * Compress only inter-dc traffic by default (CASSANDRA-8888)
 * Add metrics to track write amplification (CASSANDRA-11420)
 * cassandra-stress: cannot handle "value-less" tables (CASSANDRA-7739)
 * Add/drop multiple columns in one ALTER TABLE statement (CASSANDRA-10411)
 * Add require_endpoint_verification opt for internode encryption (CASSANDRA-9220)
 * Add auto import java.util for UDF code block (CASSANDRA-11392)
 * Add --hex-format option to nodetool getsstables (CASSANDRA-11337)
 * sstablemetadata should print sstable min/max token (CASSANDRA-7159)
 * Do not wrap CassandraException in TriggerExecutor (CASSANDRA-9421)
 * COPY TO should have higher double precision (CASSANDRA-11255)
 * Stress should exit with non-zero status after failure (CASSANDRA-10340)
 * Add client to cqlsh SHOW_SESSION (CASSANDRA-8958)
 * Fix nodetool tablestats keyspace level metrics (CASSANDRA-11226)
 * Store repair options in parent_repair_history (CASSANDRA-11244)
 * Print current leveling in sstableofflinerelevel (CASSANDRA-9588)
 * Change repair message for keyspaces with RF 1 (CASSANDRA-11203)
 * Remove hard-coded SSL cipher suites and protocols (CASSANDRA-10508)
 * Improve concurrency in CompactionStrategyManager (CASSANDRA-10099)
 * (cqlsh) interpret CQL type for formatting blobs (CASSANDRA-11274)
 * Refuse to start and print txn log information in case of disk
   corruption (CASSANDRA-10112)
 * Resolve some eclipse-warnings (CASSANDRA-11086)
 * (cqlsh) Show static columns in a different color (CASSANDRA-11059)
 * Allow to remove TTLs on table with default_time_to_live (CASSANDRA-11207)
Merged from 3.0:
 * Disallow creating view with a static column (CASSANDRA-11602)
 * Reduce the amount of object allocations caused by the getFunctions methods (CASSANDRA-11593)
 * Potential error replaying commitlog with smallint/tinyint/date/time types (CASSANDRA-11618)
 * Fix queries with filtering on counter columns (CASSANDRA-11629)
 * Improve tombstone printing in sstabledump (CASSANDRA-11655)
 * Fix paging for range queries where all clustering columns are specified (CASSANDRA-11669)
 * Don't require HEAP_NEW_SIZE to be set when using G1 (CASSANDRA-11600)
 * Fix sstabledump not showing cells after tombstone marker (CASSANDRA-11654)
 * Ignore all LocalStrategy keyspaces for streaming and other related
   operations (CASSANDRA-11627)
 * Ensure columnfilter covers indexed columns for thrift 2i queries (CASSANDRA-11523)
 * Only open one sstable scanner per sstable (CASSANDRA-11412)
 * Option to specify ProtocolVersion in cassandra-stress (CASSANDRA-11410)
 * ArithmeticException in avgFunctionForDecimal (CASSANDRA-11485)
 * LogAwareFileLister should only use OLD sstable files in current folder to determine disk consistency (CASSANDRA-11470)
 * Notify indexers of expired rows during compaction (CASSANDRA-11329)
 * Properly respond with ProtocolError when a v1/v2 native protocol
   header is received (CASSANDRA-11464)
 * Validate that num_tokens and initial_token are consistent with one another (CASSANDRA-10120)
Merged from 2.2:
 * Exit JVM if JMX server fails to startup (CASSANDRA-11540)
 * Produce a heap dump when exiting on OOM (CASSANDRA-9861)
 * Restore ability to filter on clustering columns when using a 2i (CASSANDRA-11510)
 * JSON datetime formatting needs timezone (CASSANDRA-11137)
 * Fix is_dense recalculation for Thrift-updated tables (CASSANDRA-11502)
 * Remove unnescessary file existence check during anticompaction (CASSANDRA-11660)
 * Add missing files to debian packages (CASSANDRA-11642)
 * Avoid calling Iterables::concat in loops during ModificationStatement::getFunctions (CASSANDRA-11621)
 * cqlsh: COPY FROM should use regular inserts for single statement batches and
   report errors correctly if workers processes crash on initialization (CASSANDRA-11474)
 * Always close cluster with connection in CqlRecordWriter (CASSANDRA-11553)
 * Allow only DISTINCT queries with partition keys restrictions (CASSANDRA-11339)
 * CqlConfigHelper no longer requires both a keystore and truststore to work (CASSANDRA-11532)
 * Make deprecated repair methods backward-compatible with previous notification service (CASSANDRA-11430)
 * IncomingStreamingConnection version check message wrong (CASSANDRA-11462)
Merged from 2.1:
 * Support mlockall on IBM POWER arch (CASSANDRA-11576)
 * Add option to disable use of severity in DynamicEndpointSnitch (CASSANDRA-11737)
 * cqlsh COPY FROM fails for null values with non-prepared statements (CASSANDRA-11631)
 * Make cython optional in pylib/setup.py (CASSANDRA-11630)
 * Change order of directory searching for cassandra.in.sh to favor local one (CASSANDRA-11628)
 * cqlsh COPY FROM fails with []{} chars in UDT/tuple fields/values (CASSANDRA-11633)
 * clqsh: COPY FROM throws TypeError with Cython extensions enabled (CASSANDRA-11574)
 * cqlsh: COPY FROM ignores NULL values in conversion (CASSANDRA-11549)
 * Validate levels when building LeveledScanner to avoid overlaps with orphaned sstables (CASSANDRA-9935)


3.5
 * StaticTokenTreeBuilder should respect posibility of duplicate tokens (CASSANDRA-11525)
 * Correctly fix potential assertion error during compaction (CASSANDRA-11353)
 * Avoid index segment stitching in RAM which lead to OOM on big SSTable files (CASSANDRA-11383)
 * Fix clustering and row filters for LIKE queries on clustering columns (CASSANDRA-11397)
Merged from 3.0:
 * Fix rare NPE on schema upgrade from 2.x to 3.x (CASSANDRA-10943)
 * Improve backoff policy for cqlsh COPY FROM (CASSANDRA-11320)
 * Improve IF NOT EXISTS check in CREATE INDEX (CASSANDRA-11131)
 * Upgrade ohc to 0.4.3
 * Enable SO_REUSEADDR for JMX RMI server sockets (CASSANDRA-11093)
 * Allocate merkletrees with the correct size (CASSANDRA-11390)
 * Support streaming pre-3.0 sstables (CASSANDRA-10990)
 * Add backpressure to compressed or encrypted commit log (CASSANDRA-10971)
 * SSTableExport supports secondary index tables (CASSANDRA-11330)
 * Fix sstabledump to include missing info in debug output (CASSANDRA-11321)
 * Establish and implement canonical bulk reading workload(s) (CASSANDRA-10331)
 * Fix paging for IN queries on tables without clustering columns (CASSANDRA-11208)
 * Remove recursive call from CompositesSearcher (CASSANDRA-11304)
 * Fix filtering on non-primary key columns for queries without index (CASSANDRA-6377)
 * Fix sstableloader fail when using materialized view (CASSANDRA-11275)
Merged from 2.2:
 * DatabaseDescriptor should log stacktrace in case of Eception during seed provider creation (CASSANDRA-11312)
 * Use canonical path for directory in SSTable descriptor (CASSANDRA-10587)
 * Add cassandra-stress keystore option (CASSANDRA-9325)
 * Dont mark sstables as repairing with sub range repairs (CASSANDRA-11451)
 * Notify when sstables change after cancelling compaction (CASSANDRA-11373)
 * cqlsh: COPY FROM should check that explicit column names are valid (CASSANDRA-11333)
 * Add -Dcassandra.start_gossip startup option (CASSANDRA-10809)
 * Fix UTF8Validator.validate() for modified UTF-8 (CASSANDRA-10748)
 * Clarify that now() function is calculated on the coordinator node in CQL documentation (CASSANDRA-10900)
 * Fix bloom filter sizing with LCS (CASSANDRA-11344)
 * (cqlsh) Fix error when result is 0 rows with EXPAND ON (CASSANDRA-11092)
 * Add missing newline at end of bin/cqlsh (CASSANDRA-11325)
 * Unresolved hostname leads to replace being ignored (CASSANDRA-11210)
 * Only log yaml config once, at startup (CASSANDRA-11217)
 * Reference leak with parallel repairs on the same table (CASSANDRA-11215)
Merged from 2.1:
 * Add a -j parameter to scrub/cleanup/upgradesstables to state how
   many threads to use (CASSANDRA-11179)
 * COPY FROM on large datasets: fix progress report and debug performance (CASSANDRA-11053)
 * InvalidateKeys should have a weak ref to key cache (CASSANDRA-11176)


3.4
 * (cqlsh) add cqlshrc option to always connect using ssl (CASSANDRA-10458)
 * Cleanup a few resource warnings (CASSANDRA-11085)
 * Allow custom tracing implementations (CASSANDRA-10392)
 * Extract LoaderOptions to be able to be used from outside (CASSANDRA-10637)
 * fix OnDiskIndexTest to properly treat empty ranges (CASSANDRA-11205)
 * fix TrackerTest to handle new notifications (CASSANDRA-11178)
 * add SASI validation for partitioner and complex columns (CASSANDRA-11169)
 * Add caching of encrypted credentials in PasswordAuthenticator (CASSANDRA-7715)
 * fix SASI memtable switching on flush (CASSANDRA-11159)
 * Remove duplicate offline compaction tracking (CASSANDRA-11148)
 * fix EQ semantics of analyzed SASI indexes (CASSANDRA-11130)
 * Support long name output for nodetool commands (CASSANDRA-7950)
 * Encrypted hints (CASSANDRA-11040)
 * SASI index options validation (CASSANDRA-11136)
 * Optimize disk seek using min/max column name meta data when the LIMIT clause is used
   (CASSANDRA-8180)
 * Add LIKE support to CQL3 (CASSANDRA-11067)
 * Generic Java UDF types (CASSANDRA-10819)
 * cqlsh: Include sub-second precision in timestamps by default (CASSANDRA-10428)
 * Set javac encoding to utf-8 (CASSANDRA-11077)
 * Integrate SASI index into Cassandra (CASSANDRA-10661)
 * Add --skip-flush option to nodetool snapshot
 * Skip values for non-queried columns (CASSANDRA-10657)
 * Add support for secondary indexes on static columns (CASSANDRA-8103)
 * CommitLogUpgradeTestMaker creates broken commit logs (CASSANDRA-11051)
 * Add metric for number of dropped mutations (CASSANDRA-10866)
 * Simplify row cache invalidation code (CASSANDRA-10396)
 * Support user-defined compaction through nodetool (CASSANDRA-10660)
 * Stripe view locks by key and table ID to reduce contention (CASSANDRA-10981)
 * Add nodetool gettimeout and settimeout commands (CASSANDRA-10953)
 * Add 3.0 metadata to sstablemetadata output (CASSANDRA-10838)
Merged from 3.0:
 * MV should only query complex columns included in the view (CASSANDRA-11069)
 * Failed aggregate creation breaks server permanently (CASSANDRA-11064)
 * Add sstabledump tool (CASSANDRA-7464)
 * Introduce backpressure for hints (CASSANDRA-10972)
 * Fix ClusteringPrefix not being able to read tombstone range boundaries (CASSANDRA-11158)
 * Prevent logging in sandboxed state (CASSANDRA-11033)
 * Disallow drop/alter operations of UDTs used by UDAs (CASSANDRA-10721)
 * Add query time validation method on Index (CASSANDRA-11043)
 * Avoid potential AssertionError in mixed version cluster (CASSANDRA-11128)
 * Properly handle hinted handoff after topology changes (CASSANDRA-5902)
 * AssertionError when listing sstable files on inconsistent disk state (CASSANDRA-11156)
 * Fix wrong rack counting and invalid conditions check for TokenAllocation
   (CASSANDRA-11139)
 * Avoid creating empty hint files (CASSANDRA-11090)
 * Fix leak detection strong reference loop using weak reference (CASSANDRA-11120)
 * Configurie BatchlogManager to stop delayed tasks on shutdown (CASSANDRA-11062)
 * Hadoop integration is incompatible with Cassandra Driver 3.0.0 (CASSANDRA-11001)
 * Add dropped_columns to the list of schema table so it gets handled
   properly (CASSANDRA-11050)
 * Fix NPE when using forceRepairRangeAsync without DC (CASSANDRA-11239)
Merged from 2.2:
 * Preserve order for preferred SSL cipher suites (CASSANDRA-11164)
 * Range.compareTo() violates the contract of Comparable (CASSANDRA-11216)
 * Avoid NPE when serializing ErrorMessage with null message (CASSANDRA-11167)
 * Replacing an aggregate with a new version doesn't reset INITCOND (CASSANDRA-10840)
 * (cqlsh) cqlsh cannot be called through symlink (CASSANDRA-11037)
 * fix ohc and java-driver pom dependencies in build.xml (CASSANDRA-10793)
 * Protect from keyspace dropped during repair (CASSANDRA-11065)
 * Handle adding fields to a UDT in SELECT JSON and toJson() (CASSANDRA-11146)
 * Better error message for cleanup (CASSANDRA-10991)
 * cqlsh pg-style-strings broken if line ends with ';' (CASSANDRA-11123)
 * Always persist upsampled index summaries (CASSANDRA-10512)
 * (cqlsh) Fix inconsistent auto-complete (CASSANDRA-10733)
 * Make SELECT JSON and toJson() threadsafe (CASSANDRA-11048)
 * Fix SELECT on tuple relations for mixed ASC/DESC clustering order (CASSANDRA-7281)
 * Use cloned TokenMetadata in size estimates to avoid race against membership check
   (CASSANDRA-10736)
 * (cqlsh) Support utf-8/cp65001 encoding on Windows (CASSANDRA-11030)
 * Fix paging on DISTINCT queries repeats result when first row in partition changes
   (CASSANDRA-10010)
 * (cqlsh) Support timezone conversion using pytz (CASSANDRA-10397)
 * cqlsh: change default encoding to UTF-8 (CASSANDRA-11124)
Merged from 2.1:
 * Checking if an unlogged batch is local is inefficient (CASSANDRA-11529)
 * Fix out-of-space error treatment in memtable flushing (CASSANDRA-11448).
 * Don't do defragmentation if reading from repaired sstables (CASSANDRA-10342)
 * Fix streaming_socket_timeout_in_ms not enforced (CASSANDRA-11286)
 * Avoid dropping message too quickly due to missing unit conversion (CASSANDRA-11302)
 * Don't remove FailureDetector history on removeEndpoint (CASSANDRA-10371)
 * Only notify if repair status changed (CASSANDRA-11172)
 * Use logback setting for 'cassandra -v' command (CASSANDRA-10767)
 * Fix sstableloader to unthrottle streaming by default (CASSANDRA-9714)
 * Fix incorrect warning in 'nodetool status' (CASSANDRA-10176)
 * Properly release sstable ref when doing offline scrub (CASSANDRA-10697)
 * Improve nodetool status performance for large cluster (CASSANDRA-7238)
 * Gossiper#isEnabled is not thread safe (CASSANDRA-11116)
 * Avoid major compaction mixing repaired and unrepaired sstables in DTCS (CASSANDRA-11113)
 * Make it clear what DTCS timestamp_resolution is used for (CASSANDRA-11041)
 * (cqlsh) Display milliseconds when datetime overflows (CASSANDRA-10625)


3.3
 * Avoid infinite loop if owned range is smaller than number of
   data dirs (CASSANDRA-11034)
 * Avoid bootstrap hanging when existing nodes have no data to stream (CASSANDRA-11010)
Merged from 3.0:
 * Remove double initialization of newly added tables (CASSANDRA-11027)
 * Filter keys searcher results by target range (CASSANDRA-11104)
 * Fix deserialization of legacy read commands (CASSANDRA-11087)
 * Fix incorrect computation of deletion time in sstable metadata (CASSANDRA-11102)
 * Avoid memory leak when collecting sstable metadata (CASSANDRA-11026)
 * Mutations do not block for completion under view lock contention (CASSANDRA-10779)
 * Invalidate legacy schema tables when unloading them (CASSANDRA-11071)
 * (cqlsh) handle INSERT and UPDATE statements with LWT conditions correctly
   (CASSANDRA-11003)
 * Fix DISTINCT queries in mixed version clusters (CASSANDRA-10762)
 * Migrate build status for indexes along with legacy schema (CASSANDRA-11046)
 * Ensure SSTables for legacy KEYS indexes can be read (CASSANDRA-11045)
 * Added support for IBM zSystems architecture (CASSANDRA-11054)
 * Update CQL documentation (CASSANDRA-10899)
 * Check the column name, not cell name, for dropped columns when reading
   legacy sstables (CASSANDRA-11018)
 * Don't attempt to index clustering values of static rows (CASSANDRA-11021)
 * Remove checksum files after replaying hints (CASSANDRA-10947)
 * Support passing base table metadata to custom 2i validation (CASSANDRA-10924)
 * Ensure stale index entries are purged during reads (CASSANDRA-11013)
 * (cqlsh) Also apply --connect-timeout to control connection
   timeout (CASSANDRA-10959)
 * Fix AssertionError when removing from list using UPDATE (CASSANDRA-10954)
 * Fix UnsupportedOperationException when reading old sstable with range
   tombstone (CASSANDRA-10743)
 * MV should use the maximum timestamp of the primary key (CASSANDRA-10910)
 * Fix potential assertion error during compaction (CASSANDRA-10944)
Merged from 2.2:
 * maxPurgeableTimestamp needs to check memtables too (CASSANDRA-9949)
 * Apply change to compaction throughput in real time (CASSANDRA-10025)
 * (cqlsh) encode input correctly when saving history
 * Fix potential NPE on ORDER BY queries with IN (CASSANDRA-10955)
 * Start L0 STCS-compactions even if there is a L0 -> L1 compaction
   going (CASSANDRA-10979)
 * Make UUID LSB unique per process (CASSANDRA-7925)
 * Avoid NPE when performing sstable tasks (scrub etc.) (CASSANDRA-10980)
 * Make sure client gets tombstone overwhelmed warning (CASSANDRA-9465)
 * Fix error streaming section more than 2GB (CASSANDRA-10961)
 * Histogram buckets exposed in jmx are sorted incorrectly (CASSANDRA-10975)
 * Enable GC logging by default (CASSANDRA-10140)
 * Optimize pending range computation (CASSANDRA-9258)
 * Skip commit log and saved cache directories in SSTable version startup check (CASSANDRA-10902)
 * drop/alter user should be case sensitive (CASSANDRA-10817)
Merged from 2.1:
 * test_bulk_round_trip_blogposts is failing occasionally (CASSANDRA-10938)
 * Fix isJoined return true only after becoming cluster member (CASANDRA-11007)
 * Fix bad gossip generation seen in long-running clusters (CASSANDRA-10969)
 * Avoid NPE when incremental repair fails (CASSANDRA-10909)
 * Unmark sstables compacting once they are done in cleanup/scrub/upgradesstables (CASSANDRA-10829)
 * Allow simultaneous bootstrapping with strict consistency when no vnodes are used (CASSANDRA-11005)
 * Log a message when major compaction does not result in a single file (CASSANDRA-10847)
 * (cqlsh) fix cqlsh_copy_tests when vnodes are disabled (CASSANDRA-10997)
 * (cqlsh) Add request timeout option to cqlsh (CASSANDRA-10686)
 * Avoid AssertionError while submitting hint with LWT (CASSANDRA-10477)
 * If CompactionMetadata is not in stats file, use index summary instead (CASSANDRA-10676)
 * Retry sending gossip syn multiple times during shadow round (CASSANDRA-8072)
 * Fix pending range calculation during moves (CASSANDRA-10887)
 * Sane default (200Mbps) for inter-DC streaming througput (CASSANDRA-8708)



3.2
 * Make sure tokens don't exist in several data directories (CASSANDRA-6696)
 * Add requireAuthorization method to IAuthorizer (CASSANDRA-10852)
 * Move static JVM options to conf/jvm.options file (CASSANDRA-10494)
 * Fix CassandraVersion to accept x.y version string (CASSANDRA-10931)
 * Add forceUserDefinedCleanup to allow more flexible cleanup (CASSANDRA-10708)
 * (cqlsh) allow setting TTL with COPY (CASSANDRA-9494)
 * Fix counting of received sstables in streaming (CASSANDRA-10949)
 * Implement hints compression (CASSANDRA-9428)
 * Fix potential assertion error when reading static columns (CASSANDRA-10903)
 * Fix EstimatedHistogram creation in nodetool tablehistograms (CASSANDRA-10859)
 * Establish bootstrap stream sessions sequentially (CASSANDRA-6992)
 * Sort compactionhistory output by timestamp (CASSANDRA-10464)
 * More efficient BTree removal (CASSANDRA-9991)
 * Make tablehistograms accept the same syntax as tablestats (CASSANDRA-10149)
 * Group pending compactions based on table (CASSANDRA-10718)
 * Add compressor name in sstablemetadata output (CASSANDRA-9879)
 * Fix type casting for counter columns (CASSANDRA-10824)
 * Prevent running Cassandra as root (CASSANDRA-8142)
 * bound maximum in-flight commit log replay mutation bytes to 64 megabytes (CASSANDRA-8639)
 * Normalize all scripts (CASSANDRA-10679)
 * Make compression ratio much more accurate (CASSANDRA-10225)
 * Optimize building of Clustering object when only one is created (CASSANDRA-10409)
 * Make index building pluggable (CASSANDRA-10681)
 * Add sstable flush observer (CASSANDRA-10678)
 * Improve NTS endpoints calculation (CASSANDRA-10200)
 * Improve performance of the folderSize function (CASSANDRA-10677)
 * Add support for type casting in selection clause (CASSANDRA-10310)
 * Added graphing option to cassandra-stress (CASSANDRA-7918)
 * Abort in-progress queries that time out (CASSANDRA-7392)
 * Add transparent data encryption core classes (CASSANDRA-9945)
Merged from 3.0:
 * Better handling of SSL connection errors inter-node (CASSANDRA-10816)
 * Avoid NoSuchElementException when executing empty batch (CASSANDRA-10711)
 * Avoid building PartitionUpdate in toString (CASSANDRA-10897)
 * Reduce heap spent when receiving many SSTables (CASSANDRA-10797)
 * Add back support for 3rd party auth providers to bulk loader (CASSANDRA-10873)
 * Eliminate the dependency on jgrapht for UDT resolution (CASSANDRA-10653)
 * (Hadoop) Close Clusters and Sessions in Hadoop Input/Output classes (CASSANDRA-10837)
 * Fix sstableloader not working with upper case keyspace name (CASSANDRA-10806)
Merged from 2.2:
 * jemalloc detection fails due to quoting issues in regexv (CASSANDRA-10946)
 * (cqlsh) show correct column names for empty result sets (CASSANDRA-9813)
 * Add new types to Stress (CASSANDRA-9556)
 * Add property to allow listening on broadcast interface (CASSANDRA-9748)
Merged from 2.1:
 * Match cassandra-loader options in COPY FROM (CASSANDRA-9303)
 * Fix binding to any address in CqlBulkRecordWriter (CASSANDRA-9309)
 * cqlsh fails to decode utf-8 characters for text typed columns (CASSANDRA-10875)
 * Log error when stream session fails (CASSANDRA-9294)
 * Fix bugs in commit log archiving startup behavior (CASSANDRA-10593)
 * (cqlsh) further optimise COPY FROM (CASSANDRA-9302)
 * Allow CREATE TABLE WITH ID (CASSANDRA-9179)
 * Make Stress compiles within eclipse (CASSANDRA-10807)
 * Cassandra Daemon should print JVM arguments (CASSANDRA-10764)
 * Allow cancellation of index summary redistribution (CASSANDRA-8805)


3.1.1
Merged from 3.0:
  * Fix upgrade data loss due to range tombstone deleting more data than then should
    (CASSANDRA-10822)


3.1
Merged from 3.0:
 * Avoid MV race during node decommission (CASSANDRA-10674)
 * Disable reloading of GossipingPropertyFileSnitch (CASSANDRA-9474)
 * Handle single-column deletions correction in materialized views
   when the column is part of the view primary key (CASSANDRA-10796)
 * Fix issue with datadir migration on upgrade (CASSANDRA-10788)
 * Fix bug with range tombstones on reverse queries and test coverage for
   AbstractBTreePartition (CASSANDRA-10059)
 * Remove 64k limit on collection elements (CASSANDRA-10374)
 * Remove unclear Indexer.indexes() method (CASSANDRA-10690)
 * Fix NPE on stream read error (CASSANDRA-10771)
 * Normalize cqlsh DESC output (CASSANDRA-10431)
 * Rejects partition range deletions when columns are specified (CASSANDRA-10739)
 * Fix error when saving cached key for old format sstable (CASSANDRA-10778)
 * Invalidate prepared statements on DROP INDEX (CASSANDRA-10758)
 * Fix SELECT statement with IN restrictions on partition key,
   ORDER BY and LIMIT (CASSANDRA-10729)
 * Improve stress performance over 1k threads (CASSANDRA-7217)
 * Wait for migration responses to complete before bootstrapping (CASSANDRA-10731)
 * Unable to create a function with argument of type Inet (CASSANDRA-10741)
 * Fix backward incompatibiliy in CqlInputFormat (CASSANDRA-10717)
 * Correctly preserve deletion info on updated rows when notifying indexers
   of single-row deletions (CASSANDRA-10694)
 * Notify indexers of partition delete during cleanup (CASSANDRA-10685)
 * Keep the file open in trySkipCache (CASSANDRA-10669)
 * Updated trigger example (CASSANDRA-10257)
Merged from 2.2:
 * Verify tables in pseudo-system keyspaces at startup (CASSANDRA-10761)
 * Fix IllegalArgumentException in DataOutputBuffer.reallocate for large buffers (CASSANDRA-10592)
 * Show CQL help in cqlsh in web browser (CASSANDRA-7225)
 * Serialize on disk the proper SSTable compression ratio (CASSANDRA-10775)
 * Reject index queries while the index is building (CASSANDRA-8505)
 * CQL.textile syntax incorrectly includes optional keyspace for aggregate SFUNC and FINALFUNC (CASSANDRA-10747)
 * Fix JSON update with prepared statements (CASSANDRA-10631)
 * Don't do anticompaction after subrange repair (CASSANDRA-10422)
 * Fix SimpleDateType type compatibility (CASSANDRA-10027)
 * (Hadoop) fix splits calculation (CASSANDRA-10640)
 * (Hadoop) ensure that Cluster instances are always closed (CASSANDRA-10058)
Merged from 2.1:
 * Fix Stress profile parsing on Windows (CASSANDRA-10808)
 * Fix incremental repair hang when replica is down (CASSANDRA-10288)
 * Optimize the way we check if a token is repaired in anticompaction (CASSANDRA-10768)
 * Add proper error handling to stream receiver (CASSANDRA-10774)
 * Warn or fail when changing cluster topology live (CASSANDRA-10243)
 * Status command in debian/ubuntu init script doesn't work (CASSANDRA-10213)
 * Some DROP ... IF EXISTS incorrectly result in exceptions on non-existing KS (CASSANDRA-10658)
 * DeletionTime.compareTo wrong in rare cases (CASSANDRA-10749)
 * Force encoding when computing statement ids (CASSANDRA-10755)
 * Properly reject counters as map keys (CASSANDRA-10760)
 * Fix the sstable-needs-cleanup check (CASSANDRA-10740)
 * (cqlsh) Print column names before COPY operation (CASSANDRA-8935)
 * Fix CompressedInputStream for proper cleanup (CASSANDRA-10012)
 * (cqlsh) Support counters in COPY commands (CASSANDRA-9043)
 * Try next replica if not possible to connect to primary replica on
   ColumnFamilyRecordReader (CASSANDRA-2388)
 * Limit window size in DTCS (CASSANDRA-10280)
 * sstableloader does not use MAX_HEAP_SIZE env parameter (CASSANDRA-10188)
 * (cqlsh) Improve COPY TO performance and error handling (CASSANDRA-9304)
 * Create compression chunk for sending file only (CASSANDRA-10680)
 * Forbid compact clustering column type changes in ALTER TABLE (CASSANDRA-8879)
 * Reject incremental repair with subrange repair (CASSANDRA-10422)
 * Add a nodetool command to refresh size_estimates (CASSANDRA-9579)
 * Invalidate cache after stream receive task is completed (CASSANDRA-10341)
 * Reject counter writes in CQLSSTableWriter (CASSANDRA-10258)
 * Remove superfluous COUNTER_MUTATION stage mapping (CASSANDRA-10605)


3.0
 * Fix AssertionError while flushing memtable due to materialized views
   incorrectly inserting empty rows (CASSANDRA-10614)
 * Store UDA initcond as CQL literal in the schema table, instead of a blob (CASSANDRA-10650)
 * Don't use -1 for the position of partition key in schema (CASSANDRA-10491)
 * Fix distinct queries in mixed version cluster (CASSANDRA-10573)
 * Skip sstable on clustering in names query (CASSANDRA-10571)
 * Remove value skipping as it breaks read-repair (CASSANDRA-10655)
 * Fix bootstrapping with MVs (CASSANDRA-10621)
 * Make sure EACH_QUORUM reads are using NTS (CASSANDRA-10584)
 * Fix MV replica filtering for non-NetworkTopologyStrategy (CASSANDRA-10634)
 * (Hadoop) fix CIF describeSplits() not handling 0 size estimates (CASSANDRA-10600)
 * Fix reading of legacy sstables (CASSANDRA-10590)
 * Use CQL type names in schema metadata tables (CASSANDRA-10365)
 * Guard batchlog replay against integer division by zero (CASSANDRA-9223)
 * Fix bug when adding a column to thrift with the same name than a primary key (CASSANDRA-10608)
 * Add client address argument to IAuthenticator::newSaslNegotiator (CASSANDRA-8068)
 * Fix implementation of LegacyLayout.LegacyBoundComparator (CASSANDRA-10602)
 * Don't use 'names query' read path for counters (CASSANDRA-10572)
 * Fix backward compatibility for counters (CASSANDRA-10470)
 * Remove memory_allocator paramter from cassandra.yaml (CASSANDRA-10581,10628)
 * Execute the metadata reload task of all registered indexes on CFS::reload (CASSANDRA-10604)
 * Fix thrift cas operations with defined columns (CASSANDRA-10576)
 * Fix PartitionUpdate.operationCount()for updates with static column operations (CASSANDRA-10606)
 * Fix thrift get() queries with defined columns (CASSANDRA-10586)
 * Fix marking of indexes as built and removed (CASSANDRA-10601)
 * Skip initialization of non-registered 2i instances, remove Index::getIndexName (CASSANDRA-10595)
 * Fix batches on multiple tables (CASSANDRA-10554)
 * Ensure compaction options are validated when updating KeyspaceMetadata (CASSANDRA-10569)
 * Flatten Iterator Transformation Hierarchy (CASSANDRA-9975)
 * Remove token generator (CASSANDRA-5261)
 * RolesCache should not be created for any authenticator that does not requireAuthentication (CASSANDRA-10562)
 * Fix LogTransaction checking only a single directory for files (CASSANDRA-10421)
 * Fix handling of range tombstones when reading old format sstables (CASSANDRA-10360)
 * Aggregate with Initial Condition fails with C* 3.0 (CASSANDRA-10367)
Merged from 2.2:
 * (cqlsh) show partial trace if incomplete after max_trace_wait (CASSANDRA-7645)
 * Use most up-to-date version of schema for system tables (CASSANDRA-10652)
 * Deprecate memory_allocator in cassandra.yaml (CASSANDRA-10581,10628)
 * Expose phi values from failure detector via JMX and tweak debug
   and trace logging (CASSANDRA-9526)
 * Fix IllegalArgumentException in DataOutputBuffer.reallocate for large buffers (CASSANDRA-10592)
Merged from 2.1:
 * Shutdown compaction in drain to prevent leak (CASSANDRA-10079)
 * (cqlsh) fix COPY using wrong variable name for time_format (CASSANDRA-10633)
 * Do not run SizeEstimatesRecorder if a node is not a member of the ring (CASSANDRA-9912)
 * Improve handling of dead nodes in gossip (CASSANDRA-10298)
 * Fix logback-tools.xml incorrectly configured for outputing to System.err
   (CASSANDRA-9937)
 * Fix streaming to catch exception so retry not fail (CASSANDRA-10557)
 * Add validation method to PerRowSecondaryIndex (CASSANDRA-10092)
 * Support encrypted and plain traffic on the same port (CASSANDRA-10559)
 * Do STCS in DTCS windows (CASSANDRA-10276)
 * Avoid repetition of JVM_OPTS in debian package (CASSANDRA-10251)
 * Fix potential NPE from handling result of SIM.highestSelectivityIndex (CASSANDRA-10550)
 * Fix paging issues with partitions containing only static columns data (CASSANDRA-10381)
 * Fix conditions on static columns (CASSANDRA-10264)
 * AssertionError: attempted to delete non-existing file CommitLog (CASSANDRA-10377)
 * Fix sorting for queries with an IN condition on partition key columns (CASSANDRA-10363)


3.0-rc2
 * Fix SELECT DISTINCT queries between 2.2.2 nodes and 3.0 nodes (CASSANDRA-10473)
 * Remove circular references in SegmentedFile (CASSANDRA-10543)
 * Ensure validation of indexed values only occurs once per-partition (CASSANDRA-10536)
 * Fix handling of static columns for range tombstones in thrift (CASSANDRA-10174)
 * Support empty ColumnFilter for backward compatility on empty IN (CASSANDRA-10471)
 * Remove Pig support (CASSANDRA-10542)
 * Fix LogFile throws Exception when assertion is disabled (CASSANDRA-10522)
 * Revert CASSANDRA-7486, make CMS default GC, move GC config to
   conf/jvm.options (CASSANDRA-10403)
 * Fix TeeingAppender causing some logs to be truncated/empty (CASSANDRA-10447)
 * Allow EACH_QUORUM for reads (CASSANDRA-9602)
 * Fix potential ClassCastException while upgrading (CASSANDRA-10468)
 * Fix NPE in MVs on update (CASSANDRA-10503)
 * Only include modified cell data in indexing deltas (CASSANDRA-10438)
 * Do not load keyspace when creating sstable writer (CASSANDRA-10443)
 * If node is not yet gossiping write all MV updates to batchlog only (CASSANDRA-10413)
 * Re-populate token metadata after commit log recovery (CASSANDRA-10293)
 * Provide additional metrics for materialized views (CASSANDRA-10323)
 * Flush system schema tables after local schema changes (CASSANDRA-10429)
Merged from 2.2:
 * Reduce contention getting instances of CompositeType (CASSANDRA-10433)
 * Fix the regression when using LIMIT with aggregates (CASSANDRA-10487)
 * Avoid NoClassDefFoundError during DataDescriptor initialization on windows (CASSANDRA-10412)
 * Preserve case of quoted Role & User names (CASSANDRA-10394)
 * cqlsh pg-style-strings broken (CASSANDRA-10484)
 * cqlsh prompt includes name of keyspace after failed `use` statement (CASSANDRA-10369)
Merged from 2.1:
 * (cqlsh) Distinguish negative and positive infinity in output (CASSANDRA-10523)
 * (cqlsh) allow custom time_format for COPY TO (CASSANDRA-8970)
 * Don't allow startup if the node's rack has changed (CASSANDRA-10242)
 * (cqlsh) show partial trace if incomplete after max_trace_wait (CASSANDRA-7645)
 * Allow LOCAL_JMX to be easily overridden (CASSANDRA-10275)
 * Mark nodes as dead even if they've already left (CASSANDRA-10205)


3.0.0-rc1
 * Fix mixed version read request compatibility for compact static tables
   (CASSANDRA-10373)
 * Fix paging of DISTINCT with static and IN (CASSANDRA-10354)
 * Allow MATERIALIZED VIEW's SELECT statement to restrict primary key
   columns (CASSANDRA-9664)
 * Move crc_check_chance out of compression options (CASSANDRA-9839)
 * Fix descending iteration past end of BTreeSearchIterator (CASSANDRA-10301)
 * Transfer hints to a different node on decommission (CASSANDRA-10198)
 * Check partition keys for CAS operations during stmt validation (CASSANDRA-10338)
 * Add custom query expressions to SELECT (CASSANDRA-10217)
 * Fix minor bugs in MV handling (CASSANDRA-10362)
 * Allow custom indexes with 0,1 or multiple target columns (CASSANDRA-10124)
 * Improve MV schema representation (CASSANDRA-9921)
 * Add flag to enable/disable coordinator batchlog for MV writes (CASSANDRA-10230)
 * Update cqlsh COPY for new internal driver serialization interface (CASSANDRA-10318)
 * Give index implementations more control over rebuild operations (CASSANDRA-10312)
 * Update index file format (CASSANDRA-10314)
 * Add "shadowable" row tombstones to deal with mv timestamp issues (CASSANDRA-10261)
 * CFS.loadNewSSTables() broken for pre-3.0 sstables
 * Cache selected index in read command to reduce lookups (CASSANDRA-10215)
 * Small optimizations of sstable index serialization (CASSANDRA-10232)
 * Support for both encrypted and unencrypted native transport connections (CASSANDRA-9590)
Merged from 2.2:
 * Configurable page size in cqlsh (CASSANDRA-9855)
 * Defer default role manager setup until all nodes are on 2.2+ (CASSANDRA-9761)
 * Handle missing RoleManager in config after upgrade to 2.2 (CASSANDRA-10209)
Merged from 2.1:
 * Bulk Loader API could not tolerate even node failure (CASSANDRA-10347)
 * Avoid misleading pushed notifications when multiple nodes
   share an rpc_address (CASSANDRA-10052)
 * Fix dropping undroppable when message queue is full (CASSANDRA-10113)
 * Fix potential ClassCastException during paging (CASSANDRA-10352)
 * Prevent ALTER TYPE from creating circular references (CASSANDRA-10339)
 * Fix cache handling of 2i and base tables (CASSANDRA-10155, 10359)
 * Fix NPE in nodetool compactionhistory (CASSANDRA-9758)
 * (Pig) support BulkOutputFormat as a URL parameter (CASSANDRA-7410)
 * BATCH statement is broken in cqlsh (CASSANDRA-10272)
 * (cqlsh) Make cqlsh PEP8 Compliant (CASSANDRA-10066)
 * (cqlsh) Fix error when starting cqlsh with --debug (CASSANDRA-10282)
 * Scrub, Cleanup and Upgrade do not unmark compacting until all operations
   have completed, regardless of the occurence of exceptions (CASSANDRA-10274)


3.0.0-beta2
 * Fix columns returned by AbstractBtreePartitions (CASSANDRA-10220)
 * Fix backward compatibility issue due to AbstractBounds serialization bug (CASSANDRA-9857)
 * Fix startup error when upgrading nodes (CASSANDRA-10136)
 * Base table PRIMARY KEY can be assumed to be NOT NULL in MV creation (CASSANDRA-10147)
 * Improve batchlog write patch (CASSANDRA-9673)
 * Re-apply MaterializedView updates on commitlog replay (CASSANDRA-10164)
 * Require AbstractType.isByteOrderComparable declaration in constructor (CASSANDRA-9901)
 * Avoid digest mismatch on upgrade to 3.0 (CASSANDRA-9554)
 * Fix Materialized View builder when adding multiple MVs (CASSANDRA-10156)
 * Choose better poolingOptions for protocol v4 in cassandra-stress (CASSANDRA-10182)
 * Fix LWW bug affecting Materialized Views (CASSANDRA-10197)
 * Ensures frozen sets and maps are always sorted (CASSANDRA-10162)
 * Don't deadlock when flushing CFS backed custom indexes (CASSANDRA-10181)
 * Fix double flushing of secondary index tables (CASSANDRA-10180)
 * Fix incorrect handling of range tombstones in thrift (CASSANDRA-10046)
 * Only use batchlog when paired materialized view replica is remote (CASSANDRA-10061)
 * Reuse TemporalRow when updating multiple MaterializedViews (CASSANDRA-10060)
 * Validate gc_grace_seconds for batchlog writes and MVs (CASSANDRA-9917)
 * Fix sstablerepairedset (CASSANDRA-10132)
Merged from 2.2:
 * Cancel transaction for sstables we wont redistribute index summary
   for (CASSANDRA-10270)
 * Retry snapshot deletion after compaction and gc on Windows (CASSANDRA-10222)
 * Fix failure to start with space in directory path on Windows (CASSANDRA-10239)
 * Fix repair hang when snapshot failed (CASSANDRA-10057)
 * Fall back to 1/4 commitlog volume for commitlog_total_space on small disks
   (CASSANDRA-10199)
Merged from 2.1:
 * Added configurable warning threshold for GC duration (CASSANDRA-8907)
 * Fix handling of streaming EOF (CASSANDRA-10206)
 * Only check KeyCache when it is enabled
 * Change streaming_socket_timeout_in_ms default to 1 hour (CASSANDRA-8611)
 * (cqlsh) update list of CQL keywords (CASSANDRA-9232)
 * Add nodetool gettraceprobability command (CASSANDRA-10234)
Merged from 2.0:
 * Fix rare race where older gossip states can be shadowed (CASSANDRA-10366)
 * Fix consolidating racks violating the RF contract (CASSANDRA-10238)
 * Disallow decommission when node is in drained state (CASSANDRA-8741)


2.2.1
 * Fix race during construction of commit log (CASSANDRA-10049)
 * Fix LeveledCompactionStrategyTest (CASSANDRA-9757)
 * Fix broken UnbufferedDataOutputStreamPlus.writeUTF (CASSANDRA-10203)
 * (cqlsh) default load-from-file encoding to utf-8 (CASSANDRA-9898)
 * Avoid returning Permission.NONE when failing to query users table (CASSANDRA-10168)
 * (cqlsh) add CLEAR command (CASSANDRA-10086)
 * Support string literals as Role names for compatibility (CASSANDRA-10135)
Merged from 2.1:
 * Only check KeyCache when it is enabled
 * Change streaming_socket_timeout_in_ms default to 1 hour (CASSANDRA-8611)
 * (cqlsh) update list of CQL keywords (CASSANDRA-9232)


3.0.0-beta1
 * Redesign secondary index API (CASSANDRA-9459, 7771, 9041)
 * Fix throwing ReadFailure instead of ReadTimeout on range queries (CASSANDRA-10125)
 * Rewrite hinted handoff (CASSANDRA-6230)
 * Fix query on static compact tables (CASSANDRA-10093)
 * Fix race during construction of commit log (CASSANDRA-10049)
 * Add option to only purge repaired tombstones (CASSANDRA-6434)
 * Change authorization handling for MVs (CASSANDRA-9927)
 * Add custom JMX enabled executor for UDF sandbox (CASSANDRA-10026)
 * Fix row deletion bug for Materialized Views (CASSANDRA-10014)
 * Support mixed-version clusters with Cassandra 2.1 and 2.2 (CASSANDRA-9704)
 * Fix multiple slices on RowSearchers (CASSANDRA-10002)
 * Fix bug in merging of collections (CASSANDRA-10001)
 * Optimize batchlog replay to avoid full scans (CASSANDRA-7237)
 * Repair improvements when using vnodes (CASSANDRA-5220)
 * Disable scripted UDFs by default (CASSANDRA-9889)
 * Bytecode inspection for Java-UDFs (CASSANDRA-9890)
 * Use byte to serialize MT hash length (CASSANDRA-9792)
 * Replace usage of Adler32 with CRC32 (CASSANDRA-8684)
 * Fix migration to new format from 2.1 SSTable (CASSANDRA-10006)
 * SequentialWriter should extend BufferedDataOutputStreamPlus (CASSANDRA-9500)
 * Use the same repairedAt timestamp within incremental repair session (CASSANDRA-9111)
Merged from 2.2:
 * Allow count(*) and count(1) to be use as normal aggregation (CASSANDRA-10114)
 * An NPE is thrown if the column name is unknown for an IN relation (CASSANDRA-10043)
 * Apply commit_failure_policy to more errors on startup (CASSANDRA-9749)
 * Fix histogram overflow exception (CASSANDRA-9973)
 * Route gossip messages over dedicated socket (CASSANDRA-9237)
 * Add checksum to saved cache files (CASSANDRA-9265)
 * Log warning when using an aggregate without partition key (CASSANDRA-9737)
Merged from 2.1:
 * (cqlsh) Allow encoding to be set through command line (CASSANDRA-10004)
 * Add new JMX methods to change local compaction strategy (CASSANDRA-9965)
 * Write hints for paxos commits (CASSANDRA-7342)
 * (cqlsh) Fix timestamps before 1970 on Windows, always
   use UTC for timestamp display (CASSANDRA-10000)
 * (cqlsh) Avoid overwriting new config file with old config
   when both exist (CASSANDRA-9777)
 * Release snapshot selfRef when doing snapshot repair (CASSANDRA-9998)
 * Cannot replace token does not exist - DN node removed as Fat Client (CASSANDRA-9871)
Merged from 2.0:
 * Don't cast expected bf size to an int (CASSANDRA-9959)
 * Make getFullyExpiredSSTables less expensive (CASSANDRA-9882)


3.0.0-alpha1
 * Implement proper sandboxing for UDFs (CASSANDRA-9402)
 * Simplify (and unify) cleanup of compaction leftovers (CASSANDRA-7066)
 * Allow extra schema definitions in cassandra-stress yaml (CASSANDRA-9850)
 * Metrics should use up to date nomenclature (CASSANDRA-9448)
 * Change CREATE/ALTER TABLE syntax for compression (CASSANDRA-8384)
 * Cleanup crc and adler code for java 8 (CASSANDRA-9650)
 * Storage engine refactor (CASSANDRA-8099, 9743, 9746, 9759, 9781, 9808, 9825,
   9848, 9705, 9859, 9867, 9874, 9828, 9801)
 * Update Guava to 18.0 (CASSANDRA-9653)
 * Bloom filter false positive ratio is not honoured (CASSANDRA-8413)
 * New option for cassandra-stress to leave a ratio of columns null (CASSANDRA-9522)
 * Change hinted_handoff_enabled yaml setting, JMX (CASSANDRA-9035)
 * Add algorithmic token allocation (CASSANDRA-7032)
 * Add nodetool command to replay batchlog (CASSANDRA-9547)
 * Make file buffer cache independent of paths being read (CASSANDRA-8897)
 * Remove deprecated legacy Hadoop code (CASSANDRA-9353)
 * Decommissioned nodes will not rejoin the cluster (CASSANDRA-8801)
 * Change gossip stabilization to use endpoit size (CASSANDRA-9401)
 * Change default garbage collector to G1 (CASSANDRA-7486)
 * Populate TokenMetadata early during startup (CASSANDRA-9317)
 * Undeprecate cache recentHitRate (CASSANDRA-6591)
 * Add support for selectively varint encoding fields (CASSANDRA-9499, 9865)
 * Materialized Views (CASSANDRA-6477)
Merged from 2.2:
 * Avoid grouping sstables for anticompaction with DTCS (CASSANDRA-9900)
 * UDF / UDA execution time in trace (CASSANDRA-9723)
 * Fix broken internode SSL (CASSANDRA-9884)
Merged from 2.1:
 * Add new JMX methods to change local compaction strategy (CASSANDRA-9965)
 * Fix handling of enable/disable autocompaction (CASSANDRA-9899)
 * Add consistency level to tracing ouput (CASSANDRA-9827)
 * Remove repair snapshot leftover on startup (CASSANDRA-7357)
 * Use random nodes for batch log when only 2 racks (CASSANDRA-8735)
 * Ensure atomicity inside thrift and stream session (CASSANDRA-7757)
 * Fix nodetool info error when the node is not joined (CASSANDRA-9031)
Merged from 2.0:
 * Log when messages are dropped due to cross_node_timeout (CASSANDRA-9793)
 * Don't track hotness when opening from snapshot for validation (CASSANDRA-9382)


2.2.0
 * Allow the selection of columns together with aggregates (CASSANDRA-9767)
 * Fix cqlsh copy methods and other windows specific issues (CASSANDRA-9795)
 * Don't wrap byte arrays in SequentialWriter (CASSANDRA-9797)
 * sum() and avg() functions missing for smallint and tinyint types (CASSANDRA-9671)
 * Revert CASSANDRA-9542 (allow native functions in UDA) (CASSANDRA-9771)
Merged from 2.1:
 * Fix MarshalException when upgrading superColumn family (CASSANDRA-9582)
 * Fix broken logging for "empty" flushes in Memtable (CASSANDRA-9837)
 * Handle corrupt files on startup (CASSANDRA-9686)
 * Fix clientutil jar and tests (CASSANDRA-9760)
 * (cqlsh) Allow the SSL protocol version to be specified through the
    config file or environment variables (CASSANDRA-9544)
Merged from 2.0:
 * Add tool to find why expired sstables are not getting dropped (CASSANDRA-10015)
 * Remove erroneous pending HH tasks from tpstats/jmx (CASSANDRA-9129)
 * Don't cast expected bf size to an int (CASSANDRA-9959)
 * checkForEndpointCollision fails for legitimate collisions (CASSANDRA-9765)
 * Complete CASSANDRA-8448 fix (CASSANDRA-9519)
 * Don't include auth credentials in debug log (CASSANDRA-9682)
 * Can't transition from write survey to normal mode (CASSANDRA-9740)
 * Scrub (recover) sstables even when -Index.db is missing (CASSANDRA-9591)
 * Fix growing pending background compaction (CASSANDRA-9662)


2.2.0-rc2
 * Re-enable memory-mapped I/O on Windows (CASSANDRA-9658)
 * Warn when an extra-large partition is compacted (CASSANDRA-9643)
 * (cqlsh) Allow setting the initial connection timeout (CASSANDRA-9601)
 * BulkLoader has --transport-factory option but does not use it (CASSANDRA-9675)
 * Allow JMX over SSL directly from nodetool (CASSANDRA-9090)
 * Update cqlsh for UDFs (CASSANDRA-7556)
 * Change Windows kernel default timer resolution (CASSANDRA-9634)
 * Deprected sstable2json and json2sstable (CASSANDRA-9618)
 * Allow native functions in user-defined aggregates (CASSANDRA-9542)
 * Don't repair system_distributed by default (CASSANDRA-9621)
 * Fix mixing min, max, and count aggregates for blob type (CASSANRA-9622)
 * Rename class for DATE type in Java driver (CASSANDRA-9563)
 * Duplicate compilation of UDFs on coordinator (CASSANDRA-9475)
 * Fix connection leak in CqlRecordWriter (CASSANDRA-9576)
 * Mlockall before opening system sstables & remove boot_without_jna option (CASSANDRA-9573)
 * Add functions to convert timeuuid to date or time, deprecate dateOf and unixTimestampOf (CASSANDRA-9229)
 * Make sure we cancel non-compacting sstables from LifecycleTransaction (CASSANDRA-9566)
 * Fix deprecated repair JMX API (CASSANDRA-9570)
 * Add logback metrics (CASSANDRA-9378)
 * Update and refactor ant test/test-compression to run the tests in parallel (CASSANDRA-9583)
 * Fix upgrading to new directory for secondary index (CASSANDRA-9687)
Merged from 2.1:
 * (cqlsh) Fix bad check for CQL compatibility when DESCRIBE'ing
   COMPACT STORAGE tables with no clustering columns
 * Eliminate strong self-reference chains in sstable ref tidiers (CASSANDRA-9656)
 * Ensure StreamSession uses canonical sstable reader instances (CASSANDRA-9700)
 * Ensure memtable book keeping is not corrupted in the event we shrink usage (CASSANDRA-9681)
 * Update internal python driver for cqlsh (CASSANDRA-9064)
 * Fix IndexOutOfBoundsException when inserting tuple with too many
   elements using the string literal notation (CASSANDRA-9559)
 * Enable describe on indices (CASSANDRA-7814)
 * Fix incorrect result for IN queries where column not found (CASSANDRA-9540)
 * ColumnFamilyStore.selectAndReference may block during compaction (CASSANDRA-9637)
 * Fix bug in cardinality check when compacting (CASSANDRA-9580)
 * Fix memory leak in Ref due to ConcurrentLinkedQueue.remove() behaviour (CASSANDRA-9549)
 * Make rebuild only run one at a time (CASSANDRA-9119)
Merged from 2.0:
 * Avoid NPE in AuthSuccess#decode (CASSANDRA-9727)
 * Add listen_address to system.local (CASSANDRA-9603)
 * Bug fixes to resultset metadata construction (CASSANDRA-9636)
 * Fix setting 'durable_writes' in ALTER KEYSPACE (CASSANDRA-9560)
 * Avoids ballot clash in Paxos (CASSANDRA-9649)
 * Improve trace messages for RR (CASSANDRA-9479)
 * Fix suboptimal secondary index selection when restricted
   clustering column is also indexed (CASSANDRA-9631)
 * (cqlsh) Add min_threshold to DTCS option autocomplete (CASSANDRA-9385)
 * Fix error message when attempting to create an index on a column
   in a COMPACT STORAGE table with clustering columns (CASSANDRA-9527)
 * 'WITH WITH' in alter keyspace statements causes NPE (CASSANDRA-9565)
 * Expose some internals of SelectStatement for inspection (CASSANDRA-9532)
 * ArrivalWindow should use primitives (CASSANDRA-9496)
 * Periodically submit background compaction tasks (CASSANDRA-9592)
 * Set HAS_MORE_PAGES flag to false when PagingState is null (CASSANDRA-9571)


2.2.0-rc1
 * Compressed commit log should measure compressed space used (CASSANDRA-9095)
 * Fix comparison bug in CassandraRoleManager#collectRoles (CASSANDRA-9551)
 * Add tinyint,smallint,time,date support for UDFs (CASSANDRA-9400)
 * Deprecates SSTableSimpleWriter and SSTableSimpleUnsortedWriter (CASSANDRA-9546)
 * Empty INITCOND treated as null in aggregate (CASSANDRA-9457)
 * Remove use of Cell in Thrift MapReduce classes (CASSANDRA-8609)
 * Integrate pre-release Java Driver 2.2-rc1, custom build (CASSANDRA-9493)
 * Clean up gossiper logic for old versions (CASSANDRA-9370)
 * Fix custom payload coding/decoding to match the spec (CASSANDRA-9515)
 * ant test-all results incomplete when parsed (CASSANDRA-9463)
 * Disallow frozen<> types in function arguments and return types for
   clarity (CASSANDRA-9411)
 * Static Analysis to warn on unsafe use of Autocloseable instances (CASSANDRA-9431)
 * Update commitlog archiving examples now that commitlog segments are
   not recycled (CASSANDRA-9350)
 * Extend Transactional API to sstable lifecycle management (CASSANDRA-8568)
 * (cqlsh) Add support for native protocol 4 (CASSANDRA-9399)
 * Ensure that UDF and UDAs are keyspace-isolated (CASSANDRA-9409)
 * Revert CASSANDRA-7807 (tracing completion client notifications) (CASSANDRA-9429)
 * Add ability to stop compaction by ID (CASSANDRA-7207)
 * Let CassandraVersion handle SNAPSHOT version (CASSANDRA-9438)
Merged from 2.1:
 * (cqlsh) Fix using COPY through SOURCE or -f (CASSANDRA-9083)
 * Fix occasional lack of `system` keyspace in schema tables (CASSANDRA-8487)
 * Use ProtocolError code instead of ServerError code for native protocol
   error responses to unsupported protocol versions (CASSANDRA-9451)
 * Default commitlog_sync_batch_window_in_ms changed to 2ms (CASSANDRA-9504)
 * Fix empty partition assertion in unsorted sstable writing tools (CASSANDRA-9071)
 * Ensure truncate without snapshot cannot produce corrupt responses (CASSANDRA-9388)
 * Consistent error message when a table mixes counter and non-counter
   columns (CASSANDRA-9492)
 * Avoid getting unreadable keys during anticompaction (CASSANDRA-9508)
 * (cqlsh) Better float precision by default (CASSANDRA-9224)
 * Improve estimated row count (CASSANDRA-9107)
 * Optimize range tombstone memory footprint (CASSANDRA-8603)
 * Use configured gcgs in anticompaction (CASSANDRA-9397)
Merged from 2.0:
 * Don't accumulate more range than necessary in RangeTombstone.Tracker (CASSANDRA-9486)
 * Add broadcast and rpc addresses to system.local (CASSANDRA-9436)
 * Always mark sstable suspect when corrupted (CASSANDRA-9478)
 * Add database users and permissions to CQL3 documentation (CASSANDRA-7558)
 * Allow JVM_OPTS to be passed to standalone tools (CASSANDRA-5969)
 * Fix bad condition in RangeTombstoneList (CASSANDRA-9485)
 * Fix potential StackOverflow when setting CrcCheckChance over JMX (CASSANDRA-9488)
 * Fix null static columns in pages after the first, paged reversed
   queries (CASSANDRA-8502)
 * Fix counting cache serialization in request metrics (CASSANDRA-9466)
 * Add option not to validate atoms during scrub (CASSANDRA-9406)


2.2.0-beta1
 * Introduce Transactional API for internal state changes (CASSANDRA-8984)
 * Add a flag in cassandra.yaml to enable UDFs (CASSANDRA-9404)
 * Better support of null for UDF (CASSANDRA-8374)
 * Use ecj instead of javassist for UDFs (CASSANDRA-8241)
 * faster async logback configuration for tests (CASSANDRA-9376)
 * Add `smallint` and `tinyint` data types (CASSANDRA-8951)
 * Avoid thrift schema creation when native driver is used in stress tool (CASSANDRA-9374)
 * Make Functions.declared thread-safe
 * Add client warnings to native protocol v4 (CASSANDRA-8930)
 * Allow roles cache to be invalidated (CASSANDRA-8967)
 * Upgrade Snappy (CASSANDRA-9063)
 * Don't start Thrift rpc by default (CASSANDRA-9319)
 * Only stream from unrepaired sstables with incremental repair (CASSANDRA-8267)
 * Aggregate UDFs allow SFUNC return type to differ from STYPE if FFUNC specified (CASSANDRA-9321)
 * Remove Thrift dependencies in bundled tools (CASSANDRA-8358)
 * Disable memory mapping of hsperfdata file for JVM statistics (CASSANDRA-9242)
 * Add pre-startup checks to detect potential incompatibilities (CASSANDRA-8049)
 * Distinguish between null and unset in protocol v4 (CASSANDRA-7304)
 * Add user/role permissions for user-defined functions (CASSANDRA-7557)
 * Allow cassandra config to be updated to restart daemon without unloading classes (CASSANDRA-9046)
 * Don't initialize compaction writer before checking if iter is empty (CASSANDRA-9117)
 * Don't execute any functions at prepare-time (CASSANDRA-9037)
 * Share file handles between all instances of a SegmentedFile (CASSANDRA-8893)
 * Make it possible to major compact LCS (CASSANDRA-7272)
 * Make FunctionExecutionException extend RequestExecutionException
   (CASSANDRA-9055)
 * Add support for SELECT JSON, INSERT JSON syntax and new toJson(), fromJson()
   functions (CASSANDRA-7970)
 * Optimise max purgeable timestamp calculation in compaction (CASSANDRA-8920)
 * Constrain internode message buffer sizes, and improve IO class hierarchy (CASSANDRA-8670)
 * New tool added to validate all sstables in a node (CASSANDRA-5791)
 * Push notification when tracing completes for an operation (CASSANDRA-7807)
 * Delay "node up" and "node added" notifications until native protocol server is started (CASSANDRA-8236)
 * Compressed Commit Log (CASSANDRA-6809)
 * Optimise IntervalTree (CASSANDRA-8988)
 * Add a key-value payload for third party usage (CASSANDRA-8553, 9212)
 * Bump metrics-reporter-config dependency for metrics 3.0 (CASSANDRA-8149)
 * Partition intra-cluster message streams by size, not type (CASSANDRA-8789)
 * Add WriteFailureException to native protocol, notify coordinator of
   write failures (CASSANDRA-8592)
 * Convert SequentialWriter to nio (CASSANDRA-8709)
 * Add role based access control (CASSANDRA-7653, 8650, 7216, 8760, 8849, 8761, 8850)
 * Record client ip address in tracing sessions (CASSANDRA-8162)
 * Indicate partition key columns in response metadata for prepared
   statements (CASSANDRA-7660)
 * Merge UUIDType and TimeUUIDType parse logic (CASSANDRA-8759)
 * Avoid memory allocation when searching index summary (CASSANDRA-8793)
 * Optimise (Time)?UUIDType Comparisons (CASSANDRA-8730)
 * Make CRC32Ex into a separate maven dependency (CASSANDRA-8836)
 * Use preloaded jemalloc w/ Unsafe (CASSANDRA-8714, 9197)
 * Avoid accessing partitioner through StorageProxy (CASSANDRA-8244, 8268)
 * Upgrade Metrics library and remove depricated metrics (CASSANDRA-5657)
 * Serializing Row cache alternative, fully off heap (CASSANDRA-7438)
 * Duplicate rows returned when in clause has repeated values (CASSANDRA-6706)
 * Make CassandraException unchecked, extend RuntimeException (CASSANDRA-8560)
 * Support direct buffer decompression for reads (CASSANDRA-8464)
 * DirectByteBuffer compatible LZ4 methods (CASSANDRA-7039)
 * Group sstables for anticompaction correctly (CASSANDRA-8578)
 * Add ReadFailureException to native protocol, respond
   immediately when replicas encounter errors while handling
   a read request (CASSANDRA-7886)
 * Switch CommitLogSegment from RandomAccessFile to nio (CASSANDRA-8308)
 * Allow mixing token and partition key restrictions (CASSANDRA-7016)
 * Support index key/value entries on map collections (CASSANDRA-8473)
 * Modernize schema tables (CASSANDRA-8261)
 * Support for user-defined aggregation functions (CASSANDRA-8053)
 * Fix NPE in SelectStatement with empty IN values (CASSANDRA-8419)
 * Refactor SelectStatement, return IN results in natural order instead
   of IN value list order and ignore duplicate values in partition key IN restrictions (CASSANDRA-7981)
 * Support UDTs, tuples, and collections in user-defined
   functions (CASSANDRA-7563)
 * Fix aggregate fn results on empty selection, result column name,
   and cqlsh parsing (CASSANDRA-8229)
 * Mark sstables as repaired after full repair (CASSANDRA-7586)
 * Extend Descriptor to include a format value and refactor reader/writer
   APIs (CASSANDRA-7443)
 * Integrate JMH for microbenchmarks (CASSANDRA-8151)
 * Keep sstable levels when bootstrapping (CASSANDRA-7460)
 * Add Sigar library and perform basic OS settings check on startup (CASSANDRA-7838)
 * Support for aggregation functions (CASSANDRA-4914)
 * Remove cassandra-cli (CASSANDRA-7920)
 * Accept dollar quoted strings in CQL (CASSANDRA-7769)
 * Make assassinate a first class command (CASSANDRA-7935)
 * Support IN clause on any partition key column (CASSANDRA-7855)
 * Support IN clause on any clustering column (CASSANDRA-4762)
 * Improve compaction logging (CASSANDRA-7818)
 * Remove YamlFileNetworkTopologySnitch (CASSANDRA-7917)
 * Do anticompaction in groups (CASSANDRA-6851)
 * Support user-defined functions (CASSANDRA-7395, 7526, 7562, 7740, 7781, 7929,
   7924, 7812, 8063, 7813, 7708)
 * Permit configurable timestamps with cassandra-stress (CASSANDRA-7416)
 * Move sstable RandomAccessReader to nio2, which allows using the
   FILE_SHARE_DELETE flag on Windows (CASSANDRA-4050)
 * Remove CQL2 (CASSANDRA-5918)
 * Optimize fetching multiple cells by name (CASSANDRA-6933)
 * Allow compilation in java 8 (CASSANDRA-7028)
 * Make incremental repair default (CASSANDRA-7250)
 * Enable code coverage thru JaCoCo (CASSANDRA-7226)
 * Switch external naming of 'column families' to 'tables' (CASSANDRA-4369)
 * Shorten SSTable path (CASSANDRA-6962)
 * Use unsafe mutations for most unit tests (CASSANDRA-6969)
 * Fix race condition during calculation of pending ranges (CASSANDRA-7390)
 * Fail on very large batch sizes (CASSANDRA-8011)
 * Improve concurrency of repair (CASSANDRA-6455, 8208, 9145)
 * Select optimal CRC32 implementation at runtime (CASSANDRA-8614)
 * Evaluate MurmurHash of Token once per query (CASSANDRA-7096)
 * Generalize progress reporting (CASSANDRA-8901)
 * Resumable bootstrap streaming (CASSANDRA-8838, CASSANDRA-8942)
 * Allow scrub for secondary index (CASSANDRA-5174)
 * Save repair data to system table (CASSANDRA-5839)
 * fix nodetool names that reference column families (CASSANDRA-8872)
 Merged from 2.1:
 * Warn on misuse of unlogged batches (CASSANDRA-9282)
 * Failure detector detects and ignores local pauses (CASSANDRA-9183)
 * Add utility class to support for rate limiting a given log statement (CASSANDRA-9029)
 * Add missing consistency levels to cassandra-stess (CASSANDRA-9361)
 * Fix commitlog getCompletedTasks to not increment (CASSANDRA-9339)
 * Fix for harmless exceptions logged as ERROR (CASSANDRA-8564)
 * Delete processed sstables in sstablesplit/sstableupgrade (CASSANDRA-8606)
 * Improve sstable exclusion from partition tombstones (CASSANDRA-9298)
 * Validate the indexed column rather than the cell's contents for 2i (CASSANDRA-9057)
 * Add support for top-k custom 2i queries (CASSANDRA-8717)
 * Fix error when dropping table during compaction (CASSANDRA-9251)
 * cassandra-stress supports validation operations over user profiles (CASSANDRA-8773)
 * Add support for rate limiting log messages (CASSANDRA-9029)
 * Log the partition key with tombstone warnings (CASSANDRA-8561)
 * Reduce runWithCompactionsDisabled poll interval to 1ms (CASSANDRA-9271)
 * Fix PITR commitlog replay (CASSANDRA-9195)
 * GCInspector logs very different times (CASSANDRA-9124)
 * Fix deleting from an empty list (CASSANDRA-9198)
 * Update tuple and collection types that use a user-defined type when that UDT
   is modified (CASSANDRA-9148, CASSANDRA-9192)
 * Use higher timeout for prepair and snapshot in repair (CASSANDRA-9261)
 * Fix anticompaction blocking ANTI_ENTROPY stage (CASSANDRA-9151)
 * Repair waits for anticompaction to finish (CASSANDRA-9097)
 * Fix streaming not holding ref when stream error (CASSANDRA-9295)
 * Fix canonical view returning early opened SSTables (CASSANDRA-9396)
Merged from 2.0:
 * (cqlsh) Add LOGIN command to switch users (CASSANDRA-7212)
 * Clone SliceQueryFilter in AbstractReadCommand implementations (CASSANDRA-8940)
 * Push correct protocol notification for DROP INDEX (CASSANDRA-9310)
 * token-generator - generated tokens too long (CASSANDRA-9300)
 * Fix counting of tombstones for TombstoneOverwhelmingException (CASSANDRA-9299)
 * Fix ReconnectableSnitch reconnecting to peers during upgrade (CASSANDRA-6702)
 * Include keyspace and table name in error log for collections over the size
   limit (CASSANDRA-9286)
 * Avoid potential overlap in LCS with single-partition sstables (CASSANDRA-9322)
 * Log warning message when a table is queried before the schema has fully
   propagated (CASSANDRA-9136)
 * Overload SecondaryIndex#indexes to accept the column definition (CASSANDRA-9314)
 * (cqlsh) Add SERIAL and LOCAL_SERIAL consistency levels (CASSANDRA-8051)
 * Fix index selection during rebuild with certain table layouts (CASSANDRA-9281)
 * Fix partition-level-delete-only workload accounting (CASSANDRA-9194)
 * Allow scrub to handle corrupted compressed chunks (CASSANDRA-9140)
 * Fix assertion error when resetlocalschema is run during repair (CASSANDRA-9249)
 * Disable single sstable tombstone compactions for DTCS by default (CASSANDRA-9234)
 * IncomingTcpConnection thread is not named (CASSANDRA-9262)
 * Close incoming connections when MessagingService is stopped (CASSANDRA-9238)
 * Fix streaming hang when retrying (CASSANDRA-9132)


2.1.5
 * Re-add deprecated cold_reads_to_omit param for backwards compat (CASSANDRA-9203)
 * Make anticompaction visible in compactionstats (CASSANDRA-9098)
 * Improve nodetool getendpoints documentation about the partition
   key parameter (CASSANDRA-6458)
 * Don't check other keyspaces for schema changes when an user-defined
   type is altered (CASSANDRA-9187)
 * Add generate-idea-files target to build.xml (CASSANDRA-9123)
 * Allow takeColumnFamilySnapshot to take a list of tables (CASSANDRA-8348)
 * Limit major sstable operations to their canonical representation (CASSANDRA-8669)
 * cqlsh: Add tests for INSERT and UPDATE tab completion (CASSANDRA-9125)
 * cqlsh: quote column names when needed in COPY FROM inserts (CASSANDRA-9080)
 * Do not load read meter for offline operations (CASSANDRA-9082)
 * cqlsh: Make CompositeType data readable (CASSANDRA-8919)
 * cqlsh: Fix display of triggers (CASSANDRA-9081)
 * Fix NullPointerException when deleting or setting an element by index on
   a null list collection (CASSANDRA-9077)
 * Buffer bloom filter serialization (CASSANDRA-9066)
 * Fix anti-compaction target bloom filter size (CASSANDRA-9060)
 * Make FROZEN and TUPLE unreserved keywords in CQL (CASSANDRA-9047)
 * Prevent AssertionError from SizeEstimatesRecorder (CASSANDRA-9034)
 * Avoid overwriting index summaries for sstables with an older format that
   does not support downsampling; rebuild summaries on startup when this
   is detected (CASSANDRA-8993)
 * Fix potential data loss in CompressedSequentialWriter (CASSANDRA-8949)
 * Make PasswordAuthenticator number of hashing rounds configurable (CASSANDRA-8085)
 * Fix AssertionError when binding nested collections in DELETE (CASSANDRA-8900)
 * Check for overlap with non-early sstables in LCS (CASSANDRA-8739)
 * Only calculate max purgable timestamp if we have to (CASSANDRA-8914)
 * (cqlsh) Greatly improve performance of COPY FROM (CASSANDRA-8225)
 * IndexSummary effectiveIndexInterval is now a guideline, not a rule (CASSANDRA-8993)
 * Use correct bounds for page cache eviction of compressed files (CASSANDRA-8746)
 * SSTableScanner enforces its bounds (CASSANDRA-8946)
 * Cleanup cell equality (CASSANDRA-8947)
 * Introduce intra-cluster message coalescing (CASSANDRA-8692)
 * DatabaseDescriptor throws NPE when rpc_interface is used (CASSANDRA-8839)
 * Don't check if an sstable is live for offline compactions (CASSANDRA-8841)
 * Don't set clientMode in SSTableLoader (CASSANDRA-8238)
 * Fix SSTableRewriter with disabled early open (CASSANDRA-8535)
 * Fix cassandra-stress so it respects the CL passed in user mode (CASSANDRA-8948)
 * Fix rare NPE in ColumnDefinition#hasIndexOption() (CASSANDRA-8786)
 * cassandra-stress reports per-operation statistics, plus misc (CASSANDRA-8769)
 * Add SimpleDate (cql date) and Time (cql time) types (CASSANDRA-7523)
 * Use long for key count in cfstats (CASSANDRA-8913)
 * Make SSTableRewriter.abort() more robust to failure (CASSANDRA-8832)
 * Remove cold_reads_to_omit from STCS (CASSANDRA-8860)
 * Make EstimatedHistogram#percentile() use ceil instead of floor (CASSANDRA-8883)
 * Fix top partitions reporting wrong cardinality (CASSANDRA-8834)
 * Fix rare NPE in KeyCacheSerializer (CASSANDRA-8067)
 * Pick sstables for validation as late as possible inc repairs (CASSANDRA-8366)
 * Fix commitlog getPendingTasks to not increment (CASSANDRA-8862)
 * Fix parallelism adjustment in range and secondary index queries
   when the first fetch does not satisfy the limit (CASSANDRA-8856)
 * Check if the filtered sstables is non-empty in STCS (CASSANDRA-8843)
 * Upgrade java-driver used for cassandra-stress (CASSANDRA-8842)
 * Fix CommitLog.forceRecycleAllSegments() memory access error (CASSANDRA-8812)
 * Improve assertions in Memory (CASSANDRA-8792)
 * Fix SSTableRewriter cleanup (CASSANDRA-8802)
 * Introduce SafeMemory for CompressionMetadata.Writer (CASSANDRA-8758)
 * 'nodetool info' prints exception against older node (CASSANDRA-8796)
 * Ensure SSTableReader.last corresponds exactly with the file end (CASSANDRA-8750)
 * Make SSTableWriter.openEarly more robust and obvious (CASSANDRA-8747)
 * Enforce SSTableReader.first/last (CASSANDRA-8744)
 * Cleanup SegmentedFile API (CASSANDRA-8749)
 * Avoid overlap with early compaction replacement (CASSANDRA-8683)
 * Safer Resource Management++ (CASSANDRA-8707)
 * Write partition size estimates into a system table (CASSANDRA-7688)
 * cqlsh: Fix keys() and full() collection indexes in DESCRIBE output
   (CASSANDRA-8154)
 * Show progress of streaming in nodetool netstats (CASSANDRA-8886)
 * IndexSummaryBuilder utilises offheap memory, and shares data between
   each IndexSummary opened from it (CASSANDRA-8757)
 * markCompacting only succeeds if the exact SSTableReader instances being
   marked are in the live set (CASSANDRA-8689)
 * cassandra-stress support for varint (CASSANDRA-8882)
 * Fix Adler32 digest for compressed sstables (CASSANDRA-8778)
 * Add nodetool statushandoff/statusbackup (CASSANDRA-8912)
 * Use stdout for progress and stats in sstableloader (CASSANDRA-8982)
 * Correctly identify 2i datadir from older versions (CASSANDRA-9116)
Merged from 2.0:
 * Ignore gossip SYNs after shutdown (CASSANDRA-9238)
 * Avoid overflow when calculating max sstable size in LCS (CASSANDRA-9235)
 * Make sstable blacklisting work with compression (CASSANDRA-9138)
 * Do not attempt to rebuild indexes if no index accepts any column (CASSANDRA-9196)
 * Don't initiate snitch reconnection for dead states (CASSANDRA-7292)
 * Fix ArrayIndexOutOfBoundsException in CQLSSTableWriter (CASSANDRA-8978)
 * Add shutdown gossip state to prevent timeouts during rolling restarts (CASSANDRA-8336)
 * Fix running with java.net.preferIPv6Addresses=true (CASSANDRA-9137)
 * Fix failed bootstrap/replace attempts being persisted in system.peers (CASSANDRA-9180)
 * Flush system.IndexInfo after marking index built (CASSANDRA-9128)
 * Fix updates to min/max_compaction_threshold through cassandra-cli
   (CASSANDRA-8102)
 * Don't include tmp files when doing offline relevel (CASSANDRA-9088)
 * Use the proper CAS WriteType when finishing a previous round during Paxos
   preparation (CASSANDRA-8672)
 * Avoid race in cancelling compactions (CASSANDRA-9070)
 * More aggressive check for expired sstables in DTCS (CASSANDRA-8359)
 * Fix ignored index_interval change in ALTER TABLE statements (CASSANDRA-7976)
 * Do more aggressive compaction in old time windows in DTCS (CASSANDRA-8360)
 * java.lang.AssertionError when reading saved cache (CASSANDRA-8740)
 * "disk full" when running cleanup (CASSANDRA-9036)
 * Lower logging level from ERROR to DEBUG when a scheduled schema pull
   cannot be completed due to a node being down (CASSANDRA-9032)
 * Fix MOVED_NODE client event (CASSANDRA-8516)
 * Allow overriding MAX_OUTSTANDING_REPLAY_COUNT (CASSANDRA-7533)
 * Fix malformed JMX ObjectName containing IPv6 addresses (CASSANDRA-9027)
 * (cqlsh) Allow increasing CSV field size limit through
   cqlshrc config option (CASSANDRA-8934)
 * Stop logging range tombstones when exceeding the threshold
   (CASSANDRA-8559)
 * Fix NullPointerException when nodetool getendpoints is run
   against invalid keyspaces or tables (CASSANDRA-8950)
 * Allow specifying the tmp dir (CASSANDRA-7712)
 * Improve compaction estimated tasks estimation (CASSANDRA-8904)
 * Fix duplicate up/down messages sent to native clients (CASSANDRA-7816)
 * Expose commit log archive status via JMX (CASSANDRA-8734)
 * Provide better exceptions for invalid replication strategy parameters
   (CASSANDRA-8909)
 * Fix regression in mixed single and multi-column relation support for
   SELECT statements (CASSANDRA-8613)
 * Add ability to limit number of native connections (CASSANDRA-8086)
 * Fix CQLSSTableWriter throwing exception and spawning threads
   (CASSANDRA-8808)
 * Fix MT mismatch between empty and GC-able data (CASSANDRA-8979)
 * Fix incorrect validation when snapshotting single table (CASSANDRA-8056)
 * Add offline tool to relevel sstables (CASSANDRA-8301)
 * Preserve stream ID for more protocol errors (CASSANDRA-8848)
 * Fix combining token() function with multi-column relations on
   clustering columns (CASSANDRA-8797)
 * Make CFS.markReferenced() resistant to bad refcounting (CASSANDRA-8829)
 * Fix StreamTransferTask abort/complete bad refcounting (CASSANDRA-8815)
 * Fix AssertionError when querying a DESC clustering ordered
   table with ASC ordering and paging (CASSANDRA-8767)
 * AssertionError: "Memory was freed" when running cleanup (CASSANDRA-8716)
 * Make it possible to set max_sstable_age to fractional days (CASSANDRA-8406)
 * Fix some multi-column relations with indexes on some clustering
   columns (CASSANDRA-8275)
 * Fix memory leak in SSTableSimple*Writer and SSTableReader.validate()
   (CASSANDRA-8748)
 * Throw OOM if allocating memory fails to return a valid pointer (CASSANDRA-8726)
 * Fix SSTableSimpleUnsortedWriter ConcurrentModificationException (CASSANDRA-8619)
 * 'nodetool info' prints exception against older node (CASSANDRA-8796)
 * Ensure SSTableSimpleUnsortedWriter.close() terminates if
   disk writer has crashed (CASSANDRA-8807)


2.1.4
 * Bind JMX to localhost unless explicitly configured otherwise (CASSANDRA-9085)


2.1.3
 * Fix HSHA/offheap_objects corruption (CASSANDRA-8719)
 * Upgrade libthrift to 0.9.2 (CASSANDRA-8685)
 * Don't use the shared ref in sstableloader (CASSANDRA-8704)
 * Purge internal prepared statements if related tables or
   keyspaces are dropped (CASSANDRA-8693)
 * (cqlsh) Handle unicode BOM at start of files (CASSANDRA-8638)
 * Stop compactions before exiting offline tools (CASSANDRA-8623)
 * Update tools/stress/README.txt to match current behaviour (CASSANDRA-7933)
 * Fix schema from Thrift conversion with empty metadata (CASSANDRA-8695)
 * Safer Resource Management (CASSANDRA-7705)
 * Make sure we compact highly overlapping cold sstables with
   STCS (CASSANDRA-8635)
 * rpc_interface and listen_interface generate NPE on startup when specified
   interface doesn't exist (CASSANDRA-8677)
 * Fix ArrayIndexOutOfBoundsException in nodetool cfhistograms (CASSANDRA-8514)
 * Switch from yammer metrics for nodetool cf/proxy histograms (CASSANDRA-8662)
 * Make sure we don't add tmplink files to the compaction
   strategy (CASSANDRA-8580)
 * (cqlsh) Handle maps with blob keys (CASSANDRA-8372)
 * (cqlsh) Handle DynamicCompositeType schemas correctly (CASSANDRA-8563)
 * Duplicate rows returned when in clause has repeated values (CASSANDRA-6706)
 * Add tooling to detect hot partitions (CASSANDRA-7974)
 * Fix cassandra-stress user-mode truncation of partition generation (CASSANDRA-8608)
 * Only stream from unrepaired sstables during inc repair (CASSANDRA-8267)
 * Don't allow starting multiple inc repairs on the same sstables (CASSANDRA-8316)
 * Invalidate prepared BATCH statements when related tables
   or keyspaces are dropped (CASSANDRA-8652)
 * Fix missing results in secondary index queries on collections
   with ALLOW FILTERING (CASSANDRA-8421)
 * Expose EstimatedHistogram metrics for range slices (CASSANDRA-8627)
 * (cqlsh) Escape clqshrc passwords properly (CASSANDRA-8618)
 * Fix NPE when passing wrong argument in ALTER TABLE statement (CASSANDRA-8355)
 * Pig: Refactor and deprecate CqlStorage (CASSANDRA-8599)
 * Don't reuse the same cleanup strategy for all sstables (CASSANDRA-8537)
 * Fix case-sensitivity of index name on CREATE and DROP INDEX
   statements (CASSANDRA-8365)
 * Better detection/logging for corruption in compressed sstables (CASSANDRA-8192)
 * Use the correct repairedAt value when closing writer (CASSANDRA-8570)
 * (cqlsh) Handle a schema mismatch being detected on startup (CASSANDRA-8512)
 * Properly calculate expected write size during compaction (CASSANDRA-8532)
 * Invalidate affected prepared statements when a table's columns
   are altered (CASSANDRA-7910)
 * Stress - user defined writes should populate sequentally (CASSANDRA-8524)
 * Fix regression in SSTableRewriter causing some rows to become unreadable
   during compaction (CASSANDRA-8429)
 * Run major compactions for repaired/unrepaired in parallel (CASSANDRA-8510)
 * (cqlsh) Fix compression options in DESCRIBE TABLE output when compression
   is disabled (CASSANDRA-8288)
 * (cqlsh) Fix DESCRIBE output after keyspaces are altered (CASSANDRA-7623)
 * Make sure we set lastCompactedKey correctly (CASSANDRA-8463)
 * (cqlsh) Fix output of CONSISTENCY command (CASSANDRA-8507)
 * (cqlsh) Fixed the handling of LIST statements (CASSANDRA-8370)
 * Make sstablescrub check leveled manifest again (CASSANDRA-8432)
 * Check first/last keys in sstable when giving out positions (CASSANDRA-8458)
 * Disable mmap on Windows (CASSANDRA-6993)
 * Add missing ConsistencyLevels to cassandra-stress (CASSANDRA-8253)
 * Add auth support to cassandra-stress (CASSANDRA-7985)
 * Fix ArrayIndexOutOfBoundsException when generating error message
   for some CQL syntax errors (CASSANDRA-8455)
 * Scale memtable slab allocation logarithmically (CASSANDRA-7882)
 * cassandra-stress simultaneous inserts over same seed (CASSANDRA-7964)
 * Reduce cassandra-stress sampling memory requirements (CASSANDRA-7926)
 * Ensure memtable flush cannot expire commit log entries from its future (CASSANDRA-8383)
 * Make read "defrag" async to reclaim memtables (CASSANDRA-8459)
 * Remove tmplink files for offline compactions (CASSANDRA-8321)
 * Reduce maxHintsInProgress (CASSANDRA-8415)
 * BTree updates may call provided update function twice (CASSANDRA-8018)
 * Release sstable references after anticompaction (CASSANDRA-8386)
 * Handle abort() in SSTableRewriter properly (CASSANDRA-8320)
 * Centralize shared executors (CASSANDRA-8055)
 * Fix filtering for CONTAINS (KEY) relations on frozen collection
   clustering columns when the query is restricted to a single
   partition (CASSANDRA-8203)
 * Do more aggressive entire-sstable TTL expiry checks (CASSANDRA-8243)
 * Add more log info if readMeter is null (CASSANDRA-8238)
 * add check of the system wall clock time at startup (CASSANDRA-8305)
 * Support for frozen collections (CASSANDRA-7859)
 * Fix overflow on histogram computation (CASSANDRA-8028)
 * Have paxos reuse the timestamp generation of normal queries (CASSANDRA-7801)
 * Fix incremental repair not remove parent session on remote (CASSANDRA-8291)
 * Improve JBOD disk utilization (CASSANDRA-7386)
 * Log failed host when preparing incremental repair (CASSANDRA-8228)
 * Force config client mode in CQLSSTableWriter (CASSANDRA-8281)
 * Fix sstableupgrade throws exception (CASSANDRA-8688)
 * Fix hang when repairing empty keyspace (CASSANDRA-8694)
Merged from 2.0:
 * Fix IllegalArgumentException in dynamic snitch (CASSANDRA-8448)
 * Add support for UPDATE ... IF EXISTS (CASSANDRA-8610)
 * Fix reversal of list prepends (CASSANDRA-8733)
 * Prevent non-zero default_time_to_live on tables with counters
   (CASSANDRA-8678)
 * Fix SSTableSimpleUnsortedWriter ConcurrentModificationException
   (CASSANDRA-8619)
 * Round up time deltas lower than 1ms in BulkLoader (CASSANDRA-8645)
 * Add batch remove iterator to ABSC (CASSANDRA-8414, 8666)
 * Round up time deltas lower than 1ms in BulkLoader (CASSANDRA-8645)
 * Fix isClientMode check in Keyspace (CASSANDRA-8687)
 * Use more efficient slice size for querying internal secondary
   index tables (CASSANDRA-8550)
 * Fix potentially returning deleted rows with range tombstone (CASSANDRA-8558)
 * Check for available disk space before starting a compaction (CASSANDRA-8562)
 * Fix DISTINCT queries with LIMITs or paging when some partitions
   contain only tombstones (CASSANDRA-8490)
 * Introduce background cache refreshing to permissions cache
   (CASSANDRA-8194)
 * Fix race condition in StreamTransferTask that could lead to
   infinite loops and premature sstable deletion (CASSANDRA-7704)
 * Add an extra version check to MigrationTask (CASSANDRA-8462)
 * Ensure SSTableWriter cleans up properly after failure (CASSANDRA-8499)
 * Increase bf true positive count on key cache hit (CASSANDRA-8525)
 * Move MeteredFlusher to its own thread (CASSANDRA-8485)
 * Fix non-distinct results in DISTNCT queries on static columns when
   paging is enabled (CASSANDRA-8087)
 * Move all hints related tasks to hints internal executor (CASSANDRA-8285)
 * Fix paging for multi-partition IN queries (CASSANDRA-8408)
 * Fix MOVED_NODE topology event never being emitted when a node
   moves its token (CASSANDRA-8373)
 * Fix validation of indexes in COMPACT tables (CASSANDRA-8156)
 * Avoid StackOverflowError when a large list of IN values
   is used for a clustering column (CASSANDRA-8410)
 * Fix NPE when writetime() or ttl() calls are wrapped by
   another function call (CASSANDRA-8451)
 * Fix NPE after dropping a keyspace (CASSANDRA-8332)
 * Fix error message on read repair timeouts (CASSANDRA-7947)
 * Default DTCS base_time_seconds changed to 60 (CASSANDRA-8417)
 * Refuse Paxos operation with more than one pending endpoint (CASSANDRA-8346, 8640)
 * Throw correct exception when trying to bind a keyspace or table
   name (CASSANDRA-6952)
 * Make HHOM.compact synchronized (CASSANDRA-8416)
 * cancel latency-sampling task when CF is dropped (CASSANDRA-8401)
 * don't block SocketThread for MessagingService (CASSANDRA-8188)
 * Increase quarantine delay on replacement (CASSANDRA-8260)
 * Expose off-heap memory usage stats (CASSANDRA-7897)
 * Ignore Paxos commits for truncated tables (CASSANDRA-7538)
 * Validate size of indexed column values (CASSANDRA-8280)
 * Make LCS split compaction results over all data directories (CASSANDRA-8329)
 * Fix some failing queries that use multi-column relations
   on COMPACT STORAGE tables (CASSANDRA-8264)
 * Fix InvalidRequestException with ORDER BY (CASSANDRA-8286)
 * Disable SSLv3 for POODLE (CASSANDRA-8265)
 * Fix millisecond timestamps in Tracing (CASSANDRA-8297)
 * Include keyspace name in error message when there are insufficient
   live nodes to stream from (CASSANDRA-8221)
 * Avoid overlap in L1 when L0 contains many nonoverlapping
   sstables (CASSANDRA-8211)
 * Improve PropertyFileSnitch logging (CASSANDRA-8183)
 * Add DC-aware sequential repair (CASSANDRA-8193)
 * Use live sstables in snapshot repair if possible (CASSANDRA-8312)
 * Fix hints serialized size calculation (CASSANDRA-8587)


2.1.2
 * (cqlsh) parse_for_table_meta errors out on queries with undefined
   grammars (CASSANDRA-8262)
 * (cqlsh) Fix SELECT ... TOKEN() function broken in C* 2.1.1 (CASSANDRA-8258)
 * Fix Cassandra crash when running on JDK8 update 40 (CASSANDRA-8209)
 * Optimize partitioner tokens (CASSANDRA-8230)
 * Improve compaction of repaired/unrepaired sstables (CASSANDRA-8004)
 * Make cache serializers pluggable (CASSANDRA-8096)
 * Fix issues with CONTAINS (KEY) queries on secondary indexes
   (CASSANDRA-8147)
 * Fix read-rate tracking of sstables for some queries (CASSANDRA-8239)
 * Fix default timestamp in QueryOptions (CASSANDRA-8246)
 * Set socket timeout when reading remote version (CASSANDRA-8188)
 * Refactor how we track live size (CASSANDRA-7852)
 * Make sure unfinished compaction files are removed (CASSANDRA-8124)
 * Fix shutdown when run as Windows service (CASSANDRA-8136)
 * Fix DESCRIBE TABLE with custom indexes (CASSANDRA-8031)
 * Fix race in RecoveryManagerTest (CASSANDRA-8176)
 * Avoid IllegalArgumentException while sorting sstables in
   IndexSummaryManager (CASSANDRA-8182)
 * Shutdown JVM on file descriptor exhaustion (CASSANDRA-7579)
 * Add 'die' policy for commit log and disk failure (CASSANDRA-7927)
 * Fix installing as service on Windows (CASSANDRA-8115)
 * Fix CREATE TABLE for CQL2 (CASSANDRA-8144)
 * Avoid boxing in ColumnStats min/max trackers (CASSANDRA-8109)
Merged from 2.0:
 * Correctly handle non-text column names in cql3 (CASSANDRA-8178)
 * Fix deletion for indexes on primary key columns (CASSANDRA-8206)
 * Add 'nodetool statusgossip' (CASSANDRA-8125)
 * Improve client notification that nodes are ready for requests (CASSANDRA-7510)
 * Handle negative timestamp in writetime method (CASSANDRA-8139)
 * Pig: Remove errant LIMIT clause in CqlNativeStorage (CASSANDRA-8166)
 * Throw ConfigurationException when hsha is used with the default
   rpc_max_threads setting of 'unlimited' (CASSANDRA-8116)
 * Allow concurrent writing of the same table in the same JVM using
   CQLSSTableWriter (CASSANDRA-7463)
 * Fix totalDiskSpaceUsed calculation (CASSANDRA-8205)


2.1.1
 * Fix spin loop in AtomicSortedColumns (CASSANDRA-7546)
 * Dont notify when replacing tmplink files (CASSANDRA-8157)
 * Fix validation with multiple CONTAINS clause (CASSANDRA-8131)
 * Fix validation of collections in TriggerExecutor (CASSANDRA-8146)
 * Fix IllegalArgumentException when a list of IN values containing tuples
   is passed as a single arg to a prepared statement with the v1 or v2
   protocol (CASSANDRA-8062)
 * Fix ClassCastException in DISTINCT query on static columns with
   query paging (CASSANDRA-8108)
 * Fix NPE on null nested UDT inside a set (CASSANDRA-8105)
 * Fix exception when querying secondary index on set items or map keys
   when some clustering columns are specified (CASSANDRA-8073)
 * Send proper error response when there is an error during native
   protocol message decode (CASSANDRA-8118)
 * Gossip should ignore generation numbers too far in the future (CASSANDRA-8113)
 * Fix NPE when creating a table with frozen sets, lists (CASSANDRA-8104)
 * Fix high memory use due to tracking reads on incrementally opened sstable
   readers (CASSANDRA-8066)
 * Fix EXECUTE request with skipMetadata=false returning no metadata
   (CASSANDRA-8054)
 * Allow concurrent use of CQLBulkOutputFormat (CASSANDRA-7776)
 * Shutdown JVM on OOM (CASSANDRA-7507)
 * Upgrade netty version and enable epoll event loop (CASSANDRA-7761)
 * Don't duplicate sstables smaller than split size when using
   the sstablesplitter tool (CASSANDRA-7616)
 * Avoid re-parsing already prepared statements (CASSANDRA-7923)
 * Fix some Thrift slice deletions and updates of COMPACT STORAGE
   tables with some clustering columns omitted (CASSANDRA-7990)
 * Fix filtering for CONTAINS on sets (CASSANDRA-8033)
 * Properly track added size (CASSANDRA-7239)
 * Allow compilation in java 8 (CASSANDRA-7208)
 * Fix Assertion error on RangeTombstoneList diff (CASSANDRA-8013)
 * Release references to overlapping sstables during compaction (CASSANDRA-7819)
 * Send notification when opening compaction results early (CASSANDRA-8034)
 * Make native server start block until properly bound (CASSANDRA-7885)
 * (cqlsh) Fix IPv6 support (CASSANDRA-7988)
 * Ignore fat clients when checking for endpoint collision (CASSANDRA-7939)
 * Make sstablerepairedset take a list of files (CASSANDRA-7995)
 * (cqlsh) Tab completeion for indexes on map keys (CASSANDRA-7972)
 * (cqlsh) Fix UDT field selection in select clause (CASSANDRA-7891)
 * Fix resource leak in event of corrupt sstable
 * (cqlsh) Add command line option for cqlshrc file path (CASSANDRA-7131)
 * Provide visibility into prepared statements churn (CASSANDRA-7921, CASSANDRA-7930)
 * Invalidate prepared statements when their keyspace or table is
   dropped (CASSANDRA-7566)
 * cassandra-stress: fix support for NetworkTopologyStrategy (CASSANDRA-7945)
 * Fix saving caches when a table is dropped (CASSANDRA-7784)
 * Add better error checking of new stress profile (CASSANDRA-7716)
 * Use ThreadLocalRandom and remove FBUtilities.threadLocalRandom (CASSANDRA-7934)
 * Prevent operator mistakes due to simultaneous bootstrap (CASSANDRA-7069)
 * cassandra-stress supports whitelist mode for node config (CASSANDRA-7658)
 * GCInspector more closely tracks GC; cassandra-stress and nodetool report it (CASSANDRA-7916)
 * nodetool won't output bogus ownership info without a keyspace (CASSANDRA-7173)
 * Add human readable option to nodetool commands (CASSANDRA-5433)
 * Don't try to set repairedAt on old sstables (CASSANDRA-7913)
 * Add metrics for tracking PreparedStatement use (CASSANDRA-7719)
 * (cqlsh) tab-completion for triggers (CASSANDRA-7824)
 * (cqlsh) Support for query paging (CASSANDRA-7514)
 * (cqlsh) Show progress of COPY operations (CASSANDRA-7789)
 * Add syntax to remove multiple elements from a map (CASSANDRA-6599)
 * Support non-equals conditions in lightweight transactions (CASSANDRA-6839)
 * Add IF [NOT] EXISTS to create/drop triggers (CASSANDRA-7606)
 * (cqlsh) Display the current logged-in user (CASSANDRA-7785)
 * (cqlsh) Don't ignore CTRL-C during COPY FROM execution (CASSANDRA-7815)
 * (cqlsh) Order UDTs according to cross-type dependencies in DESCRIBE
   output (CASSANDRA-7659)
 * (cqlsh) Fix handling of CAS statement results (CASSANDRA-7671)
 * (cqlsh) COPY TO/FROM improvements (CASSANDRA-7405)
 * Support list index operations with conditions (CASSANDRA-7499)
 * Add max live/tombstoned cells to nodetool cfstats output (CASSANDRA-7731)
 * Validate IPv6 wildcard addresses properly (CASSANDRA-7680)
 * (cqlsh) Error when tracing query (CASSANDRA-7613)
 * Avoid IOOBE when building SyntaxError message snippet (CASSANDRA-7569)
 * SSTableExport uses correct validator to create string representation of partition
   keys (CASSANDRA-7498)
 * Avoid NPEs when receiving type changes for an unknown keyspace (CASSANDRA-7689)
 * Add support for custom 2i validation (CASSANDRA-7575)
 * Pig support for hadoop CqlInputFormat (CASSANDRA-6454)
 * Add duration mode to cassandra-stress (CASSANDRA-7468)
 * Add listen_interface and rpc_interface options (CASSANDRA-7417)
 * Improve schema merge performance (CASSANDRA-7444)
 * Adjust MT depth based on # of partition validating (CASSANDRA-5263)
 * Optimise NativeCell comparisons (CASSANDRA-6755)
 * Configurable client timeout for cqlsh (CASSANDRA-7516)
 * Include snippet of CQL query near syntax error in messages (CASSANDRA-7111)
 * Make repair -pr work with -local (CASSANDRA-7450)
 * Fix error in sstableloader with -cph > 1 (CASSANDRA-8007)
 * Fix snapshot repair error on indexed tables (CASSANDRA-8020)
 * Do not exit nodetool repair when receiving JMX NOTIF_LOST (CASSANDRA-7909)
 * Stream to private IP when available (CASSANDRA-8084)
Merged from 2.0:
 * Reject conditions on DELETE unless full PK is given (CASSANDRA-6430)
 * Properly reject the token function DELETE (CASSANDRA-7747)
 * Force batchlog replay before decommissioning a node (CASSANDRA-7446)
 * Fix hint replay with many accumulated expired hints (CASSANDRA-6998)
 * Fix duplicate results in DISTINCT queries on static columns with query
   paging (CASSANDRA-8108)
 * Add DateTieredCompactionStrategy (CASSANDRA-6602)
 * Properly validate ascii and utf8 string literals in CQL queries (CASSANDRA-8101)
 * (cqlsh) Fix autocompletion for alter keyspace (CASSANDRA-8021)
 * Create backup directories for commitlog archiving during startup (CASSANDRA-8111)
 * Reduce totalBlockFor() for LOCAL_* consistency levels (CASSANDRA-8058)
 * Fix merging schemas with re-dropped keyspaces (CASSANDRA-7256)
 * Fix counters in supercolumns during live upgrades from 1.2 (CASSANDRA-7188)
 * Notify DT subscribers when a column family is truncated (CASSANDRA-8088)
 * Add sanity check of $JAVA on startup (CASSANDRA-7676)
 * Schedule fat client schema pull on join (CASSANDRA-7993)
 * Don't reset nodes' versions when closing IncomingTcpConnections
   (CASSANDRA-7734)
 * Record the real messaging version in all cases in OutboundTcpConnection
   (CASSANDRA-8057)
 * SSL does not work in cassandra-cli (CASSANDRA-7899)
 * Fix potential exception when using ReversedType in DynamicCompositeType
   (CASSANDRA-7898)
 * Better validation of collection values (CASSANDRA-7833)
 * Track min/max timestamps correctly (CASSANDRA-7969)
 * Fix possible overflow while sorting CL segments for replay (CASSANDRA-7992)
 * Increase nodetool Xmx (CASSANDRA-7956)
 * Archive any commitlog segments present at startup (CASSANDRA-6904)
 * CrcCheckChance should adjust based on live CFMetadata not
   sstable metadata (CASSANDRA-7978)
 * token() should only accept columns in the partitioning
   key order (CASSANDRA-6075)
 * Add method to invalidate permission cache via JMX (CASSANDRA-7977)
 * Allow propagating multiple gossip states atomically (CASSANDRA-6125)
 * Log exceptions related to unclean native protocol client disconnects
   at DEBUG or INFO (CASSANDRA-7849)
 * Allow permissions cache to be set via JMX (CASSANDRA-7698)
 * Include schema_triggers CF in readable system resources (CASSANDRA-7967)
 * Fix RowIndexEntry to report correct serializedSize (CASSANDRA-7948)
 * Make CQLSSTableWriter sync within partitions (CASSANDRA-7360)
 * Potentially use non-local replicas in CqlConfigHelper (CASSANDRA-7906)
 * Explicitly disallow mixing multi-column and single-column
   relations on clustering columns (CASSANDRA-7711)
 * Better error message when condition is set on PK column (CASSANDRA-7804)
 * Don't send schema change responses and events for no-op DDL
   statements (CASSANDRA-7600)
 * (Hadoop) fix cluster initialisation for a split fetching (CASSANDRA-7774)
 * Throw InvalidRequestException when queries contain relations on entire
   collection columns (CASSANDRA-7506)
 * (cqlsh) enable CTRL-R history search with libedit (CASSANDRA-7577)
 * (Hadoop) allow ACFRW to limit nodes to local DC (CASSANDRA-7252)
 * (cqlsh) cqlsh should automatically disable tracing when selecting
   from system_traces (CASSANDRA-7641)
 * (Hadoop) Add CqlOutputFormat (CASSANDRA-6927)
 * Don't depend on cassandra config for nodetool ring (CASSANDRA-7508)
 * (cqlsh) Fix failing cqlsh formatting tests (CASSANDRA-7703)
 * Fix IncompatibleClassChangeError from hadoop2 (CASSANDRA-7229)
 * Add 'nodetool sethintedhandoffthrottlekb' (CASSANDRA-7635)
 * (cqlsh) Add tab-completion for CREATE/DROP USER IF [NOT] EXISTS (CASSANDRA-7611)
 * Catch errors when the JVM pulls the rug out from GCInspector (CASSANDRA-5345)
 * cqlsh fails when version number parts are not int (CASSANDRA-7524)
 * Fix NPE when table dropped during streaming (CASSANDRA-7946)
 * Fix wrong progress when streaming uncompressed (CASSANDRA-7878)
 * Fix possible infinite loop in creating repair range (CASSANDRA-7983)
 * Fix unit in nodetool for streaming throughput (CASSANDRA-7375)
Merged from 1.2:
 * Don't index tombstones (CASSANDRA-7828)
 * Improve PasswordAuthenticator default super user setup (CASSANDRA-7788)


2.1.0
 * (cqlsh) Removed "ALTER TYPE <name> RENAME TO <name>" from tab-completion
   (CASSANDRA-7895)
 * Fixed IllegalStateException in anticompaction (CASSANDRA-7892)
 * cqlsh: DESCRIBE support for frozen UDTs, tuples (CASSANDRA-7863)
 * Avoid exposing internal classes over JMX (CASSANDRA-7879)
 * Add null check for keys when freezing collection (CASSANDRA-7869)
 * Improve stress workload realism (CASSANDRA-7519)
Merged from 2.0:
 * Configure system.paxos with LeveledCompactionStrategy (CASSANDRA-7753)
 * Fix ALTER clustering column type from DateType to TimestampType when
   using DESC clustering order (CASSANRDA-7797)
 * Throw EOFException if we run out of chunks in compressed datafile
   (CASSANDRA-7664)
 * Fix PRSI handling of CQL3 row markers for row cleanup (CASSANDRA-7787)
 * Fix dropping collection when it's the last regular column (CASSANDRA-7744)
 * Make StreamReceiveTask thread safe and gc friendly (CASSANDRA-7795)
 * Validate empty cell names from counter updates (CASSANDRA-7798)
Merged from 1.2:
 * Don't allow compacted sstables to be marked as compacting (CASSANDRA-7145)
 * Track expired tombstones (CASSANDRA-7810)


2.1.0-rc7
 * Add frozen keyword and require UDT to be frozen (CASSANDRA-7857)
 * Track added sstable size correctly (CASSANDRA-7239)
 * (cqlsh) Fix case insensitivity (CASSANDRA-7834)
 * Fix failure to stream ranges when moving (CASSANDRA-7836)
 * Correctly remove tmplink files (CASSANDRA-7803)
 * (cqlsh) Fix column name formatting for functions, CAS operations,
   and UDT field selections (CASSANDRA-7806)
 * (cqlsh) Fix COPY FROM handling of null/empty primary key
   values (CASSANDRA-7792)
 * Fix ordering of static cells (CASSANDRA-7763)
Merged from 2.0:
 * Forbid re-adding dropped counter columns (CASSANDRA-7831)
 * Fix CFMetaData#isThriftCompatible() for PK-only tables (CASSANDRA-7832)
 * Always reject inequality on the partition key without token()
   (CASSANDRA-7722)
 * Always send Paxos commit to all replicas (CASSANDRA-7479)
 * Make disruptor_thrift_server invocation pool configurable (CASSANDRA-7594)
 * Make repair no-op when RF=1 (CASSANDRA-7864)


2.1.0-rc6
 * Fix OOM issue from netty caching over time (CASSANDRA-7743)
 * json2sstable couldn't import JSON for CQL table (CASSANDRA-7477)
 * Invalidate all caches on table drop (CASSANDRA-7561)
 * Skip strict endpoint selection for ranges if RF == nodes (CASSANRA-7765)
 * Fix Thrift range filtering without 2ary index lookups (CASSANDRA-7741)
 * Add tracing entries about concurrent range requests (CASSANDRA-7599)
 * (cqlsh) Fix DESCRIBE for NTS keyspaces (CASSANDRA-7729)
 * Remove netty buffer ref-counting (CASSANDRA-7735)
 * Pass mutated cf to index updater for use by PRSI (CASSANDRA-7742)
 * Include stress yaml example in release and deb (CASSANDRA-7717)
 * workaround for netty issue causing corrupted data off the wire (CASSANDRA-7695)
 * cqlsh DESC CLUSTER fails retrieving ring information (CASSANDRA-7687)
 * Fix binding null values inside UDT (CASSANDRA-7685)
 * Fix UDT field selection with empty fields (CASSANDRA-7670)
 * Bogus deserialization of static cells from sstable (CASSANDRA-7684)
 * Fix NPE on compaction leftover cleanup for dropped table (CASSANDRA-7770)
Merged from 2.0:
 * Fix race condition in StreamTransferTask that could lead to
   infinite loops and premature sstable deletion (CASSANDRA-7704)
 * (cqlsh) Wait up to 10 sec for a tracing session (CASSANDRA-7222)
 * Fix NPE in FileCacheService.sizeInBytes (CASSANDRA-7756)
 * Remove duplicates from StorageService.getJoiningNodes (CASSANDRA-7478)
 * Clone token map outside of hot gossip loops (CASSANDRA-7758)
 * Fix MS expiring map timeout for Paxos messages (CASSANDRA-7752)
 * Do not flush on truncate if durable_writes is false (CASSANDRA-7750)
 * Give CRR a default input_cql Statement (CASSANDRA-7226)
 * Better error message when adding a collection with the same name
   than a previously dropped one (CASSANDRA-6276)
 * Fix validation when adding static columns (CASSANDRA-7730)
 * (Thrift) fix range deletion of supercolumns (CASSANDRA-7733)
 * Fix potential AssertionError in RangeTombstoneList (CASSANDRA-7700)
 * Validate arguments of blobAs* functions (CASSANDRA-7707)
 * Fix potential AssertionError with 2ndary indexes (CASSANDRA-6612)
 * Avoid logging CompactionInterrupted at ERROR (CASSANDRA-7694)
 * Minor leak in sstable2jon (CASSANDRA-7709)
 * Add cassandra.auto_bootstrap system property (CASSANDRA-7650)
 * Update java driver (for hadoop) (CASSANDRA-7618)
 * Remove CqlPagingRecordReader/CqlPagingInputFormat (CASSANDRA-7570)
 * Support connecting to ipv6 jmx with nodetool (CASSANDRA-7669)


2.1.0-rc5
 * Reject counters inside user types (CASSANDRA-7672)
 * Switch to notification-based GCInspector (CASSANDRA-7638)
 * (cqlsh) Handle nulls in UDTs and tuples correctly (CASSANDRA-7656)
 * Don't use strict consistency when replacing (CASSANDRA-7568)
 * Fix min/max cell name collection on 2.0 SSTables with range
   tombstones (CASSANDRA-7593)
 * Tolerate min/max cell names of different lengths (CASSANDRA-7651)
 * Filter cached results correctly (CASSANDRA-7636)
 * Fix tracing on the new SEPExecutor (CASSANDRA-7644)
 * Remove shuffle and taketoken (CASSANDRA-7601)
 * Clean up Windows batch scripts (CASSANDRA-7619)
 * Fix native protocol drop user type notification (CASSANDRA-7571)
 * Give read access to system.schema_usertypes to all authenticated users
   (CASSANDRA-7578)
 * (cqlsh) Fix cqlsh display when zero rows are returned (CASSANDRA-7580)
 * Get java version correctly when JAVA_TOOL_OPTIONS is set (CASSANDRA-7572)
 * Fix NPE when dropping index from non-existent keyspace, AssertionError when
   dropping non-existent index with IF EXISTS (CASSANDRA-7590)
 * Fix sstablelevelresetter hang (CASSANDRA-7614)
 * (cqlsh) Fix deserialization of blobs (CASSANDRA-7603)
 * Use "keyspace updated" schema change message for UDT changes in v1 and
   v2 protocols (CASSANDRA-7617)
 * Fix tracing of range slices and secondary index lookups that are local
   to the coordinator (CASSANDRA-7599)
 * Set -Dcassandra.storagedir for all tool shell scripts (CASSANDRA-7587)
 * Don't swap max/min col names when mutating sstable metadata (CASSANDRA-7596)
 * (cqlsh) Correctly handle paged result sets (CASSANDRA-7625)
 * (cqlsh) Improve waiting for a trace to complete (CASSANDRA-7626)
 * Fix tracing of concurrent range slices and 2ary index queries (CASSANDRA-7626)
 * Fix scrub against collection type (CASSANDRA-7665)
Merged from 2.0:
 * Set gc_grace_seconds to seven days for system schema tables (CASSANDRA-7668)
 * SimpleSeedProvider no longer caches seeds forever (CASSANDRA-7663)
 * Always flush on truncate (CASSANDRA-7511)
 * Fix ReversedType(DateType) mapping to native protocol (CASSANDRA-7576)
 * Always merge ranges owned by a single node (CASSANDRA-6930)
 * Track max/min timestamps for range tombstones (CASSANDRA-7647)
 * Fix NPE when listing saved caches dir (CASSANDRA-7632)


2.1.0-rc4
 * Fix word count hadoop example (CASSANDRA-7200)
 * Updated memtable_cleanup_threshold and memtable_flush_writers defaults
   (CASSANDRA-7551)
 * (Windows) fix startup when WMI memory query fails (CASSANDRA-7505)
 * Anti-compaction proceeds if any part of the repair failed (CASSANDRA-7521)
 * Add missing table name to DROP INDEX responses and notifications (CASSANDRA-7539)
 * Bump CQL version to 3.2.0 and update CQL documentation (CASSANDRA-7527)
 * Fix configuration error message when running nodetool ring (CASSANDRA-7508)
 * Support conditional updates, tuple type, and the v3 protocol in cqlsh (CASSANDRA-7509)
 * Handle queries on multiple secondary index types (CASSANDRA-7525)
 * Fix cqlsh authentication with v3 native protocol (CASSANDRA-7564)
 * Fix NPE when unknown prepared statement ID is used (CASSANDRA-7454)
Merged from 2.0:
 * (Windows) force range-based repair to non-sequential mode (CASSANDRA-7541)
 * Fix range merging when DES scores are zero (CASSANDRA-7535)
 * Warn when SSL certificates have expired (CASSANDRA-7528)
 * Fix error when doing reversed queries with static columns (CASSANDRA-7490)
Merged from 1.2:
 * Set correct stream ID on responses when non-Exception Throwables
   are thrown while handling native protocol messages (CASSANDRA-7470)


2.1.0-rc3
 * Consider expiry when reconciling otherwise equal cells (CASSANDRA-7403)
 * Introduce CQL support for stress tool (CASSANDRA-6146)
 * Fix ClassCastException processing expired messages (CASSANDRA-7496)
 * Fix prepared marker for collections inside UDT (CASSANDRA-7472)
 * Remove left-over populate_io_cache_on_flush and replicate_on_write
   uses (CASSANDRA-7493)
 * (Windows) handle spaces in path names (CASSANDRA-7451)
 * Ensure writes have completed after dropping a table, before recycling
   commit log segments (CASSANDRA-7437)
 * Remove left-over rows_per_partition_to_cache (CASSANDRA-7493)
 * Fix error when CONTAINS is used with a bind marker (CASSANDRA-7502)
 * Properly reject unknown UDT field (CASSANDRA-7484)
Merged from 2.0:
 * Fix CC#collectTimeOrderedData() tombstone optimisations (CASSANDRA-7394)
 * Support DISTINCT for static columns and fix behaviour when DISTINC is
   not use (CASSANDRA-7305).
 * Workaround JVM NPE on JMX bind failure (CASSANDRA-7254)
 * Fix race in FileCacheService RemovalListener (CASSANDRA-7278)
 * Fix inconsistent use of consistencyForCommit that allowed LOCAL_QUORUM
   operations to incorrect become full QUORUM (CASSANDRA-7345)
 * Properly handle unrecognized opcodes and flags (CASSANDRA-7440)
 * (Hadoop) close CqlRecordWriter clients when finished (CASSANDRA-7459)
 * Commit disk failure policy (CASSANDRA-7429)
 * Make sure high level sstables get compacted (CASSANDRA-7414)
 * Fix AssertionError when using empty clustering columns and static columns
   (CASSANDRA-7455)
 * Add option to disable STCS in L0 (CASSANDRA-6621)
 * Upgrade to snappy-java 1.0.5.2 (CASSANDRA-7476)


2.1.0-rc2
 * Fix heap size calculation for CompoundSparseCellName and
   CompoundSparseCellName.WithCollection (CASSANDRA-7421)
 * Allow counter mutations in UNLOGGED batches (CASSANDRA-7351)
 * Modify reconcile logic to always pick a tombstone over a counter cell
   (CASSANDRA-7346)
 * Avoid incremental compaction on Windows (CASSANDRA-7365)
 * Fix exception when querying a composite-keyed table with a collection index
   (CASSANDRA-7372)
 * Use node's host id in place of counter ids (CASSANDRA-7366)
 * Fix error when doing reversed queries with static columns (CASSANDRA-7490)
 * Backport CASSANDRA-6747 (CASSANDRA-7560)
 * Track max/min timestamps for range tombstones (CASSANDRA-7647)
 * Fix NPE when listing saved caches dir (CASSANDRA-7632)
 * Fix sstableloader unable to connect encrypted node (CASSANDRA-7585)
Merged from 1.2:
 * Clone token map outside of hot gossip loops (CASSANDRA-7758)
 * Add stop method to EmbeddedCassandraService (CASSANDRA-7595)
 * Support connecting to ipv6 jmx with nodetool (CASSANDRA-7669)
 * Set gc_grace_seconds to seven days for system schema tables (CASSANDRA-7668)
 * SimpleSeedProvider no longer caches seeds forever (CASSANDRA-7663)
 * Set correct stream ID on responses when non-Exception Throwables
   are thrown while handling native protocol messages (CASSANDRA-7470)
 * Fix row size miscalculation in LazilyCompactedRow (CASSANDRA-7543)
 * Fix race in background compaction check (CASSANDRA-7745)
 * Don't clear out range tombstones during compaction (CASSANDRA-7808)


2.1.0-rc1
 * Revert flush directory (CASSANDRA-6357)
 * More efficient executor service for fast operations (CASSANDRA-4718)
 * Move less common tools into a new cassandra-tools package (CASSANDRA-7160)
 * Support more concurrent requests in native protocol (CASSANDRA-7231)
 * Add tab-completion to debian nodetool packaging (CASSANDRA-6421)
 * Change concurrent_compactors defaults (CASSANDRA-7139)
 * Add PowerShell Windows launch scripts (CASSANDRA-7001)
 * Make commitlog archive+restore more robust (CASSANDRA-6974)
 * Fix marking commitlogsegments clean (CASSANDRA-6959)
 * Add snapshot "manifest" describing files included (CASSANDRA-6326)
 * Parallel streaming for sstableloader (CASSANDRA-3668)
 * Fix bugs in supercolumns handling (CASSANDRA-7138)
 * Fix ClassClassException on composite dense tables (CASSANDRA-7112)
 * Cleanup and optimize collation and slice iterators (CASSANDRA-7107)
 * Upgrade NBHM lib (CASSANDRA-7128)
 * Optimize netty server (CASSANDRA-6861)
 * Fix repair hang when given CF does not exist (CASSANDRA-7189)
 * Allow c* to be shutdown in an embedded mode (CASSANDRA-5635)
 * Add server side batching to native transport (CASSANDRA-5663)
 * Make batchlog replay asynchronous (CASSANDRA-6134)
 * remove unused classes (CASSANDRA-7197)
 * Limit user types to the keyspace they are defined in (CASSANDRA-6643)
 * Add validate method to CollectionType (CASSANDRA-7208)
 * New serialization format for UDT values (CASSANDRA-7209, CASSANDRA-7261)
 * Fix nodetool netstats (CASSANDRA-7270)
 * Fix potential ClassCastException in HintedHandoffManager (CASSANDRA-7284)
 * Use prepared statements internally (CASSANDRA-6975)
 * Fix broken paging state with prepared statement (CASSANDRA-7120)
 * Fix IllegalArgumentException in CqlStorage (CASSANDRA-7287)
 * Allow nulls/non-existant fields in UDT (CASSANDRA-7206)
 * Add Thrift MultiSliceRequest (CASSANDRA-6757, CASSANDRA-7027)
 * Handle overlapping MultiSlices (CASSANDRA-7279)
 * Fix DataOutputTest on Windows (CASSANDRA-7265)
 * Embedded sets in user defined data-types are not updating (CASSANDRA-7267)
 * Add tuple type to CQL/native protocol (CASSANDRA-7248)
 * Fix CqlPagingRecordReader on tables with few rows (CASSANDRA-7322)
Merged from 2.0:
 * Copy compaction options to make sure they are reloaded (CASSANDRA-7290)
 * Add option to do more aggressive tombstone compactions (CASSANDRA-6563)
 * Don't try to compact already-compacting files in HHOM (CASSANDRA-7288)
 * Always reallocate buffers in HSHA (CASSANDRA-6285)
 * (Hadoop) support authentication in CqlRecordReader (CASSANDRA-7221)
 * (Hadoop) Close java driver Cluster in CQLRR.close (CASSANDRA-7228)
 * Warn when 'USING TIMESTAMP' is used on a CAS BATCH (CASSANDRA-7067)
 * return all cpu values from BackgroundActivityMonitor.readAndCompute (CASSANDRA-7183)
 * Correctly delete scheduled range xfers (CASSANDRA-7143)
 * return all cpu values from BackgroundActivityMonitor.readAndCompute (CASSANDRA-7183)
 * reduce garbage creation in calculatePendingRanges (CASSANDRA-7191)
 * fix c* launch issues on Russian os's due to output of linux 'free' cmd (CASSANDRA-6162)
 * Fix disabling autocompaction (CASSANDRA-7187)
 * Fix potential NumberFormatException when deserializing IntegerType (CASSANDRA-7088)
 * cqlsh can't tab-complete disabling compaction (CASSANDRA-7185)
 * cqlsh: Accept and execute CQL statement(s) from command-line parameter (CASSANDRA-7172)
 * Fix IllegalStateException in CqlPagingRecordReader (CASSANDRA-7198)
 * Fix the InvertedIndex trigger example (CASSANDRA-7211)
 * Add --resolve-ip option to 'nodetool ring' (CASSANDRA-7210)
 * reduce garbage on codec flag deserialization (CASSANDRA-7244)
 * Fix duplicated error messages on directory creation error at startup (CASSANDRA-5818)
 * Proper null handle for IF with map element access (CASSANDRA-7155)
 * Improve compaction visibility (CASSANDRA-7242)
 * Correctly delete scheduled range xfers (CASSANDRA-7143)
 * Make batchlog replica selection rack-aware (CASSANDRA-6551)
 * Fix CFMetaData#getColumnDefinitionFromColumnName() (CASSANDRA-7074)
 * Fix writetime/ttl functions for static columns (CASSANDRA-7081)
 * Suggest CTRL-C or semicolon after three blank lines in cqlsh (CASSANDRA-7142)
 * Fix 2ndary index queries with DESC clustering order (CASSANDRA-6950)
 * Invalid key cache entries on DROP (CASSANDRA-6525)
 * Fix flapping RecoveryManagerTest (CASSANDRA-7084)
 * Add missing iso8601 patterns for date strings (CASSANDRA-6973)
 * Support selecting multiple rows in a partition using IN (CASSANDRA-6875)
 * Add authentication support to shuffle (CASSANDRA-6484)
 * Swap local and global default read repair chances (CASSANDRA-7320)
 * Add conditional CREATE/DROP USER support (CASSANDRA-7264)
 * Cqlsh counts non-empty lines for "Blank lines" warning (CASSANDRA-7325)
Merged from 1.2:
 * Add Cloudstack snitch (CASSANDRA-7147)
 * Update system.peers correctly when relocating tokens (CASSANDRA-7126)
 * Add Google Compute Engine snitch (CASSANDRA-7132)
 * remove duplicate query for local tokens (CASSANDRA-7182)
 * exit CQLSH with error status code if script fails (CASSANDRA-6344)
 * Fix bug with some IN queries missig results (CASSANDRA-7105)
 * Fix availability validation for LOCAL_ONE CL (CASSANDRA-7319)
 * Hint streaming can cause decommission to fail (CASSANDRA-7219)


2.1.0-beta2
 * Increase default CL space to 8GB (CASSANDRA-7031)
 * Add range tombstones to read repair digests (CASSANDRA-6863)
 * Fix BTree.clear for large updates (CASSANDRA-6943)
 * Fail write instead of logging a warning when unable to append to CL
   (CASSANDRA-6764)
 * Eliminate possibility of CL segment appearing twice in active list
   (CASSANDRA-6557)
 * Apply DONTNEED fadvise to commitlog segments (CASSANDRA-6759)
 * Switch CRC component to Adler and include it for compressed sstables
   (CASSANDRA-4165)
 * Allow cassandra-stress to set compaction strategy options (CASSANDRA-6451)
 * Add broadcast_rpc_address option to cassandra.yaml (CASSANDRA-5899)
 * Auto reload GossipingPropertyFileSnitch config (CASSANDRA-5897)
 * Fix overflow of memtable_total_space_in_mb (CASSANDRA-6573)
 * Fix ABTC NPE and apply update function correctly (CASSANDRA-6692)
 * Allow nodetool to use a file or prompt for password (CASSANDRA-6660)
 * Fix AIOOBE when concurrently accessing ABSC (CASSANDRA-6742)
 * Fix assertion error in ALTER TYPE RENAME (CASSANDRA-6705)
 * Scrub should not always clear out repaired status (CASSANDRA-5351)
 * Improve handling of range tombstone for wide partitions (CASSANDRA-6446)
 * Fix ClassCastException for compact table with composites (CASSANDRA-6738)
 * Fix potentially repairing with wrong nodes (CASSANDRA-6808)
 * Change caching option syntax (CASSANDRA-6745)
 * Fix stress to do proper counter reads (CASSANDRA-6835)
 * Fix help message for stress counter_write (CASSANDRA-6824)
 * Fix stress smart Thrift client to pick servers correctly (CASSANDRA-6848)
 * Add logging levels (minimal, normal or verbose) to stress tool (CASSANDRA-6849)
 * Fix race condition in Batch CLE (CASSANDRA-6860)
 * Improve cleanup/scrub/upgradesstables failure handling (CASSANDRA-6774)
 * ByteBuffer write() methods for serializing sstables (CASSANDRA-6781)
 * Proper compare function for CollectionType (CASSANDRA-6783)
 * Update native server to Netty 4 (CASSANDRA-6236)
 * Fix off-by-one error in stress (CASSANDRA-6883)
 * Make OpOrder AutoCloseable (CASSANDRA-6901)
 * Remove sync repair JMX interface (CASSANDRA-6900)
 * Add multiple memory allocation options for memtables (CASSANDRA-6689, 6694)
 * Remove adjusted op rate from stress output (CASSANDRA-6921)
 * Add optimized CF.hasColumns() implementations (CASSANDRA-6941)
 * Serialize batchlog mutations with the version of the target node
   (CASSANDRA-6931)
 * Optimize CounterColumn#reconcile() (CASSANDRA-6953)
 * Properly remove 1.2 sstable support in 2.1 (CASSANDRA-6869)
 * Lock counter cells, not partitions (CASSANDRA-6880)
 * Track presence of legacy counter shards in sstables (CASSANDRA-6888)
 * Ensure safe resource cleanup when replacing sstables (CASSANDRA-6912)
 * Add failure handler to async callback (CASSANDRA-6747)
 * Fix AE when closing SSTable without releasing reference (CASSANDRA-7000)
 * Clean up IndexInfo on keyspace/table drops (CASSANDRA-6924)
 * Only snapshot relative SSTables when sequential repair (CASSANDRA-7024)
 * Require nodetool rebuild_index to specify index names (CASSANDRA-7038)
 * fix cassandra stress errors on reads with native protocol (CASSANDRA-7033)
 * Use OpOrder to guard sstable references for reads (CASSANDRA-6919)
 * Preemptive opening of compaction result (CASSANDRA-6916)
 * Multi-threaded scrub/cleanup/upgradesstables (CASSANDRA-5547)
 * Optimize cellname comparison (CASSANDRA-6934)
 * Native protocol v3 (CASSANDRA-6855)
 * Optimize Cell liveness checks and clean up Cell (CASSANDRA-7119)
 * Support consistent range movements (CASSANDRA-2434)
 * Display min timestamp in sstablemetadata viewer (CASSANDRA-6767)
Merged from 2.0:
 * Avoid race-prone second "scrub" of system keyspace (CASSANDRA-6797)
 * Pool CqlRecordWriter clients by inetaddress rather than Range
   (CASSANDRA-6665)
 * Fix compaction_history timestamps (CASSANDRA-6784)
 * Compare scores of full replica ordering in DES (CASSANDRA-6683)
 * fix CME in SessionInfo updateProgress affecting netstats (CASSANDRA-6577)
 * Allow repairing between specific replicas (CASSANDRA-6440)
 * Allow per-dc enabling of hints (CASSANDRA-6157)
 * Add compatibility for Hadoop 0.2.x (CASSANDRA-5201)
 * Fix EstimatedHistogram races (CASSANDRA-6682)
 * Failure detector correctly converts initial value to nanos (CASSANDRA-6658)
 * Add nodetool taketoken to relocate vnodes (CASSANDRA-4445)
 * Expose bulk loading progress over JMX (CASSANDRA-4757)
 * Correctly handle null with IF conditions and TTL (CASSANDRA-6623)
 * Account for range/row tombstones in tombstone drop
   time histogram (CASSANDRA-6522)
 * Stop CommitLogSegment.close() from calling sync() (CASSANDRA-6652)
 * Make commitlog failure handling configurable (CASSANDRA-6364)
 * Avoid overlaps in LCS (CASSANDRA-6688)
 * Improve support for paginating over composites (CASSANDRA-4851)
 * Fix count(*) queries in a mixed cluster (CASSANDRA-6707)
 * Improve repair tasks(snapshot, differencing) concurrency (CASSANDRA-6566)
 * Fix replaying pre-2.0 commit logs (CASSANDRA-6714)
 * Add static columns to CQL3 (CASSANDRA-6561)
 * Optimize single partition batch statements (CASSANDRA-6737)
 * Disallow post-query re-ordering when paging (CASSANDRA-6722)
 * Fix potential paging bug with deleted columns (CASSANDRA-6748)
 * Fix NPE on BulkLoader caused by losing StreamEvent (CASSANDRA-6636)
 * Fix truncating compression metadata (CASSANDRA-6791)
 * Add CMSClassUnloadingEnabled JVM option (CASSANDRA-6541)
 * Catch memtable flush exceptions during shutdown (CASSANDRA-6735)
 * Fix upgradesstables NPE for non-CF-based indexes (CASSANDRA-6645)
 * Fix UPDATE updating PRIMARY KEY columns implicitly (CASSANDRA-6782)
 * Fix IllegalArgumentException when updating from 1.2 with SuperColumns
   (CASSANDRA-6733)
 * FBUtilities.singleton() should use the CF comparator (CASSANDRA-6778)
 * Fix CQLSStableWriter.addRow(Map<String, Object>) (CASSANDRA-6526)
 * Fix HSHA server introducing corrupt data (CASSANDRA-6285)
 * Fix CAS conditions for COMPACT STORAGE tables (CASSANDRA-6813)
 * Starting threads in OutboundTcpConnectionPool constructor causes race conditions (CASSANDRA-7177)
 * Allow overriding cassandra-rackdc.properties file (CASSANDRA-7072)
 * Set JMX RMI port to 7199 (CASSANDRA-7087)
 * Use LOCAL_QUORUM for data reads at LOCAL_SERIAL (CASSANDRA-6939)
 * Log a warning for large batches (CASSANDRA-6487)
 * Put nodes in hibernate when join_ring is false (CASSANDRA-6961)
 * Avoid early loading of non-system keyspaces before compaction-leftovers
   cleanup at startup (CASSANDRA-6913)
 * Restrict Windows to parallel repairs (CASSANDRA-6907)
 * (Hadoop) Allow manually specifying start/end tokens in CFIF (CASSANDRA-6436)
 * Fix NPE in MeteredFlusher (CASSANDRA-6820)
 * Fix race processing range scan responses (CASSANDRA-6820)
 * Allow deleting snapshots from dropped keyspaces (CASSANDRA-6821)
 * Add uuid() function (CASSANDRA-6473)
 * Omit tombstones from schema digests (CASSANDRA-6862)
 * Include correct consistencyLevel in LWT timeout (CASSANDRA-6884)
 * Lower chances for losing new SSTables during nodetool refresh and
   ColumnFamilyStore.loadNewSSTables (CASSANDRA-6514)
 * Add support for DELETE ... IF EXISTS to CQL3 (CASSANDRA-5708)
 * Update hadoop_cql3_word_count example (CASSANDRA-6793)
 * Fix handling of RejectedExecution in sync Thrift server (CASSANDRA-6788)
 * Log more information when exceeding tombstone_warn_threshold (CASSANDRA-6865)
 * Fix truncate to not abort due to unreachable fat clients (CASSANDRA-6864)
 * Fix schema concurrency exceptions (CASSANDRA-6841)
 * Fix leaking validator FH in StreamWriter (CASSANDRA-6832)
 * Fix saving triggers to schema (CASSANDRA-6789)
 * Fix trigger mutations when base mutation list is immutable (CASSANDRA-6790)
 * Fix accounting in FileCacheService to allow re-using RAR (CASSANDRA-6838)
 * Fix static counter columns (CASSANDRA-6827)
 * Restore expiring->deleted (cell) compaction optimization (CASSANDRA-6844)
 * Fix CompactionManager.needsCleanup (CASSANDRA-6845)
 * Correctly compare BooleanType values other than 0 and 1 (CASSANDRA-6779)
 * Read message id as string from earlier versions (CASSANDRA-6840)
 * Properly use the Paxos consistency for (non-protocol) batch (CASSANDRA-6837)
 * Add paranoid disk failure option (CASSANDRA-6646)
 * Improve PerRowSecondaryIndex performance (CASSANDRA-6876)
 * Extend triggers to support CAS updates (CASSANDRA-6882)
 * Static columns with IF NOT EXISTS don't always work as expected (CASSANDRA-6873)
 * Fix paging with SELECT DISTINCT (CASSANDRA-6857)
 * Fix UnsupportedOperationException on CAS timeout (CASSANDRA-6923)
 * Improve MeteredFlusher handling of MF-unaffected column families
   (CASSANDRA-6867)
 * Add CqlRecordReader using native pagination (CASSANDRA-6311)
 * Add QueryHandler interface (CASSANDRA-6659)
 * Track liveRatio per-memtable, not per-CF (CASSANDRA-6945)
 * Make sure upgradesstables keeps sstable level (CASSANDRA-6958)
 * Fix LIMIT with static columns (CASSANDRA-6956)
 * Fix clash with CQL column name in thrift validation (CASSANDRA-6892)
 * Fix error with super columns in mixed 1.2-2.0 clusters (CASSANDRA-6966)
 * Fix bad skip of sstables on slice query with composite start/finish (CASSANDRA-6825)
 * Fix unintended update with conditional statement (CASSANDRA-6893)
 * Fix map element access in IF (CASSANDRA-6914)
 * Avoid costly range calculations for range queries on system keyspaces
   (CASSANDRA-6906)
 * Fix SSTable not released if stream session fails (CASSANDRA-6818)
 * Avoid build failure due to ANTLR timeout (CASSANDRA-6991)
 * Queries on compact tables can return more rows that requested (CASSANDRA-7052)
 * USING TIMESTAMP for batches does not work (CASSANDRA-7053)
 * Fix performance regression from CASSANDRA-5614 (CASSANDRA-6949)
 * Ensure that batchlog and hint timeouts do not produce hints (CASSANDRA-7058)
 * Merge groupable mutations in TriggerExecutor#execute() (CASSANDRA-7047)
 * Plug holes in resource release when wiring up StreamSession (CASSANDRA-7073)
 * Re-add parameter columns to tracing session (CASSANDRA-6942)
 * Preserves CQL metadata when updating table from thrift (CASSANDRA-6831)
Merged from 1.2:
 * Fix nodetool display with vnodes (CASSANDRA-7082)
 * Add UNLOGGED, COUNTER options to BATCH documentation (CASSANDRA-6816)
 * add extra SSL cipher suites (CASSANDRA-6613)
 * fix nodetool getsstables for blob PK (CASSANDRA-6803)
 * Fix BatchlogManager#deleteBatch() use of millisecond timestamps
   (CASSANDRA-6822)
 * Continue assassinating even if the endpoint vanishes (CASSANDRA-6787)
 * Schedule schema pulls on change (CASSANDRA-6971)
 * Non-droppable verbs shouldn't be dropped from OTC (CASSANDRA-6980)
 * Shutdown batchlog executor in SS#drain() (CASSANDRA-7025)
 * Fix batchlog to account for CF truncation records (CASSANDRA-6999)
 * Fix CQLSH parsing of functions and BLOB literals (CASSANDRA-7018)
 * Properly load trustore in the native protocol (CASSANDRA-6847)
 * Always clean up references in SerializingCache (CASSANDRA-6994)
 * Don't shut MessagingService down when replacing a node (CASSANDRA-6476)
 * fix npe when doing -Dcassandra.fd_initial_value_ms (CASSANDRA-6751)


2.1.0-beta1
 * Add flush directory distinct from compaction directories (CASSANDRA-6357)
 * Require JNA by default (CASSANDRA-6575)
 * add listsnapshots command to nodetool (CASSANDRA-5742)
 * Introduce AtomicBTreeColumns (CASSANDRA-6271, 6692)
 * Multithreaded commitlog (CASSANDRA-3578)
 * allocate fixed index summary memory pool and resample cold index summaries
   to use less memory (CASSANDRA-5519)
 * Removed multithreaded compaction (CASSANDRA-6142)
 * Parallelize fetching rows for low-cardinality indexes (CASSANDRA-1337)
 * change logging from log4j to logback (CASSANDRA-5883)
 * switch to LZ4 compression for internode communication (CASSANDRA-5887)
 * Stop using Thrift-generated Index* classes internally (CASSANDRA-5971)
 * Remove 1.2 network compatibility code (CASSANDRA-5960)
 * Remove leveled json manifest migration code (CASSANDRA-5996)
 * Remove CFDefinition (CASSANDRA-6253)
 * Use AtomicIntegerFieldUpdater in RefCountedMemory (CASSANDRA-6278)
 * User-defined types for CQL3 (CASSANDRA-5590)
 * Use of o.a.c.metrics in nodetool (CASSANDRA-5871, 6406)
 * Batch read from OTC's queue and cleanup (CASSANDRA-1632)
 * Secondary index support for collections (CASSANDRA-4511, 6383)
 * SSTable metadata(Stats.db) format change (CASSANDRA-6356)
 * Push composites support in the storage engine
   (CASSANDRA-5417, CASSANDRA-6520)
 * Add snapshot space used to cfstats (CASSANDRA-6231)
 * Add cardinality estimator for key count estimation (CASSANDRA-5906)
 * CF id is changed to be non-deterministic. Data dir/key cache are created
   uniquely for CF id (CASSANDRA-5202)
 * New counters implementation (CASSANDRA-6504)
 * Replace UnsortedColumns, EmptyColumns, TreeMapBackedSortedColumns with new
   ArrayBackedSortedColumns (CASSANDRA-6630, CASSANDRA-6662, CASSANDRA-6690)
 * Add option to use row cache with a given amount of rows (CASSANDRA-5357)
 * Avoid repairing already repaired data (CASSANDRA-5351)
 * Reject counter updates with USING TTL/TIMESTAMP (CASSANDRA-6649)
 * Replace index_interval with min/max_index_interval (CASSANDRA-6379)
 * Lift limitation that order by columns must be selected for IN queries (CASSANDRA-4911)


2.0.5
 * Reduce garbage generated by bloom filter lookups (CASSANDRA-6609)
 * Add ks.cf names to tombstone logging (CASSANDRA-6597)
 * Use LOCAL_QUORUM for LWT operations at LOCAL_SERIAL (CASSANDRA-6495)
 * Wait for gossip to settle before accepting client connections (CASSANDRA-4288)
 * Delete unfinished compaction incrementally (CASSANDRA-6086)
 * Allow specifying custom secondary index options in CQL3 (CASSANDRA-6480)
 * Improve replica pinning for cache efficiency in DES (CASSANDRA-6485)
 * Fix LOCAL_SERIAL from thrift (CASSANDRA-6584)
 * Don't special case received counts in CAS timeout exceptions (CASSANDRA-6595)
 * Add support for 2.1 global counter shards (CASSANDRA-6505)
 * Fix NPE when streaming connection is not yet established (CASSANDRA-6210)
 * Avoid rare duplicate read repair triggering (CASSANDRA-6606)
 * Fix paging discardFirst (CASSANDRA-6555)
 * Fix ArrayIndexOutOfBoundsException in 2ndary index query (CASSANDRA-6470)
 * Release sstables upon rebuilding 2i (CASSANDRA-6635)
 * Add AbstractCompactionStrategy.startup() method (CASSANDRA-6637)
 * SSTableScanner may skip rows during cleanup (CASSANDRA-6638)
 * sstables from stalled repair sessions can resurrect deleted data (CASSANDRA-6503)
 * Switch stress to use ITransportFactory (CASSANDRA-6641)
 * Fix IllegalArgumentException during prepare (CASSANDRA-6592)
 * Fix possible loss of 2ndary index entries during compaction (CASSANDRA-6517)
 * Fix direct Memory on architectures that do not support unaligned long access
   (CASSANDRA-6628)
 * Let scrub optionally skip broken counter partitions (CASSANDRA-5930)
Merged from 1.2:
 * fsync compression metadata (CASSANDRA-6531)
 * Validate CF existence on execution for prepared statement (CASSANDRA-6535)
 * Add ability to throttle batchlog replay (CASSANDRA-6550)
 * Fix executing LOCAL_QUORUM with SimpleStrategy (CASSANDRA-6545)
 * Avoid StackOverflow when using large IN queries (CASSANDRA-6567)
 * Nodetool upgradesstables includes secondary indexes (CASSANDRA-6598)
 * Paginate batchlog replay (CASSANDRA-6569)
 * skip blocking on streaming during drain (CASSANDRA-6603)
 * Improve error message when schema doesn't match loaded sstable (CASSANDRA-6262)
 * Add properties to adjust FD initial value and max interval (CASSANDRA-4375)
 * Fix preparing with batch and delete from collection (CASSANDRA-6607)
 * Fix ABSC reverse iterator's remove() method (CASSANDRA-6629)
 * Handle host ID conflicts properly (CASSANDRA-6615)
 * Move handling of migration event source to solve bootstrap race. (CASSANDRA-6648)
 * Make sure compaction throughput value doesn't overflow with int math (CASSANDRA-6647)


2.0.4
 * Allow removing snapshots of no-longer-existing CFs (CASSANDRA-6418)
 * add StorageService.stopDaemon() (CASSANDRA-4268)
 * add IRE for invalid CF supplied to get_count (CASSANDRA-5701)
 * add client encryption support to sstableloader (CASSANDRA-6378)
 * Fix accept() loop for SSL sockets post-shutdown (CASSANDRA-6468)
 * Fix size-tiered compaction in LCS L0 (CASSANDRA-6496)
 * Fix assertion failure in filterColdSSTables (CASSANDRA-6483)
 * Fix row tombstones in larger-than-memory compactions (CASSANDRA-6008)
 * Fix cleanup ClassCastException (CASSANDRA-6462)
 * Reduce gossip memory use by interning VersionedValue strings (CASSANDRA-6410)
 * Allow specifying datacenters to participate in a repair (CASSANDRA-6218)
 * Fix divide-by-zero in PCI (CASSANDRA-6403)
 * Fix setting last compacted key in the wrong level for LCS (CASSANDRA-6284)
 * Add millisecond precision formats to the timestamp parser (CASSANDRA-6395)
 * Expose a total memtable size metric for a CF (CASSANDRA-6391)
 * cqlsh: handle symlinks properly (CASSANDRA-6425)
 * Fix potential infinite loop when paging query with IN (CASSANDRA-6464)
 * Fix assertion error in AbstractQueryPager.discardFirst (CASSANDRA-6447)
 * Fix streaming older SSTable yields unnecessary tombstones (CASSANDRA-6527)
Merged from 1.2:
 * Improved error message on bad properties in DDL queries (CASSANDRA-6453)
 * Randomize batchlog candidates selection (CASSANDRA-6481)
 * Fix thundering herd on endpoint cache invalidation (CASSANDRA-6345, 6485)
 * Improve batchlog write performance with vnodes (CASSANDRA-6488)
 * cqlsh: quote single quotes in strings inside collections (CASSANDRA-6172)
 * Improve gossip performance for typical messages (CASSANDRA-6409)
 * Throw IRE if a prepared statement has more markers than supported
   (CASSANDRA-5598)
 * Expose Thread metrics for the native protocol server (CASSANDRA-6234)
 * Change snapshot response message verb to INTERNAL to avoid dropping it
   (CASSANDRA-6415)
 * Warn when collection read has > 65K elements (CASSANDRA-5428)
 * Fix cache persistence when both row and key cache are enabled
   (CASSANDRA-6413)
 * (Hadoop) add describe_local_ring (CASSANDRA-6268)
 * Fix handling of concurrent directory creation failure (CASSANDRA-6459)
 * Allow executing CREATE statements multiple times (CASSANDRA-6471)
 * Don't send confusing info with timeouts (CASSANDRA-6491)
 * Don't resubmit counter mutation runnables internally (CASSANDRA-6427)
 * Don't drop local mutations without a hint (CASSANDRA-6510)
 * Don't allow null max_hint_window_in_ms (CASSANDRA-6419)
 * Validate SliceRange start and finish lengths (CASSANDRA-6521)


2.0.3
 * Fix FD leak on slice read path (CASSANDRA-6275)
 * Cancel read meter task when closing SSTR (CASSANDRA-6358)
 * free off-heap IndexSummary during bulk (CASSANDRA-6359)
 * Recover from IOException in accept() thread (CASSANDRA-6349)
 * Improve Gossip tolerance of abnormally slow tasks (CASSANDRA-6338)
 * Fix trying to hint timed out counter writes (CASSANDRA-6322)
 * Allow restoring specific columnfamilies from archived CL (CASSANDRA-4809)
 * Avoid flushing compaction_history after each operation (CASSANDRA-6287)
 * Fix repair assertion error when tombstones expire (CASSANDRA-6277)
 * Skip loading corrupt key cache (CASSANDRA-6260)
 * Fixes for compacting larger-than-memory rows (CASSANDRA-6274)
 * Compact hottest sstables first and optionally omit coldest from
   compaction entirely (CASSANDRA-6109)
 * Fix modifying column_metadata from thrift (CASSANDRA-6182)
 * cqlsh: fix LIST USERS output (CASSANDRA-6242)
 * Add IRequestSink interface (CASSANDRA-6248)
 * Update memtable size while flushing (CASSANDRA-6249)
 * Provide hooks around CQL2/CQL3 statement execution (CASSANDRA-6252)
 * Require Permission.SELECT for CAS updates (CASSANDRA-6247)
 * New CQL-aware SSTableWriter (CASSANDRA-5894)
 * Reject CAS operation when the protocol v1 is used (CASSANDRA-6270)
 * Correctly throw error when frame too large (CASSANDRA-5981)
 * Fix serialization bug in PagedRange with 2ndary indexes (CASSANDRA-6299)
 * Fix CQL3 table validation in Thrift (CASSANDRA-6140)
 * Fix bug missing results with IN clauses (CASSANDRA-6327)
 * Fix paging with reversed slices (CASSANDRA-6343)
 * Set minTimestamp correctly to be able to drop expired sstables (CASSANDRA-6337)
 * Support NaN and Infinity as float literals (CASSANDRA-6003)
 * Remove RF from nodetool ring output (CASSANDRA-6289)
 * Fix attempting to flush empty rows (CASSANDRA-6374)
 * Fix potential out of bounds exception when paging (CASSANDRA-6333)
Merged from 1.2:
 * Optimize FD phi calculation (CASSANDRA-6386)
 * Improve initial FD phi estimate when starting up (CASSANDRA-6385)
 * Don't list CQL3 table in CLI describe even if named explicitely
   (CASSANDRA-5750)
 * Invalidate row cache when dropping CF (CASSANDRA-6351)
 * add non-jamm path for cached statements (CASSANDRA-6293)
 * add windows bat files for shell commands (CASSANDRA-6145)
 * Require logging in for Thrift CQL2/3 statement preparation (CASSANDRA-6254)
 * restrict max_num_tokens to 1536 (CASSANDRA-6267)
 * Nodetool gets default JMX port from cassandra-env.sh (CASSANDRA-6273)
 * make calculatePendingRanges asynchronous (CASSANDRA-6244)
 * Remove blocking flushes in gossip thread (CASSANDRA-6297)
 * Fix potential socket leak in connectionpool creation (CASSANDRA-6308)
 * Allow LOCAL_ONE/LOCAL_QUORUM to work with SimpleStrategy (CASSANDRA-6238)
 * cqlsh: handle 'null' as session duration (CASSANDRA-6317)
 * Fix json2sstable handling of range tombstones (CASSANDRA-6316)
 * Fix missing one row in reverse query (CASSANDRA-6330)
 * Fix reading expired row value from row cache (CASSANDRA-6325)
 * Fix AssertionError when doing set element deletion (CASSANDRA-6341)
 * Make CL code for the native protocol match the one in C* 2.0
   (CASSANDRA-6347)
 * Disallow altering CQL3 table from thrift (CASSANDRA-6370)
 * Fix size computation of prepared statement (CASSANDRA-6369)


2.0.2
 * Update FailureDetector to use nanontime (CASSANDRA-4925)
 * Fix FileCacheService regressions (CASSANDRA-6149)
 * Never return WriteTimeout for CL.ANY (CASSANDRA-6132)
 * Fix race conditions in bulk loader (CASSANDRA-6129)
 * Add configurable metrics reporting (CASSANDRA-4430)
 * drop queries exceeding a configurable number of tombstones (CASSANDRA-6117)
 * Track and persist sstable read activity (CASSANDRA-5515)
 * Fixes for speculative retry (CASSANDRA-5932, CASSANDRA-6194)
 * Improve memory usage of metadata min/max column names (CASSANDRA-6077)
 * Fix thrift validation refusing row markers on CQL3 tables (CASSANDRA-6081)
 * Fix insertion of collections with CAS (CASSANDRA-6069)
 * Correctly send metadata on SELECT COUNT (CASSANDRA-6080)
 * Track clients' remote addresses in ClientState (CASSANDRA-6070)
 * Create snapshot dir if it does not exist when migrating
   leveled manifest (CASSANDRA-6093)
 * make sequential nodetool repair the default (CASSANDRA-5950)
 * Add more hooks for compaction strategy implementations (CASSANDRA-6111)
 * Fix potential NPE on composite 2ndary indexes (CASSANDRA-6098)
 * Delete can potentially be skipped in batch (CASSANDRA-6115)
 * Allow alter keyspace on system_traces (CASSANDRA-6016)
 * Disallow empty column names in cql (CASSANDRA-6136)
 * Use Java7 file-handling APIs and fix file moving on Windows (CASSANDRA-5383)
 * Save compaction history to system keyspace (CASSANDRA-5078)
 * Fix NPE if StorageService.getOperationMode() is executed before full startup (CASSANDRA-6166)
 * CQL3: support pre-epoch longs for TimestampType (CASSANDRA-6212)
 * Add reloadtriggers command to nodetool (CASSANDRA-4949)
 * cqlsh: ignore empty 'value alias' in DESCRIBE (CASSANDRA-6139)
 * Fix sstable loader (CASSANDRA-6205)
 * Reject bootstrapping if the node already exists in gossip (CASSANDRA-5571)
 * Fix NPE while loading paxos state (CASSANDRA-6211)
 * cqlsh: add SHOW SESSION <tracing-session> command (CASSANDRA-6228)
Merged from 1.2:
 * (Hadoop) Require CFRR batchSize to be at least 2 (CASSANDRA-6114)
 * Add a warning for small LCS sstable size (CASSANDRA-6191)
 * Add ability to list specific KS/CF combinations in nodetool cfstats (CASSANDRA-4191)
 * Mark CF clean if a mutation raced the drop and got it marked dirty (CASSANDRA-5946)
 * Add a LOCAL_ONE consistency level (CASSANDRA-6202)
 * Limit CQL prepared statement cache by size instead of count (CASSANDRA-6107)
 * Tracing should log write failure rather than raw exceptions (CASSANDRA-6133)
 * lock access to TM.endpointToHostIdMap (CASSANDRA-6103)
 * Allow estimated memtable size to exceed slab allocator size (CASSANDRA-6078)
 * Start MeteredFlusher earlier to prevent OOM during CL replay (CASSANDRA-6087)
 * Avoid sending Truncate command to fat clients (CASSANDRA-6088)
 * Allow where clause conditions to be in parenthesis (CASSANDRA-6037)
 * Do not open non-ssl storage port if encryption option is all (CASSANDRA-3916)
 * Move batchlog replay to its own executor (CASSANDRA-6079)
 * Add tombstone debug threshold and histogram (CASSANDRA-6042, 6057)
 * Enable tcp keepalive on incoming connections (CASSANDRA-4053)
 * Fix fat client schema pull NPE (CASSANDRA-6089)
 * Fix memtable flushing for indexed tables (CASSANDRA-6112)
 * Fix skipping columns with multiple slices (CASSANDRA-6119)
 * Expose connected thrift + native client counts (CASSANDRA-5084)
 * Optimize auth setup (CASSANDRA-6122)
 * Trace index selection (CASSANDRA-6001)
 * Update sstablesPerReadHistogram to use biased sampling (CASSANDRA-6164)
 * Log UnknownColumnfamilyException when closing socket (CASSANDRA-5725)
 * Properly error out on CREATE INDEX for counters table (CASSANDRA-6160)
 * Handle JMX notification failure for repair (CASSANDRA-6097)
 * (Hadoop) Fetch no more than 128 splits in parallel (CASSANDRA-6169)
 * stress: add username/password authentication support (CASSANDRA-6068)
 * Fix indexed queries with row cache enabled on parent table (CASSANDRA-5732)
 * Fix compaction race during columnfamily drop (CASSANDRA-5957)
 * Fix validation of empty column names for compact tables (CASSANDRA-6152)
 * Skip replaying mutations that pass CRC but fail to deserialize (CASSANDRA-6183)
 * Rework token replacement to use replace_address (CASSANDRA-5916)
 * Fix altering column types (CASSANDRA-6185)
 * cqlsh: fix CREATE/ALTER WITH completion (CASSANDRA-6196)
 * add windows bat files for shell commands (CASSANDRA-6145)
 * Fix potential stack overflow during range tombstones insertion (CASSANDRA-6181)
 * (Hadoop) Make LOCAL_ONE the default consistency level (CASSANDRA-6214)


2.0.1
 * Fix bug that could allow reading deleted data temporarily (CASSANDRA-6025)
 * Improve memory use defaults (CASSANDRA-6059)
 * Make ThriftServer more easlly extensible (CASSANDRA-6058)
 * Remove Hadoop dependency from ITransportFactory (CASSANDRA-6062)
 * add file_cache_size_in_mb setting (CASSANDRA-5661)
 * Improve error message when yaml contains invalid properties (CASSANDRA-5958)
 * Improve leveled compaction's ability to find non-overlapping L0 compactions
   to work on concurrently (CASSANDRA-5921)
 * Notify indexer of columns shadowed by range tombstones (CASSANDRA-5614)
 * Log Merkle tree stats (CASSANDRA-2698)
 * Switch from crc32 to adler32 for compressed sstable checksums (CASSANDRA-5862)
 * Improve offheap memcpy performance (CASSANDRA-5884)
 * Use a range aware scanner for cleanup (CASSANDRA-2524)
 * Cleanup doesn't need to inspect sstables that contain only local data
   (CASSANDRA-5722)
 * Add ability for CQL3 to list partition keys (CASSANDRA-4536)
 * Improve native protocol serialization (CASSANDRA-5664)
 * Upgrade Thrift to 0.9.1 (CASSANDRA-5923)
 * Require superuser status for adding triggers (CASSANDRA-5963)
 * Make standalone scrubber handle old and new style leveled manifest
   (CASSANDRA-6005)
 * Fix paxos bugs (CASSANDRA-6012, 6013, 6023)
 * Fix paged ranges with multiple replicas (CASSANDRA-6004)
 * Fix potential AssertionError during tracing (CASSANDRA-6041)
 * Fix NPE in sstablesplit (CASSANDRA-6027)
 * Migrate pre-2.0 key/value/column aliases to system.schema_columns
   (CASSANDRA-6009)
 * Paging filter empty rows too agressively (CASSANDRA-6040)
 * Support variadic parameters for IN clauses (CASSANDRA-4210)
 * cqlsh: return the result of CAS writes (CASSANDRA-5796)
 * Fix validation of IN clauses with 2ndary indexes (CASSANDRA-6050)
 * Support named bind variables in CQL (CASSANDRA-6033)
Merged from 1.2:
 * Allow cache-keys-to-save to be set at runtime (CASSANDRA-5980)
 * Avoid second-guessing out-of-space state (CASSANDRA-5605)
 * Tuning knobs for dealing with large blobs and many CFs (CASSANDRA-5982)
 * (Hadoop) Fix CQLRW for thrift tables (CASSANDRA-6002)
 * Fix possible divide-by-zero in HHOM (CASSANDRA-5990)
 * Allow local batchlog writes for CL.ANY (CASSANDRA-5967)
 * Upgrade metrics-core to version 2.2.0 (CASSANDRA-5947)
 * Fix CqlRecordWriter with composite keys (CASSANDRA-5949)
 * Add snitch, schema version, cluster, partitioner to JMX (CASSANDRA-5881)
 * Allow disabling SlabAllocator (CASSANDRA-5935)
 * Make user-defined compaction JMX blocking (CASSANDRA-4952)
 * Fix streaming does not transfer wrapped range (CASSANDRA-5948)
 * Fix loading index summary containing empty key (CASSANDRA-5965)
 * Correctly handle limits in CompositesSearcher (CASSANDRA-5975)
 * Pig: handle CQL collections (CASSANDRA-5867)
 * Pass the updated cf to the PRSI index() method (CASSANDRA-5999)
 * Allow empty CQL3 batches (as no-op) (CASSANDRA-5994)
 * Support null in CQL3 functions (CASSANDRA-5910)
 * Replace the deprecated MapMaker with CacheLoader (CASSANDRA-6007)
 * Add SSTableDeletingNotification to DataTracker (CASSANDRA-6010)
 * Fix snapshots in use get deleted during snapshot repair (CASSANDRA-6011)
 * Move hints and exception count to o.a.c.metrics (CASSANDRA-6017)
 * Fix memory leak in snapshot repair (CASSANDRA-6047)
 * Fix sstable2sjon for CQL3 tables (CASSANDRA-5852)


2.0.0
 * Fix thrift validation when inserting into CQL3 tables (CASSANDRA-5138)
 * Fix periodic memtable flushing behavior with clean memtables (CASSANDRA-5931)
 * Fix dateOf() function for pre-2.0 timestamp columns (CASSANDRA-5928)
 * Fix SSTable unintentionally loads BF when opened for batch (CASSANDRA-5938)
 * Add stream session progress to JMX (CASSANDRA-4757)
 * Fix NPE during CAS operation (CASSANDRA-5925)
Merged from 1.2:
 * Fix getBloomFilterDiskSpaceUsed for AlwaysPresentFilter (CASSANDRA-5900)
 * Don't announce schema version until we've loaded the changes locally
   (CASSANDRA-5904)
 * Fix to support off heap bloom filters size greater than 2 GB (CASSANDRA-5903)
 * Properly handle parsing huge map and set literals (CASSANDRA-5893)


2.0.0-rc2
 * enable vnodes by default (CASSANDRA-5869)
 * fix CAS contention timeout (CASSANDRA-5830)
 * fix HsHa to respect max frame size (CASSANDRA-4573)
 * Fix (some) 2i on composite components omissions (CASSANDRA-5851)
 * cqlsh: add DESCRIBE FULL SCHEMA variant (CASSANDRA-5880)
Merged from 1.2:
 * Correctly validate sparse composite cells in scrub (CASSANDRA-5855)
 * Add KeyCacheHitRate metric to CF metrics (CASSANDRA-5868)
 * cqlsh: add support for multiline comments (CASSANDRA-5798)
 * Handle CQL3 SELECT duplicate IN restrictions on clustering columns
   (CASSANDRA-5856)


2.0.0-rc1
 * improve DecimalSerializer performance (CASSANDRA-5837)
 * fix potential spurious wakeup in AsyncOneResponse (CASSANDRA-5690)
 * fix schema-related trigger issues (CASSANDRA-5774)
 * Better validation when accessing CQL3 table from thrift (CASSANDRA-5138)
 * Fix assertion error during repair (CASSANDRA-5801)
 * Fix range tombstone bug (CASSANDRA-5805)
 * DC-local CAS (CASSANDRA-5797)
 * Add a native_protocol_version column to the system.local table (CASSANRDA-5819)
 * Use index_interval from cassandra.yaml when upgraded (CASSANDRA-5822)
 * Fix buffer underflow on socket close (CASSANDRA-5792)
Merged from 1.2:
 * Fix reading DeletionTime from 1.1-format sstables (CASSANDRA-5814)
 * cqlsh: add collections support to COPY (CASSANDRA-5698)
 * retry important messages for any IOException (CASSANDRA-5804)
 * Allow empty IN relations in SELECT/UPDATE/DELETE statements (CASSANDRA-5626)
 * cqlsh: fix crashing on Windows due to libedit detection (CASSANDRA-5812)
 * fix bulk-loading compressed sstables (CASSANDRA-5820)
 * (Hadoop) fix quoting in CqlPagingRecordReader and CqlRecordWriter
   (CASSANDRA-5824)
 * update default LCS sstable size to 160MB (CASSANDRA-5727)
 * Allow compacting 2Is via nodetool (CASSANDRA-5670)
 * Hex-encode non-String keys in OPP (CASSANDRA-5793)
 * nodetool history logging (CASSANDRA-5823)
 * (Hadoop) fix support for Thrift tables in CqlPagingRecordReader
   (CASSANDRA-5752)
 * add "all time blocked" to StatusLogger output (CASSANDRA-5825)
 * Future-proof inter-major-version schema migrations (CASSANDRA-5845)
 * (Hadoop) add CqlPagingRecordReader support for ReversedType in Thrift table
   (CASSANDRA-5718)
 * Add -no-snapshot option to scrub (CASSANDRA-5891)
 * Fix to support off heap bloom filters size greater than 2 GB (CASSANDRA-5903)
 * Properly handle parsing huge map and set literals (CASSANDRA-5893)
 * Fix LCS L0 compaction may overlap in L1 (CASSANDRA-5907)
 * New sstablesplit tool to split large sstables offline (CASSANDRA-4766)
 * Fix potential deadlock in native protocol server (CASSANDRA-5926)
 * Disallow incompatible type change in CQL3 (CASSANDRA-5882)
Merged from 1.1:
 * Correctly validate sparse composite cells in scrub (CASSANDRA-5855)


2.0.0-beta2
 * Replace countPendingHints with Hints Created metric (CASSANDRA-5746)
 * Allow nodetool with no args, and with help to run without a server (CASSANDRA-5734)
 * Cleanup AbstractType/TypeSerializer classes (CASSANDRA-5744)
 * Remove unimplemented cli option schema-mwt (CASSANDRA-5754)
 * Support range tombstones in thrift (CASSANDRA-5435)
 * Normalize table-manipulating CQL3 statements' class names (CASSANDRA-5759)
 * cqlsh: add missing table options to DESCRIBE output (CASSANDRA-5749)
 * Fix assertion error during repair (CASSANDRA-5757)
 * Fix bulkloader (CASSANDRA-5542)
 * Add LZ4 compression to the native protocol (CASSANDRA-5765)
 * Fix bugs in the native protocol v2 (CASSANDRA-5770)
 * CAS on 'primary key only' table (CASSANDRA-5715)
 * Support streaming SSTables of old versions (CASSANDRA-5772)
 * Always respect protocol version in native protocol (CASSANDRA-5778)
 * Fix ConcurrentModificationException during streaming (CASSANDRA-5782)
 * Update deletion timestamp in Commit#updatesWithPaxosTime (CASSANDRA-5787)
 * Thrift cas() method crashes if input columns are not sorted (CASSANDRA-5786)
 * Order columns names correctly when querying for CAS (CASSANDRA-5788)
 * Fix streaming retry (CASSANDRA-5775)
Merged from 1.2:
 * if no seeds can be a reached a node won't start in a ring by itself (CASSANDRA-5768)
 * add cassandra.unsafesystem property (CASSANDRA-5704)
 * (Hadoop) quote identifiers in CqlPagingRecordReader (CASSANDRA-5763)
 * Add replace_node functionality for vnodes (CASSANDRA-5337)
 * Add timeout events to query traces (CASSANDRA-5520)
 * Fix serialization of the LEFT gossip value (CASSANDRA-5696)
 * Pig: support for cql3 tables (CASSANDRA-5234)
 * Fix skipping range tombstones with reverse queries (CASSANDRA-5712)
 * Expire entries out of ThriftSessionManager (CASSANDRA-5719)
 * Don't keep ancestor information in memory (CASSANDRA-5342)
 * Expose native protocol server status in nodetool info (CASSANDRA-5735)
 * Fix pathetic performance of range tombstones (CASSANDRA-5677)
 * Fix querying with an empty (impossible) range (CASSANDRA-5573)
 * cqlsh: handle CUSTOM 2i in DESCRIBE output (CASSANDRA-5760)
 * Fix minor bug in Range.intersects(Bound) (CASSANDRA-5771)
 * cqlsh: handle disabled compression in DESCRIBE output (CASSANDRA-5766)
 * Ensure all UP events are notified on the native protocol (CASSANDRA-5769)
 * Fix formatting of sstable2json with multiple -k arguments (CASSANDRA-5781)
 * Don't rely on row marker for queries in general to hide lost markers
   after TTL expires (CASSANDRA-5762)
 * Sort nodetool help output (CASSANDRA-5776)
 * Fix column expiring during 2 phases compaction (CASSANDRA-5799)
 * now() is being rejected in INSERTs when inside collections (CASSANDRA-5795)


2.0.0-beta1
 * Add support for indexing clustered columns (CASSANDRA-5125)
 * Removed on-heap row cache (CASSANDRA-5348)
 * use nanotime consistently for node-local timeouts (CASSANDRA-5581)
 * Avoid unnecessary second pass on name-based queries (CASSANDRA-5577)
 * Experimental triggers (CASSANDRA-1311)
 * JEMalloc support for off-heap allocation (CASSANDRA-3997)
 * Single-pass compaction (CASSANDRA-4180)
 * Removed token range bisection (CASSANDRA-5518)
 * Removed compatibility with pre-1.2.5 sstables and network messages
   (CASSANDRA-5511)
 * removed PBSPredictor (CASSANDRA-5455)
 * CAS support (CASSANDRA-5062, 5441, 5442, 5443, 5619, 5667)
 * Leveled compaction performs size-tiered compactions in L0
   (CASSANDRA-5371, 5439)
 * Add yaml network topology snitch for mixed ec2/other envs (CASSANDRA-5339)
 * Log when a node is down longer than the hint window (CASSANDRA-4554)
 * Optimize tombstone creation for ExpiringColumns (CASSANDRA-4917)
 * Improve LeveledScanner work estimation (CASSANDRA-5250, 5407)
 * Replace compaction lock with runWithCompactionsDisabled (CASSANDRA-3430)
 * Change Message IDs to ints (CASSANDRA-5307)
 * Move sstable level information into the Stats component, removing the
   need for a separate Manifest file (CASSANDRA-4872)
 * avoid serializing to byte[] on commitlog append (CASSANDRA-5199)
 * make index_interval configurable per columnfamily (CASSANDRA-3961, CASSANDRA-5650)
 * add default_time_to_live (CASSANDRA-3974)
 * add memtable_flush_period_in_ms (CASSANDRA-4237)
 * replace supercolumns internally by composites (CASSANDRA-3237, 5123)
 * upgrade thrift to 0.9.0 (CASSANDRA-3719)
 * drop unnecessary keyspace parameter from user-defined compaction API
   (CASSANDRA-5139)
 * more robust solution to incomplete compactions + counters (CASSANDRA-5151)
 * Change order of directory searching for c*.in.sh (CASSANDRA-3983)
 * Add tool to reset SSTable compaction level for LCS (CASSANDRA-5271)
 * Allow custom configuration loader (CASSANDRA-5045)
 * Remove memory emergency pressure valve logic (CASSANDRA-3534)
 * Reduce request latency with eager retry (CASSANDRA-4705)
 * cqlsh: Remove ASSUME command (CASSANDRA-5331)
 * Rebuild BF when loading sstables if bloom_filter_fp_chance
   has changed since compaction (CASSANDRA-5015)
 * remove row-level bloom filters (CASSANDRA-4885)
 * Change Kernel Page Cache skipping into row preheating (disabled by default)
   (CASSANDRA-4937)
 * Improve repair by deciding on a gcBefore before sending
   out TreeRequests (CASSANDRA-4932)
 * Add an official way to disable compactions (CASSANDRA-5074)
 * Reenable ALTER TABLE DROP with new semantics (CASSANDRA-3919)
 * Add binary protocol versioning (CASSANDRA-5436)
 * Swap THshaServer for TThreadedSelectorServer (CASSANDRA-5530)
 * Add alias support to SELECT statement (CASSANDRA-5075)
 * Don't create empty RowMutations in CommitLogReplayer (CASSANDRA-5541)
 * Use range tombstones when dropping cfs/columns from schema (CASSANDRA-5579)
 * cqlsh: drop CQL2/CQL3-beta support (CASSANDRA-5585)
 * Track max/min column names in sstables to be able to optimize slice
   queries (CASSANDRA-5514, CASSANDRA-5595, CASSANDRA-5600)
 * Binary protocol: allow batching already prepared statements (CASSANDRA-4693)
 * Allow preparing timestamp, ttl and limit in CQL3 queries (CASSANDRA-4450)
 * Support native link w/o JNA in Java7 (CASSANDRA-3734)
 * Use SASL authentication in binary protocol v2 (CASSANDRA-5545)
 * Replace Thrift HsHa with LMAX Disruptor based implementation (CASSANDRA-5582)
 * cqlsh: Add row count to SELECT output (CASSANDRA-5636)
 * Include a timestamp with all read commands to determine column expiration
   (CASSANDRA-5149)
 * Streaming 2.0 (CASSANDRA-5286, 5699)
 * Conditional create/drop ks/table/index statements in CQL3 (CASSANDRA-2737)
 * more pre-table creation property validation (CASSANDRA-5693)
 * Redesign repair messages (CASSANDRA-5426)
 * Fix ALTER RENAME post-5125 (CASSANDRA-5702)
 * Disallow renaming a 2ndary indexed column (CASSANDRA-5705)
 * Rename Table to Keyspace (CASSANDRA-5613)
 * Ensure changing column_index_size_in_kb on different nodes don't corrupt the
   sstable (CASSANDRA-5454)
 * Move resultset type information into prepare, not execute (CASSANDRA-5649)
 * Auto paging in binary protocol (CASSANDRA-4415, 5714)
 * Don't tie client side use of AbstractType to JDBC (CASSANDRA-4495)
 * Adds new TimestampType to replace DateType (CASSANDRA-5723, CASSANDRA-5729)
Merged from 1.2:
 * make starting native protocol server idempotent (CASSANDRA-5728)
 * Fix loading key cache when a saved entry is no longer valid (CASSANDRA-5706)
 * Fix serialization of the LEFT gossip value (CASSANDRA-5696)
 * cqlsh: Don't show 'null' in place of empty values (CASSANDRA-5675)
 * Race condition in detecting version on a mixed 1.1/1.2 cluster
   (CASSANDRA-5692)
 * Fix skipping range tombstones with reverse queries (CASSANDRA-5712)
 * Expire entries out of ThriftSessionManager (CASSANRDA-5719)
 * Don't keep ancestor information in memory (CASSANDRA-5342)
 * cqlsh: fix handling of semicolons inside BATCH queries (CASSANDRA-5697)


1.2.6
 * Fix tracing when operation completes before all responses arrive
   (CASSANDRA-5668)
 * Fix cross-DC mutation forwarding (CASSANDRA-5632)
 * Reduce SSTableLoader memory usage (CASSANDRA-5555)
 * Scale hinted_handoff_throttle_in_kb to cluster size (CASSANDRA-5272)
 * (Hadoop) Add CQL3 input/output formats (CASSANDRA-4421, 5622)
 * (Hadoop) Fix InputKeyRange in CFIF (CASSANDRA-5536)
 * Fix dealing with ridiculously large max sstable sizes in LCS (CASSANDRA-5589)
 * Ignore pre-truncate hints (CASSANDRA-4655)
 * Move System.exit on OOM into a separate thread (CASSANDRA-5273)
 * Write row markers when serializing schema (CASSANDRA-5572)
 * Check only SSTables for the requested range when streaming (CASSANDRA-5569)
 * Improve batchlog replay behavior and hint ttl handling (CASSANDRA-5314)
 * Exclude localTimestamp from validation for tombstones (CASSANDRA-5398)
 * cqlsh: add custom prompt support (CASSANDRA-5539)
 * Reuse prepared statements in hot auth queries (CASSANDRA-5594)
 * cqlsh: add vertical output option (see EXPAND) (CASSANDRA-5597)
 * Add a rate limit option to stress (CASSANDRA-5004)
 * have BulkLoader ignore snapshots directories (CASSANDRA-5587)
 * fix SnitchProperties logging context (CASSANDRA-5602)
 * Expose whether jna is enabled and memory is locked via JMX (CASSANDRA-5508)
 * cqlsh: fix COPY FROM with ReversedType (CASSANDRA-5610)
 * Allow creating CUSTOM indexes on collections (CASSANDRA-5615)
 * Evaluate now() function at execution time (CASSANDRA-5616)
 * Expose detailed read repair metrics (CASSANDRA-5618)
 * Correct blob literal + ReversedType parsing (CASSANDRA-5629)
 * Allow GPFS to prefer the internal IP like EC2MRS (CASSANDRA-5630)
 * fix help text for -tspw cassandra-cli (CASSANDRA-5643)
 * don't throw away initial causes exceptions for internode encryption issues
   (CASSANDRA-5644)
 * Fix message spelling errors for cql select statements (CASSANDRA-5647)
 * Suppress custom exceptions thru jmx (CASSANDRA-5652)
 * Update CREATE CUSTOM INDEX syntax (CASSANDRA-5639)
 * Fix PermissionDetails.equals() method (CASSANDRA-5655)
 * Never allow partition key ranges in CQL3 without token() (CASSANDRA-5666)
 * Gossiper incorrectly drops AppState for an upgrading node (CASSANDRA-5660)
 * Connection thrashing during multi-region ec2 during upgrade, due to
   messaging version (CASSANDRA-5669)
 * Avoid over reconnecting in EC2MRS (CASSANDRA-5678)
 * Fix ReadResponseSerializer.serializedSize() for digest reads (CASSANDRA-5476)
 * allow sstable2json on 2i CFs (CASSANDRA-5694)
Merged from 1.1:
 * Remove buggy thrift max message length option (CASSANDRA-5529)
 * Fix NPE in Pig's widerow mode (CASSANDRA-5488)
 * Add split size parameter to Pig and disable split combination (CASSANDRA-5544)


1.2.5
 * make BytesToken.toString only return hex bytes (CASSANDRA-5566)
 * Ensure that submitBackground enqueues at least one task (CASSANDRA-5554)
 * fix 2i updates with identical values and timestamps (CASSANDRA-5540)
 * fix compaction throttling bursty-ness (CASSANDRA-4316)
 * reduce memory consumption of IndexSummary (CASSANDRA-5506)
 * remove per-row column name bloom filters (CASSANDRA-5492)
 * Include fatal errors in trace events (CASSANDRA-5447)
 * Ensure that PerRowSecondaryIndex is notified of row-level deletes
   (CASSANDRA-5445)
 * Allow empty blob literals in CQL3 (CASSANDRA-5452)
 * Fix streaming RangeTombstones at column index boundary (CASSANDRA-5418)
 * Fix preparing statements when current keyspace is not set (CASSANDRA-5468)
 * Fix SemanticVersion.isSupportedBy minor/patch handling (CASSANDRA-5496)
 * Don't provide oldCfId for post-1.1 system cfs (CASSANDRA-5490)
 * Fix primary range ignores replication strategy (CASSANDRA-5424)
 * Fix shutdown of binary protocol server (CASSANDRA-5507)
 * Fix repair -snapshot not working (CASSANDRA-5512)
 * Set isRunning flag later in binary protocol server (CASSANDRA-5467)
 * Fix use of CQL3 functions with descending clustering order (CASSANDRA-5472)
 * Disallow renaming columns one at a time for thrift table in CQL3
   (CASSANDRA-5531)
 * cqlsh: add CLUSTERING ORDER BY support to DESCRIBE (CASSANDRA-5528)
 * Add custom secondary index support to CQL3 (CASSANDRA-5484)
 * Fix repair hanging silently on unexpected error (CASSANDRA-5229)
 * Fix Ec2Snitch regression introduced by CASSANDRA-5171 (CASSANDRA-5432)
 * Add nodetool enablebackup/disablebackup (CASSANDRA-5556)
 * cqlsh: fix DESCRIBE after case insensitive USE (CASSANDRA-5567)
Merged from 1.1
 * Add retry mechanism to OTC for non-droppable_verbs (CASSANDRA-5393)
 * Use allocator information to improve memtable memory usage estimate
   (CASSANDRA-5497)
 * Fix trying to load deleted row into row cache on startup (CASSANDRA-4463)
 * fsync leveled manifest to avoid corruption (CASSANDRA-5535)
 * Fix Bound intersection computation (CASSANDRA-5551)
 * sstablescrub now respects max memory size in cassandra.in.sh (CASSANDRA-5562)


1.2.4
 * Ensure that PerRowSecondaryIndex updates see the most recent values
   (CASSANDRA-5397)
 * avoid duplicate index entries ind PrecompactedRow and
   ParallelCompactionIterable (CASSANDRA-5395)
 * remove the index entry on oldColumn when new column is a tombstone
   (CASSANDRA-5395)
 * Change default stream throughput from 400 to 200 mbps (CASSANDRA-5036)
 * Gossiper logs DOWN for symmetry with UP (CASSANDRA-5187)
 * Fix mixing prepared statements between keyspaces (CASSANDRA-5352)
 * Fix consistency level during bootstrap - strike 3 (CASSANDRA-5354)
 * Fix transposed arguments in AlreadyExistsException (CASSANDRA-5362)
 * Improve asynchronous hint delivery (CASSANDRA-5179)
 * Fix Guava dependency version (12.0 -> 13.0.1) for Maven (CASSANDRA-5364)
 * Validate that provided CQL3 collection value are < 64K (CASSANDRA-5355)
 * Make upgradeSSTable skip current version sstables by default (CASSANDRA-5366)
 * Optimize min/max timestamp collection (CASSANDRA-5373)
 * Invalid streamId in cql binary protocol when using invalid CL
   (CASSANDRA-5164)
 * Fix validation for IN where clauses with collections (CASSANDRA-5376)
 * Copy resultSet on count query to avoid ConcurrentModificationException
   (CASSANDRA-5382)
 * Correctly typecheck in CQL3 even with ReversedType (CASSANDRA-5386)
 * Fix streaming compressed files when using encryption (CASSANDRA-5391)
 * cassandra-all 1.2.0 pom missing netty dependency (CASSANDRA-5392)
 * Fix writetime/ttl functions on null values (CASSANDRA-5341)
 * Fix NPE during cql3 select with token() (CASSANDRA-5404)
 * IndexHelper.skipBloomFilters won't skip non-SHA filters (CASSANDRA-5385)
 * cqlsh: Print maps ordered by key, sort sets (CASSANDRA-5413)
 * Add null syntax support in CQL3 for inserts (CASSANDRA-3783)
 * Allow unauthenticated set_keyspace() calls (CASSANDRA-5423)
 * Fix potential incremental backups race (CASSANDRA-5410)
 * Fix prepared BATCH statements with batch-level timestamps (CASSANDRA-5415)
 * Allow overriding superuser setup delay (CASSANDRA-5430)
 * cassandra-shuffle with JMX usernames and passwords (CASSANDRA-5431)
Merged from 1.1:
 * cli: Quote ks and cf names in schema output when needed (CASSANDRA-5052)
 * Fix bad default for min/max timestamp in SSTableMetadata (CASSANDRA-5372)
 * Fix cf name extraction from manifest in Directories.migrateFile()
   (CASSANDRA-5242)
 * Support pluggable internode authentication (CASSANDRA-5401)


1.2.3
 * add check for sstable overlap within a level on startup (CASSANDRA-5327)
 * replace ipv6 colons in jmx object names (CASSANDRA-5298, 5328)
 * Avoid allocating SSTableBoundedScanner during repair when the range does
   not intersect the sstable (CASSANDRA-5249)
 * Don't lowercase property map keys (this breaks NTS) (CASSANDRA-5292)
 * Fix composite comparator with super columns (CASSANDRA-5287)
 * Fix insufficient validation of UPDATE queries against counter cfs
   (CASSANDRA-5300)
 * Fix PropertyFileSnitch default DC/Rack behavior (CASSANDRA-5285)
 * Handle null values when executing prepared statement (CASSANDRA-5081)
 * Add netty to pom dependencies (CASSANDRA-5181)
 * Include type arguments in Thrift CQLPreparedResult (CASSANDRA-5311)
 * Fix compaction not removing columns when bf_fp_ratio is 1 (CASSANDRA-5182)
 * cli: Warn about missing CQL3 tables in schema descriptions (CASSANDRA-5309)
 * Re-enable unknown option in replication/compaction strategies option for
   backward compatibility (CASSANDRA-4795)
 * Add binary protocol support to stress (CASSANDRA-4993)
 * cqlsh: Fix COPY FROM value quoting and null handling (CASSANDRA-5305)
 * Fix repair -pr for vnodes (CASSANDRA-5329)
 * Relax CL for auth queries for non-default users (CASSANDRA-5310)
 * Fix AssertionError during repair (CASSANDRA-5245)
 * Don't announce migrations to pre-1.2 nodes (CASSANDRA-5334)
Merged from 1.1:
 * Update offline scrub for 1.0 -> 1.1 directory structure (CASSANDRA-5195)
 * add tmp flag to Descriptor hashcode (CASSANDRA-4021)
 * fix logging of "Found table data in data directories" when only system tables
   are present (CASSANDRA-5289)
 * cli: Add JMX authentication support (CASSANDRA-5080)
 * nodetool: ability to repair specific range (CASSANDRA-5280)
 * Fix possible assertion triggered in SliceFromReadCommand (CASSANDRA-5284)
 * cqlsh: Add inet type support on Windows (ipv4-only) (CASSANDRA-4801)
 * Fix race when initializing ColumnFamilyStore (CASSANDRA-5350)
 * Add UseTLAB JVM flag (CASSANDRA-5361)


1.2.2
 * fix potential for multiple concurrent compactions of the same sstables
   (CASSANDRA-5256)
 * avoid no-op caching of byte[] on commitlog append (CASSANDRA-5199)
 * fix symlinks under data dir not working (CASSANDRA-5185)
 * fix bug in compact storage metadata handling (CASSANDRA-5189)
 * Validate login for USE queries (CASSANDRA-5207)
 * cli: remove default username and password (CASSANDRA-5208)
 * configure populate_io_cache_on_flush per-CF (CASSANDRA-4694)
 * allow configuration of internode socket buffer (CASSANDRA-3378)
 * Make sstable directory picking blacklist-aware again (CASSANDRA-5193)
 * Correctly expire gossip states for edge cases (CASSANDRA-5216)
 * Improve handling of directory creation failures (CASSANDRA-5196)
 * Expose secondary indicies to the rest of nodetool (CASSANDRA-4464)
 * Binary protocol: avoid sending notification for 0.0.0.0 (CASSANDRA-5227)
 * add UseCondCardMark XX jvm settings on jdk 1.7 (CASSANDRA-4366)
 * CQL3 refactor to allow conversion function (CASSANDRA-5226)
 * Fix drop of sstables in some circumstance (CASSANDRA-5232)
 * Implement caching of authorization results (CASSANDRA-4295)
 * Add support for LZ4 compression (CASSANDRA-5038)
 * Fix missing columns in wide rows queries (CASSANDRA-5225)
 * Simplify auth setup and make system_auth ks alterable (CASSANDRA-5112)
 * Stop compactions from hanging during bootstrap (CASSANDRA-5244)
 * fix compressed streaming sending extra chunk (CASSANDRA-5105)
 * Add CQL3-based implementations of IAuthenticator and IAuthorizer
   (CASSANDRA-4898)
 * Fix timestamp-based tomstone removal logic (CASSANDRA-5248)
 * cli: Add JMX authentication support (CASSANDRA-5080)
 * Fix forceFlush behavior (CASSANDRA-5241)
 * cqlsh: Add username autocompletion (CASSANDRA-5231)
 * Fix CQL3 composite partition key error (CASSANDRA-5240)
 * Allow IN clause on last clustering key (CASSANDRA-5230)
Merged from 1.1:
 * fix start key/end token validation for wide row iteration (CASSANDRA-5168)
 * add ConfigHelper support for Thrift frame and max message sizes (CASSANDRA-5188)
 * fix nodetool repair not fail on node down (CASSANDRA-5203)
 * always collect tombstone hints (CASSANDRA-5068)
 * Fix error when sourcing file in cqlsh (CASSANDRA-5235)


1.2.1
 * stream undelivered hints on decommission (CASSANDRA-5128)
 * GossipingPropertyFileSnitch loads saved dc/rack info if needed (CASSANDRA-5133)
 * drain should flush system CFs too (CASSANDRA-4446)
 * add inter_dc_tcp_nodelay setting (CASSANDRA-5148)
 * re-allow wrapping ranges for start_token/end_token range pairitspwng (CASSANDRA-5106)
 * fix validation compaction of empty rows (CASSANDRA-5136)
 * nodetool methods to enable/disable hint storage/delivery (CASSANDRA-4750)
 * disallow bloom filter false positive chance of 0 (CASSANDRA-5013)
 * add threadpool size adjustment methods to JMXEnabledThreadPoolExecutor and
   CompactionManagerMBean (CASSANDRA-5044)
 * fix hinting for dropped local writes (CASSANDRA-4753)
 * off-heap cache doesn't need mutable column container (CASSANDRA-5057)
 * apply disk_failure_policy to bad disks on initial directory creation
   (CASSANDRA-4847)
 * Optimize name-based queries to use ArrayBackedSortedColumns (CASSANDRA-5043)
 * Fall back to old manifest if most recent is unparseable (CASSANDRA-5041)
 * pool [Compressed]RandomAccessReader objects on the partitioned read path
   (CASSANDRA-4942)
 * Add debug logging to list filenames processed by Directories.migrateFile
   method (CASSANDRA-4939)
 * Expose black-listed directories via JMX (CASSANDRA-4848)
 * Log compaction merge counts (CASSANDRA-4894)
 * Minimize byte array allocation by AbstractData{Input,Output} (CASSANDRA-5090)
 * Add SSL support for the binary protocol (CASSANDRA-5031)
 * Allow non-schema system ks modification for shuffle to work (CASSANDRA-5097)
 * cqlsh: Add default limit to SELECT statements (CASSANDRA-4972)
 * cqlsh: fix DESCRIBE for 1.1 cfs in CQL3 (CASSANDRA-5101)
 * Correctly gossip with nodes >= 1.1.7 (CASSANDRA-5102)
 * Ensure CL guarantees on digest mismatch (CASSANDRA-5113)
 * Validate correctly selects on composite partition key (CASSANDRA-5122)
 * Fix exception when adding collection (CASSANDRA-5117)
 * Handle states for non-vnode clusters correctly (CASSANDRA-5127)
 * Refuse unrecognized replication and compaction strategy options (CASSANDRA-4795)
 * Pick the correct value validator in sstable2json for cql3 tables (CASSANDRA-5134)
 * Validate login for describe_keyspace, describe_keyspaces and set_keyspace
   (CASSANDRA-5144)
 * Fix inserting empty maps (CASSANDRA-5141)
 * Don't remove tokens from System table for node we know (CASSANDRA-5121)
 * fix streaming progress report for compresed files (CASSANDRA-5130)
 * Coverage analysis for low-CL queries (CASSANDRA-4858)
 * Stop interpreting dates as valid timeUUID value (CASSANDRA-4936)
 * Adds E notation for floating point numbers (CASSANDRA-4927)
 * Detect (and warn) unintentional use of the cql2 thrift methods when cql3 was
   intended (CASSANDRA-5172)
 * cli: Quote ks and cf names in schema output when needed (CASSANDRA-5052)
 * Fix cf name extraction from manifest in Directories.migrateFile() (CASSANDRA-5242)
 * Replace mistaken usage of commons-logging with slf4j (CASSANDRA-5464)
 * Ensure Jackson dependency matches lib (CASSANDRA-5126)
 * Expose droppable tombstone ratio stats over JMX (CASSANDRA-5159)
Merged from 1.1:
 * Simplify CompressedRandomAccessReader to work around JDK FD bug (CASSANDRA-5088)
 * Improve handling a changing target throttle rate mid-compaction (CASSANDRA-5087)
 * Pig: correctly decode row keys in widerow mode (CASSANDRA-5098)
 * nodetool repair command now prints progress (CASSANDRA-4767)
 * fix user defined compaction to run against 1.1 data directory (CASSANDRA-5118)
 * Fix CQL3 BATCH authorization caching (CASSANDRA-5145)
 * fix get_count returns incorrect value with TTL (CASSANDRA-5099)
 * better handling for mid-compaction failure (CASSANDRA-5137)
 * convert default marshallers list to map for better readability (CASSANDRA-5109)
 * fix ConcurrentModificationException in getBootstrapSource (CASSANDRA-5170)
 * fix sstable maxtimestamp for row deletes and pre-1.1.1 sstables (CASSANDRA-5153)
 * Fix thread growth on node removal (CASSANDRA-5175)
 * Make Ec2Region's datacenter name configurable (CASSANDRA-5155)


1.2.0
 * Disallow counters in collections (CASSANDRA-5082)
 * cqlsh: add unit tests (CASSANDRA-3920)
 * fix default bloom_filter_fp_chance for LeveledCompactionStrategy (CASSANDRA-5093)
Merged from 1.1:
 * add validation for get_range_slices with start_key and end_token (CASSANDRA-5089)


1.2.0-rc2
 * fix nodetool ownership display with vnodes (CASSANDRA-5065)
 * cqlsh: add DESCRIBE KEYSPACES command (CASSANDRA-5060)
 * Fix potential infinite loop when reloading CFS (CASSANDRA-5064)
 * Fix SimpleAuthorizer example (CASSANDRA-5072)
 * cqlsh: force CL.ONE for tracing and system.schema* queries (CASSANDRA-5070)
 * Includes cassandra-shuffle in the debian package (CASSANDRA-5058)
Merged from 1.1:
 * fix multithreaded compaction deadlock (CASSANDRA-4492)
 * fix temporarily missing schema after upgrade from pre-1.1.5 (CASSANDRA-5061)
 * Fix ALTER TABLE overriding compression options with defaults
   (CASSANDRA-4996, 5066)
 * fix specifying and altering crc_check_chance (CASSANDRA-5053)
 * fix Murmur3Partitioner ownership% calculation (CASSANDRA-5076)
 * Don't expire columns sooner than they should in 2ndary indexes (CASSANDRA-5079)


1.2-rc1
 * rename rpc_timeout settings to request_timeout (CASSANDRA-5027)
 * add BF with 0.1 FP to LCS by default (CASSANDRA-5029)
 * Fix preparing insert queries (CASSANDRA-5016)
 * Fix preparing queries with counter increment (CASSANDRA-5022)
 * Fix preparing updates with collections (CASSANDRA-5017)
 * Don't generate UUID based on other node address (CASSANDRA-5002)
 * Fix message when trying to alter a clustering key type (CASSANDRA-5012)
 * Update IAuthenticator to match the new IAuthorizer (CASSANDRA-5003)
 * Fix inserting only a key in CQL3 (CASSANDRA-5040)
 * Fix CQL3 token() function when used with strings (CASSANDRA-5050)
Merged from 1.1:
 * reduce log spam from invalid counter shards (CASSANDRA-5026)
 * Improve schema propagation performance (CASSANDRA-5025)
 * Fix for IndexHelper.IndexFor throws OOB Exception (CASSANDRA-5030)
 * cqlsh: make it possible to describe thrift CFs (CASSANDRA-4827)
 * cqlsh: fix timestamp formatting on some platforms (CASSANDRA-5046)


1.2-beta3
 * make consistency level configurable in cqlsh (CASSANDRA-4829)
 * fix cqlsh rendering of blob fields (CASSANDRA-4970)
 * fix cqlsh DESCRIBE command (CASSANDRA-4913)
 * save truncation position in system table (CASSANDRA-4906)
 * Move CompressionMetadata off-heap (CASSANDRA-4937)
 * allow CLI to GET cql3 columnfamily data (CASSANDRA-4924)
 * Fix rare race condition in getExpireTimeForEndpoint (CASSANDRA-4402)
 * acquire references to overlapping sstables during compaction so bloom filter
   doesn't get free'd prematurely (CASSANDRA-4934)
 * Don't share slice query filter in CQL3 SelectStatement (CASSANDRA-4928)
 * Separate tracing from Log4J (CASSANDRA-4861)
 * Exclude gcable tombstones from merkle-tree computation (CASSANDRA-4905)
 * Better printing of AbstractBounds for tracing (CASSANDRA-4931)
 * Optimize mostRecentTombstone check in CC.collectAllData (CASSANDRA-4883)
 * Change stream session ID to UUID to avoid collision from same node (CASSANDRA-4813)
 * Use Stats.db when bulk loading if present (CASSANDRA-4957)
 * Skip repair on system_trace and keyspaces with RF=1 (CASSANDRA-4956)
 * (cql3) Remove arbitrary SELECT limit (CASSANDRA-4918)
 * Correctly handle prepared operation on collections (CASSANDRA-4945)
 * Fix CQL3 LIMIT (CASSANDRA-4877)
 * Fix Stress for CQL3 (CASSANDRA-4979)
 * Remove cassandra specific exceptions from JMX interface (CASSANDRA-4893)
 * (CQL3) Force using ALLOW FILTERING on potentially inefficient queries (CASSANDRA-4915)
 * (cql3) Fix adding column when the table has collections (CASSANDRA-4982)
 * (cql3) Fix allowing collections with compact storage (CASSANDRA-4990)
 * (cql3) Refuse ttl/writetime function on collections (CASSANDRA-4992)
 * Replace IAuthority with new IAuthorizer (CASSANDRA-4874)
 * clqsh: fix KEY pseudocolumn escaping when describing Thrift tables
   in CQL3 mode (CASSANDRA-4955)
 * add basic authentication support for Pig CassandraStorage (CASSANDRA-3042)
 * fix CQL2 ALTER TABLE compaction_strategy_class altering (CASSANDRA-4965)
Merged from 1.1:
 * Fall back to old describe_splits if d_s_ex is not available (CASSANDRA-4803)
 * Improve error reporting when streaming ranges fail (CASSANDRA-5009)
 * Fix cqlsh timestamp formatting of timezone info (CASSANDRA-4746)
 * Fix assertion failure with leveled compaction (CASSANDRA-4799)
 * Check for null end_token in get_range_slice (CASSANDRA-4804)
 * Remove all remnants of removed nodes (CASSANDRA-4840)
 * Add aut-reloading of the log4j file in debian package (CASSANDRA-4855)
 * Fix estimated row cache entry size (CASSANDRA-4860)
 * reset getRangeSlice filter after finishing a row for get_paged_slice
   (CASSANDRA-4919)
 * expunge row cache post-truncate (CASSANDRA-4940)
 * Allow static CF definition with compact storage (CASSANDRA-4910)
 * Fix endless loop/compaction of schema_* CFs due to broken timestamps (CASSANDRA-4880)
 * Fix 'wrong class type' assertion in CounterColumn (CASSANDRA-4976)


1.2-beta2
 * fp rate of 1.0 disables BF entirely; LCS defaults to 1.0 (CASSANDRA-4876)
 * off-heap bloom filters for row keys (CASSANDRA_4865)
 * add extension point for sstable components (CASSANDRA-4049)
 * improve tracing output (CASSANDRA-4852, 4862)
 * make TRACE verb droppable (CASSANDRA-4672)
 * fix BulkLoader recognition of CQL3 columnfamilies (CASSANDRA-4755)
 * Sort commitlog segments for replay by id instead of mtime (CASSANDRA-4793)
 * Make hint delivery asynchronous (CASSANDRA-4761)
 * Pluggable Thrift transport factories for CLI and cqlsh (CASSANDRA-4609, 4610)
 * cassandra-cli: allow Double value type to be inserted to a column (CASSANDRA-4661)
 * Add ability to use custom TServerFactory implementations (CASSANDRA-4608)
 * optimize batchlog flushing to skip successful batches (CASSANDRA-4667)
 * include metadata for system keyspace itself in schema tables (CASSANDRA-4416)
 * add check to PropertyFileSnitch to verify presence of location for
   local node (CASSANDRA-4728)
 * add PBSPredictor consistency modeler (CASSANDRA-4261)
 * remove vestiges of Thrift unframed mode (CASSANDRA-4729)
 * optimize single-row PK lookups (CASSANDRA-4710)
 * adjust blockFor calculation to account for pending ranges due to node
   movement (CASSANDRA-833)
 * Change CQL version to 3.0.0 and stop accepting 3.0.0-beta1 (CASSANDRA-4649)
 * (CQL3) Make prepared statement global instead of per connection
   (CASSANDRA-4449)
 * Fix scrubbing of CQL3 created tables (CASSANDRA-4685)
 * (CQL3) Fix validation when using counter and regular columns in the same
   table (CASSANDRA-4706)
 * Fix bug starting Cassandra with simple authentication (CASSANDRA-4648)
 * Add support for batchlog in CQL3 (CASSANDRA-4545, 4738)
 * Add support for multiple column family outputs in CFOF (CASSANDRA-4208)
 * Support repairing only the local DC nodes (CASSANDRA-4747)
 * Use rpc_address for binary protocol and change default port (CASSANDRA-4751)
 * Fix use of collections in prepared statements (CASSANDRA-4739)
 * Store more information into peers table (CASSANDRA-4351, 4814)
 * Configurable bucket size for size tiered compaction (CASSANDRA-4704)
 * Run leveled compaction in parallel (CASSANDRA-4310)
 * Fix potential NPE during CFS reload (CASSANDRA-4786)
 * Composite indexes may miss results (CASSANDRA-4796)
 * Move consistency level to the protocol level (CASSANDRA-4734, 4824)
 * Fix Subcolumn slice ends not respected (CASSANDRA-4826)
 * Fix Assertion error in cql3 select (CASSANDRA-4783)
 * Fix list prepend logic (CQL3) (CASSANDRA-4835)
 * Add booleans as literals in CQL3 (CASSANDRA-4776)
 * Allow renaming PK columns in CQL3 (CASSANDRA-4822)
 * Fix binary protocol NEW_NODE event (CASSANDRA-4679)
 * Fix potential infinite loop in tombstone compaction (CASSANDRA-4781)
 * Remove system tables accounting from schema (CASSANDRA-4850)
 * (cql3) Force provided columns in clustering key order in
   'CLUSTERING ORDER BY' (CASSANDRA-4881)
 * Fix composite index bug (CASSANDRA-4884)
 * Fix short read protection for CQL3 (CASSANDRA-4882)
 * Add tracing support to the binary protocol (CASSANDRA-4699)
 * (cql3) Don't allow prepared marker inside collections (CASSANDRA-4890)
 * Re-allow order by on non-selected columns (CASSANDRA-4645)
 * Bug when composite index is created in a table having collections (CASSANDRA-4909)
 * log index scan subject in CompositesSearcher (CASSANDRA-4904)
Merged from 1.1:
 * add get[Row|Key]CacheEntries to CacheServiceMBean (CASSANDRA-4859)
 * fix get_paged_slice to wrap to next row correctly (CASSANDRA-4816)
 * fix indexing empty column values (CASSANDRA-4832)
 * allow JdbcDate to compose null Date objects (CASSANDRA-4830)
 * fix possible stackoverflow when compacting 1000s of sstables
   (CASSANDRA-4765)
 * fix wrong leveled compaction progress calculation (CASSANDRA-4807)
 * add a close() method to CRAR to prevent leaking file descriptors (CASSANDRA-4820)
 * fix potential infinite loop in get_count (CASSANDRA-4833)
 * fix compositeType.{get/from}String methods (CASSANDRA-4842)
 * (CQL) fix CREATE COLUMNFAMILY permissions check (CASSANDRA-4864)
 * Fix DynamicCompositeType same type comparison (CASSANDRA-4711)
 * Fix duplicate SSTable reference when stream session failed (CASSANDRA-3306)
 * Allow static CF definition with compact storage (CASSANDRA-4910)
 * Fix endless loop/compaction of schema_* CFs due to broken timestamps (CASSANDRA-4880)
 * Fix 'wrong class type' assertion in CounterColumn (CASSANDRA-4976)


1.2-beta1
 * add atomic_batch_mutate (CASSANDRA-4542, -4635)
 * increase default max_hint_window_in_ms to 3h (CASSANDRA-4632)
 * include message initiation time to replicas so they can more
   accurately drop timed-out requests (CASSANDRA-2858)
 * fix clientutil.jar dependencies (CASSANDRA-4566)
 * optimize WriteResponse (CASSANDRA-4548)
 * new metrics (CASSANDRA-4009)
 * redesign KEYS indexes to avoid read-before-write (CASSANDRA-2897)
 * debug tracing (CASSANDRA-1123)
 * parallelize row cache loading (CASSANDRA-4282)
 * Make compaction, flush JBOD-aware (CASSANDRA-4292)
 * run local range scans on the read stage (CASSANDRA-3687)
 * clean up ioexceptions (CASSANDRA-2116)
 * add disk_failure_policy (CASSANDRA-2118)
 * Introduce new json format with row level deletion (CASSANDRA-4054)
 * remove redundant "name" column from schema_keyspaces (CASSANDRA-4433)
 * improve "nodetool ring" handling of multi-dc clusters (CASSANDRA-3047)
 * update NTS calculateNaturalEndpoints to be O(N log N) (CASSANDRA-3881)
 * split up rpc timeout by operation type (CASSANDRA-2819)
 * rewrite key cache save/load to use only sequential i/o (CASSANDRA-3762)
 * update MS protocol with a version handshake + broadcast address id
   (CASSANDRA-4311)
 * multithreaded hint replay (CASSANDRA-4189)
 * add inter-node message compression (CASSANDRA-3127)
 * remove COPP (CASSANDRA-2479)
 * Track tombstone expiration and compact when tombstone content is
   higher than a configurable threshold, default 20% (CASSANDRA-3442, 4234)
 * update MurmurHash to version 3 (CASSANDRA-2975)
 * (CLI) track elapsed time for `delete' operation (CASSANDRA-4060)
 * (CLI) jline version is bumped to 1.0 to properly  support
   'delete' key function (CASSANDRA-4132)
 * Save IndexSummary into new SSTable 'Summary' component (CASSANDRA-2392, 4289)
 * Add support for range tombstones (CASSANDRA-3708)
 * Improve MessagingService efficiency (CASSANDRA-3617)
 * Avoid ID conflicts from concurrent schema changes (CASSANDRA-3794)
 * Set thrift HSHA server thread limit to unlimited by default (CASSANDRA-4277)
 * Avoids double serialization of CF id in RowMutation messages
   (CASSANDRA-4293)
 * stream compressed sstables directly with java nio (CASSANDRA-4297)
 * Support multiple ranges in SliceQueryFilter (CASSANDRA-3885)
 * Add column metadata to system column families (CASSANDRA-4018)
 * (cql3) Always use composite types by default (CASSANDRA-4329)
 * (cql3) Add support for set, map and list (CASSANDRA-3647)
 * Validate date type correctly (CASSANDRA-4441)
 * (cql3) Allow definitions with only a PK (CASSANDRA-4361)
 * (cql3) Add support for row key composites (CASSANDRA-4179)
 * improve DynamicEndpointSnitch by using reservoir sampling (CASSANDRA-4038)
 * (cql3) Add support for 2ndary indexes (CASSANDRA-3680)
 * (cql3) fix defining more than one PK to be invalid (CASSANDRA-4477)
 * remove schema agreement checking from all external APIs (Thrift, CQL and CQL3) (CASSANDRA-4487)
 * add Murmur3Partitioner and make it default for new installations (CASSANDRA-3772, 4621)
 * (cql3) update pseudo-map syntax to use map syntax (CASSANDRA-4497)
 * Finer grained exceptions hierarchy and provides error code with exceptions (CASSANDRA-3979)
 * Adds events push to binary protocol (CASSANDRA-4480)
 * Rewrite nodetool help (CASSANDRA-2293)
 * Make CQL3 the default for CQL (CASSANDRA-4640)
 * update stress tool to be able to use CQL3 (CASSANDRA-4406)
 * Accept all thrift update on CQL3 cf but don't expose their metadata (CASSANDRA-4377)
 * Replace Throttle with Guava's RateLimiter for HintedHandOff (CASSANDRA-4541)
 * fix counter add/get using CQL2 and CQL3 in stress tool (CASSANDRA-4633)
 * Add sstable count per level to cfstats (CASSANDRA-4537)
 * (cql3) Add ALTER KEYSPACE statement (CASSANDRA-4611)
 * (cql3) Allow defining default consistency levels (CASSANDRA-4448)
 * (cql3) Fix queries using LIMIT missing results (CASSANDRA-4579)
 * fix cross-version gossip messaging (CASSANDRA-4576)
 * added inet data type (CASSANDRA-4627)


1.1.6
 * Wait for writes on synchronous read digest mismatch (CASSANDRA-4792)
 * fix commitlog replay for nanotime-infected sstables (CASSANDRA-4782)
 * preflight check ttl for maximum of 20 years (CASSANDRA-4771)
 * (Pig) fix widerow input with single column rows (CASSANDRA-4789)
 * Fix HH to compact with correct gcBefore, which avoids wiping out
   undelivered hints (CASSANDRA-4772)
 * LCS will merge up to 32 L0 sstables as intended (CASSANDRA-4778)
 * NTS will default unconfigured DC replicas to zero (CASSANDRA-4675)
 * use default consistency level in counter validation if none is
   explicitly provide (CASSANDRA-4700)
 * Improve IAuthority interface by introducing fine-grained
   access permissions and grant/revoke commands (CASSANDRA-4490, 4644)
 * fix assumption error in CLI when updating/describing keyspace
   (CASSANDRA-4322)
 * Adds offline sstablescrub to debian packaging (CASSANDRA-4642)
 * Automatic fixing of overlapping leveled sstables (CASSANDRA-4644)
 * fix error when using ORDER BY with extended selections (CASSANDRA-4689)
 * (CQL3) Fix validation for IN queries for non-PK cols (CASSANDRA-4709)
 * fix re-created keyspace disappering after 1.1.5 upgrade
   (CASSANDRA-4698, 4752)
 * (CLI) display elapsed time in 2 fraction digits (CASSANDRA-3460)
 * add authentication support to sstableloader (CASSANDRA-4712)
 * Fix CQL3 'is reversed' logic (CASSANDRA-4716, 4759)
 * (CQL3) Don't return ReversedType in result set metadata (CASSANDRA-4717)
 * Backport adding AlterKeyspace statement (CASSANDRA-4611)
 * (CQL3) Correcty accept upper-case data types (CASSANDRA-4770)
 * Add binary protocol events for schema changes (CASSANDRA-4684)
Merged from 1.0:
 * Switch from NBHM to CHM in MessagingService's callback map, which
   prevents OOM in long-running instances (CASSANDRA-4708)


1.1.5
 * add SecondaryIndex.reload API (CASSANDRA-4581)
 * use millis + atomicint for commitlog segment creation instead of
   nanotime, which has issues under some hypervisors (CASSANDRA-4601)
 * fix FD leak in slice queries (CASSANDRA-4571)
 * avoid recursion in leveled compaction (CASSANDRA-4587)
 * increase stack size under Java7 to 180K
 * Log(info) schema changes (CASSANDRA-4547)
 * Change nodetool setcachecapcity to manipulate global caches (CASSANDRA-4563)
 * (cql3) fix setting compaction strategy (CASSANDRA-4597)
 * fix broken system.schema_* timestamps on system startup (CASSANDRA-4561)
 * fix wrong skip of cache saving (CASSANDRA-4533)
 * Avoid NPE when lost+found is in data dir (CASSANDRA-4572)
 * Respect five-minute flush moratorium after initial CL replay (CASSANDRA-4474)
 * Adds ntp as recommended in debian packaging (CASSANDRA-4606)
 * Configurable transport in CF Record{Reader|Writer} (CASSANDRA-4558)
 * (cql3) fix potential NPE with both equal and unequal restriction (CASSANDRA-4532)
 * (cql3) improves ORDER BY validation (CASSANDRA-4624)
 * Fix potential deadlock during counter writes (CASSANDRA-4578)
 * Fix cql error with ORDER BY when using IN (CASSANDRA-4612)
Merged from 1.0:
 * increase Xss to 160k to accomodate latest 1.6 JVMs (CASSANDRA-4602)
 * fix toString of hint destination tokens (CASSANDRA-4568)
 * Fix multiple values for CurrentLocal NodeID (CASSANDRA-4626)


1.1.4
 * fix offline scrub to catch >= out of order rows (CASSANDRA-4411)
 * fix cassandra-env.sh on RHEL and other non-dash-based systems
   (CASSANDRA-4494)
Merged from 1.0:
 * (Hadoop) fix setting key length for old-style mapred api (CASSANDRA-4534)
 * (Hadoop) fix iterating through a resultset consisting entirely
   of tombstoned rows (CASSANDRA-4466)


1.1.3
 * (cqlsh) add COPY TO (CASSANDRA-4434)
 * munmap commitlog segments before rename (CASSANDRA-4337)
 * (JMX) rename getRangeKeySample to sampleKeyRange to avoid returning
   multi-MB results as an attribute (CASSANDRA-4452)
 * flush based on data size, not throughput; overwritten columns no
   longer artificially inflate liveRatio (CASSANDRA-4399)
 * update default commitlog segment size to 32MB and total commitlog
   size to 32/1024 MB for 32/64 bit JVMs, respectively (CASSANDRA-4422)
 * avoid using global partitioner to estimate ranges in index sstables
   (CASSANDRA-4403)
 * restore pre-CASSANDRA-3862 approach to removing expired tombstones
   from row cache during compaction (CASSANDRA-4364)
 * (stress) support for CQL prepared statements (CASSANDRA-3633)
 * Correctly catch exception when Snappy cannot be loaded (CASSANDRA-4400)
 * (cql3) Support ORDER BY when IN condition is given in WHERE clause (CASSANDRA-4327)
 * (cql3) delete "component_index" column on DROP TABLE call (CASSANDRA-4420)
 * change nanoTime() to currentTimeInMillis() in schema related code (CASSANDRA-4432)
 * add a token generation tool (CASSANDRA-3709)
 * Fix LCS bug with sstable containing only 1 row (CASSANDRA-4411)
 * fix "Can't Modify Index Name" problem on CF update (CASSANDRA-4439)
 * Fix assertion error in getOverlappingSSTables during repair (CASSANDRA-4456)
 * fix nodetool's setcompactionthreshold command (CASSANDRA-4455)
 * Ensure compacted files are never used, to avoid counter overcount (CASSANDRA-4436)
Merged from 1.0:
 * Push the validation of secondary index values to the SecondaryIndexManager (CASSANDRA-4240)
 * allow dropping columns shadowed by not-yet-expired supercolumn or row
   tombstones in PrecompactedRow (CASSANDRA-4396)


1.1.2
 * Fix cleanup not deleting index entries (CASSANDRA-4379)
 * Use correct partitioner when saving + loading caches (CASSANDRA-4331)
 * Check schema before trying to export sstable (CASSANDRA-2760)
 * Raise a meaningful exception instead of NPE when PFS encounters
   an unconfigured node + no default (CASSANDRA-4349)
 * fix bug in sstable blacklisting with LCS (CASSANDRA-4343)
 * LCS no longer promotes tiny sstables out of L0 (CASSANDRA-4341)
 * skip tombstones during hint replay (CASSANDRA-4320)
 * fix NPE in compactionstats (CASSANDRA-4318)
 * enforce 1m min keycache for auto (CASSANDRA-4306)
 * Have DeletedColumn.isMFD always return true (CASSANDRA-4307)
 * (cql3) exeption message for ORDER BY constraints said primary filter can be
    an IN clause, which is misleading (CASSANDRA-4319)
 * (cql3) Reject (not yet supported) creation of 2ndardy indexes on tables with
   composite primary keys (CASSANDRA-4328)
 * Set JVM stack size to 160k for java 7 (CASSANDRA-4275)
 * cqlsh: add COPY command to load data from CSV flat files (CASSANDRA-4012)
 * CFMetaData.fromThrift to throw ConfigurationException upon error (CASSANDRA-4353)
 * Use CF comparator to sort indexed columns in SecondaryIndexManager
   (CASSANDRA-4365)
 * add strategy_options to the KSMetaData.toString() output (CASSANDRA-4248)
 * (cql3) fix range queries containing unqueried results (CASSANDRA-4372)
 * (cql3) allow updating column_alias types (CASSANDRA-4041)
 * (cql3) Fix deletion bug (CASSANDRA-4193)
 * Fix computation of overlapping sstable for leveled compaction (CASSANDRA-4321)
 * Improve scrub and allow to run it offline (CASSANDRA-4321)
 * Fix assertionError in StorageService.bulkLoad (CASSANDRA-4368)
 * (cqlsh) add option to authenticate to a keyspace at startup (CASSANDRA-4108)
 * (cqlsh) fix ASSUME functionality (CASSANDRA-4352)
 * Fix ColumnFamilyRecordReader to not return progress > 100% (CASSANDRA-3942)
Merged from 1.0:
 * Set gc_grace on index CF to 0 (CASSANDRA-4314)


1.1.1
 * add populate_io_cache_on_flush option (CASSANDRA-2635)
 * allow larger cache capacities than 2GB (CASSANDRA-4150)
 * add getsstables command to nodetool (CASSANDRA-4199)
 * apply parent CF compaction settings to secondary index CFs (CASSANDRA-4280)
 * preserve commitlog size cap when recycling segments at startup
   (CASSANDRA-4201)
 * (Hadoop) fix split generation regression (CASSANDRA-4259)
 * ignore min/max compactions settings in LCS, while preserving
   behavior that min=max=0 disables autocompaction (CASSANDRA-4233)
 * log number of rows read from saved cache (CASSANDRA-4249)
 * calculate exact size required for cleanup operations (CASSANDRA-1404)
 * avoid blocking additional writes during flush when the commitlog
   gets behind temporarily (CASSANDRA-1991)
 * enable caching on index CFs based on data CF cache setting (CASSANDRA-4197)
 * warn on invalid replication strategy creation options (CASSANDRA-4046)
 * remove [Freeable]Memory finalizers (CASSANDRA-4222)
 * include tombstone size in ColumnFamily.size, which can prevent OOM
   during sudden mass delete operations by yielding a nonzero liveRatio
   (CASSANDRA-3741)
 * Open 1 sstableScanner per level for leveled compaction (CASSANDRA-4142)
 * Optimize reads when row deletion timestamps allow us to restrict
   the set of sstables we check (CASSANDRA-4116)
 * add support for commitlog archiving and point-in-time recovery
   (CASSANDRA-3690)
 * avoid generating redundant compaction tasks during streaming
   (CASSANDRA-4174)
 * add -cf option to nodetool snapshot, and takeColumnFamilySnapshot to
   StorageService mbean (CASSANDRA-556)
 * optimize cleanup to drop entire sstables where possible (CASSANDRA-4079)
 * optimize truncate when autosnapshot is disabled (CASSANDRA-4153)
 * update caches to use byte[] keys to reduce memory overhead (CASSANDRA-3966)
 * add column limit to cli (CASSANDRA-3012, 4098)
 * clean up and optimize DataOutputBuffer, used by CQL compression and
   CompositeType (CASSANDRA-4072)
 * optimize commitlog checksumming (CASSANDRA-3610)
 * identify and blacklist corrupted SSTables from future compactions
   (CASSANDRA-2261)
 * Move CfDef and KsDef validation out of thrift (CASSANDRA-4037)
 * Expose API to repair a user provided range (CASSANDRA-3912)
 * Add way to force the cassandra-cli to refresh its schema (CASSANDRA-4052)
 * Avoid having replicate on write tasks stacking up at CL.ONE (CASSANDRA-2889)
 * (cql3) Backwards compatibility for composite comparators in non-cql3-aware
   clients (CASSANDRA-4093)
 * (cql3) Fix order by for reversed queries (CASSANDRA-4160)
 * (cql3) Add ReversedType support (CASSANDRA-4004)
 * (cql3) Add timeuuid type (CASSANDRA-4194)
 * (cql3) Minor fixes (CASSANDRA-4185)
 * (cql3) Fix prepared statement in BATCH (CASSANDRA-4202)
 * (cql3) Reduce the list of reserved keywords (CASSANDRA-4186)
 * (cql3) Move max/min compaction thresholds to compaction strategy options
   (CASSANDRA-4187)
 * Fix exception during move when localhost is the only source (CASSANDRA-4200)
 * (cql3) Allow paging through non-ordered partitioner results (CASSANDRA-3771)
 * (cql3) Fix drop index (CASSANDRA-4192)
 * (cql3) Don't return range ghosts anymore (CASSANDRA-3982)
 * fix re-creating Keyspaces/ColumnFamilies with the same name as dropped
   ones (CASSANDRA-4219)
 * fix SecondaryIndex LeveledManifest save upon snapshot (CASSANDRA-4230)
 * fix missing arrayOffset in FBUtilities.hash (CASSANDRA-4250)
 * (cql3) Add name of parameters in CqlResultSet (CASSANDRA-4242)
 * (cql3) Correctly validate order by queries (CASSANDRA-4246)
 * rename stress to cassandra-stress for saner packaging (CASSANDRA-4256)
 * Fix exception on colum metadata with non-string comparator (CASSANDRA-4269)
 * Check for unknown/invalid compression options (CASSANDRA-4266)
 * (cql3) Adds simple access to column timestamp and ttl (CASSANDRA-4217)
 * (cql3) Fix range queries with secondary indexes (CASSANDRA-4257)
 * Better error messages from improper input in cli (CASSANDRA-3865)
 * Try to stop all compaction upon Keyspace or ColumnFamily drop (CASSANDRA-4221)
 * (cql3) Allow keyspace properties to contain hyphens (CASSANDRA-4278)
 * (cql3) Correctly validate keyspace access in create table (CASSANDRA-4296)
 * Avoid deadlock in migration stage (CASSANDRA-3882)
 * Take supercolumn names and deletion info into account in memtable throughput
   (CASSANDRA-4264)
 * Add back backward compatibility for old style replication factor (CASSANDRA-4294)
 * Preserve compatibility with pre-1.1 index queries (CASSANDRA-4262)
Merged from 1.0:
 * Fix super columns bug where cache is not updated (CASSANDRA-4190)
 * fix maxTimestamp to include row tombstones (CASSANDRA-4116)
 * (CLI) properly handle quotes in create/update keyspace commands (CASSANDRA-4129)
 * Avoids possible deadlock during bootstrap (CASSANDRA-4159)
 * fix stress tool that hangs forever on timeout or error (CASSANDRA-4128)
 * stress tool to return appropriate exit code on failure (CASSANDRA-4188)
 * fix compaction NPE when out of disk space and assertions disabled
   (CASSANDRA-3985)
 * synchronize LCS getEstimatedTasks to avoid CME (CASSANDRA-4255)
 * ensure unique streaming session id's (CASSANDRA-4223)
 * kick off background compaction when min/max thresholds change
   (CASSANDRA-4279)
 * improve ability of STCS.getBuckets to deal with 100s of 1000s of
   sstables, such as when convertinb back from LCS (CASSANDRA-4287)
 * Oversize integer in CQL throws NumberFormatException (CASSANDRA-4291)
 * fix 1.0.x node join to mixed version cluster, other nodes >= 1.1 (CASSANDRA-4195)
 * Fix LCS splitting sstable base on uncompressed size (CASSANDRA-4419)
 * Push the validation of secondary index values to the SecondaryIndexManager (CASSANDRA-4240)
 * Don't purge columns during upgradesstables (CASSANDRA-4462)
 * Make cqlsh work with piping (CASSANDRA-4113)
 * Validate arguments for nodetool decommission (CASSANDRA-4061)
 * Report thrift status in nodetool info (CASSANDRA-4010)


1.1.0-final
 * average a reduced liveRatio estimate with the previous one (CASSANDRA-4065)
 * Allow KS and CF names up to 48 characters (CASSANDRA-4157)
 * fix stress build (CASSANDRA-4140)
 * add time remaining estimate to nodetool compactionstats (CASSANDRA-4167)
 * (cql) fix NPE in cql3 ALTER TABLE (CASSANDRA-4163)
 * (cql) Add support for CL.TWO and CL.THREE in CQL (CASSANDRA-4156)
 * (cql) Fix type in CQL3 ALTER TABLE preventing update (CASSANDRA-4170)
 * (cql) Throw invalid exception from CQL3 on obsolete options (CASSANDRA-4171)
 * (cqlsh) fix recognizing uppercase SELECT keyword (CASSANDRA-4161)
 * Pig: wide row support (CASSANDRA-3909)
Merged from 1.0:
 * avoid streaming empty files with bulk loader if sstablewriter errors out
   (CASSANDRA-3946)


1.1-rc1
 * Include stress tool in binary builds (CASSANDRA-4103)
 * (Hadoop) fix wide row iteration when last row read was deleted
   (CASSANDRA-4154)
 * fix read_repair_chance to really default to 0.1 in the cli (CASSANDRA-4114)
 * Adds caching and bloomFilterFpChange to CQL options (CASSANDRA-4042)
 * Adds posibility to autoconfigure size of the KeyCache (CASSANDRA-4087)
 * fix KEYS index from skipping results (CASSANDRA-3996)
 * Remove sliced_buffer_size_in_kb dead option (CASSANDRA-4076)
 * make loadNewSStable preserve sstable version (CASSANDRA-4077)
 * Respect 1.0 cache settings as much as possible when upgrading
   (CASSANDRA-4088)
 * relax path length requirement for sstable files when upgrading on
   non-Windows platforms (CASSANDRA-4110)
 * fix terminination of the stress.java when errors were encountered
   (CASSANDRA-4128)
 * Move CfDef and KsDef validation out of thrift (CASSANDRA-4037)
 * Fix get_paged_slice (CASSANDRA-4136)
 * CQL3: Support slice with exclusive start and stop (CASSANDRA-3785)
Merged from 1.0:
 * support PropertyFileSnitch in bulk loader (CASSANDRA-4145)
 * add auto_snapshot option allowing disabling snapshot before drop/truncate
   (CASSANDRA-3710)
 * allow short snitch names (CASSANDRA-4130)


1.1-beta2
 * rename loaded sstables to avoid conflicts with local snapshots
   (CASSANDRA-3967)
 * start hint replay as soon as FD notifies that the target is back up
   (CASSANDRA-3958)
 * avoid unproductive deserializing of cached rows during compaction
   (CASSANDRA-3921)
 * fix concurrency issues with CQL keyspace creation (CASSANDRA-3903)
 * Show Effective Owership via Nodetool ring <keyspace> (CASSANDRA-3412)
 * Update ORDER BY syntax for CQL3 (CASSANDRA-3925)
 * Fix BulkRecordWriter to not throw NPE if reducer gets no map data from Hadoop (CASSANDRA-3944)
 * Fix bug with counters in super columns (CASSANDRA-3821)
 * Remove deprecated merge_shard_chance (CASSANDRA-3940)
 * add a convenient way to reset a node's schema (CASSANDRA-2963)
 * fix for intermittent SchemaDisagreementException (CASSANDRA-3884)
 * CLI `list <CF>` to limit number of columns and their order (CASSANDRA-3012)
 * ignore deprecated KsDef/CfDef/ColumnDef fields in native schema (CASSANDRA-3963)
 * CLI to report when unsupported column_metadata pair was given (CASSANDRA-3959)
 * reincarnate removed and deprecated KsDef/CfDef attributes (CASSANDRA-3953)
 * Fix race between writes and read for cache (CASSANDRA-3862)
 * perform static initialization of StorageProxy on start-up (CASSANDRA-3797)
 * support trickling fsync() on writes (CASSANDRA-3950)
 * expose counters for unavailable/timeout exceptions given to thrift clients (CASSANDRA-3671)
 * avoid quadratic startup time in LeveledManifest (CASSANDRA-3952)
 * Add type information to new schema_ columnfamilies and remove thrift
   serialization for schema (CASSANDRA-3792)
 * add missing column validator options to the CLI help (CASSANDRA-3926)
 * skip reading saved key cache if CF's caching strategy is NONE or ROWS_ONLY (CASSANDRA-3954)
 * Unify migration code (CASSANDRA-4017)
Merged from 1.0:
 * cqlsh: guess correct version of Python for Arch Linux (CASSANDRA-4090)
 * (CLI) properly handle quotes in create/update keyspace commands (CASSANDRA-4129)
 * Avoids possible deadlock during bootstrap (CASSANDRA-4159)
 * fix stress tool that hangs forever on timeout or error (CASSANDRA-4128)
 * Fix super columns bug where cache is not updated (CASSANDRA-4190)
 * stress tool to return appropriate exit code on failure (CASSANDRA-4188)


1.0.9
 * improve index sampling performance (CASSANDRA-4023)
 * always compact away deleted hints immediately after handoff (CASSANDRA-3955)
 * delete hints from dropped ColumnFamilies on handoff instead of
   erroring out (CASSANDRA-3975)
 * add CompositeType ref to the CLI doc for create/update column family (CASSANDRA-3980)
 * Pig: support Counter ColumnFamilies (CASSANDRA-3973)
 * Pig: Composite column support (CASSANDRA-3684)
 * Avoid NPE during repair when a keyspace has no CFs (CASSANDRA-3988)
 * Fix division-by-zero error on get_slice (CASSANDRA-4000)
 * don't change manifest level for cleanup, scrub, and upgradesstables
   operations under LeveledCompactionStrategy (CASSANDRA-3989, 4112)
 * fix race leading to super columns assertion failure (CASSANDRA-3957)
 * fix NPE on invalid CQL delete command (CASSANDRA-3755)
 * allow custom types in CLI's assume command (CASSANDRA-4081)
 * fix totalBytes count for parallel compactions (CASSANDRA-3758)
 * fix intermittent NPE in get_slice (CASSANDRA-4095)
 * remove unnecessary asserts in native code interfaces (CASSANDRA-4096)
 * Validate blank keys in CQL to avoid assertion errors (CASSANDRA-3612)
 * cqlsh: fix bad decoding of some column names (CASSANDRA-4003)
 * cqlsh: fix incorrect padding with unicode chars (CASSANDRA-4033)
 * Fix EC2 snitch incorrectly reporting region (CASSANDRA-4026)
 * Shut down thrift during decommission (CASSANDRA-4086)
 * Expose nodetool cfhistograms for 2ndary indexes (CASSANDRA-4063)
Merged from 0.8:
 * Fix ConcurrentModificationException in gossiper (CASSANDRA-4019)


1.1-beta1
 * (cqlsh)
   + add SOURCE and CAPTURE commands, and --file option (CASSANDRA-3479)
   + add ALTER COLUMNFAMILY WITH (CASSANDRA-3523)
   + bundle Python dependencies with Cassandra (CASSANDRA-3507)
   + added to Debian package (CASSANDRA-3458)
   + display byte data instead of erroring out on decode failure
     (CASSANDRA-3874)
 * add nodetool rebuild_index (CASSANDRA-3583)
 * add nodetool rangekeysample (CASSANDRA-2917)
 * Fix streaming too much data during move operations (CASSANDRA-3639)
 * Nodetool and CLI connect to localhost by default (CASSANDRA-3568)
 * Reduce memory used by primary index sample (CASSANDRA-3743)
 * (Hadoop) separate input/output configurations (CASSANDRA-3197, 3765)
 * avoid returning internal Cassandra classes over JMX (CASSANDRA-2805)
 * add row-level isolation via SnapTree (CASSANDRA-2893)
 * Optimize key count estimation when opening sstable on startup
   (CASSANDRA-2988)
 * multi-dc replication optimization supporting CL > ONE (CASSANDRA-3577)
 * add command to stop compactions (CASSANDRA-1740, 3566, 3582)
 * multithreaded streaming (CASSANDRA-3494)
 * removed in-tree redhat spec (CASSANDRA-3567)
 * "defragment" rows for name-based queries under STCS, again (CASSANDRA-2503)
 * Recycle commitlog segments for improved performance
   (CASSANDRA-3411, 3543, 3557, 3615)
 * update size-tiered compaction to prioritize small tiers (CASSANDRA-2407)
 * add message expiration logic to OutboundTcpConnection (CASSANDRA-3005)
 * off-heap cache to use sun.misc.Unsafe instead of JNA (CASSANDRA-3271)
 * EACH_QUORUM is only supported for writes (CASSANDRA-3272)
 * replace compactionlock use in schema migration by checking CFS.isValid
   (CASSANDRA-3116)
 * recognize that "SELECT first ... *" isn't really "SELECT *" (CASSANDRA-3445)
 * Use faster bytes comparison (CASSANDRA-3434)
 * Bulk loader is no longer a fat client, (HADOOP) bulk load output format
   (CASSANDRA-3045)
 * (Hadoop) add support for KeyRange.filter
 * remove assumption that keys and token are in bijection
   (CASSANDRA-1034, 3574, 3604)
 * always remove endpoints from delevery queue in HH (CASSANDRA-3546)
 * fix race between cf flush and its 2ndary indexes flush (CASSANDRA-3547)
 * fix potential race in AES when a repair fails (CASSANDRA-3548)
 * Remove columns shadowed by a deleted container even when we cannot purge
   (CASSANDRA-3538)
 * Improve memtable slice iteration performance (CASSANDRA-3545)
 * more efficient allocation of small bloom filters (CASSANDRA-3618)
 * Use separate writer thread in SSTableSimpleUnsortedWriter (CASSANDRA-3619)
 * fsync the directory after new sstable or commitlog segment are created (CASSANDRA-3250)
 * fix minor issues reported by FindBugs (CASSANDRA-3658)
 * global key/row caches (CASSANDRA-3143, 3849)
 * optimize memtable iteration during range scan (CASSANDRA-3638)
 * introduce 'crc_check_chance' in CompressionParameters to support
   a checksum percentage checking chance similarly to read-repair (CASSANDRA-3611)
 * a way to deactivate global key/row cache on per-CF basis (CASSANDRA-3667)
 * fix LeveledCompactionStrategy broken because of generation pre-allocation
   in LeveledManifest (CASSANDRA-3691)
 * finer-grained control over data directories (CASSANDRA-2749)
 * Fix ClassCastException during hinted handoff (CASSANDRA-3694)
 * Upgrade Thrift to 0.7 (CASSANDRA-3213)
 * Make stress.java insert operation to use microseconds (CASSANDRA-3725)
 * Allows (internally) doing a range query with a limit of columns instead of
   rows (CASSANDRA-3742)
 * Allow rangeSlice queries to be start/end inclusive/exclusive (CASSANDRA-3749)
 * Fix BulkLoader to support new SSTable layout and add stream
   throttling to prevent an NPE when there is no yaml config (CASSANDRA-3752)
 * Allow concurrent schema migrations (CASSANDRA-1391, 3832)
 * Add SnapshotCommand to trigger snapshot on remote node (CASSANDRA-3721)
 * Make CFMetaData conversions to/from thrift/native schema inverses
   (CASSANDRA_3559)
 * Add initial code for CQL 3.0-beta (CASSANDRA-2474, 3781, 3753)
 * Add wide row support for ColumnFamilyInputFormat (CASSANDRA-3264)
 * Allow extending CompositeType comparator (CASSANDRA-3657)
 * Avoids over-paging during get_count (CASSANDRA-3798)
 * Add new command to rebuild a node without (repair) merkle tree calculations
   (CASSANDRA-3483, 3922)
 * respect not only row cache capacity but caching mode when
   trying to read data (CASSANDRA-3812)
 * fix system tests (CASSANDRA-3827)
 * CQL support for altering row key type in ALTER TABLE (CASSANDRA-3781)
 * turn compression on by default (CASSANDRA-3871)
 * make hexToBytes refuse invalid input (CASSANDRA-2851)
 * Make secondary indexes CF inherit compression and compaction from their
   parent CF (CASSANDRA-3877)
 * Finish cleanup up tombstone purge code (CASSANDRA-3872)
 * Avoid NPE on aboarted stream-out sessions (CASSANDRA-3904)
 * BulkRecordWriter throws NPE for counter columns (CASSANDRA-3906)
 * Support compression using BulkWriter (CASSANDRA-3907)


1.0.8
 * fix race between cleanup and flush on secondary index CFSes (CASSANDRA-3712)
 * avoid including non-queried nodes in rangeslice read repair
   (CASSANDRA-3843)
 * Only snapshot CF being compacted for snapshot_before_compaction
   (CASSANDRA-3803)
 * Log active compactions in StatusLogger (CASSANDRA-3703)
 * Compute more accurate compaction score per level (CASSANDRA-3790)
 * Return InvalidRequest when using a keyspace that doesn't exist
   (CASSANDRA-3764)
 * disallow user modification of System keyspace (CASSANDRA-3738)
 * allow using sstable2json on secondary index data (CASSANDRA-3738)
 * (cqlsh) add DESCRIBE COLUMNFAMILIES (CASSANDRA-3586)
 * (cqlsh) format blobs correctly and use colors to improve output
   readability (CASSANDRA-3726)
 * synchronize BiMap of bootstrapping tokens (CASSANDRA-3417)
 * show index options in CLI (CASSANDRA-3809)
 * add optional socket timeout for streaming (CASSANDRA-3838)
 * fix truncate not to leave behind non-CFS backed secondary indexes
   (CASSANDRA-3844)
 * make CLI `show schema` to use output stream directly instead
   of StringBuilder (CASSANDRA-3842)
 * remove the wait on hint future during write (CASSANDRA-3870)
 * (cqlsh) ignore missing CfDef opts (CASSANDRA-3933)
 * (cqlsh) look for cqlshlib relative to realpath (CASSANDRA-3767)
 * Fix short read protection (CASSANDRA-3934)
 * Make sure infered and actual schema match (CASSANDRA-3371)
 * Fix NPE during HH delivery (CASSANDRA-3677)
 * Don't put boostrapping node in 'hibernate' status (CASSANDRA-3737)
 * Fix double quotes in windows bat files (CASSANDRA-3744)
 * Fix bad validator lookup (CASSANDRA-3789)
 * Fix soft reset in EC2MultiRegionSnitch (CASSANDRA-3835)
 * Don't leave zombie connections with THSHA thrift server (CASSANDRA-3867)
 * (cqlsh) fix deserialization of data (CASSANDRA-3874)
 * Fix removetoken force causing an inconsistent state (CASSANDRA-3876)
 * Fix ahndling of some types with Pig (CASSANDRA-3886)
 * Don't allow to drop the system keyspace (CASSANDRA-3759)
 * Make Pig deletes disabled by default and configurable (CASSANDRA-3628)
Merged from 0.8:
 * (Pig) fix CassandraStorage to use correct comparator in Super ColumnFamily
   case (CASSANDRA-3251)
 * fix thread safety issues in commitlog replay, primarily affecting
   systems with many (100s) of CF definitions (CASSANDRA-3751)
 * Fix relevant tombstone ignored with super columns (CASSANDRA-3875)


1.0.7
 * fix regression in HH page size calculation (CASSANDRA-3624)
 * retry failed stream on IOException (CASSANDRA-3686)
 * allow configuring bloom_filter_fp_chance (CASSANDRA-3497)
 * attempt hint delivery every ten minutes, or when failure detector
   notifies us that a node is back up, whichever comes first.  hint
   handoff throttle delay default changed to 1ms, from 50 (CASSANDRA-3554)
 * add nodetool setstreamthroughput (CASSANDRA-3571)
 * fix assertion when dropping a columnfamily with no sstables (CASSANDRA-3614)
 * more efficient allocation of small bloom filters (CASSANDRA-3618)
 * CLibrary.createHardLinkWithExec() to check for errors (CASSANDRA-3101)
 * Avoid creating empty and non cleaned writer during compaction (CASSANDRA-3616)
 * stop thrift service in shutdown hook so we can quiesce MessagingService
   (CASSANDRA-3335)
 * (CQL) compaction_strategy_options and compression_parameters for
   CREATE COLUMNFAMILY statement (CASSANDRA-3374)
 * Reset min/max compaction threshold when creating size tiered compaction
   strategy (CASSANDRA-3666)
 * Don't ignore IOException during compaction (CASSANDRA-3655)
 * Fix assertion error for CF with gc_grace=0 (CASSANDRA-3579)
 * Shutdown ParallelCompaction reducer executor after use (CASSANDRA-3711)
 * Avoid < 0 value for pending tasks in leveled compaction (CASSANDRA-3693)
 * (Hadoop) Support TimeUUID in Pig CassandraStorage (CASSANDRA-3327)
 * Check schema is ready before continuing boostrapping (CASSANDRA-3629)
 * Catch overflows during parsing of chunk_length_kb (CASSANDRA-3644)
 * Improve stream protocol mismatch errors (CASSANDRA-3652)
 * Avoid multiple thread doing HH to the same target (CASSANDRA-3681)
 * Add JMX property for rp_timeout_in_ms (CASSANDRA-2940)
 * Allow DynamicCompositeType to compare component of different types
   (CASSANDRA-3625)
 * Flush non-cfs backed secondary indexes (CASSANDRA-3659)
 * Secondary Indexes should report memory consumption (CASSANDRA-3155)
 * fix for SelectStatement start/end key are not set correctly
   when a key alias is involved (CASSANDRA-3700)
 * fix CLI `show schema` command insert of an extra comma in
   column_metadata (CASSANDRA-3714)
Merged from 0.8:
 * avoid logging (harmless) exception when GC takes < 1ms (CASSANDRA-3656)
 * prevent new nodes from thinking down nodes are up forever (CASSANDRA-3626)
 * use correct list of replicas for LOCAL_QUORUM reads when read repair
   is disabled (CASSANDRA-3696)
 * block on flush before compacting hints (may prevent OOM) (CASSANDRA-3733)


1.0.6
 * (CQL) fix cqlsh support for replicate_on_write (CASSANDRA-3596)
 * fix adding to leveled manifest after streaming (CASSANDRA-3536)
 * filter out unavailable cipher suites when using encryption (CASSANDRA-3178)
 * (HADOOP) add old-style api support for CFIF and CFRR (CASSANDRA-2799)
 * Support TimeUUIDType column names in Stress.java tool (CASSANDRA-3541)
 * (CQL) INSERT/UPDATE/DELETE/TRUNCATE commands should allow CF names to
   be qualified by keyspace (CASSANDRA-3419)
 * always remove endpoints from delevery queue in HH (CASSANDRA-3546)
 * fix race between cf flush and its 2ndary indexes flush (CASSANDRA-3547)
 * fix potential race in AES when a repair fails (CASSANDRA-3548)
 * fix default value validation usage in CLI SET command (CASSANDRA-3553)
 * Optimize componentsFor method for compaction and startup time
   (CASSANDRA-3532)
 * (CQL) Proper ColumnFamily metadata validation on CREATE COLUMNFAMILY
   (CASSANDRA-3565)
 * fix compression "chunk_length_kb" option to set correct kb value for
   thrift/avro (CASSANDRA-3558)
 * fix missing response during range slice repair (CASSANDRA-3551)
 * 'describe ring' moved from CLI to nodetool and available through JMX (CASSANDRA-3220)
 * add back partitioner to sstable metadata (CASSANDRA-3540)
 * fix NPE in get_count for counters (CASSANDRA-3601)
Merged from 0.8:
 * remove invalid assertion that table was opened before dropping it
   (CASSANDRA-3580)
 * range and index scans now only send requests to enough replicas to
   satisfy requested CL + RR (CASSANDRA-3598)
 * use cannonical host for local node in nodetool info (CASSANDRA-3556)
 * remove nonlocal DC write optimization since it only worked with
   CL.ONE or CL.LOCAL_QUORUM (CASSANDRA-3577, 3585)
 * detect misuses of CounterColumnType (CASSANDRA-3422)
 * turn off string interning in json2sstable, take 2 (CASSANDRA-2189)
 * validate compression parameters on add/update of the ColumnFamily
   (CASSANDRA-3573)
 * Check for 0.0.0.0 is incorrect in CFIF (CASSANDRA-3584)
 * Increase vm.max_map_count in debian packaging (CASSANDRA-3563)
 * gossiper will never add itself to saved endpoints (CASSANDRA-3485)


1.0.5
 * revert CASSANDRA-3407 (see CASSANDRA-3540)
 * fix assertion error while forwarding writes to local nodes (CASSANDRA-3539)


1.0.4
 * fix self-hinting of timed out read repair updates and make hinted handoff
   less prone to OOMing a coordinator (CASSANDRA-3440)
 * expose bloom filter sizes via JMX (CASSANDRA-3495)
 * enforce RP tokens 0..2**127 (CASSANDRA-3501)
 * canonicalize paths exposed through JMX (CASSANDRA-3504)
 * fix "liveSize" stat when sstables are removed (CASSANDRA-3496)
 * add bloom filter FP rates to nodetool cfstats (CASSANDRA-3347)
 * record partitioner in sstable metadata component (CASSANDRA-3407)
 * add new upgradesstables nodetool command (CASSANDRA-3406)
 * skip --debug requirement to see common exceptions in CLI (CASSANDRA-3508)
 * fix incorrect query results due to invalid max timestamp (CASSANDRA-3510)
 * make sstableloader recognize compressed sstables (CASSANDRA-3521)
 * avoids race in OutboundTcpConnection in multi-DC setups (CASSANDRA-3530)
 * use SETLOCAL in cassandra.bat (CASSANDRA-3506)
 * fix ConcurrentModificationException in Table.all() (CASSANDRA-3529)
Merged from 0.8:
 * fix concurrence issue in the FailureDetector (CASSANDRA-3519)
 * fix array out of bounds error in counter shard removal (CASSANDRA-3514)
 * avoid dropping tombstones when they might still be needed to shadow
   data in a different sstable (CASSANDRA-2786)


1.0.3
 * revert name-based query defragmentation aka CASSANDRA-2503 (CASSANDRA-3491)
 * fix invalidate-related test failures (CASSANDRA-3437)
 * add next-gen cqlsh to bin/ (CASSANDRA-3188, 3131, 3493)
 * (CQL) fix handling of rows with no columns (CASSANDRA-3424, 3473)
 * fix querying supercolumns by name returning only a subset of
   subcolumns or old subcolumn versions (CASSANDRA-3446)
 * automatically compute sha1 sum for uncompressed data files (CASSANDRA-3456)
 * fix reading metadata/statistics component for version < h (CASSANDRA-3474)
 * add sstable forward-compatibility (CASSANDRA-3478)
 * report compression ratio in CFSMBean (CASSANDRA-3393)
 * fix incorrect size exception during streaming of counters (CASSANDRA-3481)
 * (CQL) fix for counter decrement syntax (CASSANDRA-3418)
 * Fix race introduced by CASSANDRA-2503 (CASSANDRA-3482)
 * Fix incomplete deletion of delivered hints (CASSANDRA-3466)
 * Avoid rescheduling compactions when no compaction was executed
   (CASSANDRA-3484)
 * fix handling of the chunk_length_kb compression options (CASSANDRA-3492)
Merged from 0.8:
 * fix updating CF row_cache_provider (CASSANDRA-3414)
 * CFMetaData.convertToThrift method to set RowCacheProvider (CASSANDRA-3405)
 * acquire compactionlock during truncate (CASSANDRA-3399)
 * fix displaying cfdef entries for super columnfamilies (CASSANDRA-3415)
 * Make counter shard merging thread safe (CASSANDRA-3178)
 * Revert CASSANDRA-2855
 * Fix bug preventing the use of efficient cross-DC writes (CASSANDRA-3472)
 * `describe ring` command for CLI (CASSANDRA-3220)
 * (Hadoop) skip empty rows when entire row is requested, redux (CASSANDRA-2855)


1.0.2
 * "defragment" rows for name-based queries under STCS (CASSANDRA-2503)
 * Add timing information to cassandra-cli GET/SET/LIST queries (CASSANDRA-3326)
 * Only create one CompressionMetadata object per sstable (CASSANDRA-3427)
 * cleanup usage of StorageService.setMode() (CASSANDRA-3388)
 * Avoid large array allocation for compressed chunk offsets (CASSANDRA-3432)
 * fix DecimalType bytebuffer marshalling (CASSANDRA-3421)
 * fix bug that caused first column in per row indexes to be ignored
   (CASSANDRA-3441)
 * add JMX call to clean (failed) repair sessions (CASSANDRA-3316)
 * fix sstableloader reference acquisition bug (CASSANDRA-3438)
 * fix estimated row size regression (CASSANDRA-3451)
 * make sure we don't return more columns than asked (CASSANDRA-3303, 3395)
Merged from 0.8:
 * acquire compactionlock during truncate (CASSANDRA-3399)
 * fix displaying cfdef entries for super columnfamilies (CASSANDRA-3415)


1.0.1
 * acquire references during index build to prevent delete problems
   on Windows (CASSANDRA-3314)
 * describe_ring should include datacenter/topology information (CASSANDRA-2882)
 * Thrift sockets are not properly buffered (CASSANDRA-3261)
 * performance improvement for bytebufferutil compare function (CASSANDRA-3286)
 * add system.versions ColumnFamily (CASSANDRA-3140)
 * reduce network copies (CASSANDRA-3333, 3373)
 * limit nodetool to 32MB of heap (CASSANDRA-3124)
 * (CQL) update parser to accept "timestamp" instead of "date" (CASSANDRA-3149)
 * Fix CLI `show schema` to include "compression_options" (CASSANDRA-3368)
 * Snapshot to include manifest under LeveledCompactionStrategy (CASSANDRA-3359)
 * (CQL) SELECT query should allow CF name to be qualified by keyspace (CASSANDRA-3130)
 * (CQL) Fix internal application error specifying 'using consistency ...'
   in lower case (CASSANDRA-3366)
 * fix Deflate compression when compression actually makes the data bigger
   (CASSANDRA-3370)
 * optimize UUIDGen to avoid lock contention on InetAddress.getLocalHost
   (CASSANDRA-3387)
 * tolerate index being dropped mid-mutation (CASSANDRA-3334, 3313)
 * CompactionManager is now responsible for checking for new candidates
   post-task execution, enabling more consistent leveled compaction
   (CASSANDRA-3391)
 * Cache HSHA threads (CASSANDRA-3372)
 * use CF/KS names as snapshot prefix for drop + truncate operations
   (CASSANDRA-2997)
 * Break bloom filters up to avoid heap fragmentation (CASSANDRA-2466)
 * fix cassandra hanging on jsvc stop (CASSANDRA-3302)
 * Avoid leveled compaction getting blocked on errors (CASSANDRA-3408)
 * Make reloading the compaction strategy safe (CASSANDRA-3409)
 * ignore 0.8 hints even if compaction begins before we try to purge
   them (CASSANDRA-3385)
 * remove procrun (bin\daemon) from Cassandra source tree and
   artifacts (CASSANDRA-3331)
 * make cassandra compile under JDK7 (CASSANDRA-3275)
 * remove dependency of clientutil.jar to FBUtilities (CASSANDRA-3299)
 * avoid truncation errors by using long math on long values (CASSANDRA-3364)
 * avoid clock drift on some Windows machine (CASSANDRA-3375)
 * display cache provider in cli 'describe keyspace' command (CASSANDRA-3384)
 * fix incomplete topology information in describe_ring (CASSANDRA-3403)
 * expire dead gossip states based on time (CASSANDRA-2961)
 * improve CompactionTask extensibility (CASSANDRA-3330)
 * Allow one leveled compaction task to kick off another (CASSANDRA-3363)
 * allow encryption only between datacenters (CASSANDRA-2802)
Merged from 0.8:
 * fix truncate allowing data to be replayed post-restart (CASSANDRA-3297)
 * make iwriter final in IndexWriter to avoid NPE (CASSANDRA-2863)
 * (CQL) update grammar to require key clause in DELETE statement
   (CASSANDRA-3349)
 * (CQL) allow numeric keyspace names in USE statement (CASSANDRA-3350)
 * (Hadoop) skip empty rows when slicing the entire row (CASSANDRA-2855)
 * Fix handling of tombstone by SSTableExport/Import (CASSANDRA-3357)
 * fix ColumnIndexer to use long offsets (CASSANDRA-3358)
 * Improved CLI exceptions (CASSANDRA-3312)
 * Fix handling of tombstone by SSTableExport/Import (CASSANDRA-3357)
 * Only count compaction as active (for throttling) when they have
   successfully acquired the compaction lock (CASSANDRA-3344)
 * Display CLI version string on startup (CASSANDRA-3196)
 * (Hadoop) make CFIF try rpc_address or fallback to listen_address
   (CASSANDRA-3214)
 * (Hadoop) accept comma delimited lists of initial thrift connections
   (CASSANDRA-3185)
 * ColumnFamily min_compaction_threshold should be >= 2 (CASSANDRA-3342)
 * (Pig) add 0.8+ types and key validation type in schema (CASSANDRA-3280)
 * Fix completely removing column metadata using CLI (CASSANDRA-3126)
 * CLI `describe cluster;` output should be on separate lines for separate versions
   (CASSANDRA-3170)
 * fix changing durable_writes keyspace option during CF creation
   (CASSANDRA-3292)
 * avoid locking on update when no indexes are involved (CASSANDRA-3386)
 * fix assertionError during repair with ordered partitioners (CASSANDRA-3369)
 * correctly serialize key_validation_class for avro (CASSANDRA-3391)
 * don't expire counter tombstone after streaming (CASSANDRA-3394)
 * prevent nodes that failed to join from hanging around forever
   (CASSANDRA-3351)
 * remove incorrect optimization from slice read path (CASSANDRA-3390)
 * Fix race in AntiEntropyService (CASSANDRA-3400)


1.0.0-final
 * close scrubbed sstable fd before deleting it (CASSANDRA-3318)
 * fix bug preventing obsolete commitlog segments from being removed
   (CASSANDRA-3269)
 * tolerate whitespace in seed CDL (CASSANDRA-3263)
 * Change default heap thresholds to max(min(1/2 ram, 1G), min(1/4 ram, 8GB))
   (CASSANDRA-3295)
 * Fix broken CompressedRandomAccessReaderTest (CASSANDRA-3298)
 * (CQL) fix type information returned for wildcard queries (CASSANDRA-3311)
 * add estimated tasks to LeveledCompactionStrategy (CASSANDRA-3322)
 * avoid including compaction cache-warming in keycache stats (CASSANDRA-3325)
 * run compaction and hinted handoff threads at MIN_PRIORITY (CASSANDRA-3308)
 * default hsha thrift server to cpu core count in rpc pool (CASSANDRA-3329)
 * add bin\daemon to binary tarball for Windows service (CASSANDRA-3331)
 * Fix places where uncompressed size of sstables was use in place of the
   compressed one (CASSANDRA-3338)
 * Fix hsha thrift server (CASSANDRA-3346)
 * Make sure repair only stream needed sstables (CASSANDRA-3345)


1.0.0-rc2
 * Log a meaningful warning when a node receives a message for a repair session
   that doesn't exist anymore (CASSANDRA-3256)
 * test for NUMA policy support as well as numactl presence (CASSANDRA-3245)
 * Fix FD leak when internode encryption is enabled (CASSANDRA-3257)
 * Remove incorrect assertion in mergeIterator (CASSANDRA-3260)
 * FBUtilities.hexToBytes(String) to throw NumberFormatException when string
   contains non-hex characters (CASSANDRA-3231)
 * Keep SimpleSnitch proximity ordering unchanged from what the Strategy
   generates, as intended (CASSANDRA-3262)
 * remove Scrub from compactionstats when finished (CASSANDRA-3255)
 * fix counter entry in jdbc TypesMap (CASSANDRA-3268)
 * fix full queue scenario for ParallelCompactionIterator (CASSANDRA-3270)
 * fix bootstrap process (CASSANDRA-3285)
 * don't try delivering hints if when there isn't any (CASSANDRA-3176)
 * CLI documentation change for ColumnFamily `compression_options` (CASSANDRA-3282)
 * ignore any CF ids sent by client for adding CF/KS (CASSANDRA-3288)
 * remove obsolete hints on first startup (CASSANDRA-3291)
 * use correct ISortedColumns for time-optimized reads (CASSANDRA-3289)
 * Evict gossip state immediately when a token is taken over by a new IP
   (CASSANDRA-3259)


1.0.0-rc1
 * Update CQL to generate microsecond timestamps by default (CASSANDRA-3227)
 * Fix counting CFMetadata towards Memtable liveRatio (CASSANDRA-3023)
 * Kill server on wrapped OOME such as from FileChannel.map (CASSANDRA-3201)
 * remove unnecessary copy when adding to row cache (CASSANDRA-3223)
 * Log message when a full repair operation completes (CASSANDRA-3207)
 * Fix streamOutSession keeping sstables references forever if the remote end
   dies (CASSANDRA-3216)
 * Remove dynamic_snitch boolean from example configuration (defaulting to
   true) and set default badness threshold to 0.1 (CASSANDRA-3229)
 * Base choice of random or "balanced" token on bootstrap on whether
   schema definitions were found (CASSANDRA-3219)
 * Fixes for LeveledCompactionStrategy score computation, prioritization,
   scheduling, and performance (CASSANDRA-3224, 3234)
 * parallelize sstable open at server startup (CASSANDRA-2988)
 * fix handling of exceptions writing to OutboundTcpConnection (CASSANDRA-3235)
 * Allow using quotes in "USE <keyspace>;" CLI command (CASSANDRA-3208)
 * Don't allow any cache loading exceptions to halt startup (CASSANDRA-3218)
 * Fix sstableloader --ignores option (CASSANDRA-3247)
 * File descriptor limit increased in packaging (CASSANDRA-3206)
 * Fix deadlock in commit log during flush (CASSANDRA-3253)


1.0.0-beta1
 * removed binarymemtable (CASSANDRA-2692)
 * add commitlog_total_space_in_mb to prevent fragmented logs (CASSANDRA-2427)
 * removed commitlog_rotation_threshold_in_mb configuration (CASSANDRA-2771)
 * make AbstractBounds.normalize de-overlapp overlapping ranges (CASSANDRA-2641)
 * replace CollatingIterator, ReducingIterator with MergeIterator
   (CASSANDRA-2062)
 * Fixed the ability to set compaction strategy in cli using create column
   family command (CASSANDRA-2778)
 * clean up tmp files after failed compaction (CASSANDRA-2468)
 * restrict repair streaming to specific columnfamilies (CASSANDRA-2280)
 * don't bother persisting columns shadowed by a row tombstone (CASSANDRA-2589)
 * reset CF and SC deletion times after gc_grace (CASSANDRA-2317)
 * optimize away seek when compacting wide rows (CASSANDRA-2879)
 * single-pass streaming (CASSANDRA-2677, 2906, 2916, 3003)
 * use reference counting for deleting sstables instead of relying on GC
   (CASSANDRA-2521, 3179)
 * store hints as serialized mutations instead of pointers to data row
   (CASSANDRA-2045)
 * store hints in the coordinator node instead of in the closest replica
   (CASSANDRA-2914)
 * add row_cache_keys_to_save CF option (CASSANDRA-1966)
 * check column family validity in nodetool repair (CASSANDRA-2933)
 * use lazy initialization instead of class initialization in NodeId
   (CASSANDRA-2953)
 * add paging to get_count (CASSANDRA-2894)
 * fix "short reads" in [multi]get (CASSANDRA-2643, 3157, 3192)
 * add optional compression for sstables (CASSANDRA-47, 2994, 3001, 3128)
 * add scheduler JMX metrics (CASSANDRA-2962)
 * add block level checksum for compressed data (CASSANDRA-1717)
 * make column family backed column map pluggable and introduce unsynchronized
   ArrayList backed one to speedup reads (CASSANDRA-2843, 3165, 3205)
 * refactoring of the secondary index api (CASSANDRA-2982)
 * make CL > ONE reads wait for digest reconciliation before returning
   (CASSANDRA-2494)
 * fix missing logging for some exceptions (CASSANDRA-2061)
 * refactor and optimize ColumnFamilyStore.files(...) and Descriptor.fromFilename(String)
   and few other places responsible for work with SSTable files (CASSANDRA-3040)
 * Stop reading from sstables once we know we have the most recent columns,
   for query-by-name requests (CASSANDRA-2498)
 * Add query-by-column mode to stress.java (CASSANDRA-3064)
 * Add "install" command to cassandra.bat (CASSANDRA-292)
 * clean up KSMetadata, CFMetadata from unnecessary
   Thrift<->Avro conversion methods (CASSANDRA-3032)
 * Add timeouts to client request schedulers (CASSANDRA-3079, 3096)
 * Cli to use hashes rather than array of hashes for strategy options (CASSANDRA-3081)
 * LeveledCompactionStrategy (CASSANDRA-1608, 3085, 3110, 3087, 3145, 3154, 3182)
 * Improvements of the CLI `describe` command (CASSANDRA-2630)
 * reduce window where dropped CF sstables may not be deleted (CASSANDRA-2942)
 * Expose gossip/FD info to JMX (CASSANDRA-2806)
 * Fix streaming over SSL when compressed SSTable involved (CASSANDRA-3051)
 * Add support for pluggable secondary index implementations (CASSANDRA-3078)
 * remove compaction_thread_priority setting (CASSANDRA-3104)
 * generate hints for replicas that timeout, not just replicas that are known
   to be down before starting (CASSANDRA-2034)
 * Add throttling for internode streaming (CASSANDRA-3080)
 * make the repair of a range repair all replica (CASSANDRA-2610, 3194)
 * expose the ability to repair the first range (as returned by the
   partitioner) of a node (CASSANDRA-2606)
 * Streams Compression (CASSANDRA-3015)
 * add ability to use multiple threads during a single compaction
   (CASSANDRA-2901)
 * make AbstractBounds.normalize support overlapping ranges (CASSANDRA-2641)
 * fix of the CQL count() behavior (CASSANDRA-3068)
 * use TreeMap backed column families for the SSTable simple writers
   (CASSANDRA-3148)
 * fix inconsistency of the CLI syntax when {} should be used instead of [{}]
   (CASSANDRA-3119)
 * rename CQL type names to match expected SQL behavior (CASSANDRA-3149, 3031)
 * Arena-based allocation for memtables (CASSANDRA-2252, 3162, 3163, 3168)
 * Default RR chance to 0.1 (CASSANDRA-3169)
 * Add RowLevel support to secondary index API (CASSANDRA-3147)
 * Make SerializingCacheProvider the default if JNA is available (CASSANDRA-3183)
 * Fix backwards compatibilty for CQL memtable properties (CASSANDRA-3190)
 * Add five-minute delay before starting compactions on a restarted server
   (CASSANDRA-3181)
 * Reduce copies done for intra-host messages (CASSANDRA-1788, 3144)
 * support of compaction strategy option for stress.java (CASSANDRA-3204)
 * make memtable throughput and column count thresholds no-ops (CASSANDRA-2449)
 * Return schema information along with the resultSet in CQL (CASSANDRA-2734)
 * Add new DecimalType (CASSANDRA-2883)
 * Fix assertion error in RowRepairResolver (CASSANDRA-3156)
 * Reduce unnecessary high buffer sizes (CASSANDRA-3171)
 * Pluggable compaction strategy (CASSANDRA-1610)
 * Add new broadcast_address config option (CASSANDRA-2491)


0.8.7
 * Kill server on wrapped OOME such as from FileChannel.map (CASSANDRA-3201)
 * Allow using quotes in "USE <keyspace>;" CLI command (CASSANDRA-3208)
 * Log message when a full repair operation completes (CASSANDRA-3207)
 * Don't allow any cache loading exceptions to halt startup (CASSANDRA-3218)
 * Fix sstableloader --ignores option (CASSANDRA-3247)
 * File descriptor limit increased in packaging (CASSANDRA-3206)
 * Log a meaningfull warning when a node receive a message for a repair session
   that doesn't exist anymore (CASSANDRA-3256)
 * Fix FD leak when internode encryption is enabled (CASSANDRA-3257)
 * FBUtilities.hexToBytes(String) to throw NumberFormatException when string
   contains non-hex characters (CASSANDRA-3231)
 * Keep SimpleSnitch proximity ordering unchanged from what the Strategy
   generates, as intended (CASSANDRA-3262)
 * remove Scrub from compactionstats when finished (CASSANDRA-3255)
 * Fix tool .bat files when CASSANDRA_HOME contains spaces (CASSANDRA-3258)
 * Force flush of status table when removing/updating token (CASSANDRA-3243)
 * Evict gossip state immediately when a token is taken over by a new IP (CASSANDRA-3259)
 * Fix bug where the failure detector can take too long to mark a host
   down (CASSANDRA-3273)
 * (Hadoop) allow wrapping ranges in queries (CASSANDRA-3137)
 * (Hadoop) check all interfaces for a match with split location
   before falling back to random replica (CASSANDRA-3211)
 * (Hadoop) Make Pig storage handle implements LoadMetadata (CASSANDRA-2777)
 * (Hadoop) Fix exception during PIG 'dump' (CASSANDRA-2810)
 * Fix stress COUNTER_GET option (CASSANDRA-3301)
 * Fix missing fields in CLI `show schema` output (CASSANDRA-3304)
 * Nodetool no longer leaks threads and closes JMX connections (CASSANDRA-3309)
 * fix truncate allowing data to be replayed post-restart (CASSANDRA-3297)
 * Move SimpleAuthority and SimpleAuthenticator to examples (CASSANDRA-2922)
 * Fix handling of tombstone by SSTableExport/Import (CASSANDRA-3357)
 * Fix transposition in cfHistograms (CASSANDRA-3222)
 * Allow using number as DC name when creating keyspace in CQL (CASSANDRA-3239)
 * Force flush of system table after updating/removing a token (CASSANDRA-3243)


0.8.6
 * revert CASSANDRA-2388
 * change TokenRange.endpoints back to listen/broadcast address to match
   pre-1777 behavior, and add TokenRange.rpc_endpoints instead (CASSANDRA-3187)
 * avoid trying to watch cassandra-topology.properties when loaded from jar
   (CASSANDRA-3138)
 * prevent users from creating keyspaces with LocalStrategy replication
   (CASSANDRA-3139)
 * fix CLI `show schema;` to output correct keyspace definition statement
   (CASSANDRA-3129)
 * CustomTThreadPoolServer to log TTransportException at DEBUG level
   (CASSANDRA-3142)
 * allow topology sort to work with non-unique rack names between
   datacenters (CASSANDRA-3152)
 * Improve caching of same-version Messages on digest and repair paths
   (CASSANDRA-3158)
 * Randomize choice of first replica for counter increment (CASSANDRA-2890)
 * Fix using read_repair_chance instead of merge_shard_change (CASSANDRA-3202)
 * Avoid streaming data to nodes that already have it, on move as well as
   decommission (CASSANDRA-3041)
 * Fix divide by zero error in GCInspector (CASSANDRA-3164)
 * allow quoting of the ColumnFamily name in CLI `create column family`
   statement (CASSANDRA-3195)
 * Fix rolling upgrade from 0.7 to 0.8 problem (CASSANDRA-3166)
 * Accomodate missing encryption_options in IncomingTcpConnection.stream
   (CASSANDRA-3212)


0.8.5
 * fix NPE when encryption_options is unspecified (CASSANDRA-3007)
 * include column name in validation failure exceptions (CASSANDRA-2849)
 * make sure truncate clears out the commitlog so replay won't re-
   populate with truncated data (CASSANDRA-2950)
 * fix NPE when debug logging is enabled and dropped CF is present
   in a commitlog segment (CASSANDRA-3021)
 * fix cassandra.bat when CASSANDRA_HOME contains spaces (CASSANDRA-2952)
 * fix to SSTableSimpleUnsortedWriter bufferSize calculation (CASSANDRA-3027)
 * make cleanup and normal compaction able to skip empty rows
   (rows containing nothing but expired tombstones) (CASSANDRA-3039)
 * work around native memory leak in com.sun.management.GarbageCollectorMXBean
   (CASSANDRA-2868)
 * validate that column names in column_metadata are not equal to key_alias
   on create/update of the ColumnFamily and CQL 'ALTER' statement (CASSANDRA-3036)
 * return an InvalidRequestException if an indexed column is assigned
   a value larger than 64KB (CASSANDRA-3057)
 * fix of numeric-only and string column names handling in CLI "drop index"
   (CASSANDRA-3054)
 * prune index scan resultset back to original request for lazy
   resultset expansion case (CASSANDRA-2964)
 * (Hadoop) fail jobs when Cassandra node has failed but TaskTracker
   has not (CASSANDRA-2388)
 * fix dynamic snitch ignoring nodes when read_repair_chance is zero
   (CASSANDRA-2662)
 * avoid retaining references to dropped CFS objects in
   CompactionManager.estimatedCompactions (CASSANDRA-2708)
 * expose rpc timeouts per host in MessagingServiceMBean (CASSANDRA-2941)
 * avoid including cwd in classpath for deb and rpm packages (CASSANDRA-2881)
 * remove gossip state when a new IP takes over a token (CASSANDRA-3071)
 * allow sstable2json to work on index sstable files (CASSANDRA-3059)
 * always hint counters (CASSANDRA-3099)
 * fix log4j initialization in EmbeddedCassandraService (CASSANDRA-2857)
 * remove gossip state when a new IP takes over a token (CASSANDRA-3071)
 * work around native memory leak in com.sun.management.GarbageCollectorMXBean
    (CASSANDRA-2868)
 * fix UnavailableException with writes at CL.EACH_QUORM (CASSANDRA-3084)
 * fix parsing of the Keyspace and ColumnFamily names in numeric
   and string representations in CLI (CASSANDRA-3075)
 * fix corner cases in Range.differenceToFetch (CASSANDRA-3084)
 * fix ip address String representation in the ring cache (CASSANDRA-3044)
 * fix ring cache compatibility when mixing pre-0.8.4 nodes with post-
   in the same cluster (CASSANDRA-3023)
 * make repair report failure when a node participating dies (instead of
   hanging forever) (CASSANDRA-2433)
 * fix handling of the empty byte buffer by ReversedType (CASSANDRA-3111)
 * Add validation that Keyspace names are case-insensitively unique (CASSANDRA-3066)
 * catch invalid key_validation_class before instantiating UpdateColumnFamily (CASSANDRA-3102)
 * make Range and Bounds objects client-safe (CASSANDRA-3108)
 * optionally skip log4j configuration (CASSANDRA-3061)
 * bundle sstableloader with the debian package (CASSANDRA-3113)
 * don't try to build secondary indexes when there is none (CASSANDRA-3123)
 * improve SSTableSimpleUnsortedWriter speed for large rows (CASSANDRA-3122)
 * handle keyspace arguments correctly in nodetool snapshot (CASSANDRA-3038)
 * Fix SSTableImportTest on windows (CASSANDRA-3043)
 * expose compactionThroughputMbPerSec through JMX (CASSANDRA-3117)
 * log keyspace and CF of large rows being compacted


0.8.4
 * change TokenRing.endpoints to be a list of rpc addresses instead of
   listen/broadcast addresses (CASSANDRA-1777)
 * include files-to-be-streamed in StreamInSession.getSources (CASSANDRA-2972)
 * use JAVA env var in cassandra-env.sh (CASSANDRA-2785, 2992)
 * avoid doing read for no-op replicate-on-write at CL=1 (CASSANDRA-2892)
 * refuse counter write for CL.ANY (CASSANDRA-2990)
 * switch back to only logging recent dropped messages (CASSANDRA-3004)
 * always deserialize RowMutation for counters (CASSANDRA-3006)
 * ignore saved replication_factor strategy_option for NTS (CASSANDRA-3011)
 * make sure pre-truncate CL segments are discarded (CASSANDRA-2950)


0.8.3
 * add ability to drop local reads/writes that are going to timeout
   (CASSANDRA-2943)
 * revamp token removal process, keep gossip states for 3 days (CASSANDRA-2496)
 * don't accept extra args for 0-arg nodetool commands (CASSANDRA-2740)
 * log unavailableexception details at debug level (CASSANDRA-2856)
 * expose data_dir though jmx (CASSANDRA-2770)
 * don't include tmp files as sstable when create cfs (CASSANDRA-2929)
 * log Java classpath on startup (CASSANDRA-2895)
 * keep gossipped version in sync with actual on migration coordinator
   (CASSANDRA-2946)
 * use lazy initialization instead of class initialization in NodeId
   (CASSANDRA-2953)
 * check column family validity in nodetool repair (CASSANDRA-2933)
 * speedup bytes to hex conversions dramatically (CASSANDRA-2850)
 * Flush memtables on shutdown when durable writes are disabled
   (CASSANDRA-2958)
 * improved POSIX compatibility of start scripts (CASsANDRA-2965)
 * add counter support to Hadoop InputFormat (CASSANDRA-2981)
 * fix bug where dirty commitlog segments were removed (and avoid keeping
   segments with no post-flush activity permanently dirty) (CASSANDRA-2829)
 * fix throwing exception with batch mutation of counter super columns
   (CASSANDRA-2949)
 * ignore system tables during repair (CASSANDRA-2979)
 * throw exception when NTS is given replication_factor as an option
   (CASSANDRA-2960)
 * fix assertion error during compaction of counter CFs (CASSANDRA-2968)
 * avoid trying to create index names, when no index exists (CASSANDRA-2867)
 * don't sample the system table when choosing a bootstrap token
   (CASSANDRA-2825)
 * gossiper notifies of local state changes (CASSANDRA-2948)
 * add asynchronous and half-sync/half-async (hsha) thrift servers
   (CASSANDRA-1405)
 * fix potential use of free'd native memory in SerializingCache
   (CASSANDRA-2951)
 * prune index scan resultset back to original request for lazy
   resultset expansion case (CASSANDRA-2964)
 * (Hadoop) fail jobs when Cassandra node has failed but TaskTracker
    has not (CASSANDRA-2388)


0.8.2
 * CQL:
   - include only one row per unique key for IN queries (CASSANDRA-2717)
   - respect client timestamp on full row deletions (CASSANDRA-2912)
 * improve thread-safety in StreamOutSession (CASSANDRA-2792)
 * allow deleting a row and updating indexed columns in it in the
   same mutation (CASSANDRA-2773)
 * Expose number of threads blocked on submitting memtable to flush
   in JMX (CASSANDRA-2817)
 * add ability to return "endpoints" to nodetool (CASSANDRA-2776)
 * Add support for multiple (comma-delimited) coordinator addresses
   to ColumnFamilyInputFormat (CASSANDRA-2807)
 * fix potential NPE while scheduling read repair for range slice
   (CASSANDRA-2823)
 * Fix race in SystemTable.getCurrentLocalNodeId (CASSANDRA-2824)
 * Correctly set default for replicate_on_write (CASSANDRA-2835)
 * improve nodetool compactionstats formatting (CASSANDRA-2844)
 * fix index-building status display (CASSANDRA-2853)
 * fix CLI perpetuating obsolete KsDef.replication_factor (CASSANDRA-2846)
 * improve cli treatment of multiline comments (CASSANDRA-2852)
 * handle row tombstones correctly in EchoedRow (CASSANDRA-2786)
 * add MessagingService.get[Recently]DroppedMessages and
   StorageService.getExceptionCount (CASSANDRA-2804)
 * fix possibility of spurious UnavailableException for LOCAL_QUORUM
   reads with dynamic snitch + read repair disabled (CASSANDRA-2870)
 * add ant-optional as dependence for the debian package (CASSANDRA-2164)
 * add option to specify limit for get_slice in the CLI (CASSANDRA-2646)
 * decrease HH page size (CASSANDRA-2832)
 * reset cli keyspace after dropping the current one (CASSANDRA-2763)
 * add KeyRange option to Hadoop inputformat (CASSANDRA-1125)
 * fix protocol versioning (CASSANDRA-2818, 2860)
 * support spaces in path to log4j configuration (CASSANDRA-2383)
 * avoid including inferred types in CF update (CASSANDRA-2809)
 * fix JMX bulkload call (CASSANDRA-2908)
 * fix updating KS with durable_writes=false (CASSANDRA-2907)
 * add simplified facade to SSTableWriter for bulk loading use
   (CASSANDRA-2911)
 * fix re-using index CF sstable names after drop/recreate (CASSANDRA-2872)
 * prepend CF to default index names (CASSANDRA-2903)
 * fix hint replay (CASSANDRA-2928)
 * Properly synchronize repair's merkle tree computation (CASSANDRA-2816)


0.8.1
 * CQL:
   - support for insert, delete in BATCH (CASSANDRA-2537)
   - support for IN to SELECT, UPDATE (CASSANDRA-2553)
   - timestamp support for INSERT, UPDATE, and BATCH (CASSANDRA-2555)
   - TTL support (CASSANDRA-2476)
   - counter support (CASSANDRA-2473)
   - ALTER COLUMNFAMILY (CASSANDRA-1709)
   - DROP INDEX (CASSANDRA-2617)
   - add SCHEMA/TABLE as aliases for KS/CF (CASSANDRA-2743)
   - server handles wait-for-schema-agreement (CASSANDRA-2756)
   - key alias support (CASSANDRA-2480)
 * add support for comparator parameters and a generic ReverseType
   (CASSANDRA-2355)
 * add CompositeType and DynamicCompositeType (CASSANDRA-2231)
 * optimize batches containing multiple updates to the same row
   (CASSANDRA-2583)
 * adjust hinted handoff page size to avoid OOM with large columns
   (CASSANDRA-2652)
 * mark BRAF buffer invalid post-flush so we don't re-flush partial
   buffers again, especially on CL writes (CASSANDRA-2660)
 * add DROP INDEX support to CLI (CASSANDRA-2616)
 * don't perform HH to client-mode [storageproxy] nodes (CASSANDRA-2668)
 * Improve forceDeserialize/getCompactedRow encapsulation (CASSANDRA-2659)
 * Don't write CounterUpdateColumn to disk in tests (CASSANDRA-2650)
 * Add sstable bulk loading utility (CASSANDRA-1278)
 * avoid replaying hints to dropped columnfamilies (CASSANDRA-2685)
 * add placeholders for missing rows in range query pseudo-RR (CASSANDRA-2680)
 * remove no-op HHOM.renameHints (CASSANDRA-2693)
 * clone super columns to avoid modifying them during flush (CASSANDRA-2675)
 * allow writes to bypass the commitlog for certain keyspaces (CASSANDRA-2683)
 * avoid NPE when bypassing commitlog during memtable flush (CASSANDRA-2781)
 * Added support for making bootstrap retry if nodes flap (CASSANDRA-2644)
 * Added statusthrift to nodetool to report if thrift server is running (CASSANDRA-2722)
 * Fixed rows being cached if they do not exist (CASSANDRA-2723)
 * Support passing tableName and cfName to RowCacheProviders (CASSANDRA-2702)
 * close scrub file handles (CASSANDRA-2669)
 * throttle migration replay (CASSANDRA-2714)
 * optimize column serializer creation (CASSANDRA-2716)
 * Added support for making bootstrap retry if nodes flap (CASSANDRA-2644)
 * Added statusthrift to nodetool to report if thrift server is running
   (CASSANDRA-2722)
 * Fixed rows being cached if they do not exist (CASSANDRA-2723)
 * fix truncate/compaction race (CASSANDRA-2673)
 * workaround large resultsets causing large allocation retention
   by nio sockets (CASSANDRA-2654)
 * fix nodetool ring use with Ec2Snitch (CASSANDRA-2733)
 * fix removing columns and subcolumns that are supressed by a row or
   supercolumn tombstone during replica resolution (CASSANDRA-2590)
 * support sstable2json against snapshot sstables (CASSANDRA-2386)
 * remove active-pull schema requests (CASSANDRA-2715)
 * avoid marking entire list of sstables as actively being compacted
   in multithreaded compaction (CASSANDRA-2765)
 * seek back after deserializing a row to update cache with (CASSANDRA-2752)
 * avoid skipping rows in scrub for counter column family (CASSANDRA-2759)
 * fix ConcurrentModificationException in repair when dealing with 0.7 node
   (CASSANDRA-2767)
 * use threadsafe collections for StreamInSession (CASSANDRA-2766)
 * avoid infinite loop when creating merkle tree (CASSANDRA-2758)
 * avoids unmarking compacting sstable prematurely in cleanup (CASSANDRA-2769)
 * fix NPE when the commit log is bypassed (CASSANDRA-2718)
 * don't throw an exception in SS.isRPCServerRunning (CASSANDRA-2721)
 * make stress.jar executable (CASSANDRA-2744)
 * add daemon mode to java stress (CASSANDRA-2267)
 * expose the DC and rack of a node through JMX and nodetool ring (CASSANDRA-2531)
 * fix cache mbean getSize (CASSANDRA-2781)
 * Add Date, Float, Double, and Boolean types (CASSANDRA-2530)
 * Add startup flag to renew counter node id (CASSANDRA-2788)
 * add jamm agent to cassandra.bat (CASSANDRA-2787)
 * fix repair hanging if a neighbor has nothing to send (CASSANDRA-2797)
 * purge tombstone even if row is in only one sstable (CASSANDRA-2801)
 * Fix wrong purge of deleted cf during compaction (CASSANDRA-2786)
 * fix race that could result in Hadoop writer failing to throw an
   exception encountered after close() (CASSANDRA-2755)
 * fix scan wrongly throwing assertion error (CASSANDRA-2653)
 * Always use even distribution for merkle tree with RandomPartitionner
   (CASSANDRA-2841)
 * fix describeOwnership for OPP (CASSANDRA-2800)
 * ensure that string tokens do not contain commas (CASSANDRA-2762)


0.8.0-final
 * fix CQL grammar warning and cqlsh regression from CASSANDRA-2622
 * add ant generate-cql-html target (CASSANDRA-2526)
 * update CQL consistency levels (CASSANDRA-2566)
 * debian packaging fixes (CASSANDRA-2481, 2647)
 * fix UUIDType, IntegerType for direct buffers (CASSANDRA-2682, 2684)
 * switch to native Thrift for Hadoop map/reduce (CASSANDRA-2667)
 * fix StackOverflowError when building from eclipse (CASSANDRA-2687)
 * only provide replication_factor to strategy_options "help" for
   SimpleStrategy, OldNetworkTopologyStrategy (CASSANDRA-2678, 2713)
 * fix exception adding validators to non-string columns (CASSANDRA-2696)
 * avoid instantiating DatabaseDescriptor in JDBC (CASSANDRA-2694)
 * fix potential stack overflow during compaction (CASSANDRA-2626)
 * clone super columns to avoid modifying them during flush (CASSANDRA-2675)
 * reset underlying iterator in EchoedRow constructor (CASSANDRA-2653)


0.8.0-rc1
 * faster flushes and compaction from fixing excessively pessimistic
   rebuffering in BRAF (CASSANDRA-2581)
 * fix returning null column values in the python cql driver (CASSANDRA-2593)
 * fix merkle tree splitting exiting early (CASSANDRA-2605)
 * snapshot_before_compaction directory name fix (CASSANDRA-2598)
 * Disable compaction throttling during bootstrap (CASSANDRA-2612)
 * fix CQL treatment of > and < operators in range slices (CASSANDRA-2592)
 * fix potential double-application of counter updates on commitlog replay
   by moving replay position from header to sstable metadata (CASSANDRA-2419)
 * JDBC CQL driver exposes getColumn for access to timestamp
 * JDBC ResultSetMetadata properties added to AbstractType
 * r/m clustertool (CASSANDRA-2607)
 * add support for presenting row key as a column in CQL result sets
   (CASSANDRA-2622)
 * Don't allow {LOCAL|EACH}_QUORUM unless strategy is NTS (CASSANDRA-2627)
 * validate keyspace strategy_options during CQL create (CASSANDRA-2624)
 * fix empty Result with secondary index when limit=1 (CASSANDRA-2628)
 * Fix regression where bootstrapping a node with no schema fails
   (CASSANDRA-2625)
 * Allow removing LocationInfo sstables (CASSANDRA-2632)
 * avoid attempting to replay mutations from dropped keyspaces (CASSANDRA-2631)
 * avoid using cached position of a key when GT is requested (CASSANDRA-2633)
 * fix counting bloom filter true positives (CASSANDRA-2637)
 * initialize local ep state prior to gossip startup if needed (CASSANDRA-2638)
 * fix counter increment lost after restart (CASSANDRA-2642)
 * add quote-escaping via backslash to CLI (CASSANDRA-2623)
 * fix pig example script (CASSANDRA-2487)
 * fix dynamic snitch race in adding latencies (CASSANDRA-2618)
 * Start/stop cassandra after more important services such as mdadm in
   debian packaging (CASSANDRA-2481)


0.8.0-beta2
 * fix NPE compacting index CFs (CASSANDRA-2528)
 * Remove checking all column families on startup for compaction candidates
   (CASSANDRA-2444)
 * validate CQL create keyspace options (CASSANDRA-2525)
 * fix nodetool setcompactionthroughput (CASSANDRA-2550)
 * move	gossip heartbeat back to its own thread (CASSANDRA-2554)
 * validate cql TRUNCATE columnfamily before truncating (CASSANDRA-2570)
 * fix batch_mutate for mixed standard-counter mutations (CASSANDRA-2457)
 * disallow making schema changes to system keyspace (CASSANDRA-2563)
 * fix sending mutation messages multiple times (CASSANDRA-2557)
 * fix incorrect use of NBHM.size in ReadCallback that could cause
   reads to time out even when responses were received (CASSANDRA-2552)
 * trigger read repair correctly for LOCAL_QUORUM reads (CASSANDRA-2556)
 * Allow configuring the number of compaction thread (CASSANDRA-2558)
 * forceUserDefinedCompaction will attempt to compact what it is given
   even if the pessimistic estimate is that there is not enough disk space;
   automatic compactions will only compact 2 or more sstables (CASSANDRA-2575)
 * refuse to apply migrations with older timestamps than the current
   schema (CASSANDRA-2536)
 * remove unframed Thrift transport option
 * include indexes in snapshots (CASSANDRA-2596)
 * improve ignoring of obsolete mutations in index maintenance (CASSANDRA-2401)
 * recognize attempt to drop just the index while leaving the column
   definition alone (CASSANDRA-2619)


0.8.0-beta1
 * remove Avro RPC support (CASSANDRA-926)
 * support for columns that act as incr/decr counters
   (CASSANDRA-1072, 1937, 1944, 1936, 2101, 2093, 2288, 2105, 2384, 2236, 2342,
   2454)
 * CQL (CASSANDRA-1703, 1704, 1705, 1706, 1707, 1708, 1710, 1711, 1940,
   2124, 2302, 2277, 2493)
 * avoid double RowMutation serialization on write path (CASSANDRA-1800)
 * make NetworkTopologyStrategy the default (CASSANDRA-1960)
 * configurable internode encryption (CASSANDRA-1567, 2152)
 * human readable column names in sstable2json output (CASSANDRA-1933)
 * change default JMX port to 7199 (CASSANDRA-2027)
 * backwards compatible internal messaging (CASSANDRA-1015)
 * atomic switch of memtables and sstables (CASSANDRA-2284)
 * add pluggable SeedProvider (CASSANDRA-1669)
 * Fix clustertool to not throw exception when calling get_endpoints (CASSANDRA-2437)
 * upgrade to thrift 0.6 (CASSANDRA-2412)
 * repair works on a token range instead of full ring (CASSANDRA-2324)
 * purge tombstones from row cache (CASSANDRA-2305)
 * push replication_factor into strategy_options (CASSANDRA-1263)
 * give snapshots the same name on each node (CASSANDRA-1791)
 * remove "nodetool loadbalance" (CASSANDRA-2448)
 * multithreaded compaction (CASSANDRA-2191)
 * compaction throttling (CASSANDRA-2156)
 * add key type information and alias (CASSANDRA-2311, 2396)
 * cli no longer divides read_repair_chance by 100 (CASSANDRA-2458)
 * made CompactionInfo.getTaskType return an enum (CASSANDRA-2482)
 * add a server-wide cap on measured memtable memory usage and aggressively
   flush to keep under that threshold (CASSANDRA-2006)
 * add unified UUIDType (CASSANDRA-2233)
 * add off-heap row cache support (CASSANDRA-1969)


0.7.5
 * improvements/fixes to PIG driver (CASSANDRA-1618, CASSANDRA-2387,
   CASSANDRA-2465, CASSANDRA-2484)
 * validate index names (CASSANDRA-1761)
 * reduce contention on Table.flusherLock (CASSANDRA-1954)
 * try harder to detect failures during streaming, cleaning up temporary
   files more reliably (CASSANDRA-2088)
 * shut down server for OOM on a Thrift thread (CASSANDRA-2269)
 * fix tombstone handling in repair and sstable2json (CASSANDRA-2279)
 * preserve version when streaming data from old sstables (CASSANDRA-2283)
 * don't start repair if a neighboring node is marked as dead (CASSANDRA-2290)
 * purge tombstones from row cache (CASSANDRA-2305)
 * Avoid seeking when sstable2json exports the entire file (CASSANDRA-2318)
 * clear Built flag in system table when dropping an index (CASSANDRA-2320)
 * don't allow arbitrary argument for stress.java (CASSANDRA-2323)
 * validate values for index predicates in get_indexed_slice (CASSANDRA-2328)
 * queue secondary indexes for flush before the parent (CASSANDRA-2330)
 * allow job configuration to set the CL used in Hadoop jobs (CASSANDRA-2331)
 * add memtable_flush_queue_size defaulting to 4 (CASSANDRA-2333)
 * Allow overriding of initial_token, storage_port and rpc_port from system
   properties (CASSANDRA-2343)
 * fix comparator used for non-indexed secondary expressions in index scan
   (CASSANDRA-2347)
 * ensure size calculation and write phase of large-row compaction use
   the same threshold for TTL expiration (CASSANDRA-2349)
 * fix race when iterating CFs during add/drop (CASSANDRA-2350)
 * add ConsistencyLevel command to CLI (CASSANDRA-2354)
 * allow negative numbers in the cli (CASSANDRA-2358)
 * hard code serialVersionUID for tokens class (CASSANDRA-2361)
 * fix potential infinite loop in ByteBufferUtil.inputStream (CASSANDRA-2365)
 * fix encoding bugs in HintedHandoffManager, SystemTable when default
   charset is not UTF8 (CASSANDRA-2367)
 * avoids having removed node reappearing in Gossip (CASSANDRA-2371)
 * fix incorrect truncation of long to int when reading columns via block
   index (CASSANDRA-2376)
 * fix NPE during stream session (CASSANDRA-2377)
 * fix race condition that could leave orphaned data files when dropping CF or
   KS (CASSANDRA-2381)
 * fsync statistics component on write (CASSANDRA-2382)
 * fix duplicate results from CFS.scan (CASSANDRA-2406)
 * add IntegerType to CLI help (CASSANDRA-2414)
 * avoid caching token-only decoratedkeys (CASSANDRA-2416)
 * convert mmap assertion to if/throw so scrub can catch it (CASSANDRA-2417)
 * don't overwrite gc log (CASSANDR-2418)
 * invalidate row cache for streamed row to avoid inconsitencies
   (CASSANDRA-2420)
 * avoid copies in range/index scans (CASSANDRA-2425)
 * make sure we don't wipe data during cleanup if the node has not join
   the ring (CASSANDRA-2428)
 * Try harder to close files after compaction (CASSANDRA-2431)
 * re-set bootstrapped flag after move finishes (CASSANDRA-2435)
 * display validation_class in CLI 'describe keyspace' (CASSANDRA-2442)
 * make cleanup compactions cleanup the row cache (CASSANDRA-2451)
 * add column fields validation to scrub (CASSANDRA-2460)
 * use 64KB flush buffer instead of in_memory_compaction_limit (CASSANDRA-2463)
 * fix backslash substitutions in CLI (CASSANDRA-2492)
 * disable cache saving for system CFS (CASSANDRA-2502)
 * fixes for verifying destination availability under hinted conditions
   so UE can be thrown intead of timing out (CASSANDRA-2514)
 * fix update of validation class in column metadata (CASSANDRA-2512)
 * support LOCAL_QUORUM, EACH_QUORUM CLs outside of NTS (CASSANDRA-2516)
 * preserve version when streaming data from old sstables (CASSANDRA-2283)
 * fix backslash substitutions in CLI (CASSANDRA-2492)
 * count a row deletion as one operation towards memtable threshold
   (CASSANDRA-2519)
 * support LOCAL_QUORUM, EACH_QUORUM CLs outside of NTS (CASSANDRA-2516)


0.7.4
 * add nodetool join command (CASSANDRA-2160)
 * fix secondary indexes on pre-existing or streamed data (CASSANDRA-2244)
 * initialize endpoint in gossiper earlier (CASSANDRA-2228)
 * add ability to write to Cassandra from Pig (CASSANDRA-1828)
 * add rpc_[min|max]_threads (CASSANDRA-2176)
 * add CL.TWO, CL.THREE (CASSANDRA-2013)
 * avoid exporting an un-requested row in sstable2json, when exporting
   a key that does not exist (CASSANDRA-2168)
 * add incremental_backups option (CASSANDRA-1872)
 * add configurable row limit to Pig loadfunc (CASSANDRA-2276)
 * validate column values in batches as well as single-Column inserts
   (CASSANDRA-2259)
 * move sample schema from cassandra.yaml to schema-sample.txt,
   a cli scripts (CASSANDRA-2007)
 * avoid writing empty rows when scrubbing tombstoned rows (CASSANDRA-2296)
 * fix assertion error in range and index scans for CL < ALL
   (CASSANDRA-2282)
 * fix commitlog replay when flush position refers to data that didn't
   get synced before server died (CASSANDRA-2285)
 * fix fd leak in sstable2json with non-mmap'd i/o (CASSANDRA-2304)
 * reduce memory use during streaming of multiple sstables (CASSANDRA-2301)
 * purge tombstoned rows from cache after GCGraceSeconds (CASSANDRA-2305)
 * allow zero replicas in a NTS datacenter (CASSANDRA-1924)
 * make range queries respect snitch for local replicas (CASSANDRA-2286)
 * fix HH delivery when column index is larger than 2GB (CASSANDRA-2297)
 * make 2ary indexes use parent CF flush thresholds during initial build
   (CASSANDRA-2294)
 * update memtable_throughput to be a long (CASSANDRA-2158)


0.7.3
 * Keep endpoint state until aVeryLongTime (CASSANDRA-2115)
 * lower-latency read repair (CASSANDRA-2069)
 * add hinted_handoff_throttle_delay_in_ms option (CASSANDRA-2161)
 * fixes for cache save/load (CASSANDRA-2172, -2174)
 * Handle whole-row deletions in CFOutputFormat (CASSANDRA-2014)
 * Make memtable_flush_writers flush in parallel (CASSANDRA-2178)
 * Add compaction_preheat_key_cache option (CASSANDRA-2175)
 * refactor stress.py to have only one copy of the format string
   used for creating row keys (CASSANDRA-2108)
 * validate index names for \w+ (CASSANDRA-2196)
 * Fix Cassandra cli to respect timeout if schema does not settle
   (CASSANDRA-2187)
 * fix for compaction and cleanup writing old-format data into new-version
   sstable (CASSANDRA-2211, -2216)
 * add nodetool scrub (CASSANDRA-2217, -2240)
 * fix sstable2json large-row pagination (CASSANDRA-2188)
 * fix EOFing on requests for the last bytes in a file (CASSANDRA-2213)
 * fix BufferedRandomAccessFile bugs (CASSANDRA-2218, -2241)
 * check for memtable flush_after_mins exceeded every 10s (CASSANDRA-2183)
 * fix cache saving on Windows (CASSANDRA-2207)
 * add validateSchemaAgreement call + synchronization to schema
   modification operations (CASSANDRA-2222)
 * fix for reversed slice queries on large rows (CASSANDRA-2212)
 * fat clients were writing local data (CASSANDRA-2223)
 * set DEFAULT_MEMTABLE_LIFETIME_IN_MINS to 24h
 * improve detection and cleanup of partially-written sstables
   (CASSANDRA-2206)
 * fix supercolumn de/serialization when subcolumn comparator is different
   from supercolumn's (CASSANDRA-2104)
 * fix starting up on Windows when CASSANDRA_HOME contains whitespace
   (CASSANDRA-2237)
 * add [get|set][row|key]cacheSavePeriod to JMX (CASSANDRA-2100)
 * fix Hadoop ColumnFamilyOutputFormat dropping of mutations
   when batch fills up (CASSANDRA-2255)
 * move file deletions off of scheduledtasks executor (CASSANDRA-2253)


0.7.2
 * copy DecoratedKey.key when inserting into caches to avoid retaining
   a reference to the underlying buffer (CASSANDRA-2102)
 * format subcolumn names with subcomparator (CASSANDRA-2136)
 * fix column bloom filter deserialization (CASSANDRA-2165)


0.7.1
 * refactor MessageDigest creation code. (CASSANDRA-2107)
 * buffer network stack to avoid inefficient small TCP messages while avoiding
   the nagle/delayed ack problem (CASSANDRA-1896)
 * check log4j configuration for changes every 10s (CASSANDRA-1525, 1907)
 * more-efficient cross-DC replication (CASSANDRA-1530, -2051, -2138)
 * avoid polluting page cache with commitlog or sstable writes
   and seq scan operations (CASSANDRA-1470)
 * add RMI authentication options to nodetool (CASSANDRA-1921)
 * make snitches configurable at runtime (CASSANDRA-1374)
 * retry hadoop split requests on connection failure (CASSANDRA-1927)
 * implement describeOwnership for BOP, COPP (CASSANDRA-1928)
 * make read repair behave as expected for ConsistencyLevel > ONE
   (CASSANDRA-982, 2038)
 * distributed test harness (CASSANDRA-1859, 1964)
 * reduce flush lock contention (CASSANDRA-1930)
 * optimize supercolumn deserialization (CASSANDRA-1891)
 * fix CFMetaData.apply to only compare objects of the same class
   (CASSANDRA-1962)
 * allow specifying specific SSTables to compact from JMX (CASSANDRA-1963)
 * fix race condition in MessagingService.targets (CASSANDRA-1959, 2094, 2081)
 * refuse to open sstables from a future version (CASSANDRA-1935)
 * zero-copy reads (CASSANDRA-1714)
 * fix copy bounds for word Text in wordcount demo (CASSANDRA-1993)
 * fixes for contrib/javautils (CASSANDRA-1979)
 * check more frequently for memtable expiration (CASSANDRA-2000)
 * fix writing SSTable column count statistics (CASSANDRA-1976)
 * fix streaming of multiple CFs during bootstrap (CASSANDRA-1992)
 * explicitly set JVM GC new generation size with -Xmn (CASSANDRA-1968)
 * add short options for CLI flags (CASSANDRA-1565)
 * make keyspace argument to "describe keyspace" in CLI optional
   when authenticated to keyspace already (CASSANDRA-2029)
 * added option to specify -Dcassandra.join_ring=false on startup
   to allow "warm spare" nodes or performing JMX maintenance before
   joining the ring (CASSANDRA-526)
 * log migrations at INFO (CASSANDRA-2028)
 * add CLI verbose option in file mode (CASSANDRA-2030)
 * add single-line "--" comments to CLI (CASSANDRA-2032)
 * message serialization tests (CASSANDRA-1923)
 * switch from ivy to maven-ant-tasks (CASSANDRA-2017)
 * CLI attempts to block for new schema to propagate (CASSANDRA-2044)
 * fix potential overflow in nodetool cfstats (CASSANDRA-2057)
 * add JVM shutdownhook to sync commitlog (CASSANDRA-1919)
 * allow nodes to be up without being part of  normal traffic (CASSANDRA-1951)
 * fix CLI "show keyspaces" with null options on NTS (CASSANDRA-2049)
 * fix possible ByteBuffer race conditions (CASSANDRA-2066)
 * reduce garbage generated by MessagingService to prevent load spikes
   (CASSANDRA-2058)
 * fix math in RandomPartitioner.describeOwnership (CASSANDRA-2071)
 * fix deletion of sstable non-data components (CASSANDRA-2059)
 * avoid blocking gossip while deleting handoff hints (CASSANDRA-2073)
 * ignore messages from newer versions, keep track of nodes in gossip
   regardless of version (CASSANDRA-1970)
 * cache writing moved to CompactionManager to reduce i/o contention and
   updated to use non-cache-polluting writes (CASSANDRA-2053)
 * page through large rows when exporting to JSON (CASSANDRA-2041)
 * add flush_largest_memtables_at and reduce_cache_sizes_at options
   (CASSANDRA-2142)
 * add cli 'describe cluster' command (CASSANDRA-2127)
 * add cli support for setting username/password at 'connect' command
   (CASSANDRA-2111)
 * add -D option to Stress.java to allow reading hosts from a file
   (CASSANDRA-2149)
 * bound hints CF throughput between 32M and 256M (CASSANDRA-2148)
 * continue starting when invalid saved cache entries are encountered
   (CASSANDRA-2076)
 * add max_hint_window_in_ms option (CASSANDRA-1459)


0.7.0-final
 * fix offsets to ByteBuffer.get (CASSANDRA-1939)


0.7.0-rc4
 * fix cli crash after backgrounding (CASSANDRA-1875)
 * count timeouts in storageproxy latencies, and include latency
   histograms in StorageProxyMBean (CASSANDRA-1893)
 * fix CLI get recognition of supercolumns (CASSANDRA-1899)
 * enable keepalive on intra-cluster sockets (CASSANDRA-1766)
 * count timeouts towards dynamicsnitch latencies (CASSANDRA-1905)
 * Expose index-building status in JMX + cli schema description
   (CASSANDRA-1871)
 * allow [LOCAL|EACH]_QUORUM to be used with non-NetworkTopology
   replication Strategies
 * increased amount of index locks for faster commitlog replay
 * collect secondary index tombstones immediately (CASSANDRA-1914)
 * revert commitlog changes from #1780 (CASSANDRA-1917)
 * change RandomPartitioner min token to -1 to avoid collision w/
   tokens on actual nodes (CASSANDRA-1901)
 * examine the right nibble when validating TimeUUID (CASSANDRA-1910)
 * include secondary indexes in cleanup (CASSANDRA-1916)
 * CFS.scrubDataDirectories should also cleanup invalid secondary indexes
   (CASSANDRA-1904)
 * ability to disable/enable gossip on nodes to force them down
   (CASSANDRA-1108)


0.7.0-rc3
 * expose getNaturalEndpoints in StorageServiceMBean taking byte[]
   key; RMI cannot serialize ByteBuffer (CASSANDRA-1833)
 * infer org.apache.cassandra.locator for replication strategy classes
   when not otherwise specified
 * validation that generates less garbage (CASSANDRA-1814)
 * add TTL support to CLI (CASSANDRA-1838)
 * cli defaults to bytestype for subcomparator when creating
   column families (CASSANDRA-1835)
 * unregister index MBeans when index is dropped (CASSANDRA-1843)
 * make ByteBufferUtil.clone thread-safe (CASSANDRA-1847)
 * change exception for read requests during bootstrap from
   InvalidRequest to Unavailable (CASSANDRA-1862)
 * respect row-level tombstones post-flush in range scans
   (CASSANDRA-1837)
 * ReadResponseResolver check digests against each other (CASSANDRA-1830)
 * return InvalidRequest when remove of subcolumn without supercolumn
   is requested (CASSANDRA-1866)
 * flush before repair (CASSANDRA-1748)
 * SSTableExport validates key order (CASSANDRA-1884)
 * large row support for SSTableExport (CASSANDRA-1867)
 * Re-cache hot keys post-compaction without hitting disk (CASSANDRA-1878)
 * manage read repair in coordinator instead of data source, to
   provide latency information to dynamic snitch (CASSANDRA-1873)


0.7.0-rc2
 * fix live-column-count of slice ranges including tombstoned supercolumn
   with live subcolumn (CASSANDRA-1591)
 * rename o.a.c.internal.AntientropyStage -> AntiEntropyStage,
   o.a.c.request.Request_responseStage -> RequestResponseStage,
   o.a.c.internal.Internal_responseStage -> InternalResponseStage
 * add AbstractType.fromString (CASSANDRA-1767)
 * require index_type to be present when specifying index_name
   on ColumnDef (CASSANDRA-1759)
 * fix add/remove index bugs in CFMetadata (CASSANDRA-1768)
 * rebuild Strategy during system_update_keyspace (CASSANDRA-1762)
 * cli updates prompt to ... in continuation lines (CASSANDRA-1770)
 * support multiple Mutations per key in hadoop ColumnFamilyOutputFormat
   (CASSANDRA-1774)
 * improvements to Debian init script (CASSANDRA-1772)
 * use local classloader to check for version.properties (CASSANDRA-1778)
 * Validate that column names in column_metadata are valid for the
   defined comparator, and decode properly in cli (CASSANDRA-1773)
 * use cross-platform newlines in cli (CASSANDRA-1786)
 * add ExpiringColumn support to sstable import/export (CASSANDRA-1754)
 * add flush for each append to periodic commitlog mode; added
   periodic_without_flush option to disable this (CASSANDRA-1780)
 * close file handle used for post-flush truncate (CASSANDRA-1790)
 * various code cleanup (CASSANDRA-1793, -1794, -1795)
 * fix range queries against wrapped range (CASSANDRA-1781)
 * fix consistencylevel calculations for NetworkTopologyStrategy
   (CASSANDRA-1804)
 * cli support index type enum names (CASSANDRA-1810)
 * improved validation of column_metadata (CASSANDRA-1813)
 * reads at ConsistencyLevel > 1 throw UnavailableException
   immediately if insufficient live nodes exist (CASSANDRA-1803)
 * copy bytebuffers for local writes to avoid retaining the entire
   Thrift frame (CASSANDRA-1801)
 * fix NPE adding index to column w/o prior metadata (CASSANDRA-1764)
 * reduce fat client timeout (CASSANDRA-1730)
 * fix botched merge of CASSANDRA-1316


0.7.0-rc1
 * fix compaction and flush races with schema updates (CASSANDRA-1715)
 * add clustertool, config-converter, sstablekeys, and schematool
   Windows .bat files (CASSANDRA-1723)
 * reject range queries received during bootstrap (CASSANDRA-1739)
 * fix wrapping-range queries on non-minimum token (CASSANDRA-1700)
 * add nodetool cfhistogram (CASSANDRA-1698)
 * limit repaired ranges to what the nodes have in common (CASSANDRA-1674)
 * index scan treats missing columns as not matching secondary
   expressions (CASSANDRA-1745)
 * Fix misuse of DataOutputBuffer.getData in AntiEntropyService
   (CASSANDRA-1729)
 * detect and warn when obsolete version of JNA is present (CASSANDRA-1760)
 * reduce fat client timeout (CASSANDRA-1730)
 * cleanup smallest CFs first to increase free temp space for larger ones
   (CASSANDRA-1811)
 * Update windows .bat files to work outside of main Cassandra
   directory (CASSANDRA-1713)
 * fix read repair regression from 0.6.7 (CASSANDRA-1727)
 * more-efficient read repair (CASSANDRA-1719)
 * fix hinted handoff replay (CASSANDRA-1656)
 * log type of dropped messages (CASSANDRA-1677)
 * upgrade to SLF4J 1.6.1
 * fix ByteBuffer bug in ExpiringColumn.updateDigest (CASSANDRA-1679)
 * fix IntegerType.getString (CASSANDRA-1681)
 * make -Djava.net.preferIPv4Stack=true the default (CASSANDRA-628)
 * add INTERNAL_RESPONSE verb to differentiate from responses related
   to client requests (CASSANDRA-1685)
 * log tpstats when dropping messages (CASSANDRA-1660)
 * include unreachable nodes in describeSchemaVersions (CASSANDRA-1678)
 * Avoid dropping messages off the client request path (CASSANDRA-1676)
 * fix jna errno reporting (CASSANDRA-1694)
 * add friendlier error for UnknownHostException on startup (CASSANDRA-1697)
 * include jna dependency in RPM package (CASSANDRA-1690)
 * add --skip-keys option to stress.py (CASSANDRA-1696)
 * improve cli handling of non-string keys and column names
   (CASSANDRA-1701, -1693)
 * r/m extra subcomparator line in cli keyspaces output (CASSANDRA-1712)
 * add read repair chance to cli "show keyspaces"
 * upgrade to ConcurrentLinkedHashMap 1.1 (CASSANDRA-975)
 * fix index scan routing (CASSANDRA-1722)
 * fix tombstoning of supercolumns in range queries (CASSANDRA-1734)
 * clear endpoint cache after updating keyspace metadata (CASSANDRA-1741)
 * fix wrapping-range queries on non-minimum token (CASSANDRA-1700)
 * truncate includes secondary indexes (CASSANDRA-1747)
 * retain reference to PendingFile sstables (CASSANDRA-1749)
 * fix sstableimport regression (CASSANDRA-1753)
 * fix for bootstrap when no non-system tables are defined (CASSANDRA-1732)
 * handle replica unavailability in index scan (CASSANDRA-1755)
 * fix service initialization order deadlock (CASSANDRA-1756)
 * multi-line cli commands (CASSANDRA-1742)
 * fix race between snapshot and compaction (CASSANDRA-1736)
 * add listEndpointsPendingHints, deleteHintsForEndpoint JMX methods
   (CASSANDRA-1551)


0.7.0-beta3
 * add strategy options to describe_keyspace output (CASSANDRA-1560)
 * log warning when using randomly generated token (CASSANDRA-1552)
 * re-organize JMX into .db, .net, .internal, .request (CASSANDRA-1217)
 * allow nodes to change IPs between restarts (CASSANDRA-1518)
 * remember ring state between restarts by default (CASSANDRA-1518)
 * flush index built flag so we can read it before log replay (CASSANDRA-1541)
 * lock row cache updates to prevent race condition (CASSANDRA-1293)
 * remove assertion causing rare (and harmless) error messages in
   commitlog (CASSANDRA-1330)
 * fix moving nodes with no keyspaces defined (CASSANDRA-1574)
 * fix unbootstrap when no data is present in a transfer range (CASSANDRA-1573)
 * take advantage of AVRO-495 to simplify our avro IDL (CASSANDRA-1436)
 * extend authorization hierarchy to column family (CASSANDRA-1554)
 * deletion support in secondary indexes (CASSANDRA-1571)
 * meaningful error message for invalid replication strategy class
   (CASSANDRA-1566)
 * allow keyspace creation with RF > N (CASSANDRA-1428)
 * improve cli error handling (CASSANDRA-1580)
 * add cache save/load ability (CASSANDRA-1417, 1606, 1647)
 * add StorageService.getDrainProgress (CASSANDRA-1588)
 * Disallow bootstrap to an in-use token (CASSANDRA-1561)
 * Allow dynamic secondary index creation and destruction (CASSANDRA-1532)
 * log auto-guessed memtable thresholds (CASSANDRA-1595)
 * add ColumnDef support to cli (CASSANDRA-1583)
 * reduce index sample time by 75% (CASSANDRA-1572)
 * add cli support for column, strategy metadata (CASSANDRA-1578, 1612)
 * add cli support for schema modification (CASSANDRA-1584)
 * delete temp files on failed compactions (CASSANDRA-1596)
 * avoid blocking for dead nodes during removetoken (CASSANDRA-1605)
 * remove ConsistencyLevel.ZERO (CASSANDRA-1607)
 * expose in-progress compaction type in jmx (CASSANDRA-1586)
 * removed IClock & related classes from internals (CASSANDRA-1502)
 * fix removing tokens from SystemTable on decommission and removetoken
   (CASSANDRA-1609)
 * include CF metadata in cli 'show keyspaces' (CASSANDRA-1613)
 * switch from Properties to HashMap in PropertyFileSnitch to
   avoid synchronization bottleneck (CASSANDRA-1481)
 * PropertyFileSnitch configuration file renamed to
   cassandra-topology.properties
 * add cli support for get_range_slices (CASSANDRA-1088, CASSANDRA-1619)
 * Make memtable flush thresholds per-CF instead of global
   (CASSANDRA-1007, 1637)
 * add cli support for binary data without CfDef hints (CASSANDRA-1603)
 * fix building SSTable statistics post-stream (CASSANDRA-1620)
 * fix potential infinite loop in 2ary index queries (CASSANDRA-1623)
 * allow creating NTS keyspaces with no replicas configured (CASSANDRA-1626)
 * add jmx histogram of sstables accessed per read (CASSANDRA-1624)
 * remove system_rename_column_family and system_rename_keyspace from the
   client API until races can be fixed (CASSANDRA-1630, CASSANDRA-1585)
 * add cli sanity tests (CASSANDRA-1582)
 * update GC settings in cassandra.bat (CASSANDRA-1636)
 * cli support for index queries (CASSANDRA-1635)
 * cli support for updating schema memtable settings (CASSANDRA-1634)
 * cli --file option (CASSANDRA-1616)
 * reduce automatically chosen memtable sizes by 50% (CASSANDRA-1641)
 * move endpoint cache from snitch to strategy (CASSANDRA-1643)
 * fix commitlog recovery deleting the newly-created segment as well as
   the old ones (CASSANDRA-1644)
 * upgrade to Thrift 0.5 (CASSANDRA-1367)
 * renamed CL.DCQUORUM to LOCAL_QUORUM and DCQUORUMSYNC to EACH_QUORUM
 * cli truncate support (CASSANDRA-1653)
 * update GC settings in cassandra.bat (CASSANDRA-1636)
 * avoid logging when a node's ip/token is gossipped back to it (CASSANDRA-1666)


0.7-beta2
 * always use UTF-8 for hint keys (CASSANDRA-1439)
 * remove cassandra.yaml dependency from Hadoop and Pig (CASSADRA-1322)
 * expose CfDef metadata in describe_keyspaces (CASSANDRA-1363)
 * restore use of mmap_index_only option (CASSANDRA-1241)
 * dropping a keyspace with no column families generated an error
   (CASSANDRA-1378)
 * rename RackAwareStrategy to OldNetworkTopologyStrategy, RackUnawareStrategy
   to SimpleStrategy, DatacenterShardStrategy to NetworkTopologyStrategy,
   AbstractRackAwareSnitch to AbstractNetworkTopologySnitch (CASSANDRA-1392)
 * merge StorageProxy.mutate, mutateBlocking (CASSANDRA-1396)
 * faster UUIDType, LongType comparisons (CASSANDRA-1386, 1393)
 * fix setting read_repair_chance from CLI addColumnFamily (CASSANDRA-1399)
 * fix updates to indexed columns (CASSANDRA-1373)
 * fix race condition leaving to FileNotFoundException (CASSANDRA-1382)
 * fix sharded lock hash on index write path (CASSANDRA-1402)
 * add support for GT/E, LT/E in subordinate index clauses (CASSANDRA-1401)
 * cfId counter got out of sync when CFs were added (CASSANDRA-1403)
 * less chatty schema updates (CASSANDRA-1389)
 * rename column family mbeans. 'type' will now include either
   'IndexColumnFamilies' or 'ColumnFamilies' depending on the CFS type.
   (CASSANDRA-1385)
 * disallow invalid keyspace and column family names. This includes name that
   matches a '^\w+' regex. (CASSANDRA-1377)
 * use JNA, if present, to take snapshots (CASSANDRA-1371)
 * truncate hints if starting 0.7 for the first time (CASSANDRA-1414)
 * fix FD leak in single-row slicepredicate queries (CASSANDRA-1416)
 * allow index expressions against columns that are not part of the
   SlicePredicate (CASSANDRA-1410)
 * config-converter properly handles snitches and framed support
   (CASSANDRA-1420)
 * remove keyspace argument from multiget_count (CASSANDRA-1422)
 * allow specifying cassandra.yaml location as (local or remote) URL
   (CASSANDRA-1126)
 * fix using DynamicEndpointSnitch with NetworkTopologyStrategy
   (CASSANDRA-1429)
 * Add CfDef.default_validation_class (CASSANDRA-891)
 * fix EstimatedHistogram.max (CASSANDRA-1413)
 * quorum read optimization (CASSANDRA-1622)
 * handle zero-length (or missing) rows during HH paging (CASSANDRA-1432)
 * include secondary indexes during schema migrations (CASSANDRA-1406)
 * fix commitlog header race during schema change (CASSANDRA-1435)
 * fix ColumnFamilyStoreMBeanIterator to use new type name (CASSANDRA-1433)
 * correct filename generated by xml->yaml converter (CASSANDRA-1419)
 * add CMSInitiatingOccupancyFraction=75 and UseCMSInitiatingOccupancyOnly
   to default JVM options
 * decrease jvm heap for cassandra-cli (CASSANDRA-1446)
 * ability to modify keyspaces and column family definitions on a live cluster
   (CASSANDRA-1285)
 * support for Hadoop Streaming [non-jvm map/reduce via stdin/out]
   (CASSANDRA-1368)
 * Move persistent sstable stats from the system table to an sstable component
   (CASSANDRA-1430)
 * remove failed bootstrap attempt from pending ranges when gossip times
   it out after 1h (CASSANDRA-1463)
 * eager-create tcp connections to other cluster members (CASSANDRA-1465)
 * enumerate stages and derive stage from message type instead of
   transmitting separately (CASSANDRA-1465)
 * apply reversed flag during collation from different data sources
   (CASSANDRA-1450)
 * make failure to remove commitlog segment non-fatal (CASSANDRA-1348)
 * correct ordering of drain operations so CL.recover is no longer
   necessary (CASSANDRA-1408)
 * removed keyspace from describe_splits method (CASSANDRA-1425)
 * rename check_schema_agreement to describe_schema_versions
   (CASSANDRA-1478)
 * fix QUORUM calculation for RF > 3 (CASSANDRA-1487)
 * remove tombstones during non-major compactions when bloom filter
   verifies that row does not exist in other sstables (CASSANDRA-1074)
 * nodes that coordinated a loadbalance in the past could not be seen by
   newly added nodes (CASSANDRA-1467)
 * exposed endpoint states (gossip details) via jmx (CASSANDRA-1467)
 * ensure that compacted sstables are not included when new readers are
   instantiated (CASSANDRA-1477)
 * by default, calculate heap size and memtable thresholds at runtime (CASSANDRA-1469)
 * fix races dealing with adding/dropping keyspaces and column families in
   rapid succession (CASSANDRA-1477)
 * clean up of Streaming system (CASSANDRA-1503, 1504, 1506)
 * add options to configure Thrift socket keepalive and buffer sizes (CASSANDRA-1426)
 * make contrib CassandraServiceDataCleaner recursive (CASSANDRA-1509)
 * min, max compaction threshold are configurable and persistent
   per-ColumnFamily (CASSANDRA-1468)
 * fix replaying the last mutation in a commitlog unnecessarily
   (CASSANDRA-1512)
 * invoke getDefaultUncaughtExceptionHandler from DTPE with the original
   exception rather than the ExecutionException wrapper (CASSANDRA-1226)
 * remove Clock from the Thrift (and Avro) API (CASSANDRA-1501)
 * Close intra-node sockets when connection is broken (CASSANDRA-1528)
 * RPM packaging spec file (CASSANDRA-786)
 * weighted request scheduler (CASSANDRA-1485)
 * treat expired columns as deleted (CASSANDRA-1539)
 * make IndexInterval configurable (CASSANDRA-1488)
 * add describe_snitch to Thrift API (CASSANDRA-1490)
 * MD5 authenticator compares plain text submitted password with MD5'd
   saved property, instead of vice versa (CASSANDRA-1447)
 * JMX MessagingService pending and completed counts (CASSANDRA-1533)
 * fix race condition processing repair responses (CASSANDRA-1511)
 * make repair blocking (CASSANDRA-1511)
 * create EndpointSnitchInfo and MBean to expose rack and DC (CASSANDRA-1491)
 * added option to contrib/word_count to output results back to Cassandra
   (CASSANDRA-1342)
 * rewrite Hadoop ColumnFamilyRecordWriter to pool connections, retry to
   multiple Cassandra nodes, and smooth impact on the Cassandra cluster
   by using smaller batch sizes (CASSANDRA-1434)
 * fix setting gc_grace_seconds via CLI (CASSANDRA-1549)
 * support TTL'd index values (CASSANDRA-1536)
 * make removetoken work like decommission (CASSANDRA-1216)
 * make cli comparator-aware and improve quote rules (CASSANDRA-1523,-1524)
 * make nodetool compact and cleanup blocking (CASSANDRA-1449)
 * add memtable, cache information to GCInspector logs (CASSANDRA-1558)
 * enable/disable HintedHandoff via JMX (CASSANDRA-1550)
 * Ignore stray files in the commit log directory (CASSANDRA-1547)
 * Disallow bootstrap to an in-use token (CASSANDRA-1561)


0.7-beta1
 * sstable versioning (CASSANDRA-389)
 * switched to slf4j logging (CASSANDRA-625)
 * add (optional) expiration time for column (CASSANDRA-699)
 * access levels for authentication/authorization (CASSANDRA-900)
 * add ReadRepairChance to CF definition (CASSANDRA-930)
 * fix heisenbug in system tests, especially common on OS X (CASSANDRA-944)
 * convert to byte[] keys internally and all public APIs (CASSANDRA-767)
 * ability to alter schema definitions on a live cluster (CASSANDRA-44)
 * renamed configuration file to cassandra.xml, and log4j.properties to
   log4j-server.properties, which must now be loaded from
   the classpath (which is how our scripts in bin/ have always done it)
   (CASSANDRA-971)
 * change get_count to require a SlicePredicate. create multi_get_count
   (CASSANDRA-744)
 * re-organized endpointsnitch implementations and added SimpleSnitch
   (CASSANDRA-994)
 * Added preload_row_cache option (CASSANDRA-946)
 * add CRC to commitlog header (CASSANDRA-999)
 * removed deprecated batch_insert and get_range_slice methods (CASSANDRA-1065)
 * add truncate thrift method (CASSANDRA-531)
 * http mini-interface using mx4j (CASSANDRA-1068)
 * optimize away copy of sliced row on memtable read path (CASSANDRA-1046)
 * replace constant-size 2GB mmaped segments and special casing for index
   entries spanning segment boundaries, with SegmentedFile that computes
   segments that always contain entire entries/rows (CASSANDRA-1117)
 * avoid reading large rows into memory during compaction (CASSANDRA-16)
 * added hadoop OutputFormat (CASSANDRA-1101)
 * efficient Streaming (no more anticompaction) (CASSANDRA-579)
 * split commitlog header into separate file and add size checksum to
   mutations (CASSANDRA-1179)
 * avoid allocating a new byte[] for each mutation on replay (CASSANDRA-1219)
 * revise HH schema to be per-endpoint (CASSANDRA-1142)
 * add joining/leaving status to nodetool ring (CASSANDRA-1115)
 * allow multiple repair sessions per node (CASSANDRA-1190)
 * optimize away MessagingService for local range queries (CASSANDRA-1261)
 * make framed transport the default so malformed requests can't OOM the
   server (CASSANDRA-475)
 * significantly faster reads from row cache (CASSANDRA-1267)
 * take advantage of row cache during range queries (CASSANDRA-1302)
 * make GCGraceSeconds a per-ColumnFamily value (CASSANDRA-1276)
 * keep persistent row size and column count statistics (CASSANDRA-1155)
 * add IntegerType (CASSANDRA-1282)
 * page within a single row during hinted handoff (CASSANDRA-1327)
 * push DatacenterShardStrategy configuration into keyspace definition,
   eliminating datacenter.properties. (CASSANDRA-1066)
 * optimize forward slices starting with '' and single-index-block name
   queries by skipping the column index (CASSANDRA-1338)
 * streaming refactor (CASSANDRA-1189)
 * faster comparison for UUID types (CASSANDRA-1043)
 * secondary index support (CASSANDRA-749 and subtasks)
 * make compaction buckets deterministic (CASSANDRA-1265)


0.6.6
 * Allow using DynamicEndpointSnitch with RackAwareStrategy (CASSANDRA-1429)
 * remove the remaining vestiges of the unfinished DatacenterShardStrategy
   (replaced by NetworkTopologyStrategy in 0.7)


0.6.5
 * fix key ordering in range query results with RandomPartitioner
   and ConsistencyLevel > ONE (CASSANDRA-1145)
 * fix for range query starting with the wrong token range (CASSANDRA-1042)
 * page within a single row during hinted handoff (CASSANDRA-1327)
 * fix compilation on non-sun JDKs (CASSANDRA-1061)
 * remove String.trim() call on row keys in batch mutations (CASSANDRA-1235)
 * Log summary of dropped messages instead of spamming log (CASSANDRA-1284)
 * add dynamic endpoint snitch (CASSANDRA-981)
 * fix streaming for keyspaces with hyphens in their name (CASSANDRA-1377)
 * fix errors in hard-coded bloom filter optKPerBucket by computing it
   algorithmically (CASSANDRA-1220
 * remove message deserialization stage, and uncap read/write stages
   so slow reads/writes don't block gossip processing (CASSANDRA-1358)
 * add jmx port configuration to Debian package (CASSANDRA-1202)
 * use mlockall via JNA, if present, to prevent Linux from swapping
   out parts of the JVM (CASSANDRA-1214)


0.6.4
 * avoid queuing multiple hint deliveries for the same endpoint
   (CASSANDRA-1229)
 * better performance for and stricter checking of UTF8 column names
   (CASSANDRA-1232)
 * extend option to lower compaction priority to hinted handoff
   as well (CASSANDRA-1260)
 * log errors in gossip instead of re-throwing (CASSANDRA-1289)
 * avoid aborting commitlog replay prematurely if a flushed-but-
   not-removed commitlog segment is encountered (CASSANDRA-1297)
 * fix duplicate rows being read during mapreduce (CASSANDRA-1142)
 * failure detection wasn't closing command sockets (CASSANDRA-1221)
 * cassandra-cli.bat works on windows (CASSANDRA-1236)
 * pre-emptively drop requests that cannot be processed within RPCTimeout
   (CASSANDRA-685)
 * add ack to Binary write verb and update CassandraBulkLoader
   to wait for acks for each row (CASSANDRA-1093)
 * added describe_partitioner Thrift method (CASSANDRA-1047)
 * Hadoop jobs no longer require the Cassandra storage-conf.xml
   (CASSANDRA-1280, CASSANDRA-1047)
 * log thread pool stats when GC is excessive (CASSANDRA-1275)
 * remove gossip message size limit (CASSANDRA-1138)
 * parallelize local and remote reads during multiget, and respect snitch
   when determining whether to do local read for CL.ONE (CASSANDRA-1317)
 * fix read repair to use requested consistency level on digest mismatch,
   rather than assuming QUORUM (CASSANDRA-1316)
 * process digest mismatch re-reads in parallel (CASSANDRA-1323)
 * switch hints CF comparator to BytesType (CASSANDRA-1274)


0.6.3
 * retry to make streaming connections up to 8 times. (CASSANDRA-1019)
 * reject describe_ring() calls on invalid keyspaces (CASSANDRA-1111)
 * fix cache size calculation for size of 100% (CASSANDRA-1129)
 * fix cache capacity only being recalculated once (CASSANDRA-1129)
 * remove hourly scan of all hints on the off chance that the gossiper
   missed a status change; instead, expose deliverHintsToEndpoint to JMX
   so it can be done manually, if necessary (CASSANDRA-1141)
 * don't reject reads at CL.ALL (CASSANDRA-1152)
 * reject deletions to supercolumns in CFs containing only standard
   columns (CASSANDRA-1139)
 * avoid preserving login information after client disconnects
   (CASSANDRA-1057)
 * prefer sun jdk to openjdk in debian init script (CASSANDRA-1174)
 * detect partioner config changes between restarts and fail fast
   (CASSANDRA-1146)
 * use generation time to resolve node token reassignment disagreements
   (CASSANDRA-1118)
 * restructure the startup ordering of Gossiper and MessageService to avoid
   timing anomalies (CASSANDRA-1160)
 * detect incomplete commit log hearders (CASSANDRA-1119)
 * force anti-entropy service to stream files on the stream stage to avoid
   sending streams out of order (CASSANDRA-1169)
 * remove inactive stream managers after AES streams files (CASSANDRA-1169)
 * allow removing entire row through batch_mutate Deletion (CASSANDRA-1027)
 * add JMX metrics for row-level bloom filter false positives (CASSANDRA-1212)
 * added a redhat init script to contrib (CASSANDRA-1201)
 * use midpoint when bootstrapping a new machine into range with not
   much data yet instead of random token (CASSANDRA-1112)
 * kill server on OOM in executor stage as well as Thrift (CASSANDRA-1226)
 * remove opportunistic repairs, when two machines with overlapping replica
   responsibilities happen to finish major compactions of the same CF near
   the same time.  repairs are now fully manual (CASSANDRA-1190)
 * add ability to lower compaction priority (default is no change from 0.6.2)
   (CASSANDRA-1181)


0.6.2
 * fix contrib/word_count build. (CASSANDRA-992)
 * split CommitLogExecutorService into BatchCommitLogExecutorService and
   PeriodicCommitLogExecutorService (CASSANDRA-1014)
 * add latency histograms to CFSMBean (CASSANDRA-1024)
 * make resolving timestamp ties deterministic by using value bytes
   as a tiebreaker (CASSANDRA-1039)
 * Add option to turn off Hinted Handoff (CASSANDRA-894)
 * fix windows startup (CASSANDRA-948)
 * make concurrent_reads, concurrent_writes configurable at runtime via JMX
   (CASSANDRA-1060)
 * disable GCInspector on non-Sun JVMs (CASSANDRA-1061)
 * fix tombstone handling in sstable rows with no other data (CASSANDRA-1063)
 * fix size of row in spanned index entries (CASSANDRA-1056)
 * install json2sstable, sstable2json, and sstablekeys to Debian package
 * StreamingService.StreamDestinations wouldn't empty itself after streaming
   finished (CASSANDRA-1076)
 * added Collections.shuffle(splits) before returning the splits in
   ColumnFamilyInputFormat (CASSANDRA-1096)
 * do not recalculate cache capacity post-compaction if it's been manually
   modified (CASSANDRA-1079)
 * better defaults for flush sorter + writer executor queue sizes
   (CASSANDRA-1100)
 * windows scripts for SSTableImport/Export (CASSANDRA-1051)
 * windows script for nodetool (CASSANDRA-1113)
 * expose PhiConvictThreshold (CASSANDRA-1053)
 * make repair of RF==1 a no-op (CASSANDRA-1090)
 * improve default JVM GC options (CASSANDRA-1014)
 * fix SlicePredicate serialization inside Hadoop jobs (CASSANDRA-1049)
 * close Thrift sockets in Hadoop ColumnFamilyRecordReader (CASSANDRA-1081)


0.6.1
 * fix NPE in sstable2json when no excluded keys are given (CASSANDRA-934)
 * keep the replica set constant throughout the read repair process
   (CASSANDRA-937)
 * allow querying getAllRanges with empty token list (CASSANDRA-933)
 * fix command line arguments inversion in clustertool (CASSANDRA-942)
 * fix race condition that could trigger a false-positive assertion
   during post-flush discard of old commitlog segments (CASSANDRA-936)
 * fix neighbor calculation for anti-entropy repair (CASSANDRA-924)
 * perform repair even for small entropy differences (CASSANDRA-924)
 * Use hostnames in CFInputFormat to allow Hadoop's naive string-based
   locality comparisons to work (CASSANDRA-955)
 * cache read-only BufferedRandomAccessFile length to avoid
   3 system calls per invocation (CASSANDRA-950)
 * nodes with IPv6 (and no IPv4) addresses could not join cluster
   (CASSANDRA-969)
 * Retrieve the correct number of undeleted columns, if any, from
   a supercolumn in a row that had been deleted previously (CASSANDRA-920)
 * fix index scans that cross the 2GB mmap boundaries for both mmap
   and standard i/o modes (CASSANDRA-866)
 * expose drain via nodetool (CASSANDRA-978)


0.6.0-RC1
 * JMX drain to flush memtables and run through commit log (CASSANDRA-880)
 * Bootstrapping can skip ranges under the right conditions (CASSANDRA-902)
 * fix merging row versions in range_slice for CL > ONE (CASSANDRA-884)
 * default write ConsistencyLeven chaned from ZERO to ONE
 * fix for index entries spanning mmap buffer boundaries (CASSANDRA-857)
 * use lexical comparison if time part of TimeUUIDs are the same
   (CASSANDRA-907)
 * bound read, mutation, and response stages to fix possible OOM
   during log replay (CASSANDRA-885)
 * Use microseconds-since-epoch (UTC) in cli, instead of milliseconds
 * Treat batch_mutate Deletion with null supercolumn as "apply this predicate
   to top level supercolumns" (CASSANDRA-834)
 * Streaming destination nodes do not update their JMX status (CASSANDRA-916)
 * Fix internal RPC timeout calculation (CASSANDRA-911)
 * Added Pig loadfunc to contrib/pig (CASSANDRA-910)


0.6.0-beta3
 * fix compaction bucketing bug (CASSANDRA-814)
 * update windows batch file (CASSANDRA-824)
 * deprecate KeysCachedFraction configuration directive in favor
   of KeysCached; move to unified-per-CF key cache (CASSANDRA-801)
 * add invalidateRowCache to ColumnFamilyStoreMBean (CASSANDRA-761)
 * send Handoff hints to natural locations to reduce load on
   remaining nodes in a failure scenario (CASSANDRA-822)
 * Add RowWarningThresholdInMB configuration option to warn before very
   large rows get big enough to threaten node stability, and -x option to
   be able to remove them with sstable2json if the warning is unheeded
   until it's too late (CASSANDRA-843)
 * Add logging of GC activity (CASSANDRA-813)
 * fix ConcurrentModificationException in commitlog discard (CASSANDRA-853)
 * Fix hardcoded row count in Hadoop RecordReader (CASSANDRA-837)
 * Add a jmx status to the streaming service and change several DEBUG
   messages to INFO (CASSANDRA-845)
 * fix classpath in cassandra-cli.bat for Windows (CASSANDRA-858)
 * allow re-specifying host, port to cassandra-cli if invalid ones
   are first tried (CASSANDRA-867)
 * fix race condition handling rpc timeout in the coordinator
   (CASSANDRA-864)
 * Remove CalloutLocation and StagingFileDirectory from storage-conf files
   since those settings are no longer used (CASSANDRA-878)
 * Parse a long from RowWarningThresholdInMB instead of an int (CASSANDRA-882)
 * Remove obsolete ControlPort code from DatabaseDescriptor (CASSANDRA-886)
 * move skipBytes side effect out of assert (CASSANDRA-899)
 * add "double getLoad" to StorageServiceMBean (CASSANDRA-898)
 * track row stats per CF at compaction time (CASSANDRA-870)
 * disallow CommitLogDirectory matching a DataFileDirectory (CASSANDRA-888)
 * default key cache size is 200k entries, changed from 10% (CASSANDRA-863)
 * add -Dcassandra-foreground=yes to cassandra.bat
 * exit if cluster name is changed unexpectedly (CASSANDRA-769)


0.6.0-beta1/beta2
 * add batch_mutate thrift command, deprecating batch_insert (CASSANDRA-336)
 * remove get_key_range Thrift API, deprecated in 0.5 (CASSANDRA-710)
 * add optional login() Thrift call for authentication (CASSANDRA-547)
 * support fat clients using gossiper and StorageProxy to perform
   replication in-process [jvm-only] (CASSANDRA-535)
 * support mmapped I/O for reads, on by default on 64bit JVMs
   (CASSANDRA-408, CASSANDRA-669)
 * improve insert concurrency, particularly during Hinted Handoff
   (CASSANDRA-658)
 * faster network code (CASSANDRA-675)
 * stress.py moved to contrib (CASSANDRA-635)
 * row caching [must be explicitly enabled per-CF in config] (CASSANDRA-678)
 * present a useful measure of compaction progress in JMX (CASSANDRA-599)
 * add bin/sstablekeys (CASSNADRA-679)
 * add ConsistencyLevel.ANY (CASSANDRA-687)
 * make removetoken remove nodes from gossip entirely (CASSANDRA-644)
 * add ability to set cache sizes at runtime (CASSANDRA-708)
 * report latency and cache hit rate statistics with lifetime totals
   instead of average over the last minute (CASSANDRA-702)
 * support get_range_slice for RandomPartitioner (CASSANDRA-745)
 * per-keyspace replication factory and replication strategy (CASSANDRA-620)
 * track latency in microseconds (CASSANDRA-733)
 * add describe_ Thrift methods, deprecating get_string_property and
   get_string_list_property
 * jmx interface for tracking operation mode and streams in general.
   (CASSANDRA-709)
 * keep memtables in sorted order to improve range query performance
   (CASSANDRA-799)
 * use while loop instead of recursion when trimming sstables compaction list
   to avoid blowing stack in pathological cases (CASSANDRA-804)
 * basic Hadoop map/reduce support (CASSANDRA-342)


0.5.1
 * ensure all files for an sstable are streamed to the same directory.
   (CASSANDRA-716)
 * more accurate load estimate for bootstrapping (CASSANDRA-762)
 * tolerate dead or unavailable bootstrap target on write (CASSANDRA-731)
 * allow larger numbers of keys (> 140M) in a sstable bloom filter
   (CASSANDRA-790)
 * include jvm argument improvements from CASSANDRA-504 in debian package
 * change streaming chunk size to 32MB to accomodate Windows XP limitations
   (was 64MB) (CASSANDRA-795)
 * fix get_range_slice returning results in the wrong order (CASSANDRA-781)


0.5.0 final
 * avoid attempting to delete temporary bootstrap files twice (CASSANDRA-681)
 * fix bogus NaN in nodeprobe cfstats output (CASSANDRA-646)
 * provide a policy for dealing with single thread executors w/ a full queue
   (CASSANDRA-694)
 * optimize inner read in MessagingService, vastly improving multiple-node
   performance (CASSANDRA-675)
 * wait for table flush before streaming data back to a bootstrapping node.
   (CASSANDRA-696)
 * keep track of bootstrapping sources by table so that bootstrapping doesn't
   give the indication of finishing early (CASSANDRA-673)


0.5.0 RC3
 * commit the correct version of the patch for CASSANDRA-663


0.5.0 RC2 (unreleased)
 * fix bugs in converting get_range_slice results to Thrift
   (CASSANDRA-647, CASSANDRA-649)
 * expose java.util.concurrent.TimeoutException in StorageProxy methods
   (CASSANDRA-600)
 * TcpConnectionManager was holding on to disconnected connections,
   giving the false indication they were being used. (CASSANDRA-651)
 * Remove duplicated write. (CASSANDRA-662)
 * Abort bootstrap if IP is already in the token ring (CASSANDRA-663)
 * increase default commitlog sync period, and wait for last sync to
   finish before submitting another (CASSANDRA-668)


0.5.0 RC1
 * Fix potential NPE in get_range_slice (CASSANDRA-623)
 * add CRC32 to commitlog entries (CASSANDRA-605)
 * fix data streaming on windows (CASSANDRA-630)
 * GC compacted sstables after cleanup and compaction (CASSANDRA-621)
 * Speed up anti-entropy validation (CASSANDRA-629)
 * Fix anti-entropy assertion error (CASSANDRA-639)
 * Fix pending range conflicts when bootstapping or moving
   multiple nodes at once (CASSANDRA-603)
 * Handle obsolete gossip related to node movement in the case where
   one or more nodes is down when the movement occurs (CASSANDRA-572)
 * Include dead nodes in gossip to avoid a variety of problems
   and fix HH to removed nodes (CASSANDRA-634)
 * return an InvalidRequestException for mal-formed SlicePredicates
   (CASSANDRA-643)
 * fix bug determining closest neighbor for use in multiple datacenters
   (CASSANDRA-648)
 * Vast improvements in anticompaction speed (CASSANDRA-607)
 * Speed up log replay and writes by avoiding redundant serializations
   (CASSANDRA-652)


0.5.0 beta 2
 * Bootstrap improvements (several tickets)
 * add nodeprobe repair anti-entropy feature (CASSANDRA-193, CASSANDRA-520)
 * fix possibility of partition when many nodes restart at once
   in clusters with multiple seeds (CASSANDRA-150)
 * fix NPE in get_range_slice when no data is found (CASSANDRA-578)
 * fix potential NPE in hinted handoff (CASSANDRA-585)
 * fix cleanup of local "system" keyspace (CASSANDRA-576)
 * improve computation of cluster load balance (CASSANDRA-554)
 * added super column read/write, column count, and column/row delete to
   cassandra-cli (CASSANDRA-567, CASSANDRA-594)
 * fix returning live subcolumns of deleted supercolumns (CASSANDRA-583)
 * respect JAVA_HOME in bin/ scripts (several tickets)
 * add StorageService.initClient for fat clients on the JVM (CASSANDRA-535)
   (see contrib/client_only for an example of use)
 * make consistency_level functional in get_range_slice (CASSANDRA-568)
 * optimize key deserialization for RandomPartitioner (CASSANDRA-581)
 * avoid GCing tombstones except on major compaction (CASSANDRA-604)
 * increase failure conviction threshold, resulting in less nodes
   incorrectly (and temporarily) marked as down (CASSANDRA-610)
 * respect memtable thresholds during log replay (CASSANDRA-609)
 * support ConsistencyLevel.ALL on read (CASSANDRA-584)
 * add nodeprobe removetoken command (CASSANDRA-564)


0.5.0 beta
 * Allow multiple simultaneous flushes, improving flush throughput
   on multicore systems (CASSANDRA-401)
 * Split up locks to improve write and read throughput on multicore systems
   (CASSANDRA-444, CASSANDRA-414)
 * More efficient use of memory during compaction (CASSANDRA-436)
 * autobootstrap option: when enabled, all non-seed nodes will attempt
   to bootstrap when started, until bootstrap successfully
   completes. -b option is removed.  (CASSANDRA-438)
 * Unless a token is manually specified in the configuration xml,
   a bootstraping node will use a token that gives it half the
   keys from the most-heavily-loaded node in the cluster,
   instead of generating a random token.
   (CASSANDRA-385, CASSANDRA-517)
 * Miscellaneous bootstrap fixes (several tickets)
 * Ability to change a node's token even after it has data on it
   (CASSANDRA-541)
 * Ability to decommission a live node from the ring (CASSANDRA-435)
 * Semi-automatic loadbalancing via nodeprobe (CASSANDRA-192)
 * Add ability to set compaction thresholds at runtime via
   JMX / nodeprobe.  (CASSANDRA-465)
 * Add "comment" field to ColumnFamily definition. (CASSANDRA-481)
 * Additional JMX metrics (CASSANDRA-482)
 * JSON based export and import tools (several tickets)
 * Hinted Handoff fixes (several tickets)
 * Add key cache to improve read performance (CASSANDRA-423)
 * Simplified construction of custom ReplicationStrategy classes
   (CASSANDRA-497)
 * Graphical application (Swing) for ring integrity verification and
   visualization was added to contrib (CASSANDRA-252)
 * Add DCQUORUM, DCQUORUMSYNC consistency levels and corresponding
   ReplicationStrategy / EndpointSnitch classes.  Experimental.
   (CASSANDRA-492)
 * Web client interface added to contrib (CASSANDRA-457)
 * More-efficient flush for Random, CollatedOPP partitioners
   for normal writes (CASSANDRA-446) and bulk load (CASSANDRA-420)
 * Add MemtableFlushAfterMinutes, a global replacement for the old
   per-CF FlushPeriodInMinutes setting (CASSANDRA-463)
 * optimizations to slice reading (CASSANDRA-350) and supercolumn
   queries (CASSANDRA-510)
 * force binding to given listenaddress for nodes with multiple
   interfaces (CASSANDRA-546)
 * stress.py benchmarking tool improvements (several tickets)
 * optimized replica placement code (CASSANDRA-525)
 * faster log replay on restart (CASSANDRA-539, CASSANDRA-540)
 * optimized local-node writes (CASSANDRA-558)
 * added get_range_slice, deprecating get_key_range (CASSANDRA-344)
 * expose TimedOutException to thrift (CASSANDRA-563)


0.4.2
 * Add validation disallowing null keys (CASSANDRA-486)
 * Fix race conditions in TCPConnectionManager (CASSANDRA-487)
 * Fix using non-utf8-aware comparison as a sanity check.
   (CASSANDRA-493)
 * Improve default garbage collector options (CASSANDRA-504)
 * Add "nodeprobe flush" (CASSANDRA-505)
 * remove NotFoundException from get_slice throws list (CASSANDRA-518)
 * fix get (not get_slice) of entire supercolumn (CASSANDRA-508)
 * fix null token during bootstrap (CASSANDRA-501)


0.4.1
 * Fix FlushPeriod columnfamily configuration regression
   (CASSANDRA-455)
 * Fix long column name support (CASSANDRA-460)
 * Fix for serializing a row that only contains tombstones
   (CASSANDRA-458)
 * Fix for discarding unneeded commitlog segments (CASSANDRA-459)
 * Add SnapshotBeforeCompaction configuration option (CASSANDRA-426)
 * Fix compaction abort under insufficient disk space (CASSANDRA-473)
 * Fix reading subcolumn slice from tombstoned CF (CASSANDRA-484)
 * Fix race condition in RVH causing occasional NPE (CASSANDRA-478)


0.4.0
 * fix get_key_range problems when a node is down (CASSANDRA-440)
   and add UnavailableException to more Thrift methods
 * Add example EndPointSnitch contrib code (several tickets)


0.4.0 RC2
 * fix SSTable generation clash during compaction (CASSANDRA-418)
 * reject method calls with null parameters (CASSANDRA-308)
 * properly order ranges in nodeprobe output (CASSANDRA-421)
 * fix logging of certain errors on executor threads (CASSANDRA-425)


0.4.0 RC1
 * Bootstrap feature is live; use -b on startup (several tickets)
 * Added multiget api (CASSANDRA-70)
 * fix Deadlock with SelectorManager.doProcess and TcpConnection.write
   (CASSANDRA-392)
 * remove key cache b/c of concurrency bugs in third-party
   CLHM library (CASSANDRA-405)
 * update non-major compaction logic to use two threshold values
   (CASSANDRA-407)
 * add periodic / batch commitlog sync modes (several tickets)
 * inline BatchMutation into batch_insert params (CASSANDRA-403)
 * allow setting the logging level at runtime via mbean (CASSANDRA-402)
 * change default comparator to BytesType (CASSANDRA-400)
 * add forwards-compatible ConsistencyLevel parameter to get_key_range
   (CASSANDRA-322)
 * r/m special case of blocking for local destination when writing with
   ConsistencyLevel.ZERO (CASSANDRA-399)
 * Fixes to make BinaryMemtable [bulk load interface] useful (CASSANDRA-337);
   see contrib/bmt_example for an example of using it.
 * More JMX properties added (several tickets)
 * Thrift changes (several tickets)
    - Merged _super get methods with the normal ones; return values
      are now of ColumnOrSuperColumn.
    - Similarly, merged batch_insert_super into batch_insert.



0.4.0 beta
 * On-disk data format has changed to allow billions of keys/rows per
   node instead of only millions
 * Multi-keyspace support
 * Scan all sstables for all queries to avoid situations where
   different types of operation on the same ColumnFamily could
   disagree on what data was present
 * Snapshot support via JMX
 * Thrift API has changed a _lot_:
    - removed time-sorted CFs; instead, user-defined comparators
      may be defined on the column names, which are now byte arrays.
      Default comparators are provided for UTF8, Bytes, Ascii, Long (i64),
      and UUID types.
    - removed colon-delimited strings in thrift api in favor of explicit
      structs such as ColumnPath, ColumnParent, etc.  Also normalized
      thrift struct and argument naming.
    - Added columnFamily argument to get_key_range.
    - Change signature of get_slice to accept starting and ending
      columns as well as an offset.  (This allows use of indexes.)
      Added "ascending" flag to allow reasonably-efficient reverse
      scans as well.  Removed get_slice_by_range as redundant.
    - get_key_range operates on one CF at a time
    - changed `block` boolean on insert methods to ConsistencyLevel enum,
      with options of NONE, ONE, QUORUM, and ALL.
    - added similar consistency_level parameter to read methods
    - column-name-set slice with no names given now returns zero columns
      instead of all of them.  ("all" can run your server out of memory.
      use a range-based slice with a high max column count instead.)
 * Removed the web interface. Node information can now be obtained by
   using the newly introduced nodeprobe utility.
 * More JMX stats
 * Remove magic values from internals (e.g. special key to indicate
   when to flush memtables)
 * Rename configuration "table" to "keyspace"
 * Moved to crash-only design; no more shutdown (just kill the process)
 * Lots of bug fixes

Full list of issues resolved in 0.4 is at https://issues.apache.org/jira/secure/IssueNavigator.jspa?reset=true&&pid=12310865&fixfor=12313862&resolution=1&sorter/field=issuekey&sorter/order=DESC


0.3.0 RC3
 * Fix potential deadlock under load in TCPConnection.
   (CASSANDRA-220)


0.3.0 RC2
 * Fix possible data loss when server is stopped after replaying
   log but before new inserts force memtable flush.
   (CASSANDRA-204)
 * Added BUGS file


0.3.0 RC1
 * Range queries on keys, including user-defined key collation
 * Remove support
 * Workarounds for a weird bug in JDK select/register that seems
   particularly common on VM environments. Cassandra should deploy
   fine on EC2 now
 * Much improved infrastructure: the beginnings of a decent test suite
   ("ant test" for unit tests; "nosetests" for system tests), code
   coverage reporting, etc.
 * Expanded node status reporting via JMX
 * Improved error reporting/logging on both server and client
 * Reduced memory footprint in default configuration
 * Combined blocking and non-blocking versions of insert APIs
 * Added FlushPeriodInMinutes configuration parameter to force
   flushing of infrequently-updated ColumnFamilies<|MERGE_RESOLUTION|>--- conflicted
+++ resolved
@@ -1,16 +1,11 @@
-<<<<<<< HEAD
 3.11.3
  * SASI tokenizer for simple delimiter based entries (CASSANDRA-14247)
  * Fix Loss of digits when doing CAST from varint/bigint to decimal (CASSANDRA-14170)
  * RateBasedBackPressure unnecessarily invokes a lock on the Guava RateLimiter (CASSANDRA-14163)
  * Fix wildcard GROUP BY queries (CASSANDRA-14209)
 Merged from 3.0:
- * Adding missing WriteType enum values to v3,v4 and v5 spec (CASSANDRA-13697)
-=======
-3.0.17
  * Respect max hint window when hinting for LWT (CASSANDRA-14215)
  * Adding missing WriteType enum values to v3, v4, and v5 spec (CASSANDRA-13697)
->>>>>>> fdc61cb6
  * Don't regenerate bloomfilter and summaries on startup (CASSANDRA-11163)
  * Fix NPE when performing comparison against a null frozen in LWT (CASSANDRA-14087)
  * Log when SSTables are deleted (CASSANDRA-14302)
@@ -23,10 +18,6 @@
  * Backport circleci yaml (CASSANDRA-14240)
 Merged from 2.1:
  * CVE-2017-5929 Security vulnerability in Logback warning in NEWS.txt (CASSANDRA-14183)
-<<<<<<< HEAD
-=======
-
->>>>>>> fdc61cb6
 
 
 3.11.2
