--- conflicted
+++ resolved
@@ -1,4 +1,3 @@
-<<<<<<< HEAD
 0.8.6
  * avoid trying to watch cassandra-topology.properties when loaded from jar
    (CASSANDRA-3138)
@@ -16,6 +15,7 @@
  * Fix using read_repair_chance instead of merge_shard_change (CASSANDRA-3202)
  * Avoid streaming data to nodes that already have it, on move as well as
    decommission (CASSANDRA-3041)
+ * Fix divide by zero error in GCInspector
 
 
 0.8.5
@@ -39,15 +39,6 @@
    a value larger than 64KB (CASSANDRA-3057)
  * fix of numeric-only and string column names handling in CLI "drop index" 
    (CASSANDRA-3054)
-=======
-0.7.10
- * Fix divide by zero error in GCInspector (CASSANDRA-3164)
-
-
-0.7.9
- * don't include tmp files as sstable when create cfs (CASSANDRA-2929)
- * log Java classpath on startup (CASSANDRA-2895)
->>>>>>> a9e0930a
  * prune index scan resultset back to original request for lazy
    resultset expansion case (CASSANDRA-2964)
  * (Hadoop) fail jobs when Cassandra node has failed but TaskTracker
@@ -62,7 +53,6 @@
  * allow sstable2json to work on index sstable files (CASSANDRA-3059)
  * remove gossip state when a new IP takes over a token (CASSANDRA-3071)
  * work around native memory leak in com.sun.management.GarbageCollectorMXBean
-<<<<<<< HEAD
     (CASSANDRA-2868)
  * fix UnavailableException with writes at CL.EACH_QUORM (CASSANDRA-3084)
  * fix parsing of the Keyspace and ColumnFamily names in numeric
@@ -138,10 +128,6 @@
    resultset expansion case (CASSANDRA-2964)
  * (Hadoop) fail jobs when Cassandra node has failed but TaskTracker
     has not (CASSANDRA-2388)
-=======
-   (CASSANDRA-2868, 3076)
- * fix UnavailableException with writes at CL.EACH_QUORM (CASSANDRA-3084)
->>>>>>> a9e0930a
 
 
 0.8.2
