<!--
  Licensed to the Apache Software Foundation (ASF) under one or more
  contributor license agreements.  See the NOTICE file distributed with
  this work for additional information regarding copyright ownership.
  The ASF licenses this file to You under the Apache License, Version 2.0
  (the "License"); you may not use this file except in compliance with
  the License.  You may obtain a copy of the License at

      http://www.apache.org/licenses/LICENSE-2.0

  Unless required by applicable law or agreed to in writing, software
  distributed under the License is distributed on an "AS IS" BASIS,
  WITHOUT WARRANTIES OR CONDITIONS OF ANY KIND, either express or implied.
  See the License for the specific language governing permissions and
  limitations under the License.
-->
<project basedir="." default="jar" name="apache-cassandra"
         xmlns:artifact="antlib:org.apache.maven.artifact.ant"
         xmlns:if="ant:if"
         xmlns:unless="ant:unless">

    <fail message="You need to use Ant of version at least 1.10 to continue.">
      <condition>
        <not>
          <antversion atleast="1.10"/>
        </not>
      </condition>
    </fail>

    <property environment="env"/>
    <property file="build.properties" />
    <property file="build.properties.default" />
    <property file="${user.home}/.ant/build.properties"/>
    <property name="debuglevel" value="source,lines,vars"/>

    <!-- default version and SCM information -->
<<<<<<< HEAD
    <property name="base.version" value="3.11.19"/>
=======
    <property name="base.version" value="3.0.33"/>
>>>>>>> f340514b
    <property name="scm.connection" value="scm:https://gitbox.apache.org/repos/asf/cassandra.git"/>
    <property name="scm.developerConnection" value="scm:https://gitbox.apache.org/repos/asf/cassandra.git"/>
    <property name="scm.url" value="https://gitbox.apache.org/repos/asf?p=cassandra.git"/>

    <!-- directory details -->
    <property name="basedir" value="."/>
    <property name="build.src" value="${basedir}/src"/>
    <property name="build.src.java" value="${basedir}/src/java"/>
    <property name="build.src.antlr" value="${basedir}/src/antlr"/>
    <property name="build.src.jdkoverride" value="${basedir}/src/jdkoverride" />
    <property name="build.src.resources" value="${basedir}/src/resources"/>
    <property name="build.src.gen-java" value="${basedir}/src/gen-java"/>
    <property name="build.lib" value="${basedir}/lib"/>
    <property name="build.dir" value="${basedir}/build"/>
    <property name="build.dir.lib" value="${basedir}/build/lib"/>
    <property name="build.test.dir" value="${build.dir}/test"/>
    <property name="build.classes" value="${build.dir}/classes"/>
    <property name="build.classes.main" value="${build.classes}/main" />
    <property name="build.classes.thrift" value="${build.classes}/thrift" />
    <property name="javadoc.dir" value="${build.dir}/javadoc"/>
    <property name="javadoc.jars.dir" value="${build.dir}/javadocs"/>
    <property name="interface.dir" value="${basedir}/interface"/>
    <property name="interface.thrift.dir" value="${interface.dir}/thrift"/>
    <property name="interface.thrift.gen-java" value="${interface.thrift.dir}/gen-java"/>
    <property name="test.dir" value="${basedir}/test"/>
    <property name="test.resources" value="${test.dir}/resources"/>
    <property name="test.lib" value="${build.dir}/test/lib"/>
    <property name="test.classes" value="${build.dir}/test/classes"/>
    <property name="test.conf" value="${test.dir}/conf"/>
    <property name="test.data" value="${test.dir}/data"/>
    <property name="test.name" value="*Test"/>
    <property name="test.classlistfile" value="testlist.txt"/>
    <property name="test.classlistprefix" value="unit"/>
    <property name="benchmark.name" value=""/>
    <property name="test.anttasks.src" value="${test.dir}/anttasks"/>
    <property name="test.methods" value=""/>
    <property name="test.unit.src" value="${test.dir}/unit"/>
    <property name="test.long.src" value="${test.dir}/long"/>
    <property name="test.burn.src" value="${test.dir}/burn"/>
    <property name="test.microbench.src" value="${test.dir}/microbench"/>
    <property name="test.distributed.src" value="${test.dir}/distributed"/>
    <property name="dist.dir" value="${build.dir}/dist"/>
    <property name="tmp.dir" value="${java.io.tmpdir}"/>

    <property name="doc.dir" value="${basedir}/doc"/>

    <property name="source.version" value="1.8"/>
    <property name="target.version" value="1.8"/>

    <condition property="version" value="${base.version}">
      <isset property="release"/>
    </condition>
    <property name="version" value="${base.version}-SNAPSHOT"/>
    <property name="version.properties.dir"
              value="${build.src.resources}/org/apache/cassandra/config/" />
    <property name="final.name" value="${ant.project.name}-${version}"/>

    <property name="local.repository" value="${user.home}/.m2/repository" />

    <!-- details of what version of Maven ANT Tasks to fetch -->
    <property name="maven-ant-tasks.version" value="2.1.3" />
    <property name="maven-ant-tasks.local" value="${local.repository}/org/apache/maven/maven-ant-tasks"/>
    <property name="maven-ant-tasks.url"
              value="https://repo.maven.apache.org/maven2/org/apache/maven/maven-ant-tasks" />
    <!-- details of how and which Maven repository we publish to -->
    <property name="maven.version" value="3.0.3" />
    <condition property="maven-repository-url" value="https://repository.apache.org/service/local/staging/deploy/maven2">
      <isset property="release"/>
    </condition>
    <condition property="maven-repository-id" value="apache.releases.https">
      <isset property="release"/>
    </condition>
    <property name="maven-repository-url" value="https://repository.apache.org/content/repositories/snapshots"/>
    <property name="maven-repository-id" value="apache.snapshots.https"/>

    <property name="test.timeout" value="240000" />
    <property name="test.long.timeout" value="600000" />
    <property name="test.burn.timeout" value="60000000" />
    <property name="test.distributed.timeout" value="360000" />

    <!-- default for cql tests. Can be override by -Dcassandra.test.use_prepared=false -->
    <property name="cassandra.test.use_prepared" value="true" />

    <!-- skip flushing schema tables during tests -->
    <property name="cassandra.test.flush_local_schema_changes" value="false" />

    <!-- https://www.eclemma.org/jacoco/ -->
    <property name="jacoco.export.dir" value="${build.dir}/jacoco/" />
    <property name="jacoco.partials.dir" value="${jacoco.export.dir}/partials" />
    <property name="jacoco.partialexecfile" value="${jacoco.partials.dir}/partial.exec" />
    <property name="jacoco.finalexecfile" value="${jacoco.export.dir}/jacoco.exec" />
    <property name="jacoco.version" value="0.7.5.201505241946"/>

    <property name="byteman.version" value="3.0.3"/>
    <property name="bytebuddy.version" value="1.10.10"/>
    <property name="jamm.version" value="0.3.0"/>

    <property name="ecj.version" value="4.4.2"/>
    <property name="asm.version" value="5.0.4"/>

    <condition property="maven-ant-tasks.jar.exists">
      <available file="${build.dir}/maven-ant-tasks-${maven-ant-tasks.version}.jar" />
    </condition>

    <condition property="maven-ant-tasks.jar.local">
      <available file="${maven-ant-tasks.local}/${maven-ant-tasks.version}/maven-ant-tasks-${maven-ant-tasks.version}.jar" />
    </condition>

    <condition property="is.source.artifact">
      <available file="${build.src.java}" type="dir" />
    </condition>

    <!-- Check if all tests are being run or just one. If it's all tests don't spam the console with test output.
         If it's an individual test print the output from the test under the assumption someone is debugging the test
         and wants to know what is going on without having to context switch to the log file that is generated.
         Debug level output still needs to be retrieved from the log file.  -->
    <script language="javascript">
        if (project.getProperty("cassandra.keepBriefBrief") == null)
        {
            if (project.getProperty("test.name").equals("*Test"))
                project.setProperty("cassandra.keepBriefBrief", "true");
            else
                project.setProperty("cassandra.keepBriefBrief", "false");
        }
    </script>

    <!--
         Add all the dependencies.
    -->
    <path id="maven-ant-tasks.classpath" path="${build.dir}/maven-ant-tasks-${maven-ant-tasks.version}.jar" />
    <path id="cassandra.classpath">
        <pathelement location="${build.classes.main}" />
        <pathelement location="${build.classes.thrift}" />
        <fileset dir="${build.dir.lib}">
            <include name="**/*.jar" />
        </fileset>
    </path>
    <path id="cassandra.classpath.test">
        <file file="${build.dir}/${final.name}.jar"/> <!-- we need the jar for tests and benchmarks (multi-version jar) -->
        <fileset dir="${build.dir.lib}">
            <include name="**/*.jar" />
        </fileset>
        <fileset dir="${test.lib}/jars">
            <include name="**/*.jar" />
            <exclude name="**/ant-*.jar"/>
        </fileset>
    </path>

  <macrodef name="create-javadoc">
    <attribute name="destdir"/>
    <element name="filesets"/>
    <sequential>
      <javadoc destdir="@{destdir}" author="true" version="true" use="true"
        windowtitle="${ant.project.name} API" classpathref="cassandra.classpath"
        bottom="Copyright &amp;copy; 2009- The Apache Software Foundation"
        useexternalfile="yes" encoding="UTF-8"
        maxmemory="256m">
        <filesets/>
      </javadoc>
    </sequential>
  </macrodef>

    <!--
        Setup the output directories.
    -->
    <target name="init">
        <fail unless="is.source.artifact"
            message="Not a source artifact, stopping here." />
        <mkdir dir="${build.classes.main}"/>
        <mkdir dir="${build.classes.thrift}"/>
        <mkdir dir="${test.lib}"/>
        <mkdir dir="${test.classes}"/>
        <mkdir dir="${stress.test.classes}"/>
        <mkdir dir="${build.src.gen-java}"/>
        <mkdir dir="${build.dir.lib}"/>
        <mkdir dir="${jacoco.export.dir}"/>
        <mkdir dir="${jacoco.partials.dir}"/>
    </target>

    <target name="clean" description="Remove all locally created artifacts">
        <delete dir="${build.test.dir}" />
        <delete dir="${build.classes}" />
        <delete dir="${build.src.gen-java}" />
        <delete dir="${version.properties.dir}" />
        <delete dir="${jacoco.export.dir}" />
        <delete dir="${jacoco.partials.dir}"/>
    </target>
    <target depends="clean" name="cleanall"/>

    <target name="realclean" depends="clean" description="Remove the entire build directory and all downloaded artifacts">
			  <delete dir="${build.lib}" />
        <delete dir="${build.dir}" />
    </target>

    <!--
       This generates the CQL grammar files from Cql.g
    -->
    <target name="check-gen-cql3-grammar">
        <uptodate property="cql3current"
                targetfile="${build.src.gen-java}/org/apache/cassandra/cql3/Cql.tokens">
            <srcfiles dir="${build.src.antlr}">
                <include name="*.g"/>
            </srcfiles>
        </uptodate>
    </target>

    <target name="gen-cql3-grammar" depends="check-gen-cql3-grammar" unless="cql3current">
      <echo>Building Grammar ${build.src.antlr}/Cql.g  ...</echo>
      <java classname="org.antlr.Tool"
            classpathref="cql3-grammar.classpath"
            failonerror="true">
         <arg value="-Xconversiontimeout" />
         <arg value="10000" />
         <arg value="${build.src.antlr}/Cql.g" />
         <arg value="-fo" />
         <arg value="${build.src.gen-java}/org/apache/cassandra/cql3/" />
         <arg value="-Xmaxinlinedfastates"/>
         <arg value="10"/> <!-- default is 60 -->
      </java>
    </target>

    <target name="generate-cql-html" depends="resolver-init" description="Generate HTML from textile source">
        <taskdef classpathref="wikitext.classpath" resource="wikitexttasks.properties" />
        <wikitext-to-html markupLanguage="Textile">
            <fileset dir="${basedir}">
                <include name="doc/cql3/*.textile"/>
            </fileset>
        </wikitext-to-html>
    </target>

    <target name="gen-asciidoc" description="Generate dynamic asciidoc pages" depends="jar" unless="ant.gen-doc.skip">
        <exec executable="make" osfamily="unix" dir="${doc.dir}">
            <arg value="gen-asciidoc"/>
        </exec>
    </target>

    <target name="gen-doc" description="Generate documentation" depends="gen-asciidoc,generate-cql-html" unless="ant.gen-doc.skip">
        <exec executable="make" osfamily="unix" dir="${doc.dir}">
            <arg value="html"/>
        </exec>
    </target>

    <!--
        Generates Java sources for tokenization support from jflex
        grammar files
    -->
    <target name="generate-jflex-java" description="Generate Java from jflex grammar">
      <taskdef classname="jflex.anttask.JFlexTask" classpathref="jflex.classpath" name="jflex" />
        <jflex file="${build.src.java}/org/apache/cassandra/index/sasi/analyzer/StandardTokenizerImpl.jflex" destdir="${build.src.gen-java}/" />
    </target>

    <!--
       Fetch Maven Ant Tasks and Cassandra's dependencies
       These targets are intentionally free of dependencies so that they
       can be run stand-alone from a binary release artifact.
    -->
    <target name="maven-ant-tasks-localrepo" unless="maven-ant-tasks.jar.exists" if="maven-ant-tasks.jar.local"
            depends="init" description="Fetch Maven ANT Tasks from Maven Local Repository">
      <copy file="${maven-ant-tasks.local}/${maven-ant-tasks.version}/maven-ant-tasks-${maven-ant-tasks.version}.jar"
           tofile="${build.dir}/maven-ant-tasks-${maven-ant-tasks.version}.jar"/>
      <property name="maven-ant-tasks.jar.exists" value="true"/>
    </target>

    <target name="maven-ant-tasks-download" depends="init,maven-ant-tasks-localrepo" unless="maven-ant-tasks.jar.exists"
            description="Fetch Maven ANT Tasks from Maven Central Repositroy">
      <echo>Downloading Maven ANT Tasks...</echo>
      <get src="${maven-ant-tasks.url}/${maven-ant-tasks.version}/maven-ant-tasks-${maven-ant-tasks.version}.jar"
           dest="${build.dir}/maven-ant-tasks-${maven-ant-tasks.version}.jar" usetimestamp="true" />
      <copy file="${build.dir}/maven-ant-tasks-${maven-ant-tasks.version}.jar"
            tofile="${maven-ant-tasks.local}/${maven-ant-tasks.version}/maven-ant-tasks-${maven-ant-tasks.version}.jar"/>
    </target>

    <target name="maven-ant-tasks-init" depends="maven-ant-tasks-download,resolver-init" unless="maven-ant-tasks.initialized"
            description="Initialize Maven ANT Tasks">
      <typedef uri="antlib:org.apache.maven.artifact.ant" classpathref="maven-ant-tasks.classpath" />
      <property name="maven-ant-tasks.initialized" value="true"/>
    </target>

    <!-- this task defines the dependencies that will be fetched by Maven ANT Tasks
         the dependencies are re-used for publishing artifacts to Maven Central
         in order to keep everything consistent -->
    <target name="maven-declare-dependencies" depends="maven-ant-tasks-init"
            description="Define dependencies and dependency versions">
      <!-- The parent pom defines the versions of all dependencies -->
      <artifact:pom id="parent-pom"
                    groupId="org.apache.cassandra"
                    artifactId="cassandra-parent"
                    packaging="pom"
                    version="${version}"
                    url="https://cassandra.apache.org"
                    name="Apache Cassandra"
                    inceptionYear="2009"
                    description="The Apache Cassandra Project develops a highly scalable second-generation distributed database, bringing together Dynamo's fully distributed design and Bigtable's ColumnFamily-based data model.">

        <!-- Inherit from the ASF template pom file, ref http://maven.apache.org/pom/asf/ -->
        <parent groupId="org.apache" artifactId="apache" version="22"/>
        <license name="The Apache Software License, Version 2.0" url="https://www.apache.org/licenses/LICENSE-2.0.txt"/>
        <scm connection="${scm.connection}" developerConnection="${scm.developerConnection}" url="${scm.url}"/>
        <dependencyManagement>
          <dependency groupId="org.xerial.snappy" artifactId="snappy-java" version="1.1.10.4"/>
          <dependency groupId="net.jpountz.lz4" artifactId="lz4" version="1.3.0"/>
          <dependency groupId="com.ning" artifactId="compress-lzf" version="0.8.4"/>
          <dependency groupId="com.google.guava" artifactId="guava" version="18.0">
            <exclusion groupId="com.google.code.findbugs" artifactId="jsr305" />
            <exclusion groupId="org.codehaus.mojo" artifactId="animal-sniffer-annotations" />
            <exclusion groupId="com.google.guava" artifactId="listenablefuture" />
            <exclusion groupId="com.google.guava" artifactId="failureaccess" />
            <exclusion groupId="org.checkerframework" artifactId="checker-qual" />
            <exclusion groupId="com.google.errorprone" artifactId="error_prone_annotations" />
          </dependency>
          <dependency groupId="org.hdrhistogram" artifactId="HdrHistogram" version="2.1.9"/>
          <dependency groupId="commons-cli" artifactId="commons-cli" version="1.1"/>
          <dependency groupId="commons-codec" artifactId="commons-codec" version="1.9"/>
          <dependency groupId="commons-io" artifactId="commons-io" version="2.6" scope="test"/>
          <dependency groupId="org.apache.commons" artifactId="commons-lang3" version="3.1"/>
          <dependency groupId="org.apache.commons" artifactId="commons-math3" version="3.2"/>
          <dependency groupId="com.googlecode.concurrentlinkedhashmap" artifactId="concurrentlinkedhashmap-lru" version="1.4"/>
          <dependency groupId="org.antlr" artifactId="antlr" version="3.5.2">
            <exclusion groupId="org.antlr" artifactId="stringtemplate"/>
          </dependency>
          <dependency groupId="org.antlr" artifactId="ST4" version="4.0.8"/>
          <dependency groupId="org.antlr" artifactId="antlr-runtime" version="3.5.2">
            <exclusion groupId="org.antlr" artifactId="stringtemplate"/>
          </dependency>
          <dependency groupId="org.slf4j" artifactId="slf4j-api" version="1.7.25"/>
          <dependency groupId="org.slf4j" artifactId="log4j-over-slf4j" version="1.7.25"/>
          <dependency groupId="org.slf4j" artifactId="jcl-over-slf4j" version="1.7.25" />
          <dependency groupId="ch.qos.logback" artifactId="logback-core" version="1.2.9"/>
          <dependency groupId="ch.qos.logback" artifactId="logback-classic" version="1.2.9"/>
          <dependency groupId="com.fasterxml.jackson.core" artifactId="jackson-core" version="2.13.2"/>
          <dependency groupId="com.fasterxml.jackson.core" artifactId="jackson-databind" version="2.13.2.2"/>
          <dependency groupId="com.fasterxml.jackson.core" artifactId="jackson-annotations" version="2.13.2"/>
          <dependency groupId="com.googlecode.json-simple" artifactId="json-simple" version="1.1"/>
          <dependency groupId="com.boundary" artifactId="high-scale-lib" version="1.0.6"/>
          <dependency groupId="com.github.jbellis" artifactId="jamm" version="${jamm.version}"/>
          <dependency groupId="com.thinkaurelius.thrift" artifactId="thrift-server" version="0.3.7">
            <exclusion groupId="org.slf4j" artifactId="slf4j-log4j12"/>
            <exclusion groupId="junit" artifactId="junit"/>
          </dependency>
          <dependency groupId="org.yaml" artifactId="snakeyaml" version="1.26"/>
          <dependency groupId="org.apache.thrift" artifactId="libthrift" version="0.9.2">
	         <exclusion groupId="commons-logging" artifactId="commons-logging"/>
	         <exclusion groupId="org.apache.httpcomponents" artifactId="httpclient"/>
	         <exclusion groupId="org.apache.httpcomponents" artifactId="httpcore"/>
          </dependency>
          <dependency groupId="junit" artifactId="junit" version="4.12" scope="test">
            <exclusion groupId="org.hamcrest" artifactId="hamcrest-core"/>
          </dependency>
          <dependency groupId="org.mockito" artifactId="mockito-core" version="3.2.4" scope="test"/>
          <dependency groupId="org.apache.cassandra" artifactId="dtest-api" version="0.0.16" scope="test"/>
          <dependency groupId="org.reflections" artifactId="reflections" version="0.10.2" scope="test"/>
          <dependency groupId="org.quicktheories" artifactId="quicktheories" version="0.25" scope="test"/>
          <dependency groupId="org.apache.hadoop" artifactId="hadoop-core" version="1.0.3" scope="provided">
          	<exclusion groupId="org.mortbay.jetty" artifactId="servlet-api"/>
          	<exclusion groupId="commons-logging" artifactId="commons-logging"/>
          	<exclusion groupId="org.eclipse.jdt" artifactId="core"/>
		    <exclusion groupId="ant" artifactId="ant"/>
		    <exclusion groupId="junit" artifactId="junit"/>
            <exclusion groupId="org.codehaus.jackson" artifactId="jackson-mapper-asl"/>
          </dependency>
          <dependency groupId="org.apache.hadoop" artifactId="hadoop-minicluster" version="1.0.3" scope="provided">
		    <exclusion groupId="asm" artifactId="asm"/> <!-- this is the outdated version 3.1 -->
            <exclusion groupId="org.codehaus.jackson" artifactId="jackson-mapper-asl"/>
          </dependency>
          <dependency groupId="net.java.dev.jna" artifactId="jna" version="4.2.2"/>

          <dependency groupId="org.jacoco" artifactId="org.jacoco.agent" version="${jacoco.version}"/>
          <dependency groupId="org.jacoco" artifactId="org.jacoco.ant" version="${jacoco.version}"/>

          <dependency groupId="org.jboss.byteman" artifactId="byteman-install" version="${byteman.version}"/>
          <dependency groupId="org.jboss.byteman" artifactId="byteman" version="${byteman.version}"/>
          <dependency groupId="org.jboss.byteman" artifactId="byteman-submit" version="${byteman.version}"/>
          <dependency groupId="org.jboss.byteman" artifactId="byteman-bmunit" version="${byteman.version}"/>

          <dependency groupId="net.bytebuddy" artifactId="byte-buddy" version="${bytebuddy.version}" />
          <dependency groupId="net.bytebuddy" artifactId="byte-buddy-agent" version="${bytebuddy.version}" />

          <dependency groupId="org.openjdk.jmh" artifactId="jmh-core" version="1.21" scope="test"/>
          <dependency groupId="org.openjdk.jmh" artifactId="jmh-generator-annprocess" version="1.21" scope="test"/>

          <dependency groupId="org.apache.ant" artifactId="ant-junit" version="1.9.4" scope="test"/>

          <dependency groupId="org.apache.cassandra" artifactId="cassandra-all" version="${version}" />
          <!--dependency groupId="org.apache.cassandra" artifactId="cassandra-thrift" version="${version}" scope="provided"/-->
          <dependency groupId="io.dropwizard.metrics" artifactId="metrics-core" version="3.1.5" />
          <dependency groupId="io.dropwizard.metrics" artifactId="metrics-jvm" version="3.1.5" />
          <dependency groupId="io.dropwizard.metrics" artifactId="metrics-logback" version="3.1.5"/>
          <dependency groupId="com.addthis.metrics" artifactId="reporter-config3" version="3.0.3">
            <exclusion groupId="org.hibernate" artifactId="hibernate-validator" />
          </dependency>
          <dependency groupId="org.mindrot" artifactId="jbcrypt" version="0.4" />
          <dependency groupId="io.airlift" artifactId="airline" version="0.6">
            <exclusion groupId="com.google.code.findbugs" artifactId="jsr305" />
          </dependency>
					<dependency groupId="io.netty" artifactId="netty-bom" version="4.1.58.Final" type="pom" scope="provided"/>
          <dependency groupId="io.netty" artifactId="netty-all" version="4.0.44.Final" />
          <dependency groupId="com.google.code.findbugs" artifactId="jsr305" version="2.0.2" scope="provided"/>
          <dependency groupId="com.clearspring.analytics" artifactId="stream" version="2.5.2">
            <exclusion groupId="it.unimi.dsi" artifactId="fastutil" />
          </dependency>
          <dependency groupId="com.datastax.cassandra" artifactId="cassandra-driver-core" version="3.0.1" classifier="shaded">
            <exclusion groupId="io.netty" artifactId="netty-buffer"/>
            <exclusion groupId="io.netty" artifactId="netty-codec"/>
            <exclusion groupId="io.netty" artifactId="netty-handler"/>
            <exclusion groupId="io.netty" artifactId="netty-transport"/>
            <exclusion groupId="com.github.jnr" artifactId="jnr-ffi"/>
            <exclusion groupId="com.github.jnr" artifactId="jnr-posix"/>
          </dependency>
          <dependency groupId="org.eclipse.jdt.core.compiler" artifactId="ecj" version="4.4.2" />
          <dependency groupId="org.caffinitas.ohc" artifactId="ohc-core" version="0.4.4" />
          <dependency groupId="org.caffinitas.ohc" artifactId="ohc-core-j8" version="0.4.4" />
          <dependency groupId="net.ju-n.compile-command-annotations" artifactId="compile-command-annotations" version="1.2.0" scope="provided"/>
          <dependency groupId="org.fusesource" artifactId="sigar" version="1.6.4">
          	<exclusion groupId="log4j" artifactId="log4j"/>
          </dependency>
          <dependency groupId="joda-time" artifactId="joda-time" version="2.4" />
          <dependency groupId="com.carrotsearch" artifactId="hppc" version="0.5.4" />
          <dependency groupId="de.jflex" artifactId="jflex" version="1.6.0">
            <exclusion groupId="org.apache.ant" artifactId="ant"/>
          </dependency>
          <dependency groupId="com.github.rholder" artifactId="snowball-stemmer" version="1.3.0.581.1" />
          <dependency groupId="com.googlecode.concurrent-trees" artifactId="concurrent-trees" version="2.4.0" />
          <dependency groupId="com.github.ben-manes.caffeine" artifactId="caffeine" version="2.2.6" />
          <dependency groupId="org.jctools" artifactId="jctools-core" version="1.2.1"/>
          <dependency groupId="org.ow2.asm" artifactId="asm" version="${asm.version}"/>
          <dependency groupId="org.ow2.asm" artifactId="asm-tree" version="${asm.version}" scope="test"/>
          <dependency groupId="org.ow2.asm" artifactId="asm-commons" version="${asm.version}" scope="test"/>
          <dependency groupId="javax.inject" artifactId="javax.inject" version="1"/>
          <dependency groupId="com.google.j2objc" artifactId="j2objc-annotations" version="1.3" scope="provided"/>
          <dependency groupId="org.junit" artifactId="junit-bom" version="5.6.0" type="pom"/>
          <!-- when updating assertj, make sure to also update the corresponding junit-bom dependency -->
          <dependency groupId="org.assertj" artifactId="assertj-core" version="3.15.0" scope="test"/>
          <dependency groupId="org.hamcrest" artifactId="hamcrest" version="2.2" scope="test"/>
        </dependencyManagement>
        <developer id="adelapena" name="Andres de la Peña"/>
        <developer id="alakshman" name="Avinash Lakshman"/>
        <developer id="aleksey" name="Aleksey Yeschenko"/>
        <developer id="amorton" name="Aaron Morton"/>
        <developer id="aweisberg" name="Ariel Weisberg"/>
        <developer id="bdeggleston" name="Blake Eggleston"/>
        <developer id="benedict" name="Benedict Elliott Smith"/>
        <developer id="benjamin" name="Benjamin Lerer"/>
        <developer id="blambov" name="Branimir Lambov"/>
        <developer id="brandonwilliams" name="Brandon Williams"/>
        <developer id="carl" name="Carl Yeksigian"/>
        <developer id="dbrosius" name="David Brosiusd"/>
        <developer id="dikang" name="Dikang Gu"/>
        <developer id="eevans" name="Eric Evans"/>
        <developer id="edimitrova" name="Ekaterina Dimitrova"/>
        <developer id="gdusbabek" name="Gary Dusbabek"/>
        <developer id="goffinet" name="Chris Goffinet"/>
        <developer id="ifesdjeen" name="Alex Petrov"/>
        <developer id="jaakko" name="Laine Jaakko Olavi"/>
        <developer id="jake" name="T Jake Luciani"/>
        <developer id="jasonbrown" name="Jason Brown"/>
        <developer id="jbellis" name="Jonathan Ellis"/>
        <developer id="jfarrell" name="Jake Farrell"/>
        <developer id="jjirsa" name="Jeff Jirsa"/>
        <developer id="jkni" name="Joel Knighton"/>
        <developer id="jmckenzie" name="Josh McKenzie"/>
        <developer id="johan" name="Johan Oskarsson"/>
        <developer id="junrao" name="Jun Rao"/>
        <developer id="jzhuang" name="Jay Zhuang"/>
        <developer id="kohlisankalp" name="Sankalp Kohli"/>
        <developer id="marcuse" name="Marcus Eriksson"/>
        <developer id="mck" name="Michael Semb Wever"/>
        <developer id="mishail" name="Mikhail Stepura"/>
        <developer id="mshuler" name="Michael Shuler"/>
        <developer id="paulo" name="Paulo Motta"/>
        <developer id="pmalik" name="Prashant Malik"/>
        <developer id="rstupp" name="Robert Stupp"/>
        <developer id="scode" name="Peter Schuller"/>
        <developer id="beobal" name="Sam Tunnicliffe"/>
        <developer id="slebresne" name="Sylvain Lebresne"/>
        <developer id="stefania" name="Stefania Alborghetti"/>
        <developer id="tylerhobbs" name="Tyler Hobbs"/>
        <developer id="vijay" name="Vijay Parthasarathy"/>
        <developer id="xedin" name="Pavel Yaskevich"/>
        <developer id="yukim" name="Yuki Morishita"/>
        <developer id="zznate" name="Nate McCall"/>
      </artifact:pom>

      <!-- each dependency set then defines the subset of the dependencies for that dependency set -->
      <artifact:pom id="build-deps-pom"
                    artifactId="cassandra-build-deps">
        <parent groupId="org.apache.cassandra"
                artifactId="cassandra-parent"
                version="${version}"
                relativePath="${final.name}-parent.pom"/>
        <dependency groupId="junit" artifactId="junit"/>
        <dependency groupId="commons-io" artifactId="commons-io"/>
        <dependency groupId="org.mockito" artifactId="mockito-core" />
        <dependency groupId="org.quicktheories" artifactId="quicktheories" />
        <dependency groupId="org.apache.cassandra" artifactId="dtest-api" />
        <dependency groupId="org.reflections" artifactId="reflections" />
      	<dependency groupId="com.google.code.findbugs" artifactId="jsr305"/>
        <dependency groupId="org.openjdk.jmh" artifactId="jmh-core"/>
        <dependency groupId="org.openjdk.jmh" artifactId="jmh-generator-annprocess"/>
        <dependency groupId="net.ju-n.compile-command-annotations" artifactId="compile-command-annotations"/>
        <dependency groupId="org.apache.ant" artifactId="ant-junit" />
        <!-- adding this dependency is necessary for assertj. When updating assertj, need to also update the version of
             this that the new assertj's `assertj-parent-pom` depends on. -->
        <dependency groupId="org.junit" artifactId="junit-bom" type="pom"/>
        <!-- coverage debs -->
        <dependency groupId="org.jacoco" artifactId="org.jacoco.agent"/>
        <dependency groupId="org.jacoco" artifactId="org.jacoco.ant"/>

        <dependency groupId="org.junit" artifactId="junit-bom" type="pom" scope="test"/>
        <dependency groupId="org.assertj" artifactId="assertj-core" scope="test"/>
        <dependency groupId="org.hamcrest" artifactId="hamcrest" scope="test"/>
        <!-- coverage debs -->
        <dependency groupId="org.jacoco" artifactId="org.jacoco.agent" scope="test"/>
        <dependency groupId="org.jacoco" artifactId="org.jacoco.ant" scope="test"/>
      </artifact:pom>

      <!-- now the pom's for artifacts being deployed to Maven Central -->

      <artifact:pom id="all-pom"
                    artifactId="cassandra-all"
                    url="https://cassandra.apache.org"
                    name="Apache Cassandra">
        <parent groupId="org.apache.cassandra"
                artifactId="cassandra-parent"
                version="${version}"
                relativePath="${final.name}-parent.pom"/>
        <scm connection="${scm.connection}" developerConnection="${scm.developerConnection}" url="${scm.url}"/>
        <dependency groupId="org.xerial.snappy" artifactId="snappy-java"/>
        <dependency groupId="net.jpountz.lz4" artifactId="lz4"/>
        <dependency groupId="com.ning" artifactId="compress-lzf"/>
        <dependency groupId="com.google.guava" artifactId="guava"/>
        <dependency groupId="commons-cli" artifactId="commons-cli"/>
        <dependency groupId="commons-codec" artifactId="commons-codec"/>
        <dependency groupId="org.apache.commons" artifactId="commons-lang3"/>
        <dependency groupId="org.apache.commons" artifactId="commons-math3"/>
        <dependency groupId="com.googlecode.concurrentlinkedhashmap" artifactId="concurrentlinkedhashmap-lru"/>
        <dependency groupId="org.antlr" artifactId="antlr" scope="provided"/>
        <dependency groupId="org.antlr" artifactId="ST4"/>
        <dependency groupId="org.antlr" artifactId="antlr-runtime"/>
        <dependency groupId="org.slf4j" artifactId="slf4j-api"/>
        <dependency groupId="org.slf4j" artifactId="log4j-over-slf4j"/>
        <dependency groupId="org.slf4j" artifactId="jcl-over-slf4j"/>
        <dependency groupId="com.fasterxml.jackson.core" artifactId="jackson-core"/>
        <dependency groupId="com.fasterxml.jackson.core" artifactId="jackson-databind"/>
        <dependency groupId="com.fasterxml.jackson.core" artifactId="jackson-annotations"/>
        <dependency groupId="com.googlecode.json-simple" artifactId="json-simple"/>
        <dependency groupId="com.boundary" artifactId="high-scale-lib"/>
        <dependency groupId="org.yaml" artifactId="snakeyaml"/>
        <dependency groupId="org.mindrot" artifactId="jbcrypt"/>
        <dependency groupId="io.airlift" artifactId="airline"/>
        <dependency groupId="io.dropwizard.metrics" artifactId="metrics-core"/>
        <dependency groupId="io.dropwizard.metrics" artifactId="metrics-jvm"/>
        <dependency groupId="io.dropwizard.metrics" artifactId="metrics-logback"/>
        <dependency groupId="com.addthis.metrics" artifactId="reporter-config3"/>
        <dependency groupId="com.thinkaurelius.thrift" artifactId="thrift-server"/>
        <dependency groupId="com.clearspring.analytics" artifactId="stream"/>

        <dependency groupId="ch.qos.logback" artifactId="logback-core"/>
        <dependency groupId="ch.qos.logback" artifactId="logback-classic"/>

        <dependency groupId="org.apache.thrift" artifactId="libthrift"/>
        <!--dependency groupId="org.apache.cassandra" artifactId="cassandra-thrift" /-->

        <!-- don't need hadoop classes to run, but if you use the hadoop stuff -->
        <dependency groupId="org.apache.hadoop" artifactId="hadoop-core" optional="true" scope="provided"/>
        <dependency groupId="org.apache.hadoop" artifactId="hadoop-minicluster" optional="true" scope="provided"/>

        <!-- don't need the Java Driver to run, but if you use the hadoop stuff or UDFs -->
        <dependency groupId="com.datastax.cassandra" artifactId="cassandra-driver-core" classifier="shaded" optional="true"/>

        <!-- don't need jna to run, but nice to have -->
        <dependency groupId="net.java.dev.jna" artifactId="jna"/>

        <!-- don't need jamm unless running a server in which case it needs to be a -javagent to be used anyway -->
        <dependency groupId="com.github.jbellis" artifactId="jamm"/>

        <dependency groupId="io.netty" artifactId="netty-all"/>
        <dependency groupId="joda-time" artifactId="joda-time"/>
        <dependency groupId="org.fusesource" artifactId="sigar"/>
        <dependency groupId="org.eclipse.jdt.core.compiler" artifactId="ecj"/>
        <dependency groupId="org.caffinitas.ohc" artifactId="ohc-core"/>
        <dependency groupId="org.caffinitas.ohc" artifactId="ohc-core-j8"/>
        <dependency groupId="com.github.ben-manes.caffeine" artifactId="caffeine" />
        <dependency groupId="org.jctools" artifactId="jctools-core"/>
        <dependency groupId="org.ow2.asm" artifactId="asm" />
        <dependency groupId="javax.inject" artifactId="javax.inject"/>
        <dependency groupId="com.google.j2objc" artifactId="j2objc-annotations"/>
        <dependency groupId="org.hdrhistogram" artifactId="HdrHistogram"/>

        <!-- sasi deps -->
        <dependency groupId="com.github.rholder" artifactId="snowball-stemmer" />
        <dependency groupId="com.googlecode.concurrent-trees" artifactId="concurrent-trees" />

        <!-- compile tools -->
        <dependency groupId="com.google.code.findbugs" artifactId="jsr305" scope="provided"/>
        <dependency groupId="net.ju-n.compile-command-annotations" artifactId="compile-command-annotations" scope="provided"/>
        <dependency groupId="org.assertj" artifactId="assertj-core" scope="provided"/>
        <dependency groupId="org.jboss.byteman" artifactId="byteman-install" scope="provided"/>
        <dependency groupId="org.jboss.byteman" artifactId="byteman" scope="provided"/>
        <dependency groupId="org.jboss.byteman" artifactId="byteman-submit" scope="provided"/>
        <dependency groupId="org.jboss.byteman" artifactId="byteman-bmunit" scope="provided"/>
      </artifact:pom>
      <artifact:pom id="thrift-pom"
                    artifactId="cassandra-thrift"
                    url="https://cassandra.apache.org"
                    name="Apache Cassandra">
        <parent groupId="org.apache.cassandra"
                artifactId="cassandra-parent"
                version="${version}"
                relativePath="${final.name}-parent.pom"/>
        <scm connection="${scm.connection}" developerConnection="${scm.developerConnection}" url="${scm.url}"/>
        <dependency groupId="org.apache.commons" artifactId="commons-lang3"/>
        <dependency groupId="org.slf4j" artifactId="slf4j-api"/>
        <dependency groupId="org.slf4j" artifactId="log4j-over-slf4j"/>
        <dependency groupId="org.slf4j" artifactId="jcl-over-slf4j"/>
        <dependency groupId="org.apache.thrift" artifactId="libthrift"/>
        <dependency groupId="com.carrotsearch" artifactId="hppc"/>
      </artifact:pom>
    </target>

    <!-- deprecated: legacy compatibility for build scripts in other repositories -->
    <target name="maven-ant-tasks-retrieve-build" depends="resolver-retrieve-build"/>

    <target name="echo-base-version">
        <echo message="${base.version}" />
    </target>

    <!--
       Generate thrift code.  We have targets to build java because
       Cassandra depends on it, and python because that is what the system
       tests run.
    -->
    <target name="check-gen-thrift-java">
      <uptodate property="thriftUpToDate" srcfile="${interface.dir}/cassandra.thrift"
            targetfile="${interface.thrift.gen-java}/org/apache/cassandra/thrift/Cassandra.java" />
    </target>
    <target name="gen-thrift-java" unless="thriftUpToDate" depends="check-gen-thrift-java"
            description="Generate Thrift Java artifacts">
      <echo>Generating Thrift Java code from ${basedir}/interface/cassandra.thrift...</echo>
      <exec executable="thrift" dir="${basedir}/interface" failonerror="true">
        <arg line="--gen java:hashcode" />
        <arg line="-o ${interface.thrift.dir}" />
        <arg line="cassandra.thrift" />
      </exec>
      <antcall target="write-java-license-headers" />
    </target>

    <target name="gen-thrift-py" description="Generate Thrift Python artifacts">
      <echo>Generating Thrift Python code from ${basedir}/interface/cassandra.thrift...</echo>
      <exec executable="thrift" dir="${basedir}/interface" failonerror="true">
        <arg line="--gen py" />
        <arg line="-o ${interface.thrift.dir}" />
        <arg line="cassandra.thrift" />
      </exec>
      <exec executable="thrift" dir="${basedir}/interface" failonerror="true">
        <arg line="--gen py:twisted" />
        <arg line="-o ${interface.thrift.dir}" />
        <arg line="cassandra.thrift" />
      </exec>
    </target>

    <!-- create properties file with C version -->
    <target name="createVersionPropFile" depends="set-cqlsh-version">
      <taskdef name="propertyfile" classname="org.apache.tools.ant.taskdefs.optional.PropertyFile"/>
      <mkdir dir="${version.properties.dir}"/>
      <propertyfile file="${version.properties.dir}/version.properties">
        <entry key="CassandraVersion" value="${version}"/>
      </propertyfile>
    </target>

    <target name="test-run" depends="build"
            description="Run in test mode.  Not for production use!">
      <java classname="org.apache.cassandra.service.CassandraDaemon" fork="true">
        <classpath>
          <path refid="cassandra.classpath"/>
          <pathelement location="${test.conf}"/>
        </classpath>
        <jvmarg value="-Dstorage-config=${test.conf}"/>
        <jvmarg value="-javaagent:${build.lib}/jamm-${jamm.version}.jar" />
        <jvmarg value="-ea"/>
      </java>
    </target>

    <!--
        The build target builds all the .class files
    -->
    <target name="build" depends="resolver-retrieve-build,build-project" description="Compile Cassandra classes"/>
    <target name="codecoverage" depends="jacoco-run,jacoco-report" description="Create code coverage report"/>

    <target depends="init,gen-cql3-grammar,generate-cql-html,generate-jflex-java,rat-check"
            name="build-project">
        <echo message="${ant.project.name}: ${ant.file}"/>
        <!-- Order matters! -->
        <javac
               debug="true" debuglevel="${debuglevel}" encoding="utf-8"
               destdir="${build.classes.thrift}" includeantruntime="false" source="${source.version}" target="${target.version}">
            <src path="${interface.thrift.dir}/gen-java"/>
            <classpath refid="cassandra.classpath"/>
        </javac>
        <javac fork="true"
               debug="true" debuglevel="${debuglevel}" encoding="utf-8"
               destdir="${build.classes.main}" includeantruntime="false" source="${source.version}" target="${target.version}">
            <src path="${build.src.java}"/>
            <src path="${build.src.gen-java}"/>
            <compilerarg value="-XDignore.symbol.file"/>
            <compilerarg value="-Xbootclasspath/p:${build.src.jdkoverride}"/>
            <classpath refid="cassandra.classpath"/>
        </javac>
        <antcall target="createVersionPropFile"/>
        <copy todir="${build.classes.main}">
            <fileset dir="${build.src.resources}" />
        </copy>
	<copy todir="${basedir}/conf" file="${build.classes.main}/META-INF/hotspot_compiler"/>
    </target>

    <!-- Stress build file -->
    <property name="stress.build.src" value="${basedir}/tools/stress/src" />
    <property name="stress.test.src" value="${basedir}/tools/stress/test/unit" />
    <property name="stress.build.classes" value="${build.classes}/stress" />
    <property name="stress.test.classes" value="${build.dir}/test/stress-classes" />
	<property name="stress.manifest" value="${stress.build.classes}/MANIFEST.MF" />

    <target name="stress-build-test" depends="stress-build" description="Compile stress tests">
        <javac debug="true" debuglevel="${debuglevel}" destdir="${stress.test.classes}"
               includeantruntime="false"
               source="${source.version}"
               target="${target.version}"
               encoding="utf-8">
            <classpath>
                <path refid="cassandra.classpath.test"/>
                <pathelement location="${stress.build.classes}" />
            </classpath>
            <src path="${stress.test.src}"/>
        </javac>
    </target>

    <target name="stress-build" depends="build" description="build stress tool">
        <mkdir dir="${stress.build.classes}" />
        <javac compiler="modern" debug="true" debuglevel="${debuglevel}" encoding="utf-8" destdir="${stress.build.classes}" includeantruntime="true" source="${source.version}" target="${target.version}">
            <src path="${stress.build.src}" />
            <classpath>
                <path refid="cassandra.classpath" />
            </classpath>
        </javac>
        <copy todir="${stress.build.classes}">
            <fileset dir="${stress.build.src}/resources" />
        </copy>
    </target>

    <target name="stress-test" depends="maybe-build-test" description="Runs stress tests">
        <testmacro inputdir="${stress.test.src}"
                       timeout="${test.timeout}">
        </testmacro>
    </target>

    <!-- Use this with an FQDN for test class, and an optional csv list of methods like this:
      ant stress-test-some -Dtest.name=org.apache.cassandra.stress.settings.SettingsNodeTest
      ant stress-test-some -Dtest.name=org.apache.cassandra.stress.settings.SettingsNodeTest -Dtest.methods=testDefaults
    -->
    <target name="stress-test-some" depends="maybe-build-test" description="Runs stress tests">
      <testmacro inputdir="${stress.test.src}"
                 timeout="${test.timeout}">
        <test unless:blank="${test.methods}" name="${test.name}" methods="${test.methods}" outfile="build/test/output/TEST-${test.name}-${test.methods}"/>
        <test if:blank="${test.methods}" name="${test.name}" outfile="build/test/output/TEST-${test.name}"/>
      </testmacro>
    </target>

	<target name="_write-poms" depends="maven-declare-dependencies">
	    <artifact:writepom pomRefId="parent-pom" file="${build.dir}/${final.name}-parent.pom"/>
	    <artifact:writepom pomRefId="thrift-pom" file="${build.dir}/${ant.project.name}-thrift-${version}.pom"/>
	    <artifact:writepom pomRefId="all-pom" file="${build.dir}/${final.name}.pom"/>
	    <artifact:writepom pomRefId="build-deps-pom" file="${build.dir}/tmp-${final.name}-deps.pom"/>
	</target>

	<target name="write-poms" unless="without.maven">
	    <antcall target="_write-poms" />
	</target>

    <!--
        The jar target makes cassandra.jar output.
    -->
    <target name="jar"
            depends="build, stress-build, write-poms, resolver-dist-lib"
            description="Assemble Cassandra JAR files">
      <mkdir dir="${build.classes.main}/META-INF" />
      <mkdir dir="${build.classes.thrift}/META-INF" />
      <copy file="LICENSE.txt"
            tofile="${build.classes.main}/META-INF/LICENSE.txt"/>
      <copy file="LICENSE.txt"
            tofile="${build.classes.thrift}/META-INF/LICENSE.txt"/>
      <copy file="NOTICE.txt"
            tofile="${build.classes.main}/META-INF/NOTICE.txt"/>
      <copy file="NOTICE.txt"
            tofile="${build.classes.thrift}/META-INF/NOTICE.txt"/>

      <!-- Thrift Jar -->
      <jar jarfile="${build.dir}/${ant.project.name}-thrift-${version}.jar"
           basedir="${build.classes.thrift}">
        <fileset dir="${build.classes.main}">
          <include name="org/apache/cassandra/thrift/ITransportFactory*.class" />
          <include name="org/apache/cassandra/thrift/TFramedTransportFactory*.class" />
        </fileset>
        <manifest>
          <attribute name="Implementation-Title" value="Cassandra"/>
          <attribute name="Implementation-Version" value="${version}"/>
          <attribute name="Implementation-Vendor" value="Apache"/>
        </manifest>
      </jar>

      <!-- Main Jar -->
      <jar jarfile="${build.dir}/${final.name}.jar">
        <fileset dir="${build.classes.main}">
          <exclude name="org/apache/cassandra/thrift/ITransportFactory*.class" />
          <exclude name="org/apache/cassandra/thrift/TFramedTransportFactory*.class" />
        </fileset>
        <manifest>
        <!-- <section name="org/apache/cassandra/infrastructure"> -->
          <attribute name="Implementation-Title" value="Cassandra"/>
          <attribute name="Implementation-Version" value="${version}"/>
          <attribute name="Implementation-Vendor" value="Apache"/>
          <attribute name="Premain-Class"
                     value="org.apache.cassandra.infrastructure.continuations.CAgent"/>
          <attribute name="Class-Path"
                     value="${ant.project.name}-thrift-${version}.jar" />
        <!-- </section> -->
        </manifest>
      </jar>

      <!-- Stress jar -->
      <mkdir dir="${stress.build.classes}" />
      <manifest file="${stress.manifest}">
        <attribute name="Built-By" value="Pavel Yaskevich"/>
        <attribute name="Main-Class" value="org.apache.cassandra.stress.Stress"/>
      </manifest>
      <mkdir dir="${stress.build.classes}/META-INF" />
      <mkdir dir="${build.dir}/tools/lib/" />
      <jar destfile="${build.dir}/tools/lib/stress.jar" manifest="${stress.manifest}">
        <fileset dir="${stress.build.classes}"/>
      </jar>
    </target>

    <!--
        The javadoc-jar target makes cassandra-javadoc.jar output required for publishing to Maven central repository.
    -->
    <target name="javadoc-jar" depends="javadoc" unless="no-javadoc" description="Assemble Cassandra JavaDoc JAR file">
      <mkdir dir="${javadoc.jars.dir}"/>
      <create-javadoc destdir="${javadoc.jars.dir}/thrift">
        <filesets>
          <fileset dir="${interface.thrift.dir}/gen-java" defaultexcludes="yes">
            <include name="org/apache/**/*.java"/>
          </fileset>
        </filesets>
      </create-javadoc>
      <jar jarfile="${build.dir}/${ant.project.name}-thrift-${version}-javadoc.jar"
           basedir="${javadoc.jars.dir}/thrift"/>

      <create-javadoc destdir="${javadoc.jars.dir}/main">
        <filesets>
          <fileset dir="${build.src.java}" defaultexcludes="yes">
            <include name="org/apache/**/*.java"/>
          </fileset>
          <fileset dir="${build.src.gen-java}" defaultexcludes="yes">
            <include name="org/apache/**/*.java"/>
          </fileset>
        </filesets>
      </create-javadoc>
      <jar jarfile="${build.dir}/${final.name}-javadoc.jar" basedir="${javadoc.jars.dir}/main"/>
      <!-- javadoc task always rebuilds so might as well remove the generated docs to prevent
           being pulled into the distribution by accident -->
      <delete quiet="true" dir="${javadoc.jars.dir}"/>
    </target>

    <!--
        The sources-jar target makes cassandra-sources.jar output required for publishing to Maven central repository.
    -->
    <target name="sources-jar" depends="init" description="Assemble Cassandra Sources JAR file">
      <jar jarfile="${build.dir}/${ant.project.name}-thrift-${version}-sources.jar">
        <fileset dir="${interface.thrift.dir}/gen-java" defaultexcludes="yes">
          <include name="org/apache/**/*.java"/>
        </fileset>
      </jar>
      <jar jarfile="${build.dir}/${final.name}-sources.jar">
        <fileset dir="${build.src.java}" defaultexcludes="yes">
          <include name="org/apache/**/*.java"/>
        </fileset>
        <fileset dir="${build.src.gen-java}" defaultexcludes="yes">
          <include name="org/apache/**/*.java"/>
        </fileset>
      </jar>
    </target>

    <!-- creates release tarballs -->
    <target name="artifacts" depends="jar,gen-doc,build-test,sources-jar"
            description="Create Cassandra release artifacts">
      <mkdir dir="${dist.dir}"/>
      <!-- fix the control linefeed so that builds on windows works on linux -->
      <fixcrlf srcdir="bin" includes="**/*" excludes="**/*.bat, **/*.ps1" eol="lf" eof="remove" />
      <fixcrlf srcdir="conf" includes="**/*" excludes="**/*.bat, **/*.ps1" eol="lf" eof="remove" />
      <fixcrlf srcdir="tools/bin" includes="**/*" excludes="**/*.bat, **/*.ps1" eol="lf" eof="remove" />
      <copy todir="${dist.dir}/lib">
        <fileset dir="${build.lib}"/>
        <fileset dir="${build.dir}">
          <include name="${final.name}.jar" />
          <include name="${ant.project.name}-thrift-${version}.jar" />
        </fileset>
      </copy>

      <copy todir="${dist.dir}/doc" failonerror="false">
        <fileset dir="doc">
          <include name="cql3/CQL.html" />
          <include name="cql3/CQL.css" />
          <include name="SASI.md" />
        </fileset>
      </copy>
      <copy todir="${dist.dir}/doc/html">
        <fileset dir="doc" />
        <globmapper from="build/html/*" to="*"/>
      </copy>
      <copy todir="${dist.dir}/bin">
        <fileset dir="bin"/>
      </copy>
      <copy todir="${dist.dir}/conf">
        <fileset dir="conf"/>
      </copy>
      <copy todir="${dist.dir}/interface">
        <fileset dir="interface">
          <include name="**/*.thrift" />
        </fileset>
      </copy>
      <copy todir="${dist.dir}/pylib">
        <fileset dir="pylib">
          <include name="**" />
          <exclude name="**/*.pyc" />
        </fileset>
      </copy>
      <copy todir="${dist.dir}/">
        <fileset dir="${basedir}">
          <include name="*.txt" />
        </fileset>
      </copy>
      <copy todir="${dist.dir}/tools/bin">
        <fileset dir="${basedir}/tools/bin"/>
      </copy>
      <copy todir="${dist.dir}/tools/">
        <fileset dir="${basedir}/tools/">
            <include name="*.yaml"/>
	</fileset>
      </copy>
      <copy todir="${dist.dir}/tools/lib">
        <fileset dir="${build.dir}/tools/lib/">
            <include name="*.jar" />
        </fileset>
      </copy>
      <tar compression="gzip" longfile="gnu"
        destfile="${build.dir}/${final.name}-bin.tar.gz">

        <!-- Everything but bin/ (default mode) -->
        <tarfileset dir="${dist.dir}" prefix="${final.name}">
          <include name="**"/>
          <exclude name="bin/*" />
          <exclude name="tools/bin/*"/>
        </tarfileset>
        <!-- Shell includes in bin/ (default mode) -->
        <tarfileset dir="${dist.dir}" prefix="${final.name}">
          <include name="bin/*.in.sh" />
          <include name="tools/bin/*.in.sh" />
        </tarfileset>
        <!-- Executable scripts in bin/ -->
        <tarfileset dir="${dist.dir}" prefix="${final.name}" mode="755">
          <include name="bin/*"/>
          <include name="tools/bin/*"/>
          <exclude name="bin/*.in.sh" />
          <exclude name="tools/bin/*.in.sh" />
        </tarfileset>
      </tar>

      <tar compression="gzip" longfile="gnu"
           destfile="${build.dir}/${final.name}-src.tar.gz">

        <tarfileset dir="${basedir}"
                    prefix="${final.name}-src">
          <include name="**"/>
          <exclude name="build/**" />
					<exclude name="lib/**" />
          <exclude name="src/gen-java/**" />
          <exclude name=".git/**" />
          <exclude name="venv/**" />
          <exclude name="src/resources/org/apache/cassandra/config/version.properties" />
          <exclude name="conf/hotspot_compiler" />
          <exclude name="doc/cql3/CQL.html" />
					<exclude name="doc/build/**" />
          <exclude name="bin/*" /> <!-- handled separately below -->
          <exclude name="tools/bin/*" /> <!-- handled separately below -->
          <!-- exclude python generated files -->
          <exclude name="**/__pycache__/**" />
          <!-- exclude Eclipse files -->
          <exclude name=".project" />
          <exclude name=".classpath" />
          <exclude name=".settings/**" />
          <exclude name=".externalToolBuilders/**" />
          <!-- exclude NetBeans files -->
          <exclude name="ide/nbproject/private/**" />
        </tarfileset>

        <!-- Shell includes and batch files in bin/ and tools/bin/ -->
        <tarfileset dir="${basedir}" prefix="${final.name}-src">
          <include name="bin/*.in.sh" />
          <include name="bin/*.bat" />
          <include name="tools/bin/*.in.sh" />
          <include name="tools/bin/*.bat" />
        </tarfileset>
        <!-- Everything else (assumed to be scripts), is executable -->
        <tarfileset dir="${basedir}" prefix="${final.name}-src" mode="755">
          <include name="bin/*"/>
          <exclude name="bin/*.in.sh" />
          <exclude name="bin/*.bat" />
          <include name="tools/bin/*"/>
          <exclude name="tools/bin/*.in.sh" />
          <exclude name="tools/bin/*.bat" />
        </tarfileset>
      </tar>

      <checksum forceOverwrite="yes" todir="${build.dir}" fileext=".sha256" algorithm="SHA-256">
        <fileset dir="${build.dir}">
          <include name="${final.name}-bin.tar.gz" />
          <include name="${final.name}-src.tar.gz" />
        </fileset>
      </checksum>
      <checksum forceOverwrite="yes" todir="${build.dir}" fileext=".sha512" algorithm="SHA-512">
        <fileset dir="${build.dir}">
          <include name="${final.name}-bin.tar.gz" />
          <include name="${final.name}-src.tar.gz" />
        </fileset>
      </checksum>
    </target>

  <target name="build-jmh" depends="build-test" description="Create JMH uber jar">
      <jar jarfile="${build.test.dir}/deps.jar">
          <zipgroupfileset dir="${build.dir.lib}/jars">
              <include name="*jmh*.jar"/>
              <include name="jopt*.jar"/>
              <include name="commons*.jar"/>
          </zipgroupfileset>
          <zipgroupfileset dir="${build.lib}" includes="*.jar"/>
      </jar>
      <jar jarfile="${build.test.dir}/benchmarks.jar">
          <manifest>
              <attribute name="Main-Class" value="org.openjdk.jmh.Main"/>
          </manifest>
          <zipfileset src="${build.test.dir}/deps.jar" excludes="META-INF/*.SF" />
          <fileset dir="${build.classes.main}"/>
          <fileset dir="${test.classes}"/>
      </jar>
  </target>

  <!-- Wrapper of build-test without dependencies, so both that target and its dependencies are skipped if the property
    no-build-test is true. This is meant to be used to run tests without actually building them, provided that they have
    been built before. All test targets depend on this, so one can run them using the no-build-test property.
    For example:

    ant test -Dno-build-test=true
    ant test -Dtest.name=StorageServiceServerTest -Dno-build-test=true
    ant testsome -Dtest.name=org.apache.cassandra.service.StorageServiceServerTest -Dno-build-test=true

    The property is false by default, so if it's not specified the tests would be built with all their dependencies.
    See CASSANDRA-16625 and CASSANDRA-18000 for further details.
     -->
  <target name="maybe-build-test" unless="no-build-test">
    <antcall target="build-test" inheritRefs="true"/>
  </target>

  <target name="build-test" depends="jar,stress-build-test" description="Compile test classes">
    <javac
     compiler="modern"
     debug="true"
     debuglevel="${debuglevel}"
     destdir="${test.classes}"
     includeantruntime="true"
     source="${source.version}"
     target="${target.version}"
     encoding="utf-8">
     <classpath>
        <path refid="cassandra.classpath.test"/>
     </classpath>
     <compilerarg value="-XDignore.symbol.file"/>
     <src path="${test.anttasks.src}"/>
     <src path="${test.unit.src}"/>
     <src path="${test.long.src}"/>
     <src path="${test.burn.src}"/>
     <src path="${test.microbench.src}"/>
     <src path="${test.distributed.src}"/>
    </javac>

    <checktestnameshelper/>

    <!-- Non-java resources needed by the test suite -->
    <copy todir="${test.classes}">
      <fileset dir="${test.resources}"/>
    </copy>
  </target>

  <macrodef name="checktestnameshelper">
    <sequential>
      <taskdef name="test-name-check_" classname="org.apache.cassandra.anttasks.TestNameCheckTask" classpath="${test.classes}">
        <classpath>
          <path refid="cassandra.classpath.test"/>
        </classpath>
      </taskdef>
      <test-name-check_/>
    </sequential>
  </macrodef>

  <!-- Run tests separately and report errors after and generate a junit report -->
  <macrodef name="testhelper">
    <attribute name="testdelegate"/>
    <sequential>
      <testhelper_ testdelegate="@{testdelegate}"/>
      <fail message="Some test(s) failed.">
        <condition>
            <and>
            <isset property="testfailed"/>
            <not>
              <isset property="ant.test.failure.ignore"/>
            </not>
          </and>
        </condition>
      </fail>
    </sequential>
  </macrodef>

  <!-- Run a list of junit tasks but don't track errors or generate a report after
       If a test fails the testfailed property will be set. All the tests are run using the testdelegate
       macro that is specified as an attribute and they will be run sequentially in this ant process -->
  <scriptdef name="testhelper_" language="javascript">
    <attribute name="testdelegate"/>
    <![CDATA[
        sep = project.getProperty("path.separator");
        all = project.getProperty("all-test-classes").split(sep);
        var p = project.createTask('sequential');
        for (i = 0; i < all.length; i++) {
            if (all[i] == undefined) continue;
            task = project.createTask( attributes.get("testdelegate") );
            task.setDynamicAttribute( "test.file.list", "" + all[i]);
            p.addTask(task);
        }
        p.perform();
    ]]>
  </scriptdef>

  <!-- Defines how to run a set of tests. If you change the defaults for attributes
       you should also update them in testmacro.,
       The two are split because the helper doesn't generate
       a junit report or fail on errors -->
  <macrodef name="testmacrohelper">
    <attribute name="inputdir" />
    <attribute name="timeout" default="${test.timeout}" />
    <attribute name="forkmode" default="perTest"/>
    <element name="optjvmargs" implicit="true" optional="true" />
    <attribute name="filter" default="**/${test.name}.java"/>
    <attribute name="exclude" default="" />
    <attribute name="filelist" default="" />
    <attribute name="testtag" default=""/>
    <attribute name="usejacoco" default="no"/>
    <attribute name="showoutput" default="false"/>

    <sequential>
      <condition property="additionalagent"
                 value="-javaagent:${build.dir.lib}/jars/jacocoagent.jar=destfile=${jacoco.partialexecfile}"
                 else="">
        <istrue value="${usejacoco}"/>
      </condition>
      <taskdef name="junit-timeout" classname="org.apache.cassandra.JStackJUnitTask">
        <classpath>
          <pathelement location="${test.classes}"/>
        </classpath>
      </taskdef>
      <mkdir dir="${build.test.dir}/cassandra"/>
      <mkdir dir="${build.test.dir}/output"/>
      <mkdir dir="${build.test.dir}/output/@{testtag}"/>
      <junit-timeout fork="on" forkmode="@{forkmode}" failureproperty="testfailed" maxmemory="1024m" timeout="@{timeout}" showoutput="@{showoutput}">
        <formatter classname="org.apache.cassandra.CassandraXMLJUnitResultFormatter" extension=".xml" usefile="true"/>
        <formatter classname="org.apache.cassandra.CassandraBriefJUnitResultFormatter" usefile="false"/>
        <jvmarg value="-Dstorage-config=${test.conf}"/>
        <jvmarg value="-Djava.awt.headless=true"/>
        <!-- Cassandra 3.0+ needs <jvmarg line="... ${additionalagent}" /> here! (not value=) -->
        <jvmarg line="-javaagent:${build.lib}/jamm-${jamm.version}.jar ${additionalagent}" />
        <jvmarg value="-ea"/>
        <jvmarg value="-Djava.io.tmpdir=${tmp.dir}"/>
        <jvmarg value="-Dcassandra.debugrefcount=true"/>
        <jvmarg value="-Xss256k"/>
        <!-- When we do classloader manipulation SoftReferences can cause memory leaks
             that can OOM our test runs. The next two settings informs our GC
             algorithm to limit the metaspace size and clean up SoftReferences
             more aggressively rather than waiting. See CASSANDRA-14922 for more details.
        -->
        <jvmarg value="-XX:MaxMetaspaceSize=384M" />
        <jvmarg value="-XX:SoftRefLRUPolicyMSPerMB=0" />
        <jvmarg value="-Dcassandra.memtable_row_overhead_computation_step=100"/>
        <jvmarg value="-Dcassandra.test.use_prepared=${cassandra.test.use_prepared}"/>
        <jvmarg value="-Dcassandra.test.sstableformatdevelopment=true"/>
        <!-- The first time SecureRandom initializes can be slow if it blocks on /dev/random -->
        <jvmarg value="-Djava.security.egd=file:/dev/urandom" />
        <jvmarg value="-Dcassandra.testtag=@{testtag}"/>
        <jvmarg value="-Dcassandra.keepBriefBrief=${cassandra.keepBriefBrief}" />
        <jvmarg value="-Dcassandra.strict.runtime.checks=true" />
        <!-- disable shrinks in quicktheories CASSANDRA-15554 -->
        <jvmarg value="-DQT_SHRINKS=0"/>
	<optjvmargs/>
	<!-- Uncomment to debug unittest, attach debugger to port 1416 -->
	<!--jvmarg line="-agentlib:jdwp=transport=dt_socket,address=localhost:1416,server=y,suspend=y" /-->
        <classpath>
          <pathelement path="${java.class.path}"/>
          <pathelement location="${stress.build.classes}"/>
          <path refid="cassandra.classpath" />
          <pathelement location="${test.classes}"/>
          <pathelement location="${stress.test.classes}"/>
          <pathelement location="${test.conf}"/>
          <fileset dir="${test.lib}">
            <include name="**/*.jar" />
              <exclude name="**/ant-*.jar"/>
          </fileset>
        </classpath>
        <batchtest todir="${build.test.dir}/output/@{testtag}">
            <fileset dir="@{inputdir}" includes="@{filter}" excludes="@{exclude}"/>
            <filelist dir="@{inputdir}" files="@{filelist}"/>
        </batchtest>
      </junit-timeout>

      <delete quiet="true" failonerror="false" dir="${build.test.dir}/cassandra/commitlog"/>
      <delete quiet="true" failonerror="false" dir="${build.test.dir}/cassandra/cdc_raw"/>
      <delete quiet="true" failonerror="false" dir="${build.test.dir}/cassandra/data"/>
      <delete quiet="true" failonerror="false" dir="${build.test.dir}/cassandra/saved_caches"/>
      <delete quiet="true" failonerror="false" dir="${build.test.dir}/cassandra/hints"/>
    </sequential>
  </macrodef>

  <target name="testold" depends="maybe-build-test" description="Execute unit tests">
    <testmacro inputdir="${test.unit.src}" timeout="${test.timeout}">
      <jvmarg value="-Dlegacy-sstable-root=${test.data}/legacy-sstables"/>
      <jvmarg value="-Dinvalid-legacy-sstable-root=${test.data}/invalid-legacy-sstables"/>
      <jvmarg value="-Dmigration-sstable-root=${test.data}/migration-sstables"/>
      <jvmarg value="-Dcassandra.ring_delay_ms=1000"/>
      <jvmarg value="-Dcassandra.tolerate_sstable_size=true"/>
      <jvmarg value="-Dcassandra.skip_sync=true" />
    </testmacro>
    <fileset dir="${test.unit.src}" />
  </target>

  <!-- Will not generate a junit report or fail on error  -->
  <macrodef name="testlist">
    <attribute name="test.file.list"/>
    <sequential>
      <testmacrohelper inputdir="${test.dir}/${test.classlistprefix}" filelist="@{test.file.list}" exclude="**/*.java" timeout="${test.timeout}">
        <jvmarg value="-Dlegacy-sstable-root=${test.data}/legacy-sstables"/>
        <jvmarg value="-Dinvalid-legacy-sstable-root=${test.data}/invalid-legacy-sstables"/>
        <jvmarg value="-Dmigration-sstable-root=${test.data}/migration-sstables"/>
        <jvmarg value="-Dcassandra.ring_delay_ms=1000"/>
        <jvmarg value="-Dcassandra.tolerate_sstable_size=true"/>
        <jvmarg value="-Dcassandra.skip_sync=true" />
      </testmacrohelper>
    </sequential>
  </macrodef>

  <!-- Will not generate a junit report  -->
  <macrodef name="testlist-compression">
    <attribute name="test.file.list" />
    <sequential>
      <property name="compressed_yaml" value="${build.test.dir}/cassandra.compressed.yaml"/>
      <concat destfile="${compressed_yaml}">
          <fileset file="${test.conf}/cassandra.yaml"/>
          <fileset file="${test.conf}/commitlog_compression.yaml"/>
      </concat>
      <testmacrohelper inputdir="${test.unit.src}" filelist="@{test.file.list}"
                       exclude="**/*.java" timeout="${test.timeout}" testtag="compression">
        <jvmarg value="-Dlegacy-sstable-root=${test.data}/legacy-sstables"/>
        <jvmarg value="-Dinvalid-legacy-sstable-root=${test.data}/invalid-legacy-sstables"/>
        <jvmarg value="-Dmigration-sstable-root=${test.data}/migration-sstables"/>
        <jvmarg value="-Dcassandra.test.compression=true"/>
        <jvmarg value="-Dcassandra.ring_delay_ms=1000"/>
        <jvmarg value="-Dcassandra.tolerate_sstable_size=true"/>
        <jvmarg value="-Dcassandra.config=file:///${compressed_yaml}"/>
        <jvmarg value="-Dcassandra.skip_sync=true" />
      </testmacrohelper>
    </sequential>
  </macrodef>

  <macrodef name="testlist-cdc">
    <attribute name="test.file.list" />
    <sequential>
      <property name="cdc_yaml" value="${build.test.dir}/cassandra.cdc.yaml"/>
      <concat destfile="${cdc_yaml}">
        <fileset file="${test.conf}/cassandra.yaml"/>
        <fileset file="${test.conf}/cdc.yaml"/>
      </concat>
      <testmacrohelper inputdir="${test.unit.src}" filelist="@{test.file.list}"
                       exclude="**/*.java" timeout="${test.timeout}" testtag="cdc">
        <jvmarg value="-Dlegacy-sstable-root=${test.data}/legacy-sstables"/>
        <jvmarg value="-Dinvalid-legacy-sstable-root=${test.data}/invalid-legacy-sstables"/>
        <jvmarg value="-Dmigration-sstable-root=${test.data}/migration-sstables"/>
        <jvmarg value="-Dcassandra.ring_delay_ms=1000"/>
        <jvmarg value="-Dcassandra.tolerate_sstable_size=true"/>
        <jvmarg value="-Dcassandra.config=file:///${cdc_yaml}"/>
        <jvmarg value="-Dcassandra.skip_sync=true" />
      </testmacrohelper>
    </sequential>
  </macrodef>

  <!--
    Run named ant task with jacoco, such as "ant jacoco-run -Dtaskname=test"
    the target run must enable the jacoco agent if usejacoco is 'yes' -->
  <target name="jacoco-run" description="run named task with jacoco instrumentation">
    <condition property="runtask" value="${taskname}" else="test">
      <isset property="taskname"/>
    </condition>
    <antcall target="${runtask}">
      <param name="usejacoco" value="yes"/>
    </antcall>
  </target>

  <!-- Use this with an FQDN for test class, and an optional csv list of methods like this:
    ant testsome -Dtest.name=org.apache.cassandra.service.StorageServiceServerTest
    ant testsome -Dtest.name=org.apache.cassandra.service.StorageServiceServerTest -Dtest.methods=testRegularMode,testGetAllRangesEmpty
  -->
  <target name="testsome" depends="maybe-build-test" description="Execute specific unit tests" >
    <testmacro inputdir="${test.unit.src}" timeout="${test.timeout}">
      <test unless:blank="${test.methods}" name="${test.name}" methods="${test.methods}" outfile="build/test/output/TEST-${test.name}-${test.methods}"/>
      <test if:blank="${test.methods}" name="${test.name}" outfile="build/test/output/TEST-${test.name}"/>
      <jvmarg value="-Dlegacy-sstable-root=${test.data}/legacy-sstables"/>
      <jvmarg value="-Dinvalid-legacy-sstable-root=${test.data}/invalid-legacy-sstables"/>
      <jvmarg value="-Dmigration-sstable-root=${test.data}/migration-sstables"/>
      <jvmarg value="-Dcassandra.ring_delay_ms=1000"/>
      <jvmarg value="-Dcassandra.tolerate_sstable_size=true"/>
      <jvmarg value="-Dcassandra.skip_sync=true" />
    </testmacro>
  </target>

  <!-- Use this with an FQDN for test class, and an optional csv list of methods like this:
    ant long-testsome -Dtest.name=org.apache.cassandra.cql3.ManyRowsTest
    ant long-testsome -Dtest.name=org.apache.cassandra.cql3.ManyRowsTest -Dtest.methods=testLargeCount
  -->
  <target name="long-testsome" depends="maybe-build-test" description="Execute specific long unit tests" >
    <testmacro inputdir="${test.long.src}" timeout="${test.long.timeout}">
      <test unless:blank="${test.methods}" name="${test.name}" methods="${test.methods}"/>
      <test if:blank="${test.methods}" name="${test.name}"/>
      <jvmarg value="-Dcassandra.ring_delay_ms=1000"/>
      <jvmarg value="-Dcassandra.tolerate_sstable_size=true"/>
    </testmacro>
  </target>

  <!-- Use this with an FQDN for test class, and an optional csv list of methods like this:
    ant burn-testsome -Dtest.name=org.apache.cassandra.utils.memory.LongBufferPoolTest
    ant burn-testsome -Dtest.name=org.apache.cassandra.utils.memory.LongBufferPoolTest -Dtest.methods=testAllocate
  -->
  <target name="burn-testsome" depends="maybe-build-test" description="Execute specific burn unit tests" >
    <testmacro inputdir="${test.burn.src}" timeout="${test.burn.timeout}">
      <test unless:blank="${test.methods}" name="${test.name}" methods="${test.methods}"/>
      <test if:blank="${test.methods}" name="${test.name}"/>
    </testmacro>
  </target>
  <target name="test-compression" depends="maybe-build-test,stress-build" description="Execute unit tests with sstable compression enabled">
    <path id="all-test-classes-path">
      <fileset dir="${test.unit.src}" includes="**/${test.name}.java" />
      <fileset dir="${test.distributed.src}" includes="**/${test.name}.java" />
    </path>
    <property name="all-test-classes" refid="all-test-classes-path"/>
    <testhelper testdelegate="testlist-compression" />
  </target>

  <target name="test-cdc" depends="maybe-build-test" description="Execute unit tests with change-data-capture enabled">
    <path id="all-test-classes-path">
      <fileset dir="${test.unit.src}" includes="**/${test.name}.java" />
    </path>
    <property name="all-test-classes" refid="all-test-classes-path"/>
    <testhelper testdelegate="testlist-cdc" />
  </target>

  <target name="msg-ser-gen-test" depends="maybe-build-test" description="Generates message serializations">
    <testmacro inputdir="${test.unit.src}"
        timeout="${test.timeout}" filter="**/SerializationsTest.java">
      <jvmarg value="-Dcassandra.test-serialization-writes=True"/>
    </testmacro>
  </target>

  <target name="msg-ser-test" depends="maybe-build-test" description="Tests message serializations">
      <testmacro inputdir="${test.unit.src}" timeout="${test.timeout}"
               filter="**/SerializationsTest.java"/>
  </target>

  <target name="msg-ser-test-7" depends="maybe-build-test" description="Generates message serializations">
    <testmacro inputdir="${test.unit.src}"
        timeout="${test.timeout}" filter="**/SerializationsTest.java">
      <jvmarg value="-Dcassandra.version=0.7"/>
    </testmacro>
  </target>

  <target name="msg-ser-test-10" depends="maybe-build-test" description="Tests message serializations on 1.0 messages">
    <testmacro inputdir="${test.unit.src}"
        timeout="${test.timeout}" filter="**/SerializationsTest.java">
      <jvmarg value="-Dcassandra.version=1.0"/>
    </testmacro>
  </target>

  <target name="test-burn" depends="maybe-build-test" description="Execute functional tests">
    <testmacro inputdir="${test.burn.src}"
               timeout="${test.burn.timeout}">
    </testmacro>
  </target>

  <target name="long-test" depends="maybe-build-test" description="Execute functional tests">
    <testmacro inputdir="${test.long.src}"
               timeout="${test.long.timeout}">
      <jvmarg value="-Dcassandra.ring_delay_ms=1000"/>
      <jvmarg value="-Dcassandra.tolerate_sstable_size=true"/>
    </testmacro>
  </target>

  <target name="cql-test" depends="maybe-build-test" description="Execute CQL tests">
    <sequential>
      <echo message="running CQL tests"/>
      <mkdir dir="${build.test.dir}/cassandra"/>
      <mkdir dir="${build.test.dir}/output"/>
      <junit fork="on" forkmode="once" failureproperty="testfailed" maxmemory="1024m" timeout="${test.timeout}">
        <formatter type="brief" usefile="false"/>
        <jvmarg value="-Dstorage-config=${test.conf}"/>
        <jvmarg value="-Djava.awt.headless=true"/>
        <jvmarg value="-javaagent:${build.lib}/jamm-${jamm.version}.jar" />
        <jvmarg value="-ea"/>
        <jvmarg value="-Xss256k"/>
        <jvmarg value="-Dcassandra.memtable_row_overhead_computation_step=100"/>
        <jvmarg value="-Dcassandra.test.use_prepared=${cassandra.test.use_prepared}"/>
        <jvmarg value="-Dcassandra.skip_sync=true" />
        <classpath>
          <path refid="cassandra.classpath" />
          <pathelement location="${test.classes}"/>
          <pathelement location="${test.conf}"/>
          <fileset dir="${test.lib}">
            <include name="**/*.jar" />
          </fileset>
        </classpath>
        <batchtest todir="${build.test.dir}/output">
            <fileset dir="${test.unit.src}" includes="**/cql3/*Test.java">
                <contains text="CQLTester" casesensitive="yes"/>
            </fileset>
        </batchtest>
      </junit>
      <fail message="Some CQL test(s) failed.">
        <condition>
            <and>
            <isset property="testfailed"/>
            <not>
              <isset property="ant.test.failure.ignore"/>
            </not>
          </and>
        </condition>
      </fail>
    </sequential>
  </target>

  <!-- Use this with an simple class name for test class, and an optional csv list of methods like this:
      ant cql-test-some -Dtest.name=ListsTest
      ant cql-test-some -Dtest.name=ListsTest -Dtest.methods=testPrecisionTime_getNext_simple
    -->
  <target name="cql-test-some" depends="maybe-build-test" description="Execute specific CQL tests" >
    <sequential>
      <echo message="running ${test.methods} tests from ${test.name}"/>
      <mkdir dir="${build.test.dir}/cassandra"/>
      <mkdir dir="${build.test.dir}/output"/>
      <junit fork="on" forkmode="once" failureproperty="testfailed" maxmemory="1024m" timeout="${test.timeout}">
        <formatter type="brief" usefile="false"/>
        <jvmarg value="-Dstorage-config=${test.conf}"/>
        <jvmarg value="-Djava.awt.headless=true"/>
        <jvmarg value="-javaagent:${build.lib}/jamm-${jamm.version}.jar" />
        <jvmarg value="-ea"/>
        <jvmarg value="-Xss256k"/>
        <jvmarg value="-Dcassandra.test.use_prepared=${cassandra.test.use_prepared}"/>
        <jvmarg value="-Dcassandra.memtable_row_overhead_computation_step=100"/>
        <jvmarg value="-Dcassandra.skip_sync=true" />
        <classpath>
          <path refid="cassandra.classpath" />
          <pathelement location="${test.classes}"/>
          <pathelement location="${test.conf}"/>
          <fileset dir="${test.lib}">
            <include name="**/*.jar" />
          </fileset>
        </classpath>
        <test unless:blank="${test.methods}" name="org.apache.cassandra.cql3.${test.name}" methods="${test.methods}" todir="${build.test.dir}/output"/>
        <test if:blank="${test.methods}" name="org.apache.cassandra.cql3.${test.name}" todir="${build.test.dir}/output"/>
      </junit>
    </sequential>
  </target>

  <!-- Use JaCoCo ant extension without needing externally saved lib -->
  <target name="jacoco-init" depends="resolver-init">
    <typedef uri="antlib:org.jacoco.ant" classpathref="jacocoant.classpath"/>
  </target>

  <target name="jacoco-merge" depends="jacoco-init">
    <jacoco:merge destfile="${jacoco.finalexecfile}" xmlns:jacoco="antlib:org.jacoco.ant">
        <fileset dir="${jacoco.export.dir}" includes="*.exec,**/*.exec"/>
    </jacoco:merge>
  </target>

  <target name="jacoco-report" depends="jacoco-merge">
    <jacoco:report xmlns:jacoco="antlib:org.jacoco.ant">
      <executiondata>
        <file file="${jacoco.finalexecfile}" />
      </executiondata>
      <structure name="JaCoCo Cassandara Coverage Report">
        <classfiles>
          <fileset dir="${build.classes.main}">
            <include name="**/*.class"/>
          </fileset>
        </classfiles>
        <sourcefiles encoding="UTF-8">
          <dirset dir="${build.src}">
            <include name="java"/>
            <include name="gen-java"/>
          </dirset>
        </sourcefiles>
      </structure>
      <!-- to produce reports in different formats. -->
      <html destdir="${jacoco.export.dir}" />
      <csv destfile="${jacoco.export.dir}/report.csv" />
      <xml destfile="${jacoco.export.dir}/report.xml" />
    </jacoco:report>
  </target>

  <target name="jacoco-cleanup" description="Destroy JaCoCo exec data and reports">
    <delete file="${jacoco.partialexecfile}"/>
    <delete dir="${jacoco.export.dir}"/>
  </target>

  <target name="javadoc" depends="init" description="Create javadoc" unless="no-javadoc">
    <create-javadoc destdir="${javadoc.dir}">
      <filesets>
      <fileset dir="${build.src.java}" defaultexcludes="yes">
        <include name="org/apache/**/*.java"/>
      </fileset>
      <fileset dir="${interface.thrift.gen-java}" defaultexcludes="yes">
        <include name="org/apache/**/*.java"/>
      </fileset>
      </filesets>
    </create-javadoc>
   </target>

  <!-- Run tests and reports errors and generates a junit report after -->
  <macrodef name="testmacro">
    <attribute name="inputdir" />
    <attribute name="timeout" default="${test.timeout}" />
    <attribute name="forkmode" default="perTest"/>
    <attribute name="showoutput" default="true"/>
    <element name="optjvmargs" implicit="true" optional="true" />
    <attribute name="filter" default="**/${test.name}.java"/>
    <attribute name="exclude" default="" />
    <attribute name="filelist" default="" />
    <attribute name="testtag" default=""/>

    <sequential>
      <testmacrohelper inputdir="@{inputdir}" timeout="@{timeout}"
                       forkmode="@{forkmode}" filter="@{filter}"
                       exclude="@{exclude}" filelist="@{filelist}"
                       testtag="@{testtag}" showoutput="false" >
          <optjvmargs/>
      </testmacrohelper>
      <fail message="Some test(s) failed.">
        <condition>
            <and>
            <isset property="testfailed"/>
            <not>
              <isset property="ant.test.failure.ignore"/>
            </not>
          </and>
        </condition>
      </fail>
    </sequential>
  </macrodef>

  <target name="test" depends="eclipse-warnings,maybe-build-test" description="Test Runner">
    <path id="all-test-classes-path">
      <fileset dir="${test.unit.src}" includes="**/${test.name}.java" excludes="**/distributed/test/UpgradeTest*.java" />
    </path>
    <property name="all-test-classes" refid="all-test-classes-path"/>
    <testhelper testdelegate="testlist"/>
  </target>

  <target name="generate-test-report" description="Generates JUnit's HTML report from results already in build/output">
      <junitreport todir="${build.test.dir}">
        <fileset dir="${build.test.dir}/output">
          <include name="**/TEST-*.xml"/>
        </fileset>
        <report format="frames" todir="${build.test.dir}/junitreport"/>
      </junitreport>
  </target>

  <!-- run a list of tests as provided in -Dtest.classlistfile (or default of 'testnames.txt')
  The class list file should be one test class per line, with the path starting after test/unit
  e.g. org/apache/cassandra/hints/HintMessageTest.java -->
  <target name="testclasslist" depends="maybe-build-test" description="Run tests given in file -Dtest.classlistfile (one-class-per-line, e.g. org/apache/cassandra/db/SomeTest.java)">
    <path id="all-test-classes-path">
      <fileset dir="${test.dir}/${test.classlistprefix}" includesfile="${test.classlistfile}"/>
    </path>
    <property name="all-test-classes" refid="all-test-classes-path"/>
    <testhelper testdelegate="testlist"/>
  </target>

  <target name="testclasslist-compression" depends="maybe-build-test" description="Run tests given in file -Dtest.classlistfile (one-class-per-line, e.g. org/apache/cassandra/db/SomeTest.java)">
      <path id="all-test-classes-path">
          <fileset dir="${test.dir}/${test.classlistprefix}" includesfile="${test.classlistfile}"/>
      </path>
      <property name="all-test-classes" refid="all-test-classes-path"/>
      <testhelper testdelegate="testlist-compression"/>
  </target>

  <target name="testclasslist-cdc" depends="maybe-build-test" description="Run tests given in file -Dtest.classlistfile (one-class-per-line, e.g. org/apache/cassandra/db/SomeTest.java)">
      <path id="all-test-classes-path">
          <fileset dir="${test.dir}/${test.classlistprefix}" includesfile="${test.classlistfile}"/>
      </path>
      <property name="all-test-classes" refid="all-test-classes-path"/>
      <testhelper testdelegate="testlist-cdc"/>
  </target>

  <target name="dtest-jar" depends="build-test, build" description="Create dtest-compatible jar, including all dependencies">
      <jar jarfile="${build.dir}/dtest-${base.version}.jar">
          <zipgroupfileset dir="${build.lib}" includes="*.jar" excludes="META-INF/*.SF"/>
          <fileset dir="${build.classes.main}"/>
          <fileset dir="${build.classes.thrift}"/>
          <fileset dir="${test.classes}"/>
          <fileset dir="${test.conf}" />
      </jar>
  </target>

  <target name="test-jvm-dtest" depends="maybe-build-test" description="Execute in-jvm dtests">
    <testmacro inputdir="${test.distributed.src}" timeout="${test.distributed.timeout}" forkmode="once" showoutput="true" filter="**/test/*Test.java">
      <jvmarg value="-Dlogback.configurationFile=test/conf/logback-dtest.xml"/>
      <jvmarg value="-Dcassandra.ring_delay_ms=10000"/>
      <jvmarg value="-Dcassandra.tolerate_sstable_size=true"/>
      <jvmarg value="-Dcassandra.skip_sync=true" />
    </testmacro>
  </target>

  <target name="test-jvm-upgrade-dtest" depends="maybe-build-test" description="Execute in-jvm dtests">
    <testmacro inputdir="${test.distributed.src}" timeout="${test.distributed.timeout}" forkmode="once" showoutput="true" filter="**/upgrade/*Test.java">
      <jvmarg value="-Dlogback.configurationFile=test/conf/logback-dtest.xml"/>
      <jvmarg value="-Dcassandra.ring_delay_ms=10000"/>
      <jvmarg value="-Dcassandra.tolerate_sstable_size=true"/>
      <jvmarg value="-Dcassandra.skip_sync=true" />
      <jvmarg value="-XX:MaxMetaspaceSize=512M"/>
    </testmacro>
  </target>

  <!-- Use this with an FQDN for test class, and an optional csv list of methods like this:
      ant test-jvm-dtest-some -Dtest.name=org.apache.cassandra.distributed.test.ResourceLeakTest
      ant test-jvm-dtest-some -Dtest.name=org.apache.cassandra.distributed.test.ResourceLeakTest -Dtest.methods=looperTest
    -->
  <target name="test-jvm-dtest-some" depends="maybe-build-test" description="Execute some in-jvm dtests">
    <testmacro inputdir="${test.distributed.src}" timeout="${test.distributed.timeout}" forkmode="once" showoutput="true">
      <test unless:blank="${test.methods}" name="${test.name}" methods="${test.methods}" outfile="build/test/output/TEST-${test.name}-${test.methods}"/>
      <test if:blank="${test.methods}" name="${test.name}" outfile="build/test/output/TEST-${test.name}"/>
      <jvmarg value="-Dlogback.configurationFile=test/conf/logback-dtest.xml"/>
      <jvmarg value="-Dcassandra.ring_delay_ms=10000"/>
      <jvmarg value="-Dcassandra.tolerate_sstable_size=true"/>
      <jvmarg value="-Dcassandra.skip_sync=true" />
    </testmacro>
  </target>

  <!-- run microbenchmarks suite -->
  <target name="microbench" depends="build-jmh">
      <java classname="org.openjdk.jmh.Main"
            fork="true"
            failonerror="true">
          <classpath>
              <path refid="cassandra.classpath" />
              <pathelement location="${test.classes}"/>
              <pathelement location="${test.conf}"/>
              <fileset dir="${test.lib}">
                  <include name="**/*.jar" />
              </fileset>
          </classpath>
          <arg value="-foe"/>
          <arg value="true"/>
          <arg value="-rf"/>
          <arg value="json"/>
          <arg value="-rff"/>
          <arg value="${build.test.dir}/jmh-result.json"/>
          <arg value="-v"/>
          <arg value="EXTRA"/>

          <!-- Broken: MutationBench,FastThreadLocalBench  (FIXME) -->
          <arg value="-e"/><arg value="MutationBench|FastThreadLocalBench"/>

          <arg value=".*microbench.*${benchmark.name}"/>
      </java>
  </target>

  <!-- run arbitrary mains in tests, for example to run the long running memory tests with lots of memory pressure
      ant run-main -Dmainclass=org.apache.cassandra.utils.memory.LongBufferPoolTest -Dvmargs="-Xmx30m -XX:-UseGCOverheadLimit"
  -->
  <target name="run-main" depends="maybe-build-test">
      <property name="mainclass" value="" />
      <property name="vmargs" value="" />
      <property name="args" value="" />
      <java classname="${mainclass}"
            fork="true"
            failonerror="true">
          <jvmarg value="-server" />
          <jvmarg value="-ea" />
          <jvmarg line="${vmargs}" />
          <arg line="${args}" />
          <classpath>
              <path refid="cassandra.classpath" />
              <pathelement location="${test.classes}"/>
              <pathelement location="${test.conf}"/>
              <fileset dir="${test.lib}">
                  <include name="**/*.jar" />
              </fileset>
          </classpath>
      </java>
  </target>

  <!-- Generate IDEA project description files -->
  <target name="generate-idea-files" depends="init,maven-ant-tasks-retrieve-build,gen-cql3-grammar,createVersionPropFile" description="Generate IDEA files">
    <mkdir dir=".idea"/>
    <mkdir dir=".idea/libraries"/>
    <copy todir=".idea">
        <fileset dir="ide/idea"/>
    </copy>
    <copy tofile="${eclipse.project.name}.iml" file="ide/idea-iml-file.xml"/>
    <echo file=".idea/.name">Apache Cassandra ${eclipse.project.name}</echo>
    <echo file=".idea/modules.xml"><![CDATA[<?xml version="1.0" encoding="UTF-8"?>
<project version="4">
  <component name="ProjectModuleManager">
    <modules>
      <module fileurl="file://$PROJECT_DIR$/]]>${eclipse.project.name}<![CDATA[.iml" filepath="$PROJECT_DIR$/]]>${eclipse.project.name}<![CDATA[.iml" />
    </modules>
  </component>
</project>]]></echo>
  </target>

  <!-- Generate Eclipse project description files -->
  <target name="generate-eclipse-files" depends="build-test" description="Generate eclipse files">
    <echo file=".project"><![CDATA[<?xml version="1.0" encoding="UTF-8"?>
<projectDescription>
  <name>${eclipse.project.name}</name>
  <comment></comment>
  <projects>
  </projects>
  <buildSpec>
    <buildCommand>
      <name>org.eclipse.jdt.core.javabuilder</name>
    </buildCommand>
  </buildSpec>
  <natures>
    <nature>org.eclipse.jdt.core.javanature</nature>
  </natures>
</projectDescription>]]>
    </echo>
	<echo file=".classpath"><![CDATA[<?xml version="1.0" encoding="UTF-8"?>
<classpath>
  <classpathentry kind="src" path="src/java"/>
  <classpathentry kind="src" path="src/resources"/>
  <classpathentry kind="src" path="src/gen-java"/>
  <classpathentry kind="src" path="conf" including="hotspot_compiler"/>
  <classpathentry kind="src" path="interface/thrift/gen-java"/>
  <classpathentry kind="src" output="build/test/classes" path="test/unit"/>
  <classpathentry kind="src" output="build/test/classes" path="test/long"/>
  <classpathentry kind="src" output="build/test/classes" path="test/distributed"/>
  <classpathentry kind="src" output="build/test/classes" path="test/resources" />
  <classpathentry kind="src" path="tools/stress/src"/>
  <classpathentry kind="src" output="build/test/stress-classes" path="tools/stress/test/unit" />
  <classpathentry kind="con" path="org.eclipse.jdt.launching.JRE_CONTAINER"/>
  <classpathentry kind="output" path="build/classes/eclipse"/>
  <classpathentry kind="lib" path="build/classes/thrift" sourcepath="interface/thrift/gen-java/"/>
  <classpathentry kind="lib" path="test/conf"/>
  <classpathentry kind="lib" path="${java.home}/../lib/tools.jar"/>
]]>
	</echo>
  	<path id="eclipse-project-libs-path">
  	 <fileset dir="lib">
  	    <include name="**/*.jar" />
     </fileset>
 	 <fileset dir="build/lib/jars">
  	    <include name="**/*.jar" />
  	 </fileset>
     <fileset dir="build/test/lib/jars">
        <include name="**/*.jar" />
     </fileset>
  	</path>
  	<property name="eclipse-project-libs" refid="eclipse-project-libs-path"/>
       <script language="javascript">
        <classpath>
            <path refid="cassandra.classpath"/>
            <path refid="cassandra.classpath.test"/>
        </classpath>
        <![CDATA[
        var File = java.io.File;
  		var FilenameUtils = Packages.org.apache.commons.io.FilenameUtils;
  		jars = project.getProperty("eclipse-project-libs").split(project.getProperty("path.separator"));

  		cp = "";
  	    for (i=0; i< jars.length; i++) {
  	       srcjar = FilenameUtils.getBaseName(jars[i]) + '-sources.jar';
           srcdir = FilenameUtils.concat(project.getProperty("build.test.dir"), 'sources');
  		   srcfile = new File(FilenameUtils.concat(srcdir, srcjar));

  		   cp += ' <classpathentry kind="lib" path="' + jars[i] + '"';
  		   if (srcfile.exists()) {
  		      cp += ' sourcepath="' + srcfile.getAbsolutePath() + '"';
  		   }
  		   cp += '/>\n';
  		}

  		cp += '</classpath>';

  		echo = project.createTask("echo");
  	    echo.setMessage(cp);
  		echo.setFile(new File(".classpath"));
  		echo.setAppend(true);
  	    echo.perform();
  	]]> </script>
    <mkdir dir=".settings" />
  </target>

  <pathconvert property="eclipse.project.name">
    <path path="${basedir}" />
    <regexpmapper from="^.*/([^/]+)$$" to="\1" handledirsep="yes" />
  </pathconvert>

  <!-- Clean Eclipse project description files -->
  <target name="clean-eclipse-files">
    <delete file=".project" />
    <delete file=".classpath" />
    <delete dir=".settings" />
  	<delete dir=".externalToolBuilders" />
  	<delete dir="build/eclipse-classes" />
  </target>

  <target name="eclipse-warnings" depends="build, _assert_rat_output" description="Run eclipse compiler code analysis">
        <property name="ecj.log.dir" value="${build.dir}/ecj" />
        <property name="ecj.warnings.file" value="${ecj.log.dir}/eclipse_compiler_checks.txt"/>
        <mkdir  dir="${ecj.log.dir}" />

        <property name="ecj.properties" value="${basedir}/eclipse_compiler.properties" />

        <echo message="Running Eclipse Code Analysis.  Output logged to ${ecj.warnings.file}" />

	<java
	    jar="${build.dir.lib}/jars/ecj-${ecj.version}.jar"
            fork="true"
	    failonerror="true"
            maxmemory="512m">
            <arg value="-source"/>
	    <arg value="${source.version}" />
	    <arg value="-target"/>
	    <arg value="${target.version}" />
	    <arg value="-d" />
            <arg value="none" />
	    <arg value="-proc:none" />
            <arg value="-log" />
            <arg value="${ecj.warnings.file}" />
            <arg value="-properties" />
            <arg value="${ecj.properties}" />
            <arg value="-cp" />
            <arg value="${toString:cassandra.classpath}" />
            <arg value="${build.src.java}" />
        </java>
  </target>


  <!-- Installs artifacts to local Maven repository -->
  <target name="mvn-install"
          depends="maven-declare-dependencies,jar,sources-jar,javadoc-jar"
          description="Installs the artifacts in the Maven Local Repository">

    <!-- the parent -->
    <install pomFile="${build.dir}/${final.name}-parent.pom"
             file="${build.dir}/${final.name}-parent.pom"
             packaging="pom"/>

    <!-- the cassandra-thrift jar -->
    <install pomFile="${build.dir}/${ant.project.name}-thrift-${version}.pom"
             file="${build.dir}/${ant.project.name}-thrift-${version}.jar"/>
    <install pomFile="${build.dir}/${ant.project.name}-thrift-${version}.pom"
             file="${build.dir}/${ant.project.name}-thrift-${version}-sources.jar"
             classifier="sources"/>
    <install pomFile="${build.dir}/${ant.project.name}-thrift-${version}.pom"
             file="${build.dir}/${ant.project.name}-thrift-${version}-javadoc.jar"
             classifier="javadoc"/>

    <!-- the cassandra-all jar -->
    <install pomFile="${build.dir}/${final.name}.pom"
             file="${build.dir}/${final.name}.jar"/>
    <install pomFile="${build.dir}/${final.name}.pom"
             file="${build.dir}/${final.name}-sources.jar"
             classifier="sources"/>
    <install pomFile="${build.dir}/${final.name}.pom"
             file="${build.dir}/${final.name}-javadoc.jar"
             classifier="javadoc"/>
  </target>

  <!-- Publish artifacts to remote Maven repository -->
  <target name="publish"
          depends="mvn-install,artifacts"
          if="release"
          description="Publishes the artifacts to the Maven repository">

    <!-- the parent -->
    <deploy pomFile="${build.dir}/${final.name}-parent.pom"
            file="${build.dir}/${final.name}-parent.pom"
            packaging="pom"/>

    <!-- the cassandra-thrift jar -->
    <deploy pomFile="${build.dir}/${ant.project.name}-thrift-${version}.pom"
            file="${build.dir}/${ant.project.name}-thrift-${version}.jar"/>
    <deploy pomFile="${build.dir}/${ant.project.name}-thrift-${version}.pom"
            file="${build.dir}/${ant.project.name}-thrift-${version}-sources.jar"
            classifier="sources"/>
    <deploy pomFile="${build.dir}/${ant.project.name}-thrift-${version}.pom"
            file="${build.dir}/${ant.project.name}-thrift-${version}-javadoc.jar"
            classifier="javadoc"/>

    <!-- the cassandra-all jar -->
    <deploy pomFile="${build.dir}/${final.name}.pom"
            file="${build.dir}/${final.name}.jar"/>
    <deploy pomFile="${build.dir}/${final.name}.pom"
            file="${build.dir}/${final.name}-sources.jar"
            classifier="sources"/>
    <deploy pomFile="${build.dir}/${final.name}.pom"
            file="${build.dir}/${final.name}-javadoc.jar"
            classifier="javadoc"/>

    <!-- the distribution -->
    <sign-dist file="${build.dir}/${final.name}-bin.tar.gz" />
    <sign-dist file="${build.dir}/${final.name}-src.tar.gz" />

  </target>

  <import file="${basedir}/.build/build-resolver.xml"/>
  <import file="${basedir}/.build/build-rat.xml"/>
  <import file="${basedir}/.build/build-owasp.xml"/>
  <import file="${basedir}/.build/build-cqlsh.xml"/>
</project><|MERGE_RESOLUTION|>--- conflicted
+++ resolved
@@ -34,11 +34,7 @@
     <property name="debuglevel" value="source,lines,vars"/>
 
     <!-- default version and SCM information -->
-<<<<<<< HEAD
-    <property name="base.version" value="3.11.19"/>
-=======
-    <property name="base.version" value="3.0.33"/>
->>>>>>> f340514b
+    <property name="base.version" value="3.11.20"/>
     <property name="scm.connection" value="scm:https://gitbox.apache.org/repos/asf/cassandra.git"/>
     <property name="scm.developerConnection" value="scm:https://gitbox.apache.org/repos/asf/cassandra.git"/>
     <property name="scm.url" value="https://gitbox.apache.org/repos/asf?p=cassandra.git"/>
