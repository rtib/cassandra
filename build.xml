<?xml version="1.0" encoding="UTF-8" standalone="no"?>
<!--
 ~ Licensed to the Apache Software Foundation (ASF) under one
 ~ or more contributor license agreements.  See the NOTICE file
 ~ distributed with this work for additional information
 ~ regarding copyright ownership.  The ASF licenses this file
 ~ to you under the Apache License, Version 2.0 (the
 ~ "License"); you may not use this file except in compliance
 ~ with the License.  You may obtain a copy of the License at
 ~
 ~    https://www.apache.org/licenses/LICENSE-2.0
 ~
 ~ Unless required by applicable law or agreed to in writing,
 ~ software distributed under the License is distributed on an
 ~ "AS IS" BASIS, WITHOUT WARRANTIES OR CONDITIONS OF ANY
 ~ KIND, either express or implied.  See the License for the
 ~ specific language governing permissions and limitations
 ~ under the License.
 -->
<project basedir="." default="jar" name="apache-cassandra"
         xmlns:artifact="antlib:org.apache.maven.artifact.ant">
    <property environment="env"/>
    <property file="build.properties" />
    <property file="build.properties.default" />
    <property name="debuglevel" value="source,lines,vars"/>

    <!-- default version and SCM information -->
<<<<<<< HEAD
    <property name="base.version" value="4.0-beta2"/>
=======
    <property name="base.version" value="3.11.9"/>
>>>>>>> ca37de06
    <property name="scm.connection" value="scm:https://gitbox.apache.org/repos/asf/cassandra.git"/>
    <property name="scm.developerConnection" value="scm:https://gitbox.apache.org/repos/asf/cassandra.git"/>
    <property name="scm.url" value="https://gitbox.apache.org/repos/asf?p=cassandra.git;a=tree"/>

    <!-- directory details -->
    <property name="basedir" value="."/>
    <property name="build.src" value="${basedir}/src"/>
    <property name="build.src.java" value="${basedir}/src/java"/>
    <property name="build.src.antlr" value="${basedir}/src/antlr"/>
    <property name="build.src.resources" value="${basedir}/src/resources"/>
    <property name="build.src.gen-java" value="${basedir}/src/gen-java"/>
    <property name="build.lib" value="${basedir}/lib"/>
    <property name="build.dir" value="${basedir}/build"/>
    <property name="build.dir.lib" value="${basedir}/build/lib"/>
    <property name="build.test.dir" value="${build.dir}/test"/>
    <property name="build.classes" value="${build.dir}/classes"/>
    <property name="build.classes.main" value="${build.classes}/main" />
    <property name="javadoc.dir" value="${build.dir}/javadoc"/>
    <property name="interface.dir" value="${basedir}/interface"/>
    <property name="test.dir" value="${basedir}/test"/>
    <property name="test.resources" value="${test.dir}/resources"/>
    <property name="test.lib" value="${build.dir}/test/lib"/>
    <property name="test.classes" value="${build.dir}/test/classes"/>
    <property name="test.conf" value="${test.dir}/conf"/>
    <property name="test.data" value="${test.dir}/data"/>
    <property name="test.name" value="*Test"/>
    <property name="test.classlistfile" value="testlist.txt"/>
    <property name="test.classlistprefix" value="unit"/>
    <property name="benchmark.name" value=""/>
    <property name="test.methods" value=""/>
    <property name="test.unit.src" value="${test.dir}/unit"/>
    <property name="test.long.src" value="${test.dir}/long"/>
    <property name="test.burn.src" value="${test.dir}/burn"/>
    <property name="test.memory.src" value="${test.dir}/memory"/>
    <property name="test.microbench.src" value="${test.dir}/microbench"/>
    <property name="test.distributed.src" value="${test.dir}/distributed"/>
    <property name="test.compression_algo" value="LZ4"/>
    <property name="test.distributed.listfile" value="ant-jvm-dtest-list"/>
    <property name="test.distributed.upgrade.listfile" value="ant-jvm-dtest-upgrade-list"/>
    <property name="test.distributed.upgrade.package" value="org.apache.cassandra.distributed.upgrade"/>
    <property name="dist.dir" value="${build.dir}/dist"/>
    <property name="tmp.dir" value="${java.io.tmpdir}"/>

    <property name="doc.dir" value="${basedir}/doc"/>

    <condition property="version" value="${base.version}">
      <isset property="release"/>
    </condition>
    <property name="version" value="${base.version}-SNAPSHOT"/>
    <property name="version.properties.dir"
              value="${build.src.resources}/org/apache/cassandra/config/" />
    <property name="final.name" value="${ant.project.name}-${version}"/>

    <!-- details of what version of Maven ANT Tasks to fetch -->
    <property name="maven-ant-tasks.version" value="2.1.3" />
    <property name="maven-ant-tasks.local" value="${user.home}/.m2/repository/org/apache/maven/maven-ant-tasks"/>
    <property name="maven-ant-tasks.url"
              value="https://repo.maven.apache.org/maven2/org/apache/maven/maven-ant-tasks" />
    <!-- details of how and which Maven repository we publish to -->
    <property name="maven.version" value="3.0.3" />
    <condition property="maven-repository-url" value="https://repository.apache.org/service/local/staging/deploy/maven2">
      <isset property="release"/>
    </condition>
    <condition property="maven-repository-id" value="apache.releases.https">
      <isset property="release"/>
    </condition>
    <property name="maven-repository-url" value="https://repository.apache.org/content/repositories/snapshots"/>
    <property name="maven-repository-id" value="apache.snapshots.https"/>

    <property name="test.timeout" value="240000" />
    <property name="test.memory.timeout" value="480000" />
    <property name="test.long.timeout" value="600000" />
    <property name="test.burn.timeout" value="60000000" />
    <property name="test.distributed.timeout" value="360000" />

    <!-- default for cql tests. Can be override by -Dcassandra.test.use_prepared=false -->
    <property name="cassandra.test.use_prepared" value="true" />

    <!-- skip flushing schema tables during tests -->
    <property name="cassandra.test.flush_local_schema_changes" value="false" />

    <!-- https://www.eclemma.org/jacoco/ -->
    <property name="jacoco.export.dir" value="${build.dir}/jacoco/" />
    <property name="jacoco.partials.dir" value="${jacoco.export.dir}/partials" />
    <property name="jacoco.partialexecfile" value="${jacoco.partials.dir}/partial.exec" />
    <property name="jacoco.finalexecfile" value="${jacoco.export.dir}/jacoco.exec" />
    <property name="jacoco.version" value="0.7.5.201505241946"/>

    <property name="byteman.version" value="4.0.6"/>
    <property name="jamm.version" value="0.3.2"/>
    <property name="ecj.version" value="4.6.1"/>
    <property name="ohc.version" value="0.5.1"/>
    <property name="asm.version" value="7.1"/>
    <property name="allocation-instrumenter.version" value="3.1.0"/>
    <property name="bytebuddy.version" value="1.10.10"/>

    <!-- https://mvnrepository.com/artifact/net.openhft/chronicle-bom/1.16.23 -->
    <property name="chronicle-queue.version" value="4.16.3" />
    <property name="chronicle-core.version" value="1.16.4" />
    <property name="chronicle-bytes.version" value="1.16.3" />
    <property name="chronicle-wire.version" value="1.16.1" />
    <property name="chronicle-threads.version" value="1.16.0" />

    <condition property="maven-ant-tasks.jar.exists">
      <available file="${build.dir}/maven-ant-tasks-${maven-ant-tasks.version}.jar" />
    </condition>

    <condition property="maven-ant-tasks.jar.local">
      <available file="${maven-ant-tasks.local}/${maven-ant-tasks.version}/maven-ant-tasks-${maven-ant-tasks.version}.jar" />
    </condition>

    <condition property="is.source.artifact">
      <available file="${build.src.java}" type="dir" />
    </condition>

    <!-- Check if all tests are being run or just one. If it's all tests don't spam the console with test output.
         If it's an individual test print the output from the test under the assumption someone is debugging the test
         and wants to know what is going on without having to context switch to the log file that is generated.
         Debug level output still needs to be retrieved from the log file.  -->
    <script language="javascript">
        if (project.getProperty("cassandra.keepBriefBrief") == null)
        {
            if (project.getProperty("test.name").equals("*Test"))
                project.setProperty("cassandra.keepBriefBrief", "true");
            else
                project.setProperty("cassandra.keepBriefBrief", "false");
        }
    </script>

    <condition property="java.version.8">
        <equals arg1="${ant.java.version}" arg2="1.8"/>
    </condition>
    <condition property="java.version.11">
        <not><isset property="java.version.8"/></not>
    </condition>
    <fail><condition><not><or>
        <isset property="java.version.8"/>
        <isset property="java.version.11"/>
    </or></not></condition></fail>

    <resources id="_jvm11_arg_items">
        <string>-Djdk.attach.allowAttachSelf=true</string>

        <string>-XX:+UseConcMarkSweepGC</string>
        <string>-XX:+CMSParallelRemarkEnabled</string>
        <string>-XX:SurvivorRatio=8</string>
        <string>-XX:MaxTenuringThreshold=1</string>
        <string>-XX:CMSInitiatingOccupancyFraction=75</string>
        <string>-XX:+UseCMSInitiatingOccupancyOnly</string>
        <string>-XX:CMSWaitDuration=10000</string>
        <string>-XX:+CMSParallelInitialMarkEnabled</string>
        <string>-XX:+CMSEdenChunksRecordAlways</string>

        <string>--add-exports java.base/jdk.internal.misc=ALL-UNNAMED</string>
        <string>--add-exports java.base/jdk.internal.ref=ALL-UNNAMED</string>
        <string>--add-exports java.base/sun.nio.ch=ALL-UNNAMED</string>
        <string>--add-exports java.management.rmi/com.sun.jmx.remote.internal.rmi=ALL-UNNAMED</string>
        <string>--add-exports java.rmi/sun.rmi.registry=ALL-UNNAMED</string>
        <string>--add-exports java.rmi/sun.rmi.server=ALL-UNNAMED</string>
        <string>--add-exports java.sql/java.sql=ALL-UNNAMED</string>

        <string>--add-opens java.base/java.lang.module=ALL-UNNAMED</string>
        <string>--add-opens java.base/java.net=ALL-UNNAMED</string>
        <string>--add-opens java.base/jdk.internal.loader=ALL-UNNAMED</string>
        <string>--add-opens java.base/jdk.internal.ref=ALL-UNNAMED</string>
        <string>--add-opens java.base/jdk.internal.reflect=ALL-UNNAMED</string>
        <string>--add-opens java.base/jdk.internal.math=ALL-UNNAMED</string>
        <string>--add-opens java.base/jdk.internal.module=ALL-UNNAMED</string>
        <string>--add-opens java.base/jdk.internal.util.jar=ALL-UNNAMED</string>
        <string>--add-opens jdk.management/com.sun.management.internal=ALL-UNNAMED</string>
    </resources>
    <pathconvert property="_jvm_args_concat" refid="_jvm11_arg_items" pathsep=" "/>
    <condition property="java11-jvmargs" value="${_jvm_args_concat}" else="">
        <not>
            <equals arg1="${ant.java.version}" arg2="1.8"/>
        </not>
    </condition>

    <!--
      JVM arguments for tests.

      There is a race condition bug in java 11 (see CASSANDRA-15981) which causes a crash of the 
      JVM; this race is between CMS and class unloading.  In java 8 we can cap the metaspace to 
      make tests stable on low resource environments, but in java 11 we need to make it unlimited 
      (don't define MaxMetaspaceSize) and disable class unloading in CMS outside of a 
      stop-the-world pause.
    -->
    <resources id="_jvm8_test_arg_items">
        <string>-XX:MaxMetaspaceExpansion=64M</string>
        <string>-XX:MaxMetaspaceSize=512M</string>
        <string>-XX:MetaspaceSize=128M</string>
    </resources>
    <pathconvert property="_jvm8_test_arg_items_concat" refid="_jvm8_test_arg_items" pathsep=" "/>
    <resources id="_jvm11_test_arg_items">
        <string>-XX:-CMSClassUnloadingEnabled</string>
    </resources>
    <pathconvert property="_jvm11_test_arg_items_concat" refid="_jvm11_test_arg_items" pathsep=" "/>
    <condition property="test-jvmargs" value="${_jvm11_test_arg_items_concat}" else="${_jvm8_test_arg_items_concat}">
        <not>
            <equals arg1="${ant.java.version}" arg2="1.8"/>
        </not>
    </condition>

    <!-- needed to compile org.apache.cassandra.utils.JMXServerUtils -->
    <condition property="jdk11-javac-exports" value="--add-exports java.rmi/sun.rmi.registry=ALL-UNNAMED" else="">
        <not>
            <equals arg1="${ant.java.version}" arg2="1.8"/>
        </not>
    </condition>
    <condition property="jdk11-javadoc-exports" value="${jdk11-javac-exports} --frames" else="">
        <not>
            <equals arg1="${ant.java.version}" arg2="1.8"/>
        </not>
    </condition>

    <condition property="build.java.11">
        <istrue value="${use.jdk11}"/>
    </condition>

    <condition property="source.version" value="8" else="11">
        <equals arg1="${java.version.8}" arg2="true"/>
    </condition>
    <condition property="target.version" value="8" else="11">
        <equals arg1="${java.version.8}" arg2="true"/>
    </condition>

    <!--
         Add all the dependencies.
    -->
    <path id="maven-ant-tasks.classpath" path="${build.dir}/maven-ant-tasks-${maven-ant-tasks.version}.jar" />
    <path id="cassandra.classpath">
        <pathelement location="${build.classes.main}" />
        <fileset dir="${build.lib}">
            <include name="**/*.jar" />
            <exclude name="**/*-sources.jar"/>
            <exclude name="**/ant-*.jar"/>
        </fileset>
        <fileset dir="${build.dir.lib}">
            <include name="**/*.jar" />
            <exclude name="**/*-sources.jar"/>
            <exclude name="**/ant-*.jar"/>
        </fileset>
    </path>
    <path id="cassandra.classpath.test">
        <file file="${build.dir}/${final.name}.jar"/> <!-- we need the jar for tests and benchmarks (multi-version jar) -->
        <fileset dir="${build.lib}">
            <include name="**/*.jar" />
            <exclude name="**/*-sources.jar"/>
            <exclude name="**/ant-*.jar"/>
        </fileset>
        <fileset dir="${build.dir.lib}">
            <include name="**/*.jar" />
            <exclude name="**/*-sources.jar"/>
            <exclude name="**/ant-*.jar"/>
        </fileset>
    </path>

  <macrodef name="create-javadoc">
    <attribute name="destdir"/>
    <element name="filesets"/>
    <sequential>
      <javadoc destdir="@{destdir}" author="true" version="true" use="true"
        windowtitle="${ant.project.name} API" classpathref="cassandra.classpath"
        bottom="Copyright &amp;copy; 2009-2020 The Apache Software Foundation"
        useexternalfile="yes" encoding="UTF-8" failonerror="false"
        maxmemory="256m" additionalparam="${jdk11-javadoc-exports}">
        <filesets/>
      </javadoc>
      <fail message="javadoc failed">
        <condition>
            <not>
                <available file="@{destdir}/index-all.html" />
            </not>
        </condition>
      </fail>
    </sequential>
  </macrodef>

    <target name="validate-build-conf">
        <condition property="use-jdk11">
            <or>
                <isset property="build.java.11"/>
                <istrue value="${env.CASSANDRA_USE_JDK11}"/>
            </or>
        </condition>
        <fail message="Inconsistent JDK11 options set">
            <condition>
                    <and>
                        <istrue value="${env.CASSANDRA_USE_JDK11}"/>
                        <isset property="use.jdk11"/>
                        <not>
                            <istrue value="${use.jdk11}"/>
                        </not>
                    </and>
            </condition>
                </fail>
        <fail message="Inconsistent JDK11 options set">
            <condition>
                    <and>
                        <isset property="env.CASSANDRA_USE_JDK11"/>
                        <not>
                            <istrue value="${env.CASSANDRA_USE_JDK11}"/>
                        </not>
                        <istrue value="${use.jdk11}"/>
                    </and>
            </condition>
        </fail>
        <fail message="-Duse.jdk11=true or $CASSANDRA_USE_JDK11=true cannot be set when building from java 8">
            <condition>
                <not><or>
                    <not><isset property="java.version.8"/></not>
                    <not><isset property="use-jdk11"/></not>
                </or></not>
            </condition>
        </fail>
        <fail message="-Duse.jdk11=true or $CASSANDRA_USE_JDK11=true must be set when building from java 11">
            <condition>
                <not><or>
                    <isset property="java.version.8"/>
                    <isset property="use-jdk11"/>
                </or></not>
            </condition>
        </fail>
    </target>

    <!--
        Setup the output directories.
    -->
    <target name="init" depends="validate-build-conf">
        <fail unless="is.source.artifact"
            message="Not a source artifact, stopping here." />
        <mkdir dir="${build.classes.main}"/>
        <mkdir dir="${test.lib}"/>
        <mkdir dir="${test.classes}"/>
        <mkdir dir="${stress.test.classes}"/>
        <mkdir dir="${fqltool.test.classes}"/>
        <mkdir dir="${build.src.gen-java}"/>
        <mkdir dir="${build.dir.lib}"/>
        <mkdir dir="${jacoco.export.dir}"/>
        <mkdir dir="${jacoco.partials.dir}"/>
    </target>

    <target name="clean" description="Remove all locally created artifacts">
        <delete dir="${build.test.dir}" />
        <delete dir="${build.classes}" />
        <delete dir="${build.src.gen-java}" />
        <delete dir="${version.properties.dir}" />
        <delete dir="${jacoco.export.dir}" />
        <delete dir="${jacoco.partials.dir}"/>
    </target>
    <target depends="clean" name="cleanall"/>

    <target name="realclean" depends="clean" description="Remove the entire build directory and all downloaded artifacts">
        <delete dir="${build.dir}" />
        <delete dir="${doc.dir}/build" />
    </target>

    <!--
       This generates the CQL grammar files from Cql.g
    -->
    <target name="check-gen-cql3-grammar">
        <uptodate property="cql3current"
                targetfile="${build.src.gen-java}/org/apache/cassandra/cql3/Cql.tokens">
            <srcfiles dir="${build.src.antlr}">
                <include name="*.g"/>
            </srcfiles>
        </uptodate>
    </target>

    <target name="gen-cql3-grammar" depends="check-gen-cql3-grammar" unless="cql3current">
      <echo>Building Grammar ${build.src.antlr}/Cql.g  ...</echo>
      <java classname="org.antlr.Tool"
            classpath="${build.dir.lib}/jars/antlr-3.5.2.jar;${build.lib}/antlr-runtime-3.5.2.jar;${build.lib}/ST4-4.0.8.jar"
            fork="true"
            failonerror="true">
         <jvmarg value="-Xmx512M" />
         <arg value="-Xconversiontimeout" />
         <arg value="10000" />
         <arg value="${build.src.antlr}/Cql.g" />
         <arg value="-fo" />
         <arg value="${build.src.gen-java}/org/apache/cassandra/cql3/" />
         <arg value="-Xmaxinlinedfastates"/>
         <arg value="10"/> <!-- default is 60 -->
      </java>
    </target>

    <target name="generate-cql-html" depends="maven-ant-tasks-init" description="Generate HTML from textile source">
        <artifact:dependencies pathId="wikitext.classpath">
            <dependency groupId="com.datastax.wikitext" artifactId="wikitext-core-ant" version="1.3"/>
            <dependency groupId="org.fusesource.wikitext" artifactId="textile-core" version="1.3"/>
            <remoteRepository refid="central"/>
            <remoteRepository refid="apache"/>
        </artifact:dependencies>
        <taskdef classpathref="wikitext.classpath" resource="wikitexttasks.properties" />
        <wikitext-to-html markupLanguage="Textile">
            <fileset dir="${basedir}">
                <include name="doc/cql3/*.textile"/>
            </fileset>
        </wikitext-to-html>
    </target>

    <target name="gen-doc" depends="maven-ant-tasks-init" description="Generate documentation" unless="ant.gen-doc.skip">
        <exec executable="make" osfamily="unix" dir="${doc.dir}">
            <arg value="html"/>
        </exec>
        <exec executable="cmd" osfamily="dos" dir="${doc.dir}">
            <arg value="/c"/>
            <arg value="make.bat"/>
            <arg value="html"/>
        </exec>
    </target>

    <!--
        Generates Java sources for tokenization support from jflex
        grammar files
    -->
    <target name="generate-jflex-java" description="Generate Java from jflex grammar">
        <taskdef classname="jflex.anttask.JFlexTask" classpath="${build.lib}/jflex-1.6.0.jar" name="jflex" />
        <jflex file="${build.src.java}/org/apache/cassandra/index/sasi/analyzer/StandardTokenizerImpl.jflex" destdir="${build.src.gen-java}/" />
    </target>

    <!--
       Fetch Maven Ant Tasks and Cassandra's dependencies
       These targets are intentionally free of dependencies so that they
       can be run stand-alone from a binary release artifact.
    -->
    <target name="maven-ant-tasks-localrepo" unless="maven-ant-tasks.jar.exists" if="maven-ant-tasks.jar.local"
            depends="init" description="Fetch Maven ANT Tasks from Maven Local Repository">
      <copy file="${maven-ant-tasks.local}/${maven-ant-tasks.version}/maven-ant-tasks-${maven-ant-tasks.version}.jar"
           tofile="${build.dir}/maven-ant-tasks-${maven-ant-tasks.version}.jar"/>
      <property name="maven-ant-tasks.jar.exists" value="true"/>
    </target>

    <target name="maven-ant-tasks-download" depends="init,maven-ant-tasks-localrepo" unless="maven-ant-tasks.jar.exists"
            description="Fetch Maven ANT Tasks from Maven Central Repositroy">
      <echo>Downloading Maven ANT Tasks...</echo>
      <get src="${maven-ant-tasks.url}/${maven-ant-tasks.version}/maven-ant-tasks-${maven-ant-tasks.version}.jar"
           dest="${build.dir}/maven-ant-tasks-${maven-ant-tasks.version}.jar" usetimestamp="true" />
      <copy file="${build.dir}/maven-ant-tasks-${maven-ant-tasks.version}.jar"
            tofile="${maven-ant-tasks.local}/${maven-ant-tasks.version}/maven-ant-tasks-${maven-ant-tasks.version}.jar"/>
    </target>

    <target name="maven-ant-tasks-init" depends="init,maven-ant-tasks-download" unless="maven-ant-tasks.initialized"
            description="Initialize Maven ANT Tasks">
      <typedef uri="antlib:org.apache.maven.artifact.ant" classpathref="maven-ant-tasks.classpath" />

      <!-- define the remote repositories we use -->
      <artifact:remoteRepository id="central"   url="${artifact.remoteRepository.central}"/>
      <artifact:remoteRepository id="apache"    url="${artifact.remoteRepository.apache}"/>

      <macrodef name="install">
        <attribute name="pomFile"/>
        <attribute name="file"/>
        <attribute name="classifier" default=""/>
        <attribute name="packaging" default="jar"/>
        <sequential>
          <artifact:mvn mavenVersion="${maven.version}" fork="true" failonerror="true">
            <arg value="org.apache.maven.plugins:maven-install-plugin:2.3.1:install-file" />
            <arg value="-DpomFile=@{pomFile}" />
            <arg value="-Dfile=@{file}" />
            <arg value="-Dclassifier=@{classifier}" />
            <arg value="-Dpackaging=@{packaging}" />
          </artifact:mvn>
        </sequential>
      </macrodef>

      <macrodef name="deploy">
        <attribute name="pomFile"/>
        <attribute name="file"/>
        <attribute name="classifier" default=""/>
        <attribute name="packaging" default="jar"/>
        <sequential>
          <artifact:mvn mavenVersion="${maven.version}" fork="true" failonerror="true">
            <jvmarg value="-Xmx512m"/>
            <arg value="org.apache.maven.plugins:maven-gpg-plugin:1.6:sign-and-deploy-file" />
            <arg value="-DretryFailedDeploymentCount=5" />
            <arg value="-Durl=${maven-repository-url}" />
            <arg value="-DrepositoryId=${maven-repository-id}" />
            <arg value="-DpomFile=@{pomFile}" />
            <arg value="-Dfile=@{file}" />
            <arg value="-Dclassifier=@{classifier}" />
            <arg value="-Dpackaging=@{packaging}" />
          </artifact:mvn>
        </sequential>
      </macrodef>

      <macrodef name="sign-dist">
        <attribute name="file"/>
        <sequential>
          <echo message="gpg signing @{file}" />
          <artifact:mvn mavenVersion="${maven.version}" fork="true" failonerror="true">
            <jvmarg value="-Xmx512m"/>
            <arg value="-q" />
            <arg value="org.apache.maven.plugins:maven-gpg-plugin:1.6:sign-and-deploy-file" />
            <arg value="-Dfile=@{file}" />
            <arg value="-DgroupId=org.apache.cassandra" />
            <arg value="-DartifactId=cassandra-parent" />
            <arg value="-Dversion=${version}" />
            <!-- intentionally dummy out the deploy step -->
            <arg value="-Durl=file:///tmp/" />
            <arg value="-DrepositoryId=tmp" />
          </artifact:mvn>
        </sequential>
      </macrodef>

      <property name="maven-ant-tasks.initialized" value="true"/>
    </target>

    <!-- this task defines the dependencies that will be fetched by Maven ANT Tasks
         the dependencies are re-used for publishing artifacts to Maven Central
         in order to keep everything consistent -->
    <target name="maven-declare-dependencies" depends="maven-ant-tasks-init"
            description="Define dependencies and dependency versions">
      <!-- The parent pom defines the versions of all dependencies -->
      <artifact:pom id="parent-pom"
                    groupId="org.apache.cassandra"
                    artifactId="cassandra-parent"
                    packaging="pom"
                    version="${version}"
                    url="https://cassandra.apache.org"
                    name="Apache Cassandra"
                    inceptionYear="2009"
                    description="The Apache Cassandra Project develops a highly scalable second-generation distributed database, bringing together Dynamo's fully distributed design and Bigtable's ColumnFamily-based data model.">

        <!-- Inherit from the ASF template pom file, ref http://maven.apache.org/pom/asf/ -->
        <parent groupId="org.apache" artifactId="apache" version="22"/>
        <license name="The Apache Software License, Version 2.0" url="https://www.apache.org/licenses/LICENSE-2.0.txt"/>
        <scm connection="${scm.connection}" developerConnection="${scm.developerConnection}" url="${scm.url}"/>
        <dependencyManagement>
          <dependency groupId="org.xerial.snappy" artifactId="snappy-java" version="1.1.2.6"/>
          <dependency groupId="org.lz4" artifactId="lz4-java" version="1.7.1"/>
          <dependency groupId="com.ning" artifactId="compress-lzf" version="0.8.4"/>
          <dependency groupId="com.github.luben" artifactId="zstd-jni" version="1.3.8-5"/>
          <dependency groupId="com.google.guava" artifactId="guava" version="27.0-jre"/>
          <dependency groupId="org.hdrhistogram" artifactId="HdrHistogram" version="2.1.9"/>
          <dependency groupId="commons-cli" artifactId="commons-cli" version="1.1"/>
          <dependency groupId="commons-codec" artifactId="commons-codec" version="1.9"/>
          <dependency groupId="org.apache.commons" artifactId="commons-lang3" version="3.11"/>
          <dependency groupId="org.apache.commons" artifactId="commons-math3" version="3.2"/>
          <dependency groupId="org.antlr" artifactId="antlr" version="3.5.2">
            <exclusion groupId="org.antlr" artifactId="stringtemplate"/>
          </dependency>
          <dependency groupId="org.antlr" artifactId="antlr-runtime" version="3.5.2">
            <exclusion groupId="org.antlr" artifactId="stringtemplate"/>
          </dependency>
          <dependency groupId="org.slf4j" artifactId="slf4j-api" version="1.7.25"/>
          <dependency groupId="org.slf4j" artifactId="log4j-over-slf4j" version="1.7.25"/>
          <dependency groupId="org.slf4j" artifactId="jcl-over-slf4j" version="1.7.25" />
          <dependency groupId="ch.qos.logback" artifactId="logback-core" version="1.2.3"/>
          <dependency groupId="ch.qos.logback" artifactId="logback-classic" version="1.2.3"/>
          <dependency groupId="com.fasterxml.jackson.core" artifactId="jackson-core" version="2.9.10"/>
          <dependency groupId="com.fasterxml.jackson.core" artifactId="jackson-databind" version="2.9.10.4"/>
          <dependency groupId="com.fasterxml.jackson.core" artifactId="jackson-annotations" version="2.9.10"/>
          <dependency groupId="com.googlecode.json-simple" artifactId="json-simple" version="1.1"/>
          <dependency groupId="com.boundary" artifactId="high-scale-lib" version="1.0.6"/>
          <dependency groupId="com.github.jbellis" artifactId="jamm" version="${jamm.version}"/>

          <dependency groupId="org.yaml" artifactId="snakeyaml" version="1.11"/>
          <dependency groupId="junit" artifactId="junit" version="4.12" />
          <dependency groupId="org.mockito" artifactId="mockito-core" version="3.2.4" />
          <dependency groupId="org.quicktheories" artifactId="quicktheories" version="0.25" />
          <dependency groupId="com.google.code.java-allocation-instrumenter" artifactId="java-allocation-instrumenter" version="${allocation-instrumenter.version}" />
          <dependency groupId="org.apache.cassandra" artifactId="dtest-api" version="0.0.4" />
          <dependency groupId="org.apache.rat" artifactId="apache-rat" version="0.10">
             <exclusion groupId="commons-lang" artifactId="commons-lang"/>
          </dependency>
          <dependency groupId="org.apache.hadoop" artifactId="hadoop-core" version="1.0.3">
            <exclusion groupId="org.mortbay.jetty" artifactId="servlet-api"/>
            <exclusion groupId="commons-logging" artifactId="commons-logging"/>
            <exclusion groupId="org.eclipse.jdt" artifactId="core"/>
            <exclusion groupId="ant" artifactId="ant"/>
            <exclusion groupId="junit" artifactId="junit"/>
            <exclusion groupId="org.slf4j" artifactId="slf4j-api"/>
          </dependency>
          <dependency groupId="org.apache.hadoop" artifactId="hadoop-minicluster" version="1.0.3">
            <exclusion groupId="asm" artifactId="asm"/> <!-- this is the outdated version 3.1 -->
            <exclusion groupId="org.slf4j" artifactId="slf4j-api"/>
          </dependency>
          <dependency groupId="net.java.dev.jna" artifactId="jna" version="4.2.2"/>

          <dependency groupId="org.jacoco" artifactId="org.jacoco.agent" version="${jacoco.version}"/>
          <dependency groupId="org.jacoco" artifactId="org.jacoco.ant" version="${jacoco.version}"/>

          <dependency groupId="org.jboss.byteman" artifactId="byteman-install" version="${byteman.version}"/>
          <dependency groupId="org.jboss.byteman" artifactId="byteman" version="${byteman.version}"/>
          <dependency groupId="org.jboss.byteman" artifactId="byteman-submit" version="${byteman.version}"/>
          <dependency groupId="org.jboss.byteman" artifactId="byteman-bmunit" version="${byteman.version}"/>

          <dependency groupId="net.bytebuddy" artifactId="byte-buddy" version="${bytebuddy.version}" />
          <dependency groupId="net.bytebuddy" artifactId="byte-buddy-agent" version="${bytebuddy.version}" />

          <dependency groupId="org.openjdk.jmh" artifactId="jmh-core" version="1.21"/>
          <dependency groupId="org.openjdk.jmh" artifactId="jmh-generator-annprocess" version="1.21"/>

          <dependency groupId="org.apache.cassandra" artifactId="cassandra-all" version="${version}" />
          <dependency groupId="io.dropwizard.metrics" artifactId="metrics-core" version="3.1.5" />
          <dependency groupId="io.dropwizard.metrics" artifactId="metrics-jvm" version="3.1.5" />
          <dependency groupId="com.addthis.metrics" artifactId="reporter-config3" version="3.0.3" />
          <dependency groupId="org.mindrot" artifactId="jbcrypt" version="0.3m" />
          <dependency groupId="io.airlift" artifactId="airline" version="0.8" />
          <dependency groupId="io.netty" artifactId="netty-all" version="4.1.50.Final" />
          <dependency groupId="io.netty" artifactId="netty-tcnative-boringssl-static" version="2.0.31.Final" />
          <dependency groupId="net.openhft" artifactId="chronicle-queue" version="${chronicle-queue.version}"/>
          <dependency groupId="net.openhft" artifactId="chronicle-core" version="${chronicle-core.version}"/>
          <dependency groupId="net.openhft" artifactId="chronicle-bytes" version="${chronicle-bytes.version}"/>
          <dependency groupId="net.openhft" artifactId="chronicle-wire" version="${chronicle-wire.version}"/>
	  <dependency groupId="net.openhft" artifactId="chronicle-threads" version="${chronicle-threads.version}">
		  <!-- Exclude JNA here, as we want to avoid breaking consumers of the cassandra-all jar -->
		  <exclusion groupId="net.java.dev.jna" artifactId="jna" />
		  <exclusion groupId="net.java.dev.jna" artifactId="jna-platform" />
	  </dependency>
          <dependency groupId="com.google.code.findbugs" artifactId="jsr305" version="2.0.2" />
          <dependency groupId="com.clearspring.analytics" artifactId="stream" version="2.5.2" />
          <dependency groupId="com.datastax.cassandra" artifactId="cassandra-driver-core" version="3.9.0" classifier="shaded">
            <exclusion groupId="io.netty" artifactId="netty-buffer"/>
            <exclusion groupId="io.netty" artifactId="netty-codec"/>
            <exclusion groupId="io.netty" artifactId="netty-handler"/>
            <exclusion groupId="io.netty" artifactId="netty-transport"/>
            <exclusion groupId="org.slf4j" artifactId="slf4j-api"/>
          </dependency>
          <dependency groupId="org.eclipse.jdt.core.compiler" artifactId="ecj" version="${ecj.version}" />
          <dependency groupId="org.caffinitas.ohc" artifactId="ohc-core" version="${ohc.version}">
            <exclusion groupId="org.slf4j" artifactId="slf4j-api"/>
          </dependency>
          <dependency groupId="org.caffinitas.ohc" artifactId="ohc-core-j8" version="${ohc.version}" />
          <dependency groupId="net.ju-n.compile-command-annotations" artifactId="compile-command-annotations" version="1.2.0" />
          <dependency groupId="org.fusesource" artifactId="sigar" version="1.6.4">
            <exclusion groupId="log4j" artifactId="log4j"/>
          </dependency>
          <dependency groupId="com.carrotsearch" artifactId="hppc" version="0.8.1" />
          <dependency groupId="de.jflex" artifactId="jflex" version="1.6.0" />
          <dependency groupId="com.github.rholder" artifactId="snowball-stemmer" version="1.3.0.581.1" />
          <dependency groupId="com.googlecode.concurrent-trees" artifactId="concurrent-trees" version="2.4.0" />
          <dependency groupId="com.github.ben-manes.caffeine" artifactId="caffeine" version="2.3.5" />
          <dependency groupId="org.jctools" artifactId="jctools-core" version="1.2.1"/>
          <dependency groupId="org.ow2.asm" artifactId="asm" version="${asm.version}" />
          <dependency groupId="org.ow2.asm" artifactId="asm-tree" version="${asm.version}" />
          <dependency groupId="org.ow2.asm" artifactId="asm-commons" version="${asm.version}" />
          <dependency groupId="org.gridkit.jvmtool" artifactId="sjk-cli" version="0.14"/>
          <dependency groupId="org.gridkit.jvmtool" artifactId="sjk-core" version="0.14"/>
          <dependency groupId="org.gridkit.jvmtool" artifactId="sjk-stacktrace" version="0.14"/>
          <dependency groupId="org.gridkit.jvmtool" artifactId="mxdump" version="0.14"/>
          <dependency groupId="org.gridkit.lab" artifactId="jvm-attach-api" version="1.5"/>
          <dependency groupId="org.gridkit.jvmtool" artifactId="sjk-json" version="0.14"/>
          <dependency groupId="com.beust" artifactId="jcommander" version="1.30"/>
          <!-- when updating assertj, make sure to also update the corresponding junit-bom dependency -->
          <dependency groupId="org.assertj" artifactId="assertj-core" version="3.15.0"/>
          <dependency groupId="org.awaitility" artifactId="awaitility" version="4.0.3" />

        </dependencyManagement>
        <developer id="adelapena" name="Andres de la Peña"/>
        <developer id="alakshman" name="Avinash Lakshman"/>
        <developer id="aleksey" name="Aleksey Yeschenko"/>
        <developer id="amorton" name="Aaron Morton"/>
        <developer id="aweisberg" name="Ariel Weisberg"/>
        <developer id="bdeggleston" name="Blake Eggleston"/>
        <developer id="benedict" name="Benedict Elliott Smith"/>
        <developer id="benjamin" name="Benjamin Lerer"/>
        <developer id="blambov" name="Branimir Lambov"/>
        <developer id="brandonwilliams" name="Brandon Williams"/>
        <developer id="carl" name="Carl Yeksigian"/>
        <developer id="dbrosius" name="David Brosiusd"/>
        <developer id="dikang" name="Dikang Gu"/>
        <developer id="eevans" name="Eric Evans"/>
        <developer id="gdusbabek" name="Gary Dusbabek"/>
        <developer id="goffinet" name="Chris Goffinet"/>
        <developer id="ifesdjeen" name="Alex Petrov"/>
        <developer id="jaakko" name="Laine Jaakko Olavi"/>
        <developer id="jake" name="T Jake Luciani"/>
        <developer id="jasonbrown" name="Jason Brown"/>
        <developer id="jbellis" name="Jonathan Ellis"/>
        <developer id="jfarrell" name="Jake Farrell"/>
        <developer id="jjirsa" name="Jeff Jirsa"/>
        <developer id="jkni" name="Joel Knighton"/>
        <developer id="jmckenzie" name="Josh McKenzie"/>
        <developer id="johan" name="Johan Oskarsson"/>
        <developer id="junrao" name="Jun Rao"/>
        <developer id="jzhuang" name="Jay Zhuang"/>
        <developer id="kohlisankalp" name="Sankalp Kohli"/>
        <developer id="marcuse" name="Marcus Eriksson"/>
        <developer id="mck" name="Michael Semb Wever"/>
        <developer id="mishail" name="Mikhail Stepura"/>
        <developer id="mshuler" name="Michael Shuler"/>
        <developer id="paulo" name="Paulo Motta"/>
        <developer id="pmalik" name="Prashant Malik"/>
        <developer id="rstupp" name="Robert Stupp"/>
        <developer id="scode" name="Peter Schuller"/>
        <developer id="beobal" name="Sam Tunnicliffe"/>
        <developer id="slebresne" name="Sylvain Lebresne"/>
        <developer id="stefania" name="Stefania Alborghetti"/>
        <developer id="tylerhobbs" name="Tyler Hobbs"/>
        <developer id="vijay" name="Vijay Parthasarathy"/>
        <developer id="xedin" name="Pavel Yaskevich"/>
        <developer id="yukim" name="Yuki Morishita"/>
        <developer id="zznate" name="Nate McCall"/>
      </artifact:pom>

      <!-- each dependency set then defines the subset of the dependencies for that dependency set -->
      <artifact:pom id="build-deps-pom"
                    artifactId="cassandra-build-deps">
        <parent groupId="org.apache.cassandra"
                artifactId="cassandra-parent"
                version="${version}"/>
        <dependency groupId="junit" artifactId="junit"/>
        <dependency groupId="org.mockito" artifactId="mockito-core" />
        <dependency groupId="org.quicktheories" artifactId="quicktheories" />
        <dependency groupId="com.google.code.java-allocation-instrumenter" artifactId="java-allocation-instrumenter" version="${allocation-instrumenter.version}" />
        <dependency groupId="org.apache.cassandra" artifactId="dtest-api" />
        <dependency groupId="org.psjava" artifactId="psjava" version="0.1.19" />
        <dependency groupId="org.apache.rat" artifactId="apache-rat"/>
        <dependency groupId="org.apache.hadoop" artifactId="hadoop-core"/>
        <dependency groupId="org.apache.hadoop" artifactId="hadoop-minicluster"/>
        <dependency groupId="com.google.code.findbugs" artifactId="jsr305"/>
        <dependency groupId="org.antlr" artifactId="antlr"/>
        <dependency groupId="com.datastax.cassandra" artifactId="cassandra-driver-core" classifier="shaded"/>
        <dependency groupId="org.eclipse.jdt.core.compiler" artifactId="ecj"/>
        <dependency groupId="org.caffinitas.ohc" artifactId="ohc-core"/>
        <dependency groupId="org.caffinitas.ohc" artifactId="ohc-core-j8"/>
        <dependency groupId="org.openjdk.jmh" artifactId="jmh-core"/>
        <dependency groupId="org.openjdk.jmh" artifactId="jmh-generator-annprocess"/>
        <dependency groupId="net.ju-n.compile-command-annotations" artifactId="compile-command-annotations"/>
        <dependency groupId="org.apache.ant" artifactId="ant-junit" version="1.9.7" />
        <dependency groupId="org.gridkit.jvmtool" artifactId="sjk-cli" />
        <dependency groupId="org.gridkit.jvmtool" artifactId="sjk-core" />
        <dependency groupId="org.gridkit.jvmtool" artifactId="sjk-stacktrace" />
        <dependency groupId="org.gridkit.jvmtool" artifactId="mxdump" />
        <dependency groupId="org.gridkit.lab" artifactId="jvm-attach-api" />
        <dependency groupId="com.beust" artifactId="jcommander" />
        <dependency groupId="org.gridkit.jvmtool" artifactId="sjk-json"/>
        <!-- adding this dependency is necessary for assertj. When updating assertj, need to also update the version of
             this that the new assertj's `assertj-parent-pom` depends on. -->
        <dependency groupId="org.junit" artifactId="junit-bom" version="5.6.0" type="pom"/>
        <dependency groupId="org.assertj" artifactId="assertj-core"/>
        <dependency groupId="org.awaitility" artifactId="awaitility"/>
      </artifact:pom>
      <!-- this build-deps-pom-sources "artifact" is the same as build-deps-pom but only with those
           artifacts that have "-source.jar" files -->
      <artifact:pom id="build-deps-pom-sources"
                    artifactId="cassandra-build-deps">
        <parent groupId="org.apache.cassandra"
                artifactId="cassandra-parent"
                version="${version}"/>
        <dependency groupId="junit" artifactId="junit"/>
        <dependency groupId="org.mockito" artifactId="mockito-core" />
        <dependency groupId="com.datastax.cassandra" artifactId="cassandra-driver-core" classifier="shaded"/>
        <dependency groupId="io.netty" artifactId="netty-all"/>
        <dependency groupId="org.eclipse.jdt.core.compiler" artifactId="ecj"/>
        <dependency groupId="org.caffinitas.ohc" artifactId="ohc-core"/>
        <dependency groupId="org.openjdk.jmh" artifactId="jmh-core"/>
        <dependency groupId="org.openjdk.jmh" artifactId="jmh-generator-annprocess"/>
        <dependency groupId="net.ju-n.compile-command-annotations" artifactId="compile-command-annotations"/>
        <dependency groupId="org.apache.ant" artifactId="ant-junit" version="1.9.7" />
        <dependency groupId="org.assertj" artifactId="assertj-core"/>
        <dependency groupId="org.awaitility" artifactId="awaitility"/>
      </artifact:pom>

      <artifact:pom id="coverage-deps-pom"
                    artifactId="cassandra-coverage-deps">
        <parent groupId="org.apache.cassandra"
                artifactId="cassandra-parent"
                version="${version}"/>
        <dependency groupId="org.jacoco" artifactId="org.jacoco.agent"/>
        <dependency groupId="org.jacoco" artifactId="org.jacoco.ant" />
        <dependency groupId="org.jboss.byteman" artifactId="byteman-install"/>
        <dependency groupId="org.jboss.byteman" artifactId="byteman"/>
        <dependency groupId="org.jboss.byteman" artifactId="byteman-submit"/>
        <dependency groupId="org.jboss.byteman" artifactId="byteman-bmunit"/>
      </artifact:pom>

      <artifact:pom id="test-deps-pom"
                    artifactId="cassandra-test-deps">
        <parent groupId="org.apache.cassandra"
                artifactId="cassandra-parent"
                version="${version}"/>
      </artifact:pom>

      <!-- now the pom's for artifacts being deployed to Maven Central -->

      <artifact:pom id="all-pom"
                    artifactId="cassandra-all"
                    url="https://cassandra.apache.org"
                    name="Apache Cassandra">
        <parent groupId="org.apache.cassandra"
                artifactId="cassandra-parent"
                version="${version}"/>
        <scm connection="${scm.connection}" developerConnection="${scm.developerConnection}" url="${scm.url}"/>
        <dependency groupId="org.xerial.snappy" artifactId="snappy-java"/>
        <dependency groupId="org.lz4" artifactId="lz4-java"/>
        <dependency groupId="com.ning" artifactId="compress-lzf"/>
        <dependency groupId="com.google.guava" artifactId="guava"/>
        <dependency groupId="commons-cli" artifactId="commons-cli"/>
        <dependency groupId="commons-codec" artifactId="commons-codec"/>
        <dependency groupId="org.apache.commons" artifactId="commons-lang3"/>
        <dependency groupId="org.apache.commons" artifactId="commons-math3"/>
        <dependency groupId="org.antlr" artifactId="antlr"/>
        <dependency groupId="org.antlr" artifactId="antlr-runtime"/>
        <dependency groupId="org.slf4j" artifactId="slf4j-api"/>
        <dependency groupId="org.slf4j" artifactId="log4j-over-slf4j"/>
        <dependency groupId="org.slf4j" artifactId="jcl-over-slf4j"/>
        <dependency groupId="com.fasterxml.jackson.core" artifactId="jackson-core"/>
        <dependency groupId="com.fasterxml.jackson.core" artifactId="jackson-databind"/>
        <dependency groupId="com.fasterxml.jackson.core" artifactId="jackson-annotations"/>
        <dependency groupId="com.googlecode.json-simple" artifactId="json-simple"/>
        <dependency groupId="com.boundary" artifactId="high-scale-lib"/>
        <dependency groupId="org.yaml" artifactId="snakeyaml"/>
        <dependency groupId="org.mindrot" artifactId="jbcrypt"/>
        <dependency groupId="io.airlift" artifactId="airline"/>
        <dependency groupId="io.dropwizard.metrics" artifactId="metrics-core"/>
        <dependency groupId="io.dropwizard.metrics" artifactId="metrics-jvm"/>
        <dependency groupId="com.addthis.metrics" artifactId="reporter-config3"/>
        <dependency groupId="com.clearspring.analytics" artifactId="stream"/>

        <dependency groupId="ch.qos.logback" artifactId="logback-core"/>
        <dependency groupId="ch.qos.logback" artifactId="logback-classic"/>

        <!-- don't need hadoop classes to run, but if you use the hadoop stuff -->
        <dependency groupId="org.apache.hadoop" artifactId="hadoop-core" optional="true"/>
        <dependency groupId="org.apache.hadoop" artifactId="hadoop-minicluster" optional="true"/>

        <!-- don't need the Java Driver to run, but if you use the hadoop stuff or UDFs -->
        <dependency groupId="com.datastax.cassandra" artifactId="cassandra-driver-core" classifier="shaded" optional="true">
          <exclusion groupId="io.netty" artifactId="netty-buffer"/>
          <exclusion groupId="io.netty" artifactId="netty-codec"/>
          <exclusion groupId="io.netty" artifactId="netty-handler"/>
          <exclusion groupId="io.netty" artifactId="netty-transport"/>
        </dependency>

        <!-- don't need jna to run, but nice to have -->
        <dependency groupId="net.java.dev.jna" artifactId="jna"/>

        <!-- don't need jamm unless running a server in which case it needs to be a -javagent to be used anyway -->
        <dependency groupId="com.github.jbellis" artifactId="jamm"/>

        <dependency groupId="io.netty" artifactId="netty-all"/>
        <dependency groupId="net.openhft" artifactId="chronicle-queue" version="${chronicle-queue.version}"/>
        <dependency groupId="net.openhft" artifactId="chronicle-core" version="${chronicle-core.version}"/>
        <dependency groupId="net.openhft" artifactId="chronicle-bytes" version="${chronicle-bytes.version}"/>
        <dependency groupId="net.openhft" artifactId="chronicle-wire" version="${chronicle-wire.version}"/>
        <dependency groupId="net.openhft" artifactId="chronicle-threads" version="${chronicle-threads.version}"/>
        <dependency groupId="org.fusesource" artifactId="sigar"/>
        <dependency groupId="org.eclipse.jdt.core.compiler" artifactId="ecj"/>
        <dependency groupId="org.caffinitas.ohc" artifactId="ohc-core"/>
        <dependency groupId="org.caffinitas.ohc" artifactId="ohc-core-j8"/>
        <dependency groupId="com.github.ben-manes.caffeine" artifactId="caffeine" />
        <dependency groupId="org.jctools" artifactId="jctools-core"/>
        <dependency groupId="org.ow2.asm" artifactId="asm" />
        <dependency groupId="com.carrotsearch" artifactId="hppc" />
        <dependency groupId="org.gridkit.jvmtool" artifactId="sjk-cli" />
        <dependency groupId="org.gridkit.jvmtool" artifactId="sjk-core" />
        <dependency groupId="org.gridkit.jvmtool" artifactId="sjk-stacktrace" />
        <dependency groupId="org.gridkit.jvmtool" artifactId="mxdump" />
        <dependency groupId="org.gridkit.lab" artifactId="jvm-attach-api" />
        <dependency groupId="com.beust" artifactId="jcommander" />
        <dependency groupId="org.gridkit.jvmtool" artifactId="sjk-json"/>
      </artifact:pom>
    </target>

    <target name="maven-ant-tasks-retrieve-build" depends="maven-declare-dependencies" unless="without.maven">
      <!-- retrieve artifacts -->
      <artifact:dependencies pomRefId="build-deps-pom"
                             filesetId="build-dependency-jars"
                             cacheDependencyRefs="true"
                             dependencyRefsBuildFile="${build.dir}/build-dependencies.xml">
          <remoteRepository refid="central"/>
          <remoteRepository refid="apache"/>
      </artifact:dependencies>
      <!-- retrieve -source.jar artifacts using the reference-pom with the artifacts that have these -->
      <artifact:dependencies pomRefId="build-deps-pom-sources"
                             sourcesFilesetId="build-dependency-sources"
                             cacheDependencyRefs="true"
                             dependencyRefsBuildFile="${build.dir}/build-dependencies-sources.xml">
          <remoteRepository refid="central"/>
          <remoteRepository refid="apache"/>
      </artifact:dependencies>
      <copy todir="${build.dir.lib}/jars">
          <fileset refid="build-dependency-jars"/>
          <mapper type="flatten"/>
      </copy>
      <copy todir="${build.dir.lib}/sources">
          <fileset refid="build-dependency-sources"/>
          <mapper type="flatten"/>
      </copy>
      <!-- code coverage tools -->
      <artifact:dependencies pomRefId="coverage-deps-pom"
                             filesetId="coverage-dependency-jars">
          <remoteRepository refid="central"/>
      </artifact:dependencies>
      <copy todir="${build.dir.lib}/jars">
          <fileset refid="coverage-dependency-jars"/>
          <mapper type="flatten"/>
      </copy>
      <!-- jacoco agent jar comes wrapped in a jar -->
      <unzip src="${build.dir.lib}/jars/org.jacoco.agent-${jacoco.version}.jar" dest="${build.dir.lib}/jars">
        <patternset>
            <include name="*.jar"/>
        </patternset>
        <mapper type="flatten"/>
      </unzip>

      <!-- Need to delete some dependencies from build/lib/jars as non-matching versions may get in there
      due to transitive dependencies -->
      <delete>
          <fileset dir="${build.dir.lib}/jars">
              <include name="asm-*" />
          </fileset>
      </delete>
    </target>

    <target name="maven-ant-tasks-retrieve-test" depends="maven-ant-tasks-init">
      <artifact:dependencies pomRefId="test-deps-pom"
                             filesetId="test-dependency-jars"
                             sourcesFilesetId="test-dependency-sources"
                             cacheDependencyRefs="true"
                             dependencyRefsBuildFile="${build.dir}/test-dependencies.xml">
        <remoteRepository refid="apache"/>
        <remoteRepository refid="central"/>
      </artifact:dependencies>
      <copy todir="${test.lib}/jars">
        <fileset refid="test-dependency-jars"/>
        <mapper type="flatten"/>
      </copy>
      <copy todir="${test.lib}/sources">
        <fileset refid="test-dependency-sources"/>
        <mapper type="flatten"/>
      </copy>
    </target>

    <target name="echo-base-version">
        <echo message="${base.version}" />
    </target>

    <!-- create properties file with C version -->
    <target name="createVersionPropFile">
      <taskdef name="propertyfile" classname="org.apache.tools.ant.taskdefs.optional.PropertyFile"/>
      <mkdir dir="${version.properties.dir}"/>
      <propertyfile file="${version.properties.dir}/version.properties">
        <entry key="CassandraVersion" value="${version}"/>
      </propertyfile>
    </target>

    <target name="test-run" depends="jar"
            description="Run in test mode.  Not for production use!">
      <java classname="org.apache.cassandra.service.CassandraDaemon" fork="true">
        <classpath>
          <path refid="cassandra.classpath.test"/>
          <pathelement location="${test.conf}"/>
        </classpath>
        <jvmarg value="-Dstorage-config=${test.conf}"/>
        <jvmarg value="-javaagent:${basedir}/lib/jamm-${jamm.version}.jar" />
        <jvmarg value="-ea"/>
        <jvmarg line="${java11-jvmargs}"/>
      </java>
    </target>

    <!--
        The build target builds all the .class files
    -->
    <target name="build"
        depends="maven-ant-tasks-retrieve-build,build-project" description="Compile Cassandra classes"/>
    <target name="codecoverage" depends="jacoco-run,jacoco-report" description="Create code coverage report"/>

    <target name="_build_java">
        <!-- Note: we cannot use javac's 'release' option, as that does not allow accessing sun.misc.Unsafe nor
        Nashorn's ClassFilter class as any javac modules option is invalid for relase 8. -->
        <echo message="Compiling for Java ${target.version}..."/>
        <javac fork="true"
               debug="true" debuglevel="${debuglevel}" encoding="utf-8"
               destdir="${build.classes.main}" includeantruntime="false" source="${source.version}" target="${target.version}"
               memorymaximumsize="512M">
            <src path="${build.src.java}"/>
            <src path="${build.src.gen-java}"/>
            <compilerarg value="-XDignore.symbol.file"/>
            <compilerarg line="${jdk11-javac-exports}"/>
            <classpath>
                <path refid="cassandra.classpath"/>
            </classpath>
        </javac>
    </target>

    <target depends="init,gen-cql3-grammar,generate-cql-html,generate-jflex-java"
            name="build-project">
        <echo message="${ant.project.name}: ${ant.file}"/>
        <!-- Order matters! -->
        <antcall target="_build_java"/>
        <antcall target="createVersionPropFile"/>
        <copy todir="${build.classes.main}">
            <fileset dir="${build.src.resources}" />
        </copy>
        <copy todir="${basedir}/conf" file="${build.classes.main}/META-INF/hotspot_compiler"/>
    </target>

    <!-- Stress build file -->
    <property name="stress.build.src" value="${basedir}/tools/stress/src" />
    <property name="stress.test.src" value="${basedir}/tools/stress/test/unit" />
    <property name="stress.build.classes" value="${build.classes}/stress" />
    <property name="stress.test.classes" value="${build.dir}/test/stress-classes" />
	<property name="stress.manifest" value="${stress.build.classes}/MANIFEST.MF" />
    <path id="cassandra.classes">
        <pathelement location="${basedir}/build/classes/main" />
    </path>

    <target name="stress-build-test" depends="stress-build" description="Compile stress tests">
        <javac debug="true" debuglevel="${debuglevel}" destdir="${stress.test.classes}"
               source="${source.version}" target="${target.version}"
               includeantruntime="false" encoding="utf-8">
            <classpath>
                <path refid="cassandra.classpath"/>
                <pathelement location="${stress.build.classes}" />
            </classpath>
            <src path="${stress.test.src}"/>
        </javac>
    </target>

    <target name="stress-build" depends="build" description="build stress tool">
    	<mkdir dir="${stress.build.classes}" />
        <javac compiler="modern" debug="true" debuglevel="${debuglevel}"
               source="${source.version}" target="${target.version}"
               encoding="utf-8" destdir="${stress.build.classes}" includeantruntime="true">
            <src path="${stress.build.src}" />
            <classpath>
                <path refid="cassandra.classes" />
                <path>
                    <fileset dir="${build.lib}">
                        <include name="**/*.jar" />
                    </fileset>
                </path>
            </classpath>
        </javac>
        <copy todir="${stress.build.classes}">
            <fileset dir="${stress.build.src}/resources" />
        </copy>
    </target>

    <target name="stress-test" depends="stress-build-test, build-test" description="Runs stress tests">
        <testmacro inputdir="${stress.test.src}"
                       timeout="${test.timeout}">
        </testmacro>
    </target>

    <!--
        fqltool build file
        -->
    <property name="fqltool.build.src" value="${basedir}/tools/fqltool/src" />
    <property name="fqltool.test.src" value="${basedir}/tools/fqltool/test/unit" />
    <property name="fqltool.build.classes" value="${build.classes}/fqltool" />
    <property name="fqltool.test.classes" value="${build.dir}/test/fqltool-classes" />
    <property name="fqltool.manifest" value="${fqltool.build.classes}/MANIFEST.MF" />

    <target name="fqltool-build-test" depends="fqltool-build" description="Compile fqltool tests">
        <javac debug="true" debuglevel="${debuglevel}" destdir="${fqltool.test.classes}"
               source="${source.version}" target="${target.version}"
               includeantruntime="false" encoding="utf-8">
            <classpath>
                <path refid="cassandra.classpath"/>
                <pathelement location="${fqltool.build.classes}" />
            </classpath>
            <src path="${fqltool.test.src}"/>
        </javac>
    </target>

    <target name="fqltool-build" depends="build" description="build fqltool">
    	<mkdir dir="${fqltool.build.classes}" />
        <javac compiler="modern" debug="true" debuglevel="${debuglevel}"
               source="${source.version}" target="${target.version}"
               encoding="utf-8" destdir="${fqltool.build.classes}" includeantruntime="true">
            <src path="${fqltool.build.src}" />
            <classpath>
                <path refid="cassandra.classes" />
                <path>
                    <fileset dir="${build.lib}">
                        <include name="**/*.jar" />
                    </fileset>
                </path>
            </classpath>
        </javac>
    </target>

    <target name="fqltool-test" depends="fqltool-build-test, build-test" description="Runs fqltool tests">
        <testmacro inputdir="${fqltool.test.src}"
                       timeout="${test.timeout}">
        </testmacro>
    </target>

	<target name="_write-poms" depends="maven-declare-dependencies">
	    <artifact:writepom pomRefId="parent-pom" file="${build.dir}/${final.name}-parent.pom"/>
	    <artifact:writepom pomRefId="all-pom" file="${build.dir}/${final.name}.pom"/>
	</target>

	<target name="write-poms" unless="without.maven">
	    <antcall target="_write-poms" />
	</target>

    <!--
        The jar target makes cassandra.jar output.
    -->
    <target name="_main-jar"
            depends="build"
            description="Assemble Cassandra JAR files">
      <mkdir dir="${build.classes.main}/META-INF" />
      <copy file="LICENSE.txt"
            tofile="${build.classes.main}/META-INF/LICENSE.txt"/>
      <copy file="NOTICE.txt"
            tofile="${build.classes.main}/META-INF/NOTICE.txt"/>

      <!-- Main Jar -->
      <jar jarfile="${build.dir}/${final.name}.jar">
        <fileset dir="${build.classes.main}">
        </fileset>
        <manifest>
        <!-- <section name="org/apache/cassandra/infrastructure"> -->
          <attribute name="Multi-Release" value="true"/>
          <attribute name="Implementation-Title" value="Cassandra"/>
          <attribute name="Implementation-Version" value="${version}"/>
          <attribute name="Implementation-Vendor" value="Apache"/>
        <!-- </section> -->
        </manifest>
      </jar>
    </target>
    <target name="jar"
            depends="_main-jar, build-test, stress-build, fqltool-build, write-poms"
            description="Assemble Cassandra JAR files">
      <!-- Stress jar -->
      <manifest file="${stress.manifest}">
        <attribute name="Built-By" value="Pavel Yaskevich"/>
        <attribute name="Main-Class" value="org.apache.cassandra.stress.Stress"/>
      </manifest>
      <mkdir dir="${stress.build.classes}/META-INF" />
      <mkdir dir="${build.dir}/tools/lib/" />
      <jar destfile="${build.dir}/tools/lib/stress.jar" manifest="${stress.manifest}">
        <fileset dir="${stress.build.classes}"/>
      </jar>
      <!-- fqltool jar -->
      <manifest file="${fqltool.manifest}">
        <attribute name="Built-By" value="Marcus Eriksson"/>
        <attribute name="Main-Class" value="org.apache.cassandra.fqltool.FullQueryLogTool"/>
      </manifest>
      <mkdir dir="${fqltool.build.classes}/META-INF" />
      <mkdir dir="${build.dir}/tools/lib/" />
      <jar destfile="${build.dir}/tools/lib/fqltool.jar" manifest="${stress.manifest}">
        <fileset dir="${fqltool.build.classes}"/>
      </jar>
    </target>

    <!--
        The javadoc-jar target makes cassandra-javadoc.jar output required for publishing to Maven central repository.
    -->
    <target name="javadoc-jar" depends="javadoc" description="Assemble Cassandra JavaDoc JAR file">
      <jar jarfile="${build.dir}/${final.name}-javadoc.jar" basedir="${javadoc.dir}"/>
      <!-- javadoc task always rebuilds so might as well remove the generated docs to prevent
           being pulled into the distribution by accident -->
      <delete quiet="true" dir="${javadoc.dir}"/>
    </target>

    <!--
        The sources-jar target makes cassandra-sources.jar output required for publishing to Maven central repository.
    -->
    <target name="sources-jar" depends="init" description="Assemble Cassandra Sources JAR file">
      <jar jarfile="${build.dir}/${final.name}-sources.jar">
        <fileset dir="${build.src.java}" defaultexcludes="yes">
          <include name="org/apache/**/*.java"/>
        </fileset>
        <fileset dir="${build.src.gen-java}" defaultexcludes="yes">
          <include name="org/apache/**/*.java"/>
        </fileset>
      </jar>
    </target>

    <target name="_artifacts-init" depends="jar,javadoc,gen-doc">
      <mkdir dir="${dist.dir}"/>
      <!-- fix the control linefeed so that builds on windows works on linux -->
      <fixcrlf srcdir="bin" includes="**/*" excludes="**/*.bat, **/*.ps1" eol="lf" eof="remove" />
      <fixcrlf srcdir="conf" includes="**/*" excludes="**/*.bat, **/*.ps1" eol="lf" eof="remove" />
      <fixcrlf srcdir="tools/bin" includes="**/*" excludes="**/*.bat, **/*.ps1" eol="lf" eof="remove" />
      <copy todir="${dist.dir}/lib">
        <fileset dir="${build.lib}"/>
        <fileset dir="${build.dir}">
          <include name="${final.name}.jar" />
        </fileset>
      </copy>
      <copy todir="${dist.dir}/javadoc" failonerror="false">
        <fileset dir="${javadoc.dir}"/>
      </copy>
      <copy todir="${dist.dir}/doc" failonerror="false">
        <fileset dir="doc">
          <include name="cql3/CQL.html" />
          <include name="cql3/CQL.css" />
          <include name="SASI.md" />
        </fileset>
      </copy>
      <copy todir="${dist.dir}/doc/html" failonerror="false">
        <fileset dir="doc" />
        <globmapper from="build/html/*" to="*"/>
      </copy>
      <copy todir="${dist.dir}/bin">
        <fileset dir="bin"/>
      </copy>
      <copy todir="${dist.dir}/conf">
        <fileset dir="conf"/>
      </copy>
      <copy todir="${dist.dir}/pylib">
        <fileset dir="pylib">
          <include name="**" />
          <exclude name="**/*.pyc" />
        </fileset>
      </copy>
      <copy todir="${dist.dir}/">
        <fileset dir="${basedir}">
          <include name="*.txt" />
        </fileset>
      </copy>
      <copy todir="${dist.dir}/tools/bin">
        <fileset dir="${basedir}/tools/bin"/>
      </copy>
      <copy todir="${dist.dir}/tools/">
        <fileset dir="${basedir}/tools/">
            <include name="*.yaml"/>
	</fileset>
      </copy>
      <copy todir="${dist.dir}/tools/lib">
        <fileset dir="${build.dir}/tools/lib/">
            <include name="*.jar" />
        </fileset>
      </copy>
    </target>

    <!-- creates release tarballs -->
    <target name="artifacts" depends="_artifacts-init"
            description="Create Cassandra release artifacts">
      <tar compression="gzip" longfile="gnu"
        destfile="${build.dir}/${final.name}-bin.tar.gz">

        <!-- Everything but bin/ (default mode) -->
        <tarfileset dir="${dist.dir}" prefix="${final.name}">
          <include name="**"/>
          <exclude name="bin/*" />
          <exclude name="tools/bin/*"/>
        </tarfileset>
        <!-- Shell includes in bin/ (default mode) -->
        <tarfileset dir="${dist.dir}" prefix="${final.name}">
          <include name="bin/*.in.sh" />
        </tarfileset>
        <!-- Executable scripts in bin/ -->
        <tarfileset dir="${dist.dir}" prefix="${final.name}" mode="755">
          <include name="bin/*"/>
          <include name="tools/bin/*"/>
          <not>
                <filename name="bin/*.in.sh" />
          </not>
        </tarfileset>
      </tar>

      <tar compression="gzip" longfile="gnu"
           destfile="${build.dir}/${final.name}-src.tar.gz">

        <tarfileset dir="${basedir}"
                    prefix="${final.name}-src">
          <include name="**"/>
          <exclude name="build/**" />
          <exclude name="src/gen-java/**" />
          <exclude name=".git/**" />
          <exclude name="venv/**" />
          <exclude name="src/resources/org/apache/cassandra/config/version.properties" />
          <exclude name="conf/hotspot_compiler" />
          <exclude name="doc/cql3/CQL.html" />
          <exclude name="bin/*" /> <!-- handled separately below -->
          <!-- exclude Eclipse files -->
          <exclude name=".project" />
          <exclude name=".classpath" />
          <exclude name=".settings/**" />
          <exclude name=".externalToolBuilders/**" />
        </tarfileset>

        <!-- Shell includes and batch files in bin/ -->
        <tarfileset dir="${basedir}" prefix="${final.name}-src">
          <include name="bin/*.in.sh" />
          <include name="bin/*.bat" />
        </tarfileset>
        <!-- Everything else (assumed to be scripts), is executable -->
        <tarfileset dir="${basedir}" prefix="${final.name}-src" mode="755">
          <include name="bin/*"/>
          <exclude name="bin/*.in.sh" />
          <exclude name="bin/*.bat" />
        </tarfileset>
      </tar>

      <checksum forceOverwrite="yes" todir="${build.dir}" fileext=".sha256" algorithm="SHA-256">
        <fileset dir="${build.dir}">
          <include name="${final.name}-bin.tar.gz" />
          <include name="${final.name}-src.tar.gz" />
        </fileset>
      </checksum>
      <checksum forceOverwrite="yes" todir="${build.dir}" fileext=".sha512" algorithm="SHA-512">
        <fileset dir="${build.dir}">
          <include name="${final.name}-bin.tar.gz" />
          <include name="${final.name}-src.tar.gz" />
        </fileset>
      </checksum>
    </target>

    <target name="rat" depends="rat-init" description="License checks on artifacts">
      <rat:report xmlns:rat="antlib:org.apache.rat.anttasks"
                  reportFile="${build.dir}/${final.name}-bin.rat.txt">
        <tarfileset>
          <gzipresource>
            <file file="${build.dir}/${final.name}-bin.tar.gz" />
          </gzipresource>
        </tarfileset>
      </rat:report>
      <rat:report xmlns:rat="antlib:org.apache.rat.anttasks"
                  reportFile="${build.dir}/${final.name}-src.rat.txt">
        <tarfileset>
          <gzipresource>
            <file file="${build.dir}/${final.name}-src.tar.gz" />
          </gzipresource>
        </tarfileset>
      </rat:report>
    </target>

  <target name="build-jmh" depends="build-test, jar" description="Create JMH uber jar">
      <jar jarfile="${build.test.dir}/deps.jar">
          <zipgroupfileset dir="${build.dir.lib}/jars">
              <include name="*jmh*.jar"/>
              <include name="jopt*.jar"/>
              <include name="commons*.jar"/>
          </zipgroupfileset>
          <zipgroupfileset dir="${build.lib}" includes="*.jar"/>
      </jar>
      <jar jarfile="${build.test.dir}/benchmarks.jar">
          <manifest>
              <attribute name="Main-Class" value="org.openjdk.jmh.Main"/>
          </manifest>
          <zipfileset src="${build.test.dir}/deps.jar" excludes="META-INF/*.SF" />
          <fileset dir="${build.classes.main}"/>
          <fileset dir="${test.classes}"/>
          <fileset dir="${test.conf}" />
      </jar>
  </target>

  <target name="build-test" depends="_main-jar, stress-build, fqltool-build, write-poms" description="Compile test classes">
    <antcall target="_build-test"/>
  </target>

  <target name="_build-test">
    <javac
     fork="true"
     compiler="modern"
     debug="true"
     debuglevel="${debuglevel}"
     destdir="${test.classes}"
     includeantruntime="true"
     source="${source.version}"
     target="${target.version}"
     encoding="utf-8">
     <classpath>
        <path refid="cassandra.classpath"/>
        <pathelement location="${fqltool.build.classes}"/>
     </classpath>
     <compilerarg value="-XDignore.symbol.file"/>
     <src path="${test.unit.src}"/>
     <src path="${test.long.src}"/>
     <src path="${test.burn.src}"/>
     <src path="${test.memory.src}"/>
     <src path="${test.microbench.src}"/>
     <src path="${test.distributed.src}"/>
    </javac>

    <!-- Non-java resources needed by the test suite -->
    <copy todir="${test.classes}">
      <fileset dir="${test.resources}"/>
    </copy>
  </target>

  <!-- Defines how to run a set of tests. If you change the defaults for attributes
       you should also update them in testmacro.,
       The two are split because the helper doesn't generate
       a junit report or fail on errors, since this is called in parallel to run tests
       when we choose to run tests in parallel -->
  <macrodef name="testmacrohelper">
    <attribute name="inputdir" />
    <attribute name="timeout" default="${test.timeout}" />
    <attribute name="forkmode" default="perTest"/>
    <element name="optjvmargs" implicit="true" optional="true" />
    <attribute name="filter" default="**/${test.name}.java"/>
    <attribute name="exclude" default="" />
    <attribute name="filelist" default="" />
    <attribute name="poffset" default="0"/>
    <attribute name="testtag" default=""/>
    <attribute name="usejacoco" default="no"/>
    <attribute name="showoutput" default="false"/>

    <sequential>
      <condition property="additionalagent"
                 value="-javaagent:${build.dir.lib}/jars/jacocoagent.jar=destfile=${jacoco.partialexecfile}"
                 else="">
        <istrue value="${usejacoco}"/>
      </condition>
      <!-- use https://github.com/krummas/jstackjunit to get thread dumps when unit tests time out -->
      <taskdef name="junit-timeout" classname="org.krummas.junit.JStackJUnitTask" classpath="lib/jstackjunit-0.0.1.jar"/>
      <mkdir dir="${build.test.dir}/cassandra"/>
      <mkdir dir="${build.test.dir}/output"/>
      <mkdir dir="${build.test.dir}/output/@{testtag}"/>
      <junit-timeout fork="on" forkmode="@{forkmode}" failureproperty="testfailed" maxmemory="1024m" timeout="@{timeout}" showoutput="@{showoutput}">
        <formatter classname="org.apache.cassandra.CassandraXMLJUnitResultFormatter" extension=".xml" usefile="true"/>
        <formatter classname="org.apache.cassandra.CassandraBriefJUnitResultFormatter" usefile="false"/>
        <jvmarg value="-Dstorage-config=${test.conf}"/>
        <jvmarg value="-Djava.awt.headless=true"/>
        <!-- Cassandra 3.0+ needs <jvmarg line="... ${additionalagent}" /> here! (not value=) -->
        <jvmarg line="-javaagent:${basedir}/lib/jamm-${jamm.version}.jar ${additionalagent}" />
        <jvmarg value="-ea"/>
        <jvmarg value="-Djava.io.tmpdir=${tmp.dir}"/>
        <jvmarg value="-Dcassandra.debugrefcount=true"/>
        <jvmarg value="-Xss256k"/>
        <!-- When we do classloader manipulation SoftReferences can cause memory leaks
             that can OOM our test runs. The next two settings informs our GC
             algorithm to limit the metaspace size and clean up SoftReferences
             more aggressively rather than waiting. See CASSANDRA-14922 for more details.
        -->
        <jvmarg value="-XX:SoftRefLRUPolicyMSPerMB=0" />
        <jvmarg value="-Dcassandra.memtable_row_overhead_computation_step=100"/>
        <jvmarg value="-Dcassandra.test.use_prepared=${cassandra.test.use_prepared}"/>
        <jvmarg value="-Dcassandra.test.offsetseed=@{poffset}"/>
        <jvmarg value="-Dcassandra.test.sstableformatdevelopment=true"/>
        <!-- The first time SecureRandom initializes can be slow if it blocks on /dev/random -->
        <jvmarg value="-Djava.security.egd=file:/dev/urandom" />
        <jvmarg value="-Dcassandra.testtag=@{testtag}"/>
        <jvmarg value="-Dcassandra.keepBriefBrief=${cassandra.keepBriefBrief}" />
        <jvmarg value="-Dcassandra.strict.runtime.checks=true" />
        <jvmarg line="${java11-jvmargs}"/>
        <!-- disable shrinks in quicktheories CASSANDRA-15554 -->
        <jvmarg value="-DQT_SHRINKS=0"/>
        <jvmarg line="${test-jvmargs}" />
        <optjvmargs/>
        <!-- Uncomment to debug unittest, attach debugger to port 1416 -->
        <!--
        <jvmarg line="-agentlib:jdwp=transport=dt_socket,address=localhost:1416,server=y,suspend=y" />
        -->
        <classpath>
          <pathelement path="${java.class.path}"/>
          <pathelement location="${stress.build.classes}"/>
          <pathelement location="${fqltool.build.classes}"/>
          <path refid="cassandra.classpath.test" />
          <pathelement location="${test.classes}"/>
          <pathelement location="${stress.test.classes}"/>
          <pathelement location="${fqltool.test.classes}"/>
          <pathelement location="${test.conf}"/>
          <fileset dir="${test.lib}">
            <include name="**/*.jar" />
          </fileset>
        </classpath>
        <batchtest todir="${build.test.dir}/output/@{testtag}">
            <fileset dir="@{inputdir}" includes="@{filter}" excludes="@{exclude}"/>
            <filelist dir="@{inputdir}" files="@{filelist}"/>
        </batchtest>
      </junit-timeout>

      <condition property="fileSep" value=";">
        <os family="windows"/>
      </condition>
      <condition property="fileSep" else=":">
        <isset property="fileSep"/>
      </condition>
      <fail unless="fileSep">Failed to set File Separator. This shouldn't happen.</fail>

      <delete quiet="true" failonerror="false" dir="${build.test.dir}/cassandra/commitlog${fileSep}@{poffset}"/>
      <delete quiet="true" failonerror="false" dir="${build.test.dir}/cassandra/cdc_raw${fileSep}@{poffset}"/>
      <delete quiet="true" failonerror="false" dir="${build.test.dir}/cassandra/data${fileSep}@{poffset}"/>
      <delete quiet="true" failonerror="false" dir="${build.test.dir}/cassandra/saved_caches${fileSep}@{poffset}"/>
      <delete quiet="true" failonerror="false" dir="${build.test.dir}/cassandra/hints${fileSep}@{poffset}"/>
    </sequential>
  </macrodef>

    <target name="testold" depends="build-test" description="Execute unit tests">
    <testmacro inputdir="${test.unit.src}" timeout="${test.timeout}">
      <jvmarg value="-Dlegacy-sstable-root=${test.data}/legacy-sstables"/>
      <jvmarg value="-Dinvalid-legacy-sstable-root=${test.data}/invalid-legacy-sstables"/>
      <jvmarg value="-Dcassandra.ring_delay_ms=1000"/>
      <jvmarg value="-Dcassandra.tolerate_sstable_size=true"/>
      <jvmarg value="-Dcassandra.skip_sync=true" />
    </testmacro>
    <fileset dir="${test.unit.src}" />
  </target>

  <!-- Will not generate a junit report or fail on error since it is called in parallel for test-compression
       That is taken care of by testparallel -->
  <macrodef name="testlist">
    <attribute name="test.file.list"/>
    <attribute name="testlist.offset"/>
    <sequential>
      <testmacrohelper inputdir="${test.dir}/${test.classlistprefix}" filelist="@{test.file.list}" poffset="@{testlist.offset}" exclude="**/*.java" timeout="${test.timeout}">
        <jvmarg value="-Dlegacy-sstable-root=${test.data}/legacy-sstables"/>
        <jvmarg value="-Dinvalid-legacy-sstable-root=${test.data}/invalid-legacy-sstables"/>
        <jvmarg value="-Dcassandra.ring_delay_ms=1000"/>
        <jvmarg value="-Dcassandra.tolerate_sstable_size=true"/>
        <jvmarg value="-Dcassandra.config.loader=org.apache.cassandra.OffsetAwareConfigurationLoader"/>
        <jvmarg value="-Dcassandra.skip_sync=true" />
      </testmacrohelper>
    </sequential>
  </macrodef>

  <!-- Will not generate a junit report or fail on error since it is called in parallel for test-compression
       That is taken care of by testparallel -->
  <macrodef name="testlist-compression">
    <attribute name="test.file.list" />
    <attribute name="testlist.offset" />
    <sequential>
      <property name="compressed_yaml" value="${build.test.dir}/cassandra.compressed.yaml"/>
      <concat destfile="${compressed_yaml}">
          <fileset file="${test.conf}/cassandra.yaml"/>
          <fileset file="${test.conf}/commitlog_compression.yaml"/>
      </concat>
      <testmacrohelper inputdir="${test.unit.src}" filelist="@{test.file.list}" poffset="@{testlist.offset}"
                       exclude="**/*.java" timeout="${test.timeout}" testtag="compression">
        <jvmarg value="-Dlegacy-sstable-root=${test.data}/legacy-sstables"/>
        <jvmarg value="-Dinvalid-legacy-sstable-root=${test.data}/invalid-legacy-sstables"/>
        <jvmarg value="-Dcassandra.test.compression=true"/>
        <jvmarg value="-Dcassandra.ring_delay_ms=1000"/>
        <jvmarg value="-Dcassandra.tolerate_sstable_size=true"/>
        <jvmarg value="-Dcassandra.config=file:///${compressed_yaml}"/>
        <jvmarg value="-Dcassandra.skip_sync=true" />
        <jvmarg value="-Dcassandra.config.loader=org.apache.cassandra.OffsetAwareConfigurationLoader"/>
      </testmacrohelper>
    </sequential>
  </macrodef>

  <macrodef name="testlist-cdc">
    <attribute name="test.file.list" />
    <attribute name="testlist.offset" />
    <sequential>
      <property name="cdc_yaml" value="${build.test.dir}/cassandra.cdc.yaml"/>
      <concat destfile="${cdc_yaml}">
        <fileset file="${test.conf}/cassandra.yaml"/>
        <fileset file="${test.conf}/cdc.yaml"/>
      </concat>
      <testmacrohelper inputdir="${test.unit.src}" filelist="@{test.file.list}" poffset="@{testlist.offset}"
                       exclude="**/*.java" timeout="${test.timeout}" testtag="cdc">
        <jvmarg value="-Dlegacy-sstable-root=${test.data}/legacy-sstables"/>
        <jvmarg value="-Dinvalid-legacy-sstable-root=${test.data}/invalid-legacy-sstables"/>
        <jvmarg value="-Dcassandra.ring_delay_ms=1000"/>
        <jvmarg value="-Dcassandra.tolerate_sstable_size=true"/>
        <jvmarg value="-Dcassandra.config=file:///${cdc_yaml}"/>
        <jvmarg value="-Dcassandra.skip_sync=true" />
        <jvmarg value="-Dcassandra.config.loader=org.apache.cassandra.OffsetAwareConfigurationLoader"/>
      </testmacrohelper>
    </sequential>
  </macrodef>

  <!--
    Run named ant task with jacoco, such as "ant jacoco-run -Dtaskname=test"
    the target run must enable the jacoco agent if usejacoco is 'yes' -->
  <target name="jacoco-run" description="run named task with jacoco instrumentation">
    <condition property="runtask" value="${taskname}" else="test">
      <isset property="taskname"/>
    </condition>
    <antcall target="${runtask}">
      <param name="usejacoco" value="yes"/>
    </antcall>
  </target>

  <!-- Use this with an FQDN for test class, and a csv list of methods like this:
    ant testsome -Dtest.name=org.apache.cassandra.service.StorageServiceServerTest -Dtest.methods=testRegularMode,testGetAllRangesEmpty
  -->
  <target name="testsome" depends="build-test" description="Execute specific unit tests" >
    <testmacro inputdir="${test.unit.src}" timeout="${test.timeout}">
      <test name="${test.name}" methods="${test.methods}" outfile="build/test/output/TEST-${test.name}-${test.methods}"/>
      <jvmarg value="-Dlegacy-sstable-root=${test.data}/legacy-sstables"/>
      <jvmarg value="-Dinvalid-legacy-sstable-root=${test.data}/invalid-legacy-sstables"/>
      <jvmarg value="-Dcassandra.ring_delay_ms=1000"/>
      <jvmarg value="-Dcassandra.tolerate_sstable_size=true"/>
      <jvmarg value="-Dcassandra.skip_sync=true" />
    </testmacro>
  </target>

  <!-- Use this with an FQDN for test class, and a csv list of methods like this:
    ant long-testsome -Dtest.name=org.apache.cassandra.cql3.ViewLongTest -Dtest.methods=testConflictResolution
  -->
  <target name="long-testsome" depends="build-test" description="Execute specific long unit tests" >
    <testmacro inputdir="${test.long.src}" timeout="${test.long.timeout}">
      <test name="${test.name}" methods="${test.methods}"/>
      <jvmarg value="-Dcassandra.ring_delay_ms=1000"/>
      <jvmarg value="-Dcassandra.tolerate_sstable_size=true"/>
    </testmacro>
  </target>

  <!-- Use this with an FQDN for test class, and a csv list of methods like this:
    ant burn-testsome -Dtest.name=org.apache.cassandra.utils.memory.LongBufferPoolTest -Dtest.methods=testAllocate
  -->
  <target name="burn-testsome" depends="build-test" description="Execute specific burn unit tests" >
    <testmacro inputdir="${test.burn.src}" timeout="${test.burn.timeout}">
      <test name="${test.name}" methods="${test.methods}"/>
      <jvmarg value="-Dlogback.configurationFile=test/conf/logback-burntest.xml"/>
    </testmacro>
  </target>

  <target name="test-compression" depends="build-test,stress-build" description="Execute unit tests with sstable compression enabled">
    <path id="all-test-classes-path">
      <fileset dir="${test.unit.src}" includes="**/${test.name}.java" />
      <fileset dir="${test.distributed.src}" includes="**/${test.name}.java" />
    </path>
    <property name="all-test-classes" refid="all-test-classes-path"/>
    <testparallel testdelegate="testlist-compression" />
  </target>

  <target name="test-cdc" depends="build-test" description="Execute unit tests with change-data-capture enabled">
    <path id="all-test-classes-path">
      <fileset dir="${test.unit.src}" includes="**/${test.name}.java" />
    </path>
    <property name="all-test-classes" refid="all-test-classes-path"/>
    <testparallel testdelegate="testlist-cdc" />
  </target>

  <target name="msg-ser-gen-test" depends="build-test" description="Generates message serializations">
    <testmacro inputdir="${test.unit.src}"
        timeout="${test.timeout}" filter="**/SerializationsTest.java">
      <jvmarg value="-Dcassandra.test-serialization-writes=True"/>
    </testmacro>
  </target>

  <target name="msg-ser-test" depends="build-test" description="Tests message serializations">
      <testmacro inputdir="${test.unit.src}" timeout="${test.timeout}"
               filter="**/SerializationsTest.java"/>
  </target>

  <target name="msg-ser-test-7" depends="build-test" description="Generates message serializations">
    <testmacro inputdir="${test.unit.src}"
        timeout="${test.timeout}" filter="**/SerializationsTest.java">
      <jvmarg value="-Dcassandra.version=0.7"/>
    </testmacro>
  </target>

  <target name="msg-ser-test-10" depends="build-test" description="Tests message serializations on 1.0 messages">
    <testmacro inputdir="${test.unit.src}"
        timeout="${test.timeout}" filter="**/SerializationsTest.java">
      <jvmarg value="-Dcassandra.version=1.0"/>
    </testmacro>
  </target>

  <target name="test-burn" depends="build-test" description="Execute functional tests">
    <testmacro inputdir="${test.burn.src}"
               timeout="${test.burn.timeout}">
    </testmacro>
  </target>

  <target name="long-test" depends="build-test" description="Execute functional tests">
    <testmacro inputdir="${test.long.src}"
               timeout="${test.long.timeout}">
      <jvmarg value="-Dcassandra.ring_delay_ms=1000"/>
      <jvmarg value="-Dcassandra.tolerate_sstable_size=true"/>
    </testmacro>
  </target>

  <target name="test-memory" depends="build-test" description="Execute functional tests">
      <testmacro inputdir="${test.memory.src}"
                 timeout="${test.memory.timeout}">
          <jvmarg value="-javaagent:${build.dir}/lib/jars/java-allocation-instrumenter-${allocation-instrumenter.version}.jar"/>
      </testmacro>
  </target>

  <target name="cql-test" depends="build-test" description="Execute CQL tests">
    <sequential>
      <echo message="running CQL tests"/>
      <mkdir dir="${build.test.dir}/cassandra"/>
      <mkdir dir="${build.test.dir}/output"/>
      <junit fork="on" forkmode="once" failureproperty="testfailed" maxmemory="1024m" timeout="${test.timeout}">
        <formatter type="brief" usefile="false"/>
        <jvmarg value="-Dstorage-config=${test.conf}"/>
        <jvmarg value="-Djava.awt.headless=true"/>
        <jvmarg value="-javaagent:${basedir}/lib/jamm-${jamm.version}.jar" />
        <jvmarg value="-ea"/>
        <jvmarg value="-Xss256k"/>
        <jvmarg value="-Dcassandra.memtable_row_overhead_computation_step=100"/>
        <jvmarg value="-Dcassandra.test.use_prepared=${cassandra.test.use_prepared}"/>
        <jvmarg value="-Dcassandra.skip_sync=true" />
        <classpath>
          <path refid="cassandra.classpath.test" />
          <pathelement location="${test.classes}"/>
          <pathelement location="${test.conf}"/>
          <fileset dir="${test.lib}">
            <include name="**/*.jar" />
          </fileset>
        </classpath>
        <batchtest todir="${build.test.dir}/output">
            <fileset dir="${test.unit.src}" includes="**/cql3/*Test.java">
                <contains text="CQLTester" casesensitive="yes"/>
            </fileset>
        </batchtest>
      </junit>
      <fail message="Some CQL test(s) failed.">
        <condition>
            <and>
            <isset property="testfailed"/>
            <not>
              <isset property="ant.test.failure.ignore"/>
            </not>
          </and>
        </condition>
      </fail>
    </sequential>
  </target>

  <target name="cql-test-some" depends="build-test" description="Execute specific CQL tests" >
    <sequential>
      <echo message="running ${test.methods} tests from ${test.name}"/>
      <mkdir dir="${build.test.dir}/cassandra"/>
      <mkdir dir="${build.test.dir}/output"/>
      <junit fork="on" forkmode="once" failureproperty="testfailed" maxmemory="1024m" timeout="${test.timeout}">
        <formatter type="brief" usefile="false"/>
        <jvmarg value="-Dstorage-config=${test.conf}"/>
        <jvmarg value="-Djava.awt.headless=true"/>
        <jvmarg value="-javaagent:${basedir}/lib/jamm-${jamm.version}.jar" />
        <jvmarg value="-ea"/>
        <jvmarg value="-Xss256k"/>
        <jvmarg value="-Dcassandra.test.use_prepared=${cassandra.test.use_prepared}"/>
        <jvmarg value="-Dcassandra.memtable_row_overhead_computation_step=100"/>
        <jvmarg value="-Dcassandra.skip_sync=true" />
        <classpath>
          <path refid="cassandra.classpath.test" />
          <pathelement location="${test.classes}"/>
          <pathelement location="${test.conf}"/>
          <fileset dir="${test.lib}">
            <include name="**/*.jar" />
          </fileset>
        </classpath>
        <test name="org.apache.cassandra.cql3.${test.name}" methods="${test.methods}" todir="${build.test.dir}/output"/>
      </junit>
    </sequential>
  </target>

  <!-- Use JaCoCo ant extension without needing externally saved lib -->
  <target name="jacoco-init" depends="maven-ant-tasks-init">
    <artifact:dependencies pathId="jacocoant.classpath">
      <dependency groupId="org.jacoco" artifactId="org.jacoco.ant" version="${jacoco.version}" />
    </artifact:dependencies>
    <typedef uri="antlib:org.jacoco.ant" classpathref="jacocoant.classpath"/>
  </target>

  <target name="jacoco-merge" depends="jacoco-init">
    <jacoco:merge destfile="${jacoco.finalexecfile}" xmlns:jacoco="antlib:org.jacoco.ant">
        <fileset dir="${jacoco.export.dir}" includes="*.exec,**/*.exec"/>
    </jacoco:merge>
  </target>

  <target name="jacoco-report" depends="jacoco-merge">
    <jacoco:report xmlns:jacoco="antlib:org.jacoco.ant">
      <executiondata>
        <file file="${jacoco.finalexecfile}" />
      </executiondata>
      <structure name="JaCoCo Cassandara Coverage Report">
        <classfiles>
          <fileset dir="${build.classes.main}">
            <include name="**/*.class"/>
          </fileset>
        </classfiles>
        <sourcefiles encoding="UTF-8">
          <dirset dir="${build.src}">
            <include name="java"/>
            <include name="gen-java"/>
          </dirset>
        </sourcefiles>
      </structure>
      <!-- to produce reports in different formats. -->
      <html destdir="${jacoco.export.dir}" />
      <csv destfile="${jacoco.export.dir}/report.csv" />
      <xml destfile="${jacoco.export.dir}/report.xml" />
    </jacoco:report>
  </target>

  <target name="jacoco-cleanup" description="Destroy JaCoCo exec data and reports">
    <delete file="${jacoco.partialexecfile}"/>
    <delete dir="${jacoco.export.dir}"/>
  </target>

  <!--
    License audit tool
  -->
  <target name="rat-init" depends="maven-ant-tasks-init">
    <artifact:dependencies pathId="rat.classpath">
      <dependency groupId="org.apache.rat" artifactId="apache-rat-tasks" version="0.6" />
    </artifact:dependencies>
    <typedef uri="antlib:org.apache.rat.anttasks" classpathref="rat.classpath"/>
  </target>

  <target name="rat-check" depends="rat-init">
    <rat:report xmlns:rat="antlib:org.apache.rat.anttasks"
                reportFile="${build.dir}/rat-report.log">
      <fileset dir="."  excludesfile=".rat-excludes" />
    </rat:report>
    <condition property="rat.passed">
      <isfileselected file="${build.dir}/rat-report.log">
        <containsregexp expression="^0 Unknown Licenses"/>
      </isfileselected>
    </condition>
    <fail unless="rat.passed">Unknown licenses: See build/rat-report.log.</fail>
  </target>

  <target name="rat-write" depends="rat-init">
    <echo>RAT: invoking addLicense to write missing headers</echo>
    <java classname="org.apache.rat.Report" fork="true"
          output="${build.dir}/rat-report.log">
      <classpath refid="rat.classpath" />
      <arg value="-a" />
      <arg value="--force" />
      <arg value="." />
    </java>
  </target>

  <target name="javadoc" depends="build" description="Create javadoc" unless="no-javadoc">
    <create-javadoc destdir="${javadoc.dir}">
      <filesets>
        <fileset dir="${build.src.java}" defaultexcludes="yes">
          <include name="org/apache/**/*.java"/>
        </fileset>
      </filesets>
    </create-javadoc>
   </target>

  <!-- Run tests not in parallel and reports errors and generates a junit report after -->
  <macrodef name="testmacro">
    <attribute name="inputdir" />
    <attribute name="timeout" default="${test.timeout}" />
    <attribute name="forkmode" default="perTest"/>
    <attribute name="showoutput" default="true"/>
    <element name="optjvmargs" implicit="true" optional="true" />
    <attribute name="filter" default="**/${test.name}.java"/>
    <attribute name="exclude" default="" />
    <attribute name="filelist" default="" />
    <attribute name="poffset" default="0"/>
    <attribute name="testtag" default=""/>

    <sequential>
      <testmacrohelper inputdir="@{inputdir}" timeout="@{timeout}"
                       forkmode="@{forkmode}" filter="@{filter}"
                       exclude="@{exclude}" filelist="@{filelist}" poffset="@{poffset}"
                       testtag="@{testtag}" showoutput="false" >
          <optjvmargs/>
      </testmacrohelper>
      <junitreport todir="${build.test.dir}">
        <fileset dir="${build.test.dir}/output">
          <include name="**/TEST-*.xml"/>
        </fileset>
        <report format="frames" todir="${build.test.dir}/junitreport"/>
      </junitreport>
      <fail message="Some test(s) failed.">
        <condition>
            <and>
            <isset property="testfailed"/>
            <not>
              <isset property="ant.test.failure.ignore"/>
            </not>
          </and>
        </condition>
      </fail>
    </sequential>
  </macrodef>

  <!-- Run tests in parallel and report errors after and generate a junit report -->
  <macrodef name="testparallel">
    <attribute name="testdelegate"/>
    <sequential>
      <testparallelhelper testdelegate="@{testdelegate}"/>
      <junitreport todir="${build.test.dir}">
        <fileset dir="${build.test.dir}/output">
          <include name="**/TEST-*.xml"/>
        </fileset>
        <report format="frames" todir="${build.test.dir}/junitreport"/>
      </junitreport>
      <fail message="Some test(s) failed.">
        <condition>
            <and>
            <isset property="testfailed"/>
            <not>
              <isset property="ant.test.failure.ignore"/>
            </not>
          </and>
        </condition>
      </fail>
    </sequential>
  </macrodef>

  <!-- Run multiple junit tasks in parallel, but don't track errors or generate a report after
       If a test fails the testfailed property will be set. All the tests are run using te testdelegate
       macro that is specified as an attribute and they will be run concurrently in this ant process -->
  <scriptdef name="testparallelhelper" language="javascript">
    <attribute name="testdelegate"/>
    <![CDATA[
        sep = project.getProperty("path.separator");
        all = project.getProperty("all-test-classes").split(sep);
        runners = project.getProperty("test.runners")
        cores = project.getProperty("cores.count")
        mem = project.getProperty("mem.size")

        numRunners = 1
        if (runners != null) // there's test.runners override
            numRunners = parseInt(runners) || 1;
        else if (cores != null && mem != null) // only if cores and memory size is set
            numRunners = Math.min(Math.floor(Math.sqrt(parseInt(cores) || 1)),
                                  Math.floor((parseInt(mem) || 1)/(4*1024*1024*1024)));

        if (numRunners < 1)
            numRunners = 1

        var echo = project.createTask("echo");
        echo.setMessage("Number of test runners: " + numRunners);
        echo.perform();

        var p = project.createTask('parallel');
        p.setThreadCount(numRunners);

        for (i = 0; i < all.length; i++) {

            if (all[i] == undefined) continue;

            task = project.createTask( attributes.get("testdelegate") );

            task.setDynamicAttribute( "test.file.list", "" + all[i]);

            task.setDynamicAttribute( "testlist.offset", "" + i );

            p.addTask(task);
        }

        p.perform();
    ]]>
  </scriptdef>

  <target name="get-cores">
    <property environment="env"/>
    <!-- support for Windows -->
    <condition property="cores.count" value="${env.NUMBER_OF_PROCESSORS}">
      <os family="windows" />
    </condition>
    <!-- support for Linux and Solaris (package SUNWgnu-coreutils is required) -->
    <exec executable="nproc" outputproperty="cores.count" os="Linux,SunOS,Solaris" failifexecutionfails="false">
      <arg value="--all"/>
    </exec>
    <!-- support for Mac OS X -->
    <exec executable="sysctl" outputproperty="cores.count" os="Mac,Mac OS X,Darwin" failifexecutionfails="false">
      <arg value="-n"/>
      <arg value="hw.ncpu"/>
    </exec>
    <echo message="Number of cores: ${cores.count}"/>
  </target>

  <target name="get-mem">
    <condition property="mem.size" value="unknown">
      <os family="windows" />
    </condition>
    <!-- support for Linux and Solaris (package SUNWgnu-coreutils is required) -->
    <exec executable="bash" outputproperty="mem.size" os="Linux,SunOS,Solaris" failifexecutionfails="false">
      <arg value="-c"/>
      <arg value="free -b | grep Mem: | awk '{print $2}'"/>
    </exec>
    <!-- support for Mac OS X -->
    <exec executable="sysctl" outputproperty="mem.size" os="Mac,Mac OS X,Darwin" failifexecutionfails="false">
      <arg value="-n"/>
      <arg value="hw.memsize"/>
    </exec>
    <echo message="Mem size : ${mem.size}"/>
  </target>

  <target name="test" depends="eclipse-warnings,build-test,get-cores,get-mem" description="Parallel Test Runner">
    <path id="all-test-classes-path">
      <fileset dir="${test.unit.src}" includes="**/${test.name}.java" excludes="**/distributed/test/UpgradeTest*.java" />
    </path>
    <property name="all-test-classes" refid="all-test-classes-path"/>
    <testparallel testdelegate="testlist"/>
  </target>

  <!-- run a list of tests as provided in -Dtest.classlistfile (or default of 'testnames.txt')
  The class list file should be one test class per line, with the path starting after test/unit
  e.g. org/apache/cassandra/hints/HintMessageTest.java -->
  <target name="testclasslist" depends="build-test" description="Parallel-run tests given in file -Dtest.classlistfile (one-class-per-line, e.g. org/apache/cassandra/db/SomeTest.java)">
    <path id="all-test-classes-path">
      <fileset dir="${test.dir}/${test.classlistprefix}" includesfile="${test.classlistfile}"/>
    </path>
    <property name="all-test-classes" refid="all-test-classes-path"/>
    <testparallel testdelegate="testlist"/>
  </target>
  <target name="testclasslist-compression" depends="build-test" description="Parallel-run tests given in file -Dtest.classlistfile (one-class-per-line, e.g. org/apache/cassandra/db/SomeTest.java)">
      <path id="all-test-classes-path">
          <fileset dir="${test.dir}/${test.classlistprefix}" includesfile="${test.classlistfile}"/>
      </path>
      <property name="all-test-classes" refid="all-test-classes-path"/>
      <testparallel testdelegate="testlist-compression"/>
  </target>
  <target name="testclasslist-cdc" depends="build-test" description="Parallel-run tests given in file -Dtest.classlistfile (one-class-per-line, e.g. org/apache/cassandra/db/SomeTest.java)">
      <path id="all-test-classes-path">
          <fileset dir="${test.dir}/${test.classlistprefix}" includesfile="${test.classlistfile}"/>
      </path>
      <property name="all-test-classes" refid="all-test-classes-path"/>
      <testparallel testdelegate="testlist-cdc"/>
  </target>

  <!-- In-JVM dtest targets -->
  <target name="list-jvm-dtests" depends="build-test">
    <java classname="org.apache.cassandra.distributed.test.TestLocator" fork="no">
          <classpath>
              <path refid="cassandra.classpath.test" />
              <pathelement location="${test.classes}"/>
              <pathelement location="${test.conf}"/>
              <fileset dir="${test.lib}">
                  <include name="**/*.jar" />
              </fileset>
          </classpath>
        <arg value="${test.distributed.listfile}"/>
    </java>
  </target>

  <target name="test-jvm-dtest-forking" depends="list-jvm-dtests" description="Execute In-JVM 'distributed' tests" >
    <chmod file="${test.distributed.listfile}" perm="+x"/>
    <exec executable="./${test.distributed.listfile}" failonerror="true"/>
    <delete file="${test.distributed.listfile}"/>
  </target>

  <!-- Build a self-contained jar for e.g. remote execution; not currently used for running burn tests with this build script -->
  <target name="burn-test-jar" depends="build-test, build" description="Create dtest-compatible jar, including all dependencies">
      <jar jarfile="${build.dir}/burntest.jar">
          <zipgroupfileset dir="${build.lib}" includes="*.jar" excludes="META-INF/*.SF"/>
          <fileset dir="${build.classes.main}"/>
          <fileset dir="${test.classes}"/>
          <fileset dir="${test.conf}" excludes="logback*.xml"/>
          <fileset dir="${basedir}/conf" includes="logback*.xml"/>
          <zipgroupfileset dir="${build.dir.lib}/jars">
              <include name="junit*.jar"/>
          </zipgroupfileset>
      </jar>
  </target>

  <target name="dtest-jar" depends="build-test, build" description="Create dtest-compatible jar, including all dependencies">
      <jar jarfile="${build.dir}/dtest-${base.version}.jar">
          <zipgroupfileset dir="${build.lib}" includes="*.jar" excludes="META-INF/*.SF"/>
          <fileset dir="${build.classes.main}"/>
          <fileset dir="${test.classes}"/>
          <fileset dir="${test.conf}" />
      </jar>
  </target>

  <target name="test-jvm-dtest" depends="build-test" description="Execute in-jvm dtests">
    <testmacro inputdir="${test.distributed.src}" timeout="${test.distributed.timeout}" forkmode="once" showoutput="true" filter="**/test/*Test.java">
      <jvmarg value="-Dlogback.configurationFile=test/conf/logback-dtest.xml"/>
      <jvmarg value="-Dcassandra.ring_delay_ms=10000"/>
      <jvmarg value="-Dcassandra.tolerate_sstable_size=true"/>
      <jvmarg value="-Dcassandra.skip_sync=true" />
    </testmacro>
  </target>

  <!-- In-JVM upgrade dtests -->
  <target name="list-jvm-upgrade-dtests" depends="build-test">
    <java classname="org.apache.cassandra.distributed.test.TestLocator" fork="no">
          <classpath>
              <path refid="cassandra.classpath" />
              <pathelement location="${test.classes}"/>
              <pathelement location="${test.conf}"/>
              <fileset dir="${test.lib}">
                  <include name="**/*.jar" />
              </fileset>
          </classpath>
          <arg value="${test.distributed.upgrade.listfile}"/>
          <arg value="${test.distributed.upgrade.package}"/>
    </java>
  </target>

  <target name="test-jvm-upgrade-dtest-forking" depends="list-jvm-upgrade-dtests" description="Execute In-JVM 'distributed' upgrade tests" >
    <chmod file="${test.distributed.upgrade.listfile}" perm="+x"/>
    <exec executable="./${test.distributed.upgrade.listfile}" failonerror="true"/>
    <delete file="${test.distributed.upgrade.listfile}"/>
  </target>

  <target name="test-jvm-upgrade-dtest" depends="build-test" description="Execute in-jvm dtests">
    <testmacro inputdir="${test.distributed.src}" timeout="${test.distributed.timeout}" forkmode="once" showoutput="true" filter="**/upgrade/*Test.java">
      <jvmarg value="-Dlogback.configurationFile=test/conf/logback-dtest.xml"/>
      <jvmarg value="-Dcassandra.ring_delay_ms=10000"/>
      <jvmarg value="-Dcassandra.tolerate_sstable_size=true"/>
      <jvmarg value="-Dcassandra.skip_sync=true" />
    </testmacro>
  </target>

  <!-- Use this with an FQDN for test class, and a csv list of methods like this:
      ant test-jvm-dtest-some -Dtest.name=org.apache.cassandra.distributed.test.ResourceLeakTest -Dtest.methods=looperTest
    -->
  <target name="test-jvm-dtest-some" depends="build-test" description="Execute some in-jvm dtests">
    <testmacro inputdir="${test.distributed.src}" timeout="${test.distributed.timeout}" forkmode="once" showoutput="true">
      <test name="${test.name}" methods="${test.methods}" outfile="build/test/output/TEST-${test.name}-${test.methods}"/>
      <jvmarg value="-Dlogback.configurationFile=test/conf/logback-dtest.xml"/>
      <jvmarg value="-Dcassandra.ring_delay_ms=10000"/>
      <jvmarg value="-Dcassandra.tolerate_sstable_size=true"/>
      <jvmarg value="-Dcassandra.skip_sync=true" />
    </testmacro>
  </target>

  <!-- run microbenchmarks suite -->
  <target name="microbench" depends="build-jmh">
      <java classname="org.openjdk.jmh.Main"
            fork="true"
            failonerror="true">
          <classpath>
              <path refid="cassandra.classpath.test" />
              <pathelement location="${test.classes}"/>
              <pathelement location="${test.conf}"/>
              <fileset dir="${test.lib}">
                  <include name="**/*.jar" />
              </fileset>
          </classpath>
          <arg value=".*microbench.*${benchmark.name}"/>
      </java>
  </target>

  <!-- run arbitrary mains in tests, for example to run the long running memory tests with lots of memory pressure
      ant run-main -Dmainclass=org.apache.cassandra.utils.memory.LongBufferPoolTest -Dvmargs="-Xmx30m -XX:-UseGCOverheadLimit"
  -->
  <target name="run-main" depends="build-test">
      <property name="mainclass" value="" />
      <property name="vmargs" value="" />
      <property name="args" value="" />
      <java classname="${mainclass}"
            fork="true"
            failonerror="true">
          <jvmarg value="-server" />
          <jvmarg value="-ea" />
          <jvmarg line="${vmargs}" />
          <arg line="${args}" />
          <classpath>
              <path refid="cassandra.classpath" />
              <pathelement location="${test.classes}"/>
              <pathelement location="${test.conf}"/>
              <fileset dir="${test.lib}">
                  <include name="**/*.jar" />
              </fileset>
          </classpath>
      </java>
  </target>

  <target name="_maybe_update_idea_to_java11" if="java.version.11">
    <replace file="${eclipse.project.name}.iml" token="JDK_1_8" value="JDK_11"/>
    <replace file=".idea/misc.xml" token="JDK_1_8" value="JDK_11"/>
    <replace file=".idea/misc.xml" token="1.8" value="11"/>
    <replaceregexp file=".idea/workspace.xml"
                   match="name=&quot;VM_PARAMETERS&quot; value=&quot;(.*)&quot;"
                   replace="name=&quot;VM_PARAMETERS&quot; value=&quot;\1 ${java11-jvmargs}&quot;"
                   byline="true"/>

      <echo file=".idea/compiler.xml"><![CDATA[<?xml version="1.0" encoding="UTF-8"?>
<project version="4">
  <component name="JavacSettings">
    <option name="ADDITIONAL_OPTIONS_STRING" value="--add-exports java.rmi/sun.rmi.registry=ALL-UNNAMED" />
  </component>
</project>]]></echo>
  </target>

  <!-- Generate IDEA project description files -->
  <target name="generate-idea-files" depends="build-test" description="Generate IDEA files">
    <mkdir dir=".idea"/>
    <mkdir dir=".idea/libraries"/>
    <copy todir=".idea" overwrite="true">
        <fileset dir="ide/idea"/>
    </copy>
    <replace file=".idea/workspace.xml" token="trunk" value="${eclipse.project.name}"/>
    <copy tofile="${eclipse.project.name}.iml" file="ide/idea-iml-file.xml"/>
    <echo file=".idea/.name">Apache Cassandra ${eclipse.project.name}</echo>
    <echo file=".idea/modules.xml"><![CDATA[<?xml version="1.0" encoding="UTF-8"?>
<project version="4">
  <component name="ProjectModuleManager">
    <modules>
      <module fileurl="file://$PROJECT_DIR$/]]>${eclipse.project.name}<![CDATA[.iml" filepath="$PROJECT_DIR$/]]>${eclipse.project.name}<![CDATA[.iml" />
    </modules>
  </component>
</project>]]></echo>
      <antcall target="_maybe_update_idea_to_java11"/>
  </target>

  <!-- Generate Eclipse project description files -->
  <target name="generate-eclipse-files" depends="build-test" description="Generate eclipse files">
    <echo file=".project"><![CDATA[<?xml version="1.0" encoding="UTF-8"?>
<projectDescription>
  <name>${eclipse.project.name}</name>
  <comment></comment>
  <projects>
  </projects>
  <buildSpec>
    <buildCommand>
      <name>org.eclipse.jdt.core.javabuilder</name>
    </buildCommand>
  </buildSpec>
  <natures>
    <nature>org.eclipse.jdt.core.javanature</nature>
  </natures>
</projectDescription>]]>
    </echo>
	<echo file=".classpath"><![CDATA[<?xml version="1.0" encoding="UTF-8"?>
<classpath>
  <classpathentry kind="src" path="src/java"/>
  <classpathentry kind="src" path="src/resources"/>
  <classpathentry kind="src" path="src/gen-java"/>
  <classpathentry kind="src" path="conf" including="hotspot_compiler"/>
  <classpathentry kind="src" output="build/test/classes" path="test/unit"/>
  <classpathentry kind="src" output="build/test/classes" path="test/long"/>
  <classpathentry kind="src" output="build/test/classes" path="test/distributed"/>
  <classpathentry kind="src" output="build/test/classes" path="test/resources" />
  <classpathentry kind="src" path="tools/stress/src"/>
  <classpathentry kind="src" path="tools/fqltool/src"/>
  <classpathentry kind="src" output="build/test/stress-classes" path="tools/stress/test/unit" />
  <classpathentry kind="src" output="build/test/fqltool-classes" path="tools/fqltool/test/unit" />
  <classpathentry kind="con" path="org.eclipse.jdt.launching.JRE_CONTAINER"/>
  <classpathentry kind="output" path="build/classes/eclipse"/>
  <classpathentry kind="lib" path="test/conf"/>
  <classpathentry kind="lib" path="${java.home}/../lib/tools.jar"/>
]]>
	</echo>
  	<path id="eclipse-project-libs-path">
  	 <fileset dir="lib">
  	    <include name="**/*.jar" />
     </fileset>
 	 <fileset dir="build/lib/jars">
  	    <include name="**/*.jar" />
  	 </fileset>
  	</path>
  	<property name="eclipse-project-libs" refid="eclipse-project-libs-path"/>
  	<script language="javascript" classpathref="cassandra.classpath"> <![CDATA[
  		var File = java.io.File;
  		var FilenameUtils = Packages.org.apache.commons.io.FilenameUtils;
  		jars = project.getProperty("eclipse-project-libs").split(project.getProperty("path.separator"));

  		cp = "";
  	    for (i=0; i< jars.length; i++) {
  	       srcjar = FilenameUtils.getBaseName(jars[i]) + '-sources.jar';
  		   srcdir = FilenameUtils.concat(project.getProperty("build.dir.lib"), 'sources');
  		   srcfile = new File(FilenameUtils.concat(srcdir, srcjar));

  		   cp += ' <classpathentry kind="lib" path="' + jars[i] + '"';
  		   if (srcfile.exists()) {
  		      cp += ' sourcepath="' + srcfile.getAbsolutePath() + '"';
  		   }
  		   cp += '/>\n';
  		}

  		cp += '</classpath>';

  		echo = project.createTask("echo");
  	    echo.setMessage(cp);
  		echo.setFile(new File(".classpath"));
  		echo.setAppend(true);
  	    echo.perform();
  	]]> </script>
    <mkdir dir=".settings" />
  </target>

  <pathconvert property="eclipse.project.name">
    <path path="${basedir}" />
    <regexpmapper from="^.*/([^/]+)$$" to="\1" handledirsep="yes" />
  </pathconvert>

  <!-- Clean Eclipse project description files -->
  <target name="clean-eclipse-files">
    <delete file=".project" />
    <delete file=".classpath" />
    <delete dir=".settings" />
  	<delete dir=".externalToolBuilders" />
  	<delete dir="build/eclipse-classes" />
  </target>


  <!-- ECJ 4.6.1 in standalone mode does not work with JPMS, so we skip this target for Java 11 -->
  <target name="eclipse-warnings" depends="build" description="Run eclipse compiler code analysis" if="java.version.8">
        <property name="ecj.log.dir" value="${build.dir}/ecj" />
        <property name="ecj.warnings.file" value="${ecj.log.dir}/eclipse_compiler_checks.txt"/>
        <mkdir  dir="${ecj.log.dir}" />

        <property name="ecj.properties" value="${basedir}/eclipse_compiler.properties" />

        <echo message="Running Eclipse Code Analysis.  Output logged to ${ecj.warnings.file}" />

	<java
	    jar="${build.dir.lib}/jars/ecj-${ecj.version}.jar"
            fork="true"
	    failonerror="true"
            maxmemory="512m">
            <arg value="-source"/>
	    <arg value="${source.version}" />
	    <arg value="-target"/>
	    <arg value="${target.version}" />
	    <arg value="-d" />
            <arg value="none" />
	    <arg value="-proc:none" />
            <arg value="-log" />
            <arg value="${ecj.warnings.file}" />
            <arg value="-properties" />
            <arg value="${ecj.properties}" />
            <arg value="-cp" />
            <arg value="${toString:cassandra.classpath}" />
            <arg value="${build.src.java}" />
        </java>
  </target>


  <!-- Installs artifacts to local Maven repository -->
  <target name="mvn-install"
          depends="maven-declare-dependencies,jar,sources-jar,javadoc-jar"
          description="Installs the artifacts in the Maven Local Repository">

    <!-- the parent -->
    <install pomFile="${build.dir}/${final.name}-parent.pom"
             file="${build.dir}/${final.name}-parent.pom"
             packaging="pom"/>

    <!-- the cassandra-all jar -->
    <install pomFile="${build.dir}/${final.name}.pom"
             file="${build.dir}/${final.name}.jar"/>
    <install pomFile="${build.dir}/${final.name}.pom"
             file="${build.dir}/${final.name}-sources.jar"
             classifier="sources"/>
    <install pomFile="${build.dir}/${final.name}.pom"
             file="${build.dir}/${final.name}-javadoc.jar"
             classifier="javadoc"/>
  </target>

  <!-- Publish artifacts to remote Maven repository -->
  <target name="publish"
          depends="mvn-install,artifacts"
          description="Publishes the artifacts to the Maven repository">

    <!-- the parent -->
    <deploy pomFile="${build.dir}/${final.name}-parent.pom"
            file="${build.dir}/${final.name}-parent.pom"
            packaging="pom"/>

    <!-- the cassandra-all jar -->
    <deploy pomFile="${build.dir}/${final.name}.pom"
            file="${build.dir}/${final.name}.jar"/>
    <deploy pomFile="${build.dir}/${final.name}.pom"
            file="${build.dir}/${final.name}-sources.jar"
            classifier="sources"/>
    <deploy pomFile="${build.dir}/${final.name}.pom"
            file="${build.dir}/${final.name}-javadoc.jar"
            classifier="javadoc"/>

    <!-- the distribution -->
    <sign-dist file="${build.dir}/${final.name}-bin.tar.gz" />
    <sign-dist file="${build.dir}/${final.name}-src.tar.gz" />

  </target>

</project><|MERGE_RESOLUTION|>--- conflicted
+++ resolved
@@ -25,11 +25,7 @@
     <property name="debuglevel" value="source,lines,vars"/>
 
     <!-- default version and SCM information -->
-<<<<<<< HEAD
-    <property name="base.version" value="4.0-beta2"/>
-=======
-    <property name="base.version" value="3.11.9"/>
->>>>>>> ca37de06
+    <property name="base.version" value="4.0-beta3"/>
     <property name="scm.connection" value="scm:https://gitbox.apache.org/repos/asf/cassandra.git"/>
     <property name="scm.developerConnection" value="scm:https://gitbox.apache.org/repos/asf/cassandra.git"/>
     <property name="scm.url" value="https://gitbox.apache.org/repos/asf?p=cassandra.git;a=tree"/>
