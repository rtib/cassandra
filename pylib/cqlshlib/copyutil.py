# cython: profile=True

# Licensed to the Apache Software Foundation (ASF) under one
# or more contributor license agreements.  See the NOTICE file
# distributed with this work for additional information
# regarding copyright ownership.  The ASF licenses this file
# to you under the Apache License, Version 2.0 (the
# "License"); you may not use this file except in compliance
# with the License.  You may obtain a copy of the License at
#
#     http://www.apache.org/licenses/LICENSE-2.0
#
# Unless required by applicable law or agreed to in writing, software
# distributed under the License is distributed on an "AS IS" BASIS,
# WITHOUT WARRANTIES OR CONDITIONS OF ANY KIND, either express or implied.
# See the License for the specific language governing permissions and
# limitations under the License.

from __future__ import unicode_literals
import csv
import datetime
import json
import glob
import multiprocessing as mp
import os
import platform
import random
import re
import signal
import six
import struct
import sys
import threading
import time
import traceback
import select
import errno

from bisect import bisect_right
from calendar import timegm
from collections import defaultdict, namedtuple
from decimal import Decimal
from random import randint
<<<<<<< HEAD
from io import BytesIO, StringIO
from select import select
=======
from StringIO import StringIO
>>>>>>> b17d701c
from uuid import UUID
from .util import profile_on, profile_off

from six import ensure_str, ensure_text
from six.moves import configparser
from six.moves import range
from six.moves.queue import Queue

from cassandra import OperationTimedOut
from cassandra.cluster import Cluster, DefaultConnection
from cassandra.cqltypes import ReversedType, UserType, BytesType, VarcharType
from cassandra.metadata import protect_name, protect_names, protect_value
from cassandra.policies import RetryPolicy, WhiteListRoundRobinPolicy, DCAwareRoundRobinPolicy, FallthroughRetryPolicy
from cassandra.query import BatchStatement, BatchType, SimpleStatement, tuple_factory
from cassandra.util import Date, Time
from cqlshlib.util import profile_on, profile_off

from cqlshlib.cql3handling import CqlRuleSet
from cqlshlib.displaying import NO_COLOR_MAP
from cqlshlib.formatting import format_value_default, CqlType, DateTimeFormat, EMPTY, get_formatter, BlobType
from cqlshlib.sslhandling import ssl_settings

PROFILE_ON = False
STRACE_ON = False
DEBUG = False  # This may be set to True when initializing the task
IS_LINUX = platform.system() == 'Linux'

CopyOptions = namedtuple('CopyOptions', 'copy dialect unrecognized')


def safe_normpath(fname):
    """
    :return the normalized path but only if there is a filename, we don't want to convert
    an empty string (which means no file name) to a dot. Also expand any user variables such as ~ to the full path
    """
    return os.path.normpath(os.path.expanduser(fname)) if fname else fname


def printdebugmsg(msg):
    if DEBUG:
        printmsg(msg)


def printmsg(msg, eol='\n', encoding='utf8'):
    sys.stdout.write(msg)
    sys.stdout.write(eol)
    sys.stdout.flush()


# Keep arguments in sync with printmsg
def swallowmsg(msg, eol='', encoding=''):
    None


class OneWayPipe(object):
    """
    A one way pipe protected by two process level locks, one for reading and one for writing.
    """
    def __init__(self):
        self.reader, self.writer = mp.Pipe(duplex=False)
        self.rlock = mp.Lock()
        self.wlock = mp.Lock()

    def send(self, obj):
        with self.wlock:
            self.writer.send(obj)

    def recv(self):
        with self.rlock:
            return self.reader.recv()

    def close(self):
        self.reader.close()
        self.writer.close()


class ReceivingChannel(object):
    """
    A one way channel that wraps a pipe to receive messages.
    """
    def __init__(self, pipe):
        self.pipe = pipe

    def recv(self):
        return self.pipe.recv()

    def close(self):
        self.pipe.close()


class SendingChannel(object):
    """
    A one way channel that wraps a pipe and provides a feeding thread to send messages asynchronously.
    """
    def __init__(self, pipe):
        self.pipe = pipe
        self.pending_messages = Queue()

        def feed():
            while True:
                try:
                    msg = self.pending_messages.get()
                    self.pipe.send(msg)
                except Exception as e:
                    printmsg('%s: %s' % (e.__class__.__name__, e.message if hasattr(e, 'message') else str(e)))

        feeding_thread = threading.Thread(target=feed)
        feeding_thread.setDaemon(True)
        feeding_thread.start()

    def send(self, obj):
        self.pending_messages.put(obj)

    def num_pending(self):
        return self.pending_messages.qsize() if self.pending_messages else 0

    def close(self):
        self.pipe.close()


class SendingChannels(object):
    """
    A group of one way channels for sending messages.
    """
    def __init__(self, num_channels):
        self.pipes = [OneWayPipe() for _ in range(num_channels)]
        self.channels = [SendingChannel(p) for p in self.pipes]
        self.num_channels = num_channels

    def close(self):
        for ch in self.channels:
            try:
                ch.close()
            except Exception:
                pass


class ReceivingChannels(object):
    """
    A group of one way channels for receiving messages.
    """
    def __init__(self, num_channels):
        self.pipes = [OneWayPipe() for _ in range(num_channels)]
        self.channels = [ReceivingChannel(p) for p in self.pipes]
        self._readers = [p.reader for p in self.pipes]
        self._rlocks = [p.rlock for p in self.pipes]
        self._rlocks_by_readers = dict([(p.reader, p.rlock) for p in self.pipes])
        self.num_channels = num_channels

        self.recv = self.recv_select if IS_LINUX else self.recv_polling

    def recv_select(self, timeout):
        """
        Implementation of the recv method for Linux, where select is available. Receive an object from
        all pipes that are ready for reading without blocking.
        """
        while True:
            try:
                readable, _, _ = select.select(self._readers, [], [], timeout)
            except select.error, exc:
                # Do not abort on window resize:
                if exc[0] != errno.EINTR:
                    raise
            else:
                break
        for r in readable:
            with self._rlocks_by_readers[r]:
                try:
                    yield r.recv()
                except EOFError:
                    continue

    def recv_polling(self, timeout):
        """
        Implementation of the recv method for platforms where select() is not available for pipes.
        We poll on all of the readers with a very small timeout. We stop when the timeout specified
        has been received but we may exceed it since we check all processes during each sweep.
        """
        start = time.time()
        while True:
            for i, r in enumerate(self._readers):
                with self._rlocks[i]:
                    if r.poll(0.000000001):
                        try:
                            yield r.recv()
                        except EOFError:
                            continue

            if time.time() - start > timeout:
                break

    def close(self):
        for ch in self.channels:
            try:
                ch.close()
            except Exception:
                pass


class CopyTask(object):
    """
    A base class for ImportTask and ExportTask
    """
    def __init__(self, shell, ks, table, columns, fname, opts, protocol_version, config_file, direction):
        self.shell = shell
        self.ks = ks
        self.table = table
        self.table_meta = self.shell.get_table_meta(self.ks, self.table)
        self.host = shell.conn.get_control_connection_host()
        self.fname = safe_normpath(fname)
        self.protocol_version = protocol_version
        self.config_file = config_file

        # if cqlsh is invoked with --debug then set the global debug flag to True
        if shell.debug:
            global DEBUG
            DEBUG = True

        # do not display messages when exporting to STDOUT unless --debug is set
        self.printmsg = printmsg if self.fname is not None or direction == 'from' or DEBUG \
            else swallowmsg
        self.options = self.parse_options(opts, direction)

        self.num_processes = self.options.copy['numprocesses']
        self.encoding = self.options.copy['encoding']
        self.printmsg('Using %d child processes' % (self.num_processes,))

        if direction == 'from':
            self.num_processes += 1  # add the feeder process

        self.processes = []
        self.inmsg = ReceivingChannels(self.num_processes)
        self.outmsg = SendingChannels(self.num_processes)

        self.columns = CopyTask.get_columns(shell, ks, table, columns)
        self.time_start = time.time()

    def maybe_read_config_file(self, opts, direction):
        """
        Read optional sections from a configuration file that  was specified in the command options or from the default
        cqlshrc configuration file if none was specified.
        """
        config_file = opts.pop('configfile', '')
        if not config_file:
            config_file = self.config_file

        if not os.path.isfile(config_file):
            return opts

        configs = configparser.RawConfigParser()
        configs.readfp(open(config_file))

        ret = dict()
        config_sections = list(['copy', 'copy-%s' % (direction,),
                                'copy:%s.%s' % (self.ks, self.table),
                                'copy-%s:%s.%s' % (direction, self.ks, self.table)])

        for section in config_sections:
            if configs.has_section(section):
                options = dict(configs.items(section))
                self.printmsg("Reading options from %s:[%s]: %s" % (config_file, section, options))
                ret.update(options)

        # Update this last so the command line options take precedence over the configuration file options
        if opts:
            self.printmsg("Reading options from the command line: %s" % (opts,))
            ret.update(opts)

        if self.shell.debug:  # this is important for testing, do not remove
            self.printmsg("Using options: '%s'" % (ret,))

        return ret

    @staticmethod
    def clean_options(opts):
        """
        Convert all option values to valid string literals unless they are path names
        """
        return dict([(k, v if k not in ['errfile', 'ratefile'] else v)
                     for k, v, in opts.items()])

    def parse_options(self, opts, direction):
        """
        Parse options for import (COPY FROM) and export (COPY TO) operations.
        Extract from opts csv and dialect options.

        :return: 3 dictionaries: the csv options, the dialect options, any unrecognized options.
        """
        shell = self.shell
        opts = self.clean_options(self.maybe_read_config_file(opts, direction))

        dialect_options = dict()
        dialect_options['quotechar'] = ensure_str(opts.pop('quote', '"'))
        dialect_options['escapechar'] = ensure_str(opts.pop('escape', '\\'))
        dialect_options['delimiter'] = ensure_str(opts.pop('delimiter', ','))
        if dialect_options['quotechar'] == dialect_options['escapechar']:
            dialect_options['doublequote'] = True
            del dialect_options['escapechar']
        else:
            dialect_options['doublequote'] = False

        copy_options = dict()
        copy_options['nullval'] = ensure_str(opts.pop('null', ''))
        copy_options['header'] = bool(opts.pop('header', '').lower() == 'true')
        copy_options['encoding'] = opts.pop('encoding', 'utf8')
        copy_options['maxrequests'] = int(opts.pop('maxrequests', 6))
        copy_options['pagesize'] = int(opts.pop('pagesize', 1000))
        # by default the page timeout is 10 seconds per 1000 entries
        # in the page size or 10 seconds if pagesize is smaller
        copy_options['pagetimeout'] = int(opts.pop('pagetimeout', max(10, 10 * (copy_options['pagesize'] / 1000))))
        copy_options['maxattempts'] = int(opts.pop('maxattempts', 5))
        copy_options['dtformats'] = DateTimeFormat(opts.pop('datetimeformat', shell.display_timestamp_format),
                                                   shell.display_date_format, shell.display_nanotime_format,
                                                   milliseconds_only=True)
        copy_options['floatprecision'] = int(opts.pop('floatprecision', '5'))
        copy_options['doubleprecision'] = int(opts.pop('doubleprecision', '12'))
        copy_options['chunksize'] = int(opts.pop('chunksize', 5000))
        copy_options['ingestrate'] = int(opts.pop('ingestrate', 100000))
        copy_options['maxbatchsize'] = int(opts.pop('maxbatchsize', 20))
        copy_options['minbatchsize'] = int(opts.pop('minbatchsize', 10))
        copy_options['reportfrequency'] = float(opts.pop('reportfrequency', 0.25))
        copy_options['consistencylevel'] = shell.consistency_level
        copy_options['decimalsep'] = opts.pop('decimalsep', '.')
        copy_options['thousandssep'] = opts.pop('thousandssep', '')
        copy_options['boolstyle'] = [ensure_str(s.strip()) for s in opts.pop('boolstyle', 'True, False').split(',')]
        copy_options['numprocesses'] = int(opts.pop('numprocesses', self.get_num_processes(16)))
        copy_options['begintoken'] = opts.pop('begintoken', '')
        copy_options['endtoken'] = opts.pop('endtoken', '')
        copy_options['maxrows'] = int(opts.pop('maxrows', '-1'))
        copy_options['skiprows'] = int(opts.pop('skiprows', '0'))
        copy_options['skipcols'] = opts.pop('skipcols', '')
        copy_options['maxparseerrors'] = int(opts.pop('maxparseerrors', '-1'))
        copy_options['maxinserterrors'] = int(opts.pop('maxinserterrors', '1000'))
        copy_options['errfile'] = safe_normpath(opts.pop('errfile', 'import_%s_%s.err' % (self.ks, self.table,)))
        copy_options['ratefile'] = safe_normpath(opts.pop('ratefile', ''))
        copy_options['maxoutputsize'] = int(opts.pop('maxoutputsize', '-1'))
        copy_options['preparedstatements'] = bool(opts.pop('preparedstatements', 'true').lower() == 'true')
        copy_options['ttl'] = int(opts.pop('ttl', -1))

        # Hidden properties, they do not appear in the documentation but can be set in config files
        # or on the cmd line but w/o completion
        copy_options['maxinflightmessages'] = int(opts.pop('maxinflightmessages', '512'))
        copy_options['maxbackoffattempts'] = int(opts.pop('maxbackoffattempts', '12'))
        copy_options['maxpendingchunks'] = int(opts.pop('maxpendingchunks', '24'))
        # set requesttimeout to a value high enough so that maxbatchsize rows will never timeout if the server
        # responds: here we set it to 1 sec per 10 rows but no less than 60 seconds
        copy_options['requesttimeout'] = int(opts.pop('requesttimeout', max(60, 1 * copy_options['maxbatchsize'] / 10)))
        # set childtimeout higher than requesttimeout so that child processes have a chance to report request timeouts
        copy_options['childtimeout'] = int(opts.pop('childtimeout', copy_options['requesttimeout'] + 30))

        self.check_options(copy_options)
        return CopyOptions(copy=copy_options, dialect=dialect_options, unrecognized=opts)

    @staticmethod
    def check_options(copy_options):
        """
        Check any options that require a sanity check beyond a simple type conversion and if required
        raise a value error:

        - boolean styles must be exactly 2, they must be different and they cannot be empty
        """
        bool_styles = copy_options['boolstyle']
        if len(bool_styles) != 2 or bool_styles[0] == bool_styles[1] or not bool_styles[0] or not bool_styles[1]:
            raise ValueError("Invalid boolean styles %s" % copy_options['boolstyle'])

    @staticmethod
    def get_num_processes(cap):
        """
        Pick a reasonable number of child processes. We need to leave at
        least one core for the parent or feeder process.
        """
        return max(1, min(cap, CopyTask.get_num_cores() - 1))

    @staticmethod
    def get_num_cores():
        """
        Return the number of cores if available. If the test environment variable
        is set, then return the number carried by this variable. This is to test single-core
        machine more easily.
        """
        try:
            num_cores_for_testing = os.environ.get('CQLSH_COPY_TEST_NUM_CORES', '')
            ret = int(num_cores_for_testing) if num_cores_for_testing else mp.cpu_count()
            printdebugmsg("Detected %d core(s)" % (ret,))
            return ret
        except NotImplementedError:
            printdebugmsg("Failed to detect number of cores, returning 1")
            return 1

    @staticmethod
    def describe_interval(seconds):
        desc = []
        for length, unit in ((86400, 'day'), (3600, 'hour'), (60, 'minute')):
            num = int(seconds) / length
            if num > 0:
                desc.append('%d %s' % (num, unit))
                if num > 1:
                    desc[-1] += 's'
            seconds %= length
        words = '%.03f seconds' % seconds
        if len(desc) > 1:
            words = ', '.join(desc) + ', and ' + words
        elif len(desc) == 1:
            words = desc[0] + ' and ' + words
        return words

    @staticmethod
    def get_columns(shell, ks, table, columns):
        """
        Return all columns if none were specified or only the columns specified.
        Possible enhancement: introduce a regex like syntax (^) to allow users
        to specify all columns except a few.
        """
        return shell.get_column_names(ks, table) if not columns else columns

    def close(self):
        self.stop_processes()
        self.inmsg.close()
        self.outmsg.close()

    def num_live_processes(self):
        return sum(1 for p in self.processes if p.is_alive())

    @staticmethod
    def get_pid():
        return os.getpid() if hasattr(os, 'getpid') else None

    @staticmethod
    def trace_process(pid):
        if pid and STRACE_ON:
            os.system("strace -vvvv -c -o strace.{pid}.out -e trace=all -p {pid}&".format(pid=pid))

    def start_processes(self):
        for i, process in enumerate(self.processes):
            process.start()
            self.trace_process(process.pid)

        self.trace_process(self.get_pid())

    def stop_processes(self):
        for process in self.processes:
            process.terminate()

    def make_params(self):
        """
        Return a dictionary of parameters to be used by the worker processes.
        On platforms using 'spawn' as the default multiprocessing start method,
        this dictionary must be picklable.
        """
        shell = self.shell

        return dict(ks=self.ks,
                    table=self.table,
                    local_dc=self.host.datacenter,
                    columns=self.columns,
                    options=self.options,
                    connect_timeout=shell.conn.connect_timeout,
                    hostname=self.host.address,
                    port=shell.port,
                    ssl=shell.ssl,
                    auth_provider=shell.auth_provider,
                    cql_version=shell.conn.cql_version,
                    config_file=self.config_file,
                    protocol_version=self.protocol_version,
                    debug=shell.debug,
                    coverage=shell.coverage,
                    coveragerc_path=shell.coveragerc_path
                    )

    def validate_columns(self):
        shell = self.shell

        if not self.columns:
            shell.printerr("No column specified")
            return False

        for c in self.columns:
            if c not in self.table_meta.columns:
                shell.printerr('Invalid column name %s' % (c,))
                return False

        return True

    def update_params(self, params, i):
        """
        Add the communication pipes to the parameters to be passed to the worker process:
            inpipe is the message pipe flowing from parent to child process, so outpipe from the parent point
            of view and, vice-versa,  outpipe is the message pipe flowing from child to parent, so inpipe
            from the parent point of view, hence the two are swapped below.
        """
        params['inpipe'] = self.outmsg.pipes[i]
        params['outpipe'] = self.inmsg.pipes[i]
        return params


class ExportWriter(object):
    """
    A class that writes to one or more csv files, or STDOUT
    """

    def __init__(self, fname, shell, columns, options):
        self.fname = fname
        self.shell = shell
        self.columns = columns
        self.options = options
        self.header = options.copy['header']
        self.max_output_size = int(options.copy['maxoutputsize'])
        self.current_dest = None
        self.num_files = 0

        if self.max_output_size > 0:
            if fname is not None:
                self.write = self._write_with_split
                self.num_written = 0
            else:
                shell.printerr("WARNING: maxoutputsize {} ignored when writing to STDOUT".format(self.max_output_size))
                self.write = self._write_without_split
        else:
            self.write = self._write_without_split

    def open(self):
        self.current_dest = self._get_dest(self.fname)
        if self.current_dest is None:
            return False

        if self.header:
            writer = csv.writer(self.current_dest.output, **self.options.dialect)
            writer.writerow([ensure_str(c) for c in self.columns])

        return True

    def close(self):
        self._close_current_dest()

    def _next_dest(self):
        self._close_current_dest()
        self.current_dest = self._get_dest(self.fname + '.%d' % (self.num_files,))

    def _get_dest(self, source_name):
        """
        Open the output file if any or else use stdout. Return a namedtuple
        containing the out and a boolean indicating if the output should be closed.
        """
        CsvDest = namedtuple('CsvDest', 'output close')

        if self.fname is None:
            return CsvDest(output=sys.stdout, close=False)
        else:
            try:
                ret = CsvDest(output=open(source_name, 'w'), close=True)
                self.num_files += 1
                return ret
            except IOError as e:
                self.shell.printerr("Can't open %r for writing: %s" % (source_name, e))
                return None

    def _close_current_dest(self):
        if self.current_dest and self.current_dest.close:
            self.current_dest.output.close()
            self.current_dest = None

    def _write_without_split(self, data, _):
        """
         Write the data to the current destination output.
        """
        self.current_dest.output.write(data)

    def _write_with_split(self, data, num):
        """
         Write the data to the current destination output if we still
         haven't reached the maximum number of rows. Otherwise split
         the rows between the current destination and the next.
        """
        if (self.num_written + num) > self.max_output_size:
            num_remaining = self.max_output_size - self.num_written
            last_switch = 0
            for i, row in enumerate([_f for _f in data.split(os.linesep) if _f]):
                if i == num_remaining:
                    self._next_dest()
                    last_switch = i
                    num_remaining += self.max_output_size
                self.current_dest.output.write(row + '\n')

            self.num_written = num - last_switch
        else:
            self.num_written += num
            self.current_dest.output.write(data)


class ExportTask(CopyTask):
    """
    A class that exports data to .csv by instantiating one or more processes that work in parallel (ExportProcess).
    """
    def __init__(self, shell, ks, table, columns, fname, opts, protocol_version, config_file):
        CopyTask.__init__(self, shell, ks, table, columns, fname, opts, protocol_version, config_file, 'to')

        options = self.options
        self.begin_token = int(options.copy['begintoken']) if options.copy['begintoken'] else None
        self.end_token = int(options.copy['endtoken']) if options.copy['endtoken'] else None
        self.writer = ExportWriter(fname, shell, columns, options)

    def run(self):
        """
        Initiates the export by starting the worker processes.
        Then hand over control to export_records.
        """
        shell = self.shell

        if self.options.unrecognized:
            shell.printerr('Unrecognized COPY TO options: %s' % ', '.join(list(self.options.unrecognized.keys())))
            return

        if not self.validate_columns():
            return 0

        ranges = self.get_ranges()
        if not ranges:
            return 0

        if not self.writer.open():
            return 0

        columns = "[" + ", ".join(self.columns) + "]"
        self.printmsg("\nStarting copy of %s.%s with columns %s." % (self.ks, self.table, columns), encoding=self.encoding)

        params = self.make_params()
        for i in range(self.num_processes):
            self.processes.append(ExportProcess(self.update_params(params, i)))

        self.start_processes()

        try:
            self.export_records(ranges)
        finally:
            self.close()

    def close(self):
        CopyTask.close(self)
        self.writer.close()

    def get_ranges(self):
        """
        return a queue of tuples, where the first tuple entry is a token range (from, to]
        and the second entry is a list of hosts that own that range. Each host is responsible
        for all the tokens in the range (from, to].

        The ring information comes from the driver metadata token map, which is built by
        querying System.PEERS.

        We only consider replicas that are in the local datacenter. If there are no local replicas
        we use the cqlsh session host.
        """
        shell = self.shell
        hostname = self.host.address
        local_dc = self.host.datacenter
        ranges = dict()
        min_token = self.get_min_token()
        begin_token = self.begin_token
        end_token = self.end_token

        def make_range(prev, curr):
            """
            Return the intersection of (prev, curr) and (begin_token, end_token),
            return None if the intersection is empty
            """
            ret = (prev, curr)
            if begin_token:
                if curr < begin_token:
                    return None
                elif (prev is None) or (prev < begin_token):
                    ret = (begin_token, curr)

            if end_token:
                if (ret[0] is not None) and (ret[0] > end_token):
                    return None
                elif (curr is not None) and (curr > end_token):
                    ret = (ret[0], end_token)

            return ret

        def make_range_data(replicas=None):
            hosts = []
            if replicas:
                for r in replicas:
                    if r.is_up is not False and r.datacenter == local_dc:
                        hosts.append(r.address)
            if not hosts:
                hosts.append(hostname)  # fallback to default host if no replicas in current dc
            return {'hosts': tuple(hosts), 'attempts': 0, 'rows': 0, 'workerno': -1}

        if begin_token and begin_token < min_token:
            shell.printerr('Begin token %d must be bigger or equal to min token %d' % (begin_token, min_token))
            return ranges

        if begin_token and end_token and begin_token > end_token:
            shell.printerr('Begin token %d must be smaller than end token %d' % (begin_token, end_token))
            return ranges

        if shell.conn.metadata.token_map is None or min_token is None:
            ranges[(begin_token, end_token)] = make_range_data()
            return ranges

        ring = list(shell.get_ring(self.ks).items())
        ring.sort()

        if not ring:
            #  If the ring is empty we get the entire ring from the host we are currently connected to
            ranges[(begin_token, end_token)] = make_range_data()
        elif len(ring) == 1:
            #  If there is only one token we get the entire ring from the replicas for that token
            ranges[(begin_token, end_token)] = make_range_data(ring[0][1])
        else:
            # else we loop on the ring
            first_range_data = None
            previous = None
            for token, replicas in ring:
                if not first_range_data:
                    first_range_data = make_range_data(replicas)  # we use it at the end when wrapping around

                if token.value == min_token:
                    continue  # avoids looping entire ring

                current_range = make_range(previous, token.value)
                if not current_range:
                    continue

                ranges[current_range] = make_range_data(replicas)
                previous = token.value

            #  For the last ring interval we query the same replicas that hold the first token in the ring
            if previous is not None and (not end_token or previous < end_token):
                ranges[(previous, end_token)] = first_range_data
            elif previous is None and (not end_token or previous < end_token):
                previous = begin_token if begin_token else min_token
                ranges[(previous, end_token)] = first_range_data

        if not ranges:
            shell.printerr('Found no ranges to query, check begin and end tokens: %s - %s' % (begin_token, end_token))

        return ranges

    def get_min_token(self):
        """
        :return the minimum token, which depends on the partitioner.
        For partitioners that do not support tokens we return None, in
        this cases we will not work in parallel, we'll just send all requests
        to the cqlsh session host.
        """
        partitioner = self.shell.conn.metadata.partitioner

        if partitioner.endswith('RandomPartitioner'):
            return -1
        elif partitioner.endswith('Murmur3Partitioner'):
            return -(2 ** 63)   # Long.MIN_VALUE in Java
        else:
            return None

    def send_work(self, ranges, tokens_to_send):
        prev_worker_no = ranges[tokens_to_send[0]]['workerno']
        i = prev_worker_no + 1 if -1 <= prev_worker_no < (self.num_processes - 1) else 0

        for token_range in tokens_to_send:
            ranges[token_range]['workerno'] = i
            self.outmsg.channels[i].send((token_range, ranges[token_range]))
            ranges[token_range]['attempts'] += 1

            i = i + 1 if i < self.num_processes - 1 else 0

    def export_records(self, ranges):
        """
        Send records to child processes and monitor them by collecting their results
        or any errors. We terminate when we have processed all the ranges or when one child
        process has died (since in this case we will never get any ACK for the ranges
        processed by it and at the moment we don't keep track of which ranges a
        process is handling).
        """
        shell = self.shell
        processes = self.processes
        meter = RateMeter(log_fcn=self.printmsg,
                          update_interval=self.options.copy['reportfrequency'],
                          log_file=self.options.copy['ratefile'])
        total_requests = len(ranges)
        max_attempts = self.options.copy['maxattempts']

        self.send_work(ranges, list(ranges.keys()))

        num_processes = len(processes)
        succeeded = 0
        failed = 0
        while (failed + succeeded) < total_requests and self.num_live_processes() == num_processes:
            for token_range, result in self.inmsg.recv(timeout=0.1):
                if token_range is None and result is None:  # a request has finished
                    succeeded += 1
                elif isinstance(result, Exception):  # an error occurred
                    # This token_range failed, retry up to max_attempts if no rows received yet,
                    # If rows were already received we'd risk duplicating data.
                    # Note that there is still a slight risk of duplicating data, even if we have
                    # an error with no rows received yet, it's just less likely. To avoid retrying on
                    # all timeouts would however mean we could risk not exporting some rows.
                    if ranges[token_range]['attempts'] < max_attempts and ranges[token_range]['rows'] == 0:
                        shell.printerr('Error for %s: %s (will try again later attempt %d of %d)'
                                       % (token_range, result, ranges[token_range]['attempts'], max_attempts))
                        self.send_work(ranges, [token_range])
                    else:
                        shell.printerr('Error for %s: %s (permanently given up after %d rows and %d attempts)'
                                       % (token_range, result, ranges[token_range]['rows'],
                                          ranges[token_range]['attempts']))
                        failed += 1
                else:  # partial result received
                    data, num = result
                    self.writer.write(data, num)
                    meter.increment(n=num)
                    ranges[token_range]['rows'] += num

        if self.num_live_processes() < len(processes):
            for process in processes:
                if not process.is_alive():
                    shell.printerr('Child process %d died with exit code %d' % (process.pid, process.exitcode))

        if succeeded < total_requests:
            shell.printerr('Exported %d ranges out of %d total ranges, some records might be missing'
                           % (succeeded, total_requests))

        self.printmsg("\n%d rows exported to %d files in %s." %
                      (meter.get_total_records(),
                       self.writer.num_files,
                       self.describe_interval(time.time() - self.time_start)))


class FilesReader(object):
    """
    A wrapper around a csv reader to keep track of when we have
    exhausted reading input files. We are passed a comma separated
    list of paths, where each path is a valid glob expression.
    We generate a source generator and we read each source one
    by one.
    """
    def __init__(self, fname, options):
        self.chunk_size = options.copy['chunksize']
        self.header = options.copy['header']
        self.max_rows = options.copy['maxrows']
        self.skip_rows = options.copy['skiprows']
        self.fname = fname
        self.sources = None  # must be created later due to pickle problems on Windows
        self.num_sources = 0
        self.current_source = None
        self.num_read = 0

    def get_source(self, paths):
        """
         Return a source generator. Each source is a named tuple
         wrapping the source input, file name and a boolean indicating
         if it requires closing.
        """
        def make_source(fname):
            try:
                return open(fname, 'r')
            except IOError as e:
                raise IOError("Can't open %r for reading: %s" % (fname, e))

        for path in paths.split(','):
            path = path.strip()
            if os.path.isfile(path):
                yield make_source(path)
            else:
                result = glob.glob(path)
                if len(result) == 0:
                    raise IOError("Can't open %r for reading: no matching file found" % (path,))

                for f in result:
                    yield (make_source(f))

    def start(self):
        self.sources = self.get_source(self.fname)
        self.next_source()

    @property
    def exhausted(self):
        return not self.current_source

    def next_source(self):
        """
         Close the current source, if any, and open the next one. Return true
         if there is another source, false otherwise.
        """
        self.close_current_source()
        while self.current_source is None:
            try:
                self.current_source = next(self.sources)
                if self.current_source:
                    self.num_sources += 1
            except StopIteration:
                return False

        if self.header:
            next(self.current_source)

        return True

    def close_current_source(self):
        if not self.current_source:
            return

        self.current_source.close()
        self.current_source = None

    def close(self):
        self.close_current_source()

    def read_rows(self, max_rows):
        if not self.current_source:
            return []

        rows = []
        for i in range(min(max_rows, self.chunk_size)):
            try:
                row = next(self.current_source)
                self.num_read += 1

                if 0 <= self.max_rows < self.num_read:
                    self.next_source()
                    break

                if self.num_read > self.skip_rows:
                    rows.append(row)

            except StopIteration:
                self.next_source()
                break

        return [_f for _f in rows if _f]


class PipeReader(object):
    """
    A class for reading rows received on a pipe, this is used for reading input from STDIN
    """
    def __init__(self, inpipe, options):
        self.inpipe = inpipe
        self.chunk_size = options.copy['chunksize']
        self.header = options.copy['header']
        self.max_rows = options.copy['maxrows']
        self.skip_rows = options.copy['skiprows']
        self.num_read = 0
        self.exhausted = False
        self.num_sources = 1

    def start(self):
        pass

    def read_rows(self, max_rows):
        rows = []
        for i in range(min(max_rows, self.chunk_size)):
            row = self.inpipe.recv()
            if row is None:
                self.exhausted = True
                break

            self.num_read += 1
            if 0 <= self.max_rows < self.num_read:
                self.exhausted = True
                break  # max rows exceeded

            if self.header or self.num_read < self.skip_rows:
                self.header = False  # skip header or initial skip_rows rows
                continue

            rows.append(row)

        return rows


class ImportProcessResult(object):
    """
    An object sent from ImportProcess instances to the parent import task in order to indicate progress.
    """
    def __init__(self, imported=0):
        self.imported = imported


class FeedingProcessResult(object):
    """
    An object sent from FeedingProcess instances to the parent import task in order to indicate progress.
    """
    def __init__(self, sent, reader):
        self.sent = sent
        self.num_sources = reader.num_sources
        self.skip_rows = reader.skip_rows


class ImportTaskError(object):
    """
    An object sent from child processes (feeder or workers) to the parent import task to indicate an error.
    """
    def __init__(self, name, msg, rows=None, attempts=1, final=True):
        self.name = name
        self.msg = msg
        self.rows = rows if rows else []
        self.attempts = attempts
        self.final = final

    def is_parse_error(self):
        """
        We treat read and parse errors as unrecoverable and we have different global counters for giving up when
        a maximum has been reached. We consider value and type errors as parse errors as well since they
        are typically non recoverable.
        """
        name = self.name
        return name.startswith('ValueError') or name.startswith('TypeError') or \
            name.startswith('ParseError') or name.startswith('IndexError') or name.startswith('ReadError')


class ImportErrorHandler(object):
    """
    A class for managing import errors
    """
    def __init__(self, task):
        self.shell = task.shell
        self.options = task.options
        self.max_attempts = self.options.copy['maxattempts']
        self.max_parse_errors = self.options.copy['maxparseerrors']
        self.max_insert_errors = self.options.copy['maxinserterrors']
        self.err_file = self.options.copy['errfile']
        self.parse_errors = 0
        self.insert_errors = 0
        self.num_rows_failed = 0

        if os.path.isfile(self.err_file):
            now = datetime.datetime.now()
            old_err_file = self.err_file + now.strftime('.%Y%m%d_%H%M%S')
            printdebugmsg("Renaming existing %s to %s\n" % (self.err_file, old_err_file))
            os.rename(self.err_file, old_err_file)

    def max_exceeded(self):
        if self.insert_errors > self.max_insert_errors >= 0:
            self.shell.printerr("Exceeded maximum number of insert errors %d" % self.max_insert_errors)
            return True

        if self.parse_errors > self.max_parse_errors >= 0:
            self.shell.printerr("Exceeded maximum number of parse errors %d" % self.max_parse_errors)
            return True

        return False

    def add_failed_rows(self, rows):
        self.num_rows_failed += len(rows)

        with open(self.err_file, "a") as f:
            writer = csv.writer(f, **self.options.dialect)
            for row in rows:
                writer.writerow(row)

    def handle_error(self, err):
        """
        Handle an error by printing the appropriate error message and incrementing the correct counter.
        """
        shell = self.shell

        if err.is_parse_error():
            self.parse_errors += len(err.rows)
            self.add_failed_rows(err.rows)
            shell.printerr("Failed to import %d rows: %s - %s,  given up without retries"
                           % (len(err.rows), err.name, err.msg))
        else:
            if not err.final:
                shell.printerr("Failed to import %d rows: %s - %s,  will retry later, attempt %d of %d"
                               % (len(err.rows), err.name, err.msg, err.attempts, self.max_attempts))
            else:
                self.insert_errors += len(err.rows)
                self.add_failed_rows(err.rows)
                shell.printerr("Failed to import %d rows: %s - %s,  given up after %d attempts"
                               % (len(err.rows), err.name, err.msg, err.attempts))


class ImportTask(CopyTask):
    """
    A class to import data from .csv by instantiating one or more processes
    that work in parallel (ImportProcess).
    """
    def __init__(self, shell, ks, table, columns, fname, opts, protocol_version, config_file):
        CopyTask.__init__(self, shell, ks, table, columns, fname, opts, protocol_version, config_file, 'from')

        options = self.options
        self.skip_columns = [c.strip() for c in self.options.copy['skipcols'].split(',')]
        self.valid_columns = [c for c in self.columns if c not in self.skip_columns]
        self.receive_meter = RateMeter(log_fcn=self.printmsg,
                                       update_interval=options.copy['reportfrequency'],
                                       log_file=options.copy['ratefile'])
        self.error_handler = ImportErrorHandler(self)
        self.feeding_result = None
        self.sent = 0

    def make_params(self):
        ret = CopyTask.make_params(self)
        ret['skip_columns'] = self.skip_columns
        ret['valid_columns'] = self.valid_columns
        return ret

    def validate_columns(self):
        if not CopyTask.validate_columns(self):
            return False

        shell = self.shell
        if not self.valid_columns:
            shell.printerr("No valid column specified")
            return False

        for c in self.table_meta.primary_key:
            if c.name not in self.valid_columns:
                shell.printerr("Primary key column '%s' missing or skipped" % (c.name,))
                return False

        return True

    def run(self):
        shell = self.shell

        if self.options.unrecognized:
            shell.printerr('Unrecognized COPY FROM options: %s' % ', '.join(list(self.options.unrecognized.keys())))
            return

        if not self.validate_columns():
            return 0

        columns = "[" + ", ".join(self.valid_columns) + "]"
        self.printmsg("\nStarting copy of %s.%s with columns %s." % (self.ks, self.table, columns), encoding=self.encoding)

        try:
            params = self.make_params()

            for i in range(self.num_processes - 1):
                self.processes.append(ImportProcess(self.update_params(params, i)))

            feeder = FeedingProcess(self.outmsg.pipes[-1], self.inmsg.pipes[-1],
                                    self.outmsg.pipes[:-1], self.fname, self.options)
            self.processes.append(feeder)

            self.start_processes()

            pr = profile_on() if PROFILE_ON else None

            self.import_records()

            if pr:
                profile_off(pr, file_name='parent_profile_%d.txt' % (os.getpid(),))

        except Exception as exc:
            shell.printerr(str(exc))
            if shell.debug:
                traceback.print_exc()
            return 0
        finally:
            self.close()

    def send_stdin_rows(self):
        """
        We need to pass stdin rows to the feeder process as it is not safe to pickle or share stdin
        directly (in case of file the child process would close it). This is a very primitive support
        for STDIN import in that we we won't start reporting progress until STDIN is fully consumed. I
        think this is reasonable.
        """
        shell = self.shell

        self.printmsg("[Use . on a line by itself to end input]")
        for row in shell.use_stdin_reader(prompt='[copy] ', until=r'.'):
            self.outmsg.channels[-1].send(row)

        self.outmsg.channels[-1].send(None)
        if shell.tty:
            print()

    def import_records(self):
        """
        Keep on running until we have stuff to receive or send and until all processes are running.
        Send data (batches or retries) up to the max ingest rate. If we are waiting for stuff to
        receive check the incoming queue.
        """
        if not self.fname:
            self.send_stdin_rows()

        child_timeout = self.options.copy['childtimeout']
        last_recv_num_records = 0
        last_recv_time = time.time()

        while self.feeding_result is None or self.receive_meter.total_records < self.feeding_result.sent:
            self.receive_results()

            if self.feeding_result is not None:
                if self.receive_meter.total_records != last_recv_num_records:
                    last_recv_num_records = self.receive_meter.total_records
                    last_recv_time = time.time()
                elif (time.time() - last_recv_time) > child_timeout:
                    self.shell.printerr("No records inserted in {} seconds, aborting".format(child_timeout))
                    break

            if self.error_handler.max_exceeded() or not self.all_processes_running():
                break

        if self.error_handler.num_rows_failed:
            self.shell.printerr("Failed to process %d rows; failed rows written to %s" %
                                (self.error_handler.num_rows_failed,
                                 self.error_handler.err_file))

        if not self.all_processes_running():
            self.shell.printerr("{} child process(es) died unexpectedly, aborting"
                                .format(self.num_processes - self.num_live_processes()))
        else:
            if self.error_handler.max_exceeded():
                self.processes[-1].terminate()  # kill the feeder

            for i, _ in enumerate(self.processes):
                if self.processes[i].is_alive():
                    self.outmsg.channels[i].send(None)

        # allow time for worker processes to exit cleanly
        attempts = 50  # 100 milliseconds per attempt, so 5 seconds total
        while attempts > 0 and self.num_live_processes() > 0:
            time.sleep(0.1)
            attempts -= 1

        self.printmsg("\n%d rows imported from %d files in %s (%d skipped)." %
                      (self.receive_meter.get_total_records() - self.error_handler.num_rows_failed,
                       self.feeding_result.num_sources if self.feeding_result else 0,
                       self.describe_interval(time.time() - self.time_start),
                       self.feeding_result.skip_rows if self.feeding_result else 0))

    def all_processes_running(self):
        return self.num_live_processes() == len(self.processes)

    def receive_results(self):
        """
        Receive results from the worker processes, which will send the number of rows imported
        or from the feeder process, which will send the number of rows sent when it has finished sending rows.
        """
        aggregate_result = ImportProcessResult()
        try:
            for result in self.inmsg.recv(timeout=0.1):
                if isinstance(result, ImportProcessResult):
                    aggregate_result.imported += result.imported
                elif isinstance(result, ImportTaskError):
                    self.error_handler.handle_error(result)
                elif isinstance(result, FeedingProcessResult):
                    self.feeding_result = result
                else:
                    raise ValueError("Unexpected result: %s" % (result,))
        finally:
            self.receive_meter.increment(aggregate_result.imported)


class FeedingProcess(mp.Process):
    """
    A process that reads from import sources and sends chunks to worker processes.
    """
    def __init__(self, inpipe, outpipe, worker_pipes, fname, options):
        super(FeedingProcess, self).__init__(target=self.run)
        self.inpipe = inpipe
        self.outpipe = outpipe
        self.worker_pipes = worker_pipes
        self.inmsg = None  # must be created after forking on Windows
        self.outmsg = None  # must be created after forking on Windows
        self.worker_channels = None  # must be created after forking on Windows
        self.reader = FilesReader(fname, options) if fname else PipeReader(inpipe, options)
        self.send_meter = RateMeter(log_fcn=None, update_interval=1)
        self.ingest_rate = options.copy['ingestrate']
        self.num_worker_processes = options.copy['numprocesses']
        self.max_pending_chunks = options.copy['maxpendingchunks']
        self.chunk_id = 0

    def on_fork(self):
        """
        Create the channels and release any parent connections after forking,
        see CASSANDRA-11749 for details.
        """
        self.inmsg = ReceivingChannel(self.inpipe)
        self.outmsg = SendingChannel(self.outpipe)
        self.worker_channels = [SendingChannel(p) for p in self.worker_pipes]

    def run(self):
        pr = profile_on() if PROFILE_ON else None

        self.inner_run()

        if pr:
            profile_off(pr, file_name='feeder_profile_%d.txt' % (os.getpid(),))

    def inner_run(self):
        """
        Send one batch per worker process to the queue unless we have exceeded the ingest rate.
        In the export case we queue everything and let the worker processes throttle using max_requests,
        here we throttle using the ingest rate in the feeding process because of memory usage concerns.
        When finished we send back to the parent process the total number of rows sent.
        """

        self.on_fork()

        reader = self.reader
        try:
            reader.start()
        except IOError as exc:
            self.outmsg.send(ImportTaskError(exc.__class__.__name__, exc.message if hasattr(exc, 'message') else str(exc)))

        channels = self.worker_channels
        max_pending_chunks = self.max_pending_chunks
        sent = 0
        failed_attempts = 0

        while not reader.exhausted:
            channels_eligible = [c for c in channels if c.num_pending() < max_pending_chunks]
            if not channels_eligible:
                failed_attempts += 1
                delay = randint(1, pow(2, failed_attempts))
                printdebugmsg("All workers busy, sleeping for %d second(s)" % (delay,))
                time.sleep(delay)
                continue
            elif failed_attempts > 0:
                failed_attempts = 0

            for ch in channels_eligible:
                try:
                    max_rows = self.ingest_rate - self.send_meter.current_record
                    if max_rows <= 0:
                        self.send_meter.maybe_update(sleep=False)
                        continue

                    rows = reader.read_rows(max_rows)
                    if rows:
                        sent += self.send_chunk(ch, rows)
                except Exception as exc:
                    self.outmsg.send(ImportTaskError(exc.__class__.__name__, exc.message if hasattr(exc, 'message') else str(exc)))

                if reader.exhausted:
                    break

        # send back to the parent process the number of rows sent to the worker processes
        self.outmsg.send(FeedingProcessResult(sent, reader))

        # wait for poison pill (None)
        self.inmsg.recv()

    def send_chunk(self, ch, rows):
        self.chunk_id += 1
        num_rows = len(rows)
        self.send_meter.increment(num_rows)
        ch.send({'id': self.chunk_id, 'rows': rows, 'imported': 0, 'num_rows_sent': num_rows})
        return num_rows

    def close(self):
        self.reader.close()
        self.inmsg.close()
        self.outmsg.close()

        for ch in self.worker_channels:
            ch.close()


class ChildProcess(mp.Process):
    """
    An child worker process, this is for common functionality between ImportProcess and ExportProcess.
    """

    def __init__(self, params, target):
        super(ChildProcess, self).__init__(target=target)
        self.inpipe = params['inpipe']
        self.outpipe = params['outpipe']
        self.inmsg = None  # must be initialized after fork on Windows
        self.outmsg = None  # must be initialized after fork on Windows
        self.ks = params['ks']
        self.table = params['table']
        self.local_dc = params['local_dc']
        self.columns = params['columns']
        self.debug = params['debug']
        self.port = params['port']
        self.hostname = params['hostname']
        self.connect_timeout = params['connect_timeout']
        self.cql_version = params['cql_version']
        self.auth_provider = params['auth_provider']
        self.ssl = params['ssl']
        self.protocol_version = params['protocol_version']
        self.config_file = params['config_file']

        options = params['options']
        self.date_time_format = options.copy['dtformats']
        self.consistency_level = options.copy['consistencylevel']
        self.decimal_sep = options.copy['decimalsep']
        self.thousands_sep = options.copy['thousandssep']
        self.boolean_styles = options.copy['boolstyle']
        self.max_attempts = options.copy['maxattempts']
        self.encoding = options.copy['encoding']
        # Here we inject some failures for testing purposes, only if this environment variable is set
        if os.environ.get('CQLSH_COPY_TEST_FAILURES', ''):
            self.test_failures = json.loads(os.environ.get('CQLSH_COPY_TEST_FAILURES', ''))
        else:
            self.test_failures = None
        # attributes for coverage
        self.coverage = params['coverage']
        self.coveragerc_path = params['coveragerc_path']
        self.coverage_collection = None
        self.sigterm_handler = None
        self.sighup_handler = None

    def on_fork(self):
        """
        Create the channels and release any parent connections after forking, see CASSANDRA-11749 for details.
        """
        self.inmsg = ReceivingChannel(self.inpipe)
        self.outmsg = SendingChannel(self.outpipe)

    def close(self):
        printdebugmsg("Closing queues...")
        self.inmsg.close()
        self.outmsg.close()

    def start_coverage(self):
        import coverage
        self.coverage_collection = coverage.Coverage(config_file=self.coveragerc_path)
        self.coverage_collection.start()

        # save current handlers for SIGTERM and SIGHUP
        self.sigterm_handler = signal.getsignal(signal.SIGTERM)
        self.sighup_handler = signal.getsignal(signal.SIGTERM)

        def handle_sigterm():
            self.stop_coverage()
            self.close()
            self.terminate()

        # set custom handler for SIGHUP and SIGTERM
        # needed to make sure coverage data is saved
        signal.signal(signal.SIGTERM, handle_sigterm)
        signal.signal(signal.SIGHUP, handle_sigterm)

    def stop_coverage(self):
        self.coverage_collection.stop()
        self.coverage_collection.save()
        signal.signal(signal.SIGTERM, self.sigterm_handler)
        signal.signal(signal.SIGHUP, self.sighup_handler)


class ExpBackoffRetryPolicy(RetryPolicy):
    """
    A retry policy with exponential back-off for read timeouts and write timeouts
    """
    def __init__(self, parent_process):
        RetryPolicy.__init__(self)
        self.max_attempts = parent_process.max_attempts

    def on_read_timeout(self, query, consistency, required_responses,
                        received_responses, data_retrieved, retry_num):
        return self._handle_timeout(consistency, retry_num)

    def on_write_timeout(self, query, consistency, write_type,
                         required_responses, received_responses, retry_num):
        return self._handle_timeout(consistency, retry_num)

    def _handle_timeout(self, consistency, retry_num):
        delay = self.backoff(retry_num)
        if delay > 0:
            printdebugmsg("Timeout received, retrying after %d seconds" % (delay,))
            time.sleep(delay)
            return self.RETRY, consistency
        elif delay == 0:
            printdebugmsg("Timeout received, retrying immediately")
            return self.RETRY, consistency
        else:
            printdebugmsg("Timeout received, giving up after %d attempts" % (retry_num + 1))
            return self.RETHROW, None

    def backoff(self, retry_num):
        """
        Perform exponential back-off up to a maximum number of times, where
        this maximum is per query.
        To back-off we should wait a random number of seconds
        between 0 and 2^c - 1, where c is the number of total failures.

        :return : the number of seconds to wait for, -1 if we should not retry
        """
        if retry_num >= self.max_attempts:
            return -1

        delay = randint(0, pow(2, retry_num + 1) - 1)
        return delay


class ExportSession(object):
    """
    A class for connecting to a cluster and storing the number
    of requests that this connection is processing. It wraps the methods
    for executing a query asynchronously and for shutting down the
    connection to the cluster.
    """
    def __init__(self, cluster, export_process):
        session = cluster.connect(export_process.ks)
        session.row_factory = tuple_factory
        session.default_fetch_size = export_process.options.copy['pagesize']
        session.default_timeout = export_process.options.copy['pagetimeout']

        printdebugmsg("Created connection to %s with page size %d and timeout %d seconds per page"
                      % (cluster.contact_points, session.default_fetch_size, session.default_timeout))

        self.cluster = cluster
        self.session = session
        self.requests = 1
        self.lock = threading.Lock()
        self.consistency_level = export_process.consistency_level

    def add_request(self):
        with self.lock:
            self.requests += 1

    def complete_request(self):
        with self.lock:
            self.requests -= 1

    def num_requests(self):
        with self.lock:
            return self.requests

    def execute_async(self, query):
        return self.session.execute_async(SimpleStatement(query, consistency_level=self.consistency_level))

    def shutdown(self):
        self.cluster.shutdown()


class ExportProcess(ChildProcess):
    """
    An child worker process for the export task, ExportTask.
    """

    def __init__(self, params):
        ChildProcess.__init__(self, params=params, target=self.run)
        options = params['options']
        self.float_precision = options.copy['floatprecision']
        self.double_precision = options.copy['doubleprecision']
        self.nullval = options.copy['nullval']
        self.max_requests = options.copy['maxrequests']

        self.hosts_to_sessions = dict()
        self.formatters = dict()
        self.options = options

    def run(self):
        if self.coverage:
            self.start_coverage()
        try:
            self.inner_run()
        finally:
            if self.coverage:
                self.stop_coverage()
            self.close()

    def inner_run(self):
        """
        The parent sends us (range, info) on the inbound queue (inmsg)
        in order to request us to process a range, for which we can
        select any of the hosts in info, which also contains other information for this
        range such as the number of attempts already performed. We can signal errors
        on the outbound queue (outmsg) by sending (range, error) or
        we can signal a global error by sending (None, error).
        We terminate when the inbound queue is closed.
        """

        self.on_fork()

        while True:
            if self.num_requests() > self.max_requests:
                time.sleep(0.001)  # 1 millisecond
                continue

            token_range, info = self.inmsg.recv()
            self.start_request(token_range, info)

    @staticmethod
    def get_error_message(err, print_traceback=False):
        if isinstance(err, str):
            msg = err
        elif isinstance(err, BaseException):
            msg = "%s - %s" % (err.__class__.__name__, err)
            if print_traceback and sys.exc_info()[1] == err:
                traceback.print_exc()
        else:
            msg = str(err)
        return msg

    def report_error(self, err, token_range):
        msg = self.get_error_message(err, print_traceback=self.debug)
        printdebugmsg(msg)
        self.send((token_range, Exception(msg)))

    def send(self, response):
        self.outmsg.send(response)

    def start_request(self, token_range, info):
        """
        Begin querying a range by executing an async query that
        will later on invoke the callbacks attached in attach_callbacks.
        """
        session = self.get_session(info['hosts'], token_range)
        if session:
            metadata = session.cluster.metadata.keyspaces[self.ks].tables[self.table]
            query = self.prepare_query(metadata.partition_key, token_range, info['attempts'])
            future = session.execute_async(query)
            self.attach_callbacks(token_range, future, session)

    def num_requests(self):
        return sum(session.num_requests() for session in list(self.hosts_to_sessions.values()))

    def get_session(self, hosts, token_range):
        """
        We return a session connected to one of the hosts passed in, which are valid replicas for
        the token range. We sort replicas by favouring those without any active requests yet or with the
        smallest number of requests. If we fail to connect we report an error so that the token will
        be retried again later.

        :return: An ExportSession connected to the chosen host.
        """
        # sorted replicas favouring those with no connections yet
        hosts = sorted(hosts,
                       key=lambda hh: 0 if hh not in self.hosts_to_sessions else self.hosts_to_sessions[hh].requests)

        errors = []
        ret = None
        for host in hosts:
            try:
                ret = self.connect(host)
            except Exception as e:
                errors.append(self.get_error_message(e))

            if ret:
                if errors:
                    printdebugmsg("Warning: failed to connect to some replicas: %s" % (errors,))
                return ret

        self.report_error("Failed to connect to all replicas %s for %s, errors: %s" % (hosts, token_range, errors),
                          token_range)
        return None

    def connect(self, host):
        if host in list(self.hosts_to_sessions.keys()):
            session = self.hosts_to_sessions[host]
            session.add_request()
            return session

        new_cluster = Cluster(
            contact_points=(host,),
            port=self.port,
            cql_version=self.cql_version,
            protocol_version=self.protocol_version,
            auth_provider=self.auth_provider,
            ssl_options=ssl_settings(host, self.config_file) if self.ssl else None,
            load_balancing_policy=WhiteListRoundRobinPolicy([host]),
            default_retry_policy=ExpBackoffRetryPolicy(self),
            compression=None,
            control_connection_timeout=self.connect_timeout,
            connect_timeout=self.connect_timeout,
            idle_heartbeat_interval=0)
        session = ExportSession(new_cluster, self)
        self.hosts_to_sessions[host] = session
        return session

    def attach_callbacks(self, token_range, future, session):
        metadata = session.cluster.metadata
        ks_meta = metadata.keyspaces[self.ks]
        table_meta = ks_meta.tables[self.table]
        cql_types = [CqlType(table_meta.columns[c].cql_type, ks_meta) for c in self.columns]

        def result_callback(rows):
            if future.has_more_pages:
                future.start_fetching_next_page()
                self.write_rows_to_csv(token_range, rows, cql_types)
            else:
                self.write_rows_to_csv(token_range, rows, cql_types)
                self.send((None, None))
                session.complete_request()

        def err_callback(err):
            self.report_error(err, token_range)
            session.complete_request()

        future.add_callbacks(callback=result_callback, errback=err_callback)

    def write_rows_to_csv(self, token_range, rows, cql_types):
        if not rows:
            return  # no rows in this range

        try:
            output = StringIO() if six.PY3 else BytesIO()
            writer = csv.writer(output, **self.options.dialect)

            for row in rows:
                writer.writerow(list(map(self.format_value, row, cql_types)))

            data = (output.getvalue(), len(rows))
            self.send((token_range, data))
            output.close()

        except Exception as e:
            self.report_error(e, token_range)

    def format_value(self, val, cqltype):
        if val is None or val == EMPTY:
            return format_value_default(self.nullval, colormap=NO_COLOR_MAP)

        formatter = self.formatters.get(cqltype, None)
        if not formatter:
            formatter = get_formatter(val, cqltype)
            self.formatters[cqltype] = formatter

        if not hasattr(cqltype, 'precision'):
            cqltype.precision = self.double_precision if cqltype.type_name == 'double' else self.float_precision

        formatted = formatter(val, cqltype=cqltype,
                              encoding=self.encoding, colormap=NO_COLOR_MAP, date_time_format=self.date_time_format,
                              float_precision=cqltype.precision, nullval=self.nullval, quote=False,
                              decimal_sep=self.decimal_sep, thousands_sep=self.thousands_sep,
                              boolean_styles=self.boolean_styles)
        return formatted if six.PY3 else formatted.encode('utf8')

    def close(self):
        ChildProcess.close(self)
        for session in list(self.hosts_to_sessions.values()):
            session.shutdown()

    def prepare_query(self, partition_key, token_range, attempts):
        """
        Return the export query or a fake query with some failure injected.
        """
        if self.test_failures:
            return self.maybe_inject_failures(partition_key, token_range, attempts)
        else:
            return self.prepare_export_query(partition_key, token_range)

    def maybe_inject_failures(self, partition_key, token_range, attempts):
        """
        Examine self.test_failures and see if token_range is either a token range
        supposed to cause a failure (failing_range) or to terminate the worker process
        (exit_range). If not then call prepare_export_query(), which implements the
        normal behavior.
        """
        start_token, end_token = token_range

        if not start_token or not end_token:
            # exclude first and last ranges to make things simpler
            return self.prepare_export_query(partition_key, token_range)

        if 'failing_range' in self.test_failures:
            failing_range = self.test_failures['failing_range']
            if start_token >= failing_range['start'] and end_token <= failing_range['end']:
                if attempts < failing_range['num_failures']:
                    return 'SELECT * from bad_table'

        if 'exit_range' in self.test_failures:
            exit_range = self.test_failures['exit_range']
            if start_token >= exit_range['start'] and end_token <= exit_range['end']:
                sys.exit(1)

        return self.prepare_export_query(partition_key, token_range)

    def prepare_export_query(self, partition_key, token_range):
        """
        Return a query where we select all the data for this token range
        """
        pk_cols = ", ".join(protect_names(col.name for col in partition_key))
        columnlist = ', '.join(protect_names(self.columns))
        start_token, end_token = token_range
        query = 'SELECT %s FROM %s.%s' % (columnlist, protect_name(self.ks), protect_name(self.table))
        if start_token is not None or end_token is not None:
            query += ' WHERE'
        if start_token is not None:
            query += ' token(%s) > %s' % (pk_cols, start_token)
        if start_token is not None and end_token is not None:
            query += ' AND'
        if end_token is not None:
            query += ' token(%s) <= %s' % (pk_cols, end_token)
        return query


class ParseError(Exception):
    """ We failed to parse an import record """
    pass


class ImmutableDict(frozenset):
    """
    Immutable dictionary implementation to represent map types.
    We need to pass BoundStatement.bind() a dict() because it calls iteritems(),
    except we can't create a dict with another dict as the key, hence we use a class
    that adds iteritems to a frozen set of tuples (which is how dict are normally made
    immutable in python).
    Must be declared in the top level of the module to be available for pickling.
    """
    iteritems = frozenset.__iter__

    def items(self):
        for k, v in self.iteritems():
            yield k, v


class ImportConversion(object):
    """
    A class for converting strings to values when importing from csv, used by ImportProcess,
    the parent.
    """
    def __init__(self, parent, table_meta, statement=None):
        self.ks = parent.ks
        self.table = parent.table
        self.columns = parent.valid_columns
        self.nullval = parent.nullval
        self.decimal_sep = parent.decimal_sep
        self.thousands_sep = parent.thousands_sep
        self.boolean_styles = parent.boolean_styles
        self.date_time_format = parent.date_time_format.timestamp_format
        self.debug = parent.debug
        self.encoding = parent.encoding

        self.table_meta = table_meta
        self.primary_key_indexes = [self.columns.index(col.name) for col in self.table_meta.primary_key]
        self.partition_key_indexes = [self.columns.index(col.name) for col in self.table_meta.partition_key]

        if statement is None:
            self.use_prepared_statements = False
            statement = self._get_primary_key_statement(parent, table_meta)
        else:
            self.use_prepared_statements = True

        self.is_counter = parent.is_counter(table_meta)
        self.proto_version = statement.protocol_version

        # the cql types and converters for the prepared statement, either the full statement or only the primary keys
        self.cqltypes = [c.type for c in statement.column_metadata]
        self.converters = [self._get_converter(c.type) for c in statement.column_metadata]

        # the cql types for the entire statement, these are the same as the types above but
        # only when using prepared statements
        self.coltypes = [table_meta.columns[name].cql_type for name in parent.valid_columns]
        # these functions are used for non-prepared statements to protect values with quotes if required
        self.protectors = [self._get_protector(t) for t in self.coltypes]

    @staticmethod
    def _get_protector(t):
        if t in ('ascii', 'text', 'timestamp', 'date', 'time', 'inet'):
            return lambda v: protect_value(v)
        else:
            return lambda v: v

    @staticmethod
    def _get_primary_key_statement(parent, table_meta):
        """
        We prepare a query statement to find out the types of the partition key columns so we can
        route the update query to the correct replicas. As far as I understood this is the easiest
        way to find out the types of the partition columns, we will never use this prepared statement
        """
        where_clause = ' AND '.join(['%s = ?' % (protect_name(c.name)) for c in table_meta.partition_key])
        select_query = 'SELECT * FROM %s.%s WHERE %s' % (protect_name(parent.ks),
                                                         protect_name(parent.table),
                                                         where_clause)
        return parent.session.prepare(ensure_str(select_query))

    @staticmethod
    def unprotect(v):
        if v is not None:
            return CqlRuleSet.dequote_value(v)

    def _get_converter(self, cql_type):
        """
        Return a function that converts a string into a value the can be passed
        into BoundStatement.bind() for the given cql type. See cassandra.cqltypes
        for more details.
        """
        unprotect = self.unprotect

        def convert(t, v):
            v = unprotect(v)
            if v == self.nullval:
                return self.get_null_val()
            return converters.get(t.typename, convert_unknown)(v, ct=t)

        def convert_mandatory(t, v):
            v = unprotect(v)
            # we can't distinguish between empty strings and null values in csv. Null values are not supported in
            # collections, so it must be an empty string.
            if v == self.nullval and not issubclass(t, VarcharType):
                raise ParseError('Empty values are not allowed')
            return converters.get(t.typename, convert_unknown)(v, ct=t)

        def convert_blob(v, **_):
            if sys.version_info.major >= 3:
                return bytes.fromhex(v[2:])
            else:
                return BlobType(v[2:].decode("hex"))

        def convert_text(v, **_):
            return ensure_str(v)

        def convert_uuid(v, **_):
            return UUID(v)

        def convert_bool(v, **_):
            return True if v.lower() == ensure_str(self.boolean_styles[0]).lower() else False

        def get_convert_integer_fcn(adapter=int):
            """
            Return a slow and a fast integer conversion function depending on self.thousands_sep
            """
            if self.thousands_sep:
                return lambda v, ct=cql_type: adapter(v.replace(self.thousands_sep, ensure_str('')))
            else:
                return lambda v, ct=cql_type: adapter(v)

        def get_convert_decimal_fcn(adapter=float):
            """
            Return a slow and a fast decimal conversion function depending on self.thousands_sep and self.decimal_sep
            """
            empty_str = ensure_str('')
            dot_str = ensure_str('.')
            if self.thousands_sep and self.decimal_sep:
                return lambda v, ct=cql_type: adapter(v.replace(self.thousands_sep, empty_str).replace(self.decimal_sep, dot_str))
            elif self.thousands_sep:
                return lambda v, ct=cql_type: adapter(v.replace(self.thousands_sep, empty_str))
            elif self.decimal_sep:
                return lambda v, ct=cql_type: adapter(v.replace(self.decimal_sep, dot_str))
            else:
                return lambda v, ct=cql_type: adapter(v)

        def split(val, sep=','):
            """
            Split "val" into a list of values whenever the separator "sep" is found, but
            ignore separators inside parentheses or single quotes, except for the two
            outermost parentheses, which will be ignored. This method is called when parsing composite
            types, "val" should be at least 2 characters long, the first char should be an
            open parenthesis and the last char should be a matching closing parenthesis. We could also
            check exactly which parenthesis type depending on the caller, but I don't want to enforce
            too many checks that don't necessarily provide any additional benefits, and risk breaking
            data that could previously be imported, even if strictly speaking it is incorrect CQL.
            For example, right now we accept sets that start with '[' and ']', I don't want to break this
            by enforcing '{' and '}' in a minor release.
            """
            def is_open_paren(cc):
                return cc == '{' or cc == '[' or cc == '('

            def is_close_paren(cc):
                return cc == '}' or cc == ']' or cc == ')'

            def paren_match(c1, c2):
                return (c1 == '{' and c2 == '}') or (c1 == '[' and c2 == ']') or (c1 == '(' and c2 == ')')

            if len(val) < 2 or not paren_match(val[0], val[-1]):
                raise ParseError('Invalid composite string, it should start and end with matching parentheses: {}'
                                 .format(val))

            ret = []
            last = 1
            level = 0
            quote = False
            for i, c in enumerate(val):
                if c == '\'':
                    quote = not quote
                elif not quote:
                    if is_open_paren(c):
                        level += 1
                    elif is_close_paren(c):
                        level -= 1
                    elif c == sep and level == 1:
                        ret.append(val[last:i])
                        last = i + 1
            else:
                if last < len(val) - 1:
                    ret.append(val[last:-1])

            return ret

        # this should match all possible CQL and CQLSH datetime formats
        p = re.compile(r"(\d{4})\-(\d{2})\-(\d{2})\s?(?:'T')?"  # YYYY-MM-DD[( |'T')]
                       + r"(?:(\d{2}):(\d{2})(?::(\d{2})(?:\.(\d{1,6}))?))?"  # [HH:MM[:SS[.NNNNNN]]]
                       + r"(?:([+\-])(\d{2}):?(\d{2}))?")  # [(+|-)HH[:]MM]]

        def convert_datetime(val, **_):
            try:
                if six.PY2:
                    # Python 2 implementation
                    tval = time.strptime(val, self.date_time_format)
                    return timegm(tval) * 1e3  # scale seconds to millis for the raw value
                else:
                    # Python 3 implementation
                    dtval = datetime.datetime.strptime(val, self.date_time_format)
                    return dtval.timestamp() * 1000
            except ValueError:
                pass  # if it's not in the default format we try CQL formats

            m = p.match(val)
            if not m:
                try:
                    # in case of overflow COPY TO prints dates as milliseconds from the epoch, see
                    # deserialize_date_fallback_int in cqlsh.py
                    return int(val)
                except ValueError:
                    raise ValueError("can't interpret %r as a date with format %s or as int" % (val,
                                                                                                self.date_time_format))

            # https://docs.python.org/3/library/time.html#time.struct_time
            tval = time.struct_time((int(m.group(1)), int(m.group(2)), int(m.group(3)),  # year, month, day
                                    int(m.group(4)) if m.group(4) else 0,  # hour
                                    int(m.group(5)) if m.group(5) else 0,  # minute
                                    int(m.group(6)) if m.group(6) else 0,  # second
                                    0, 1, -1))  # day of week, day of year, dst-flag

            # convert sub-seconds (a number between 1 and 6 digits) to milliseconds
            milliseconds = 0 if not m.group(7) else int(m.group(7)) * pow(10, 3 - len(m.group(7)))

            if m.group(8):
                offset = (int(m.group(9)) * 3600 + int(m.group(10)) * 60) * int(m.group(8) + '1')
            else:
                offset = -time.timezone

            # scale seconds to millis for the raw value
            return ((timegm(tval) + offset) * 1000) + milliseconds

        def convert_date(v, **_):
            return Date(v)

        def convert_time(v, **_):
            return Time(v)

        def convert_tuple(val, ct=cql_type):
            return tuple(convert_mandatory(t, v) for t, v in zip(ct.subtypes, split(val)))

        def convert_list(val, ct=cql_type):
            return tuple(convert_mandatory(ct.subtypes[0], v) for v in split(val))

        def convert_set(val, ct=cql_type):
            return frozenset(convert_mandatory(ct.subtypes[0], v) for v in split(val))

        def convert_map(val, ct=cql_type):
            """
            See ImmutableDict above for a discussion of why a special object is needed here.
            """
            split_format_str = ensure_str('{%s}')
            sep = ensure_str(':')
            return ImmutableDict(frozenset((convert_mandatory(ct.subtypes[0], v[0]), convert(ct.subtypes[1], v[1]))
                                 for v in [split(split_format_str % vv, sep=sep) for vv in split(val)]))

        def convert_user_type(val, ct=cql_type):
            """
            A user type is a dictionary except that we must convert each key into
            an attribute, so we are using named tuples. It must also be hashable,
            so we cannot use dictionaries. Maybe there is a way to instantiate ct
            directly but I could not work it out.
            Also note that it is possible that the subfield names in the csv are in the
            wrong order, so we must sort them according to ct.fieldnames, see CASSANDRA-12959.
            """
            split_format_str = ensure_str('{%s}')
            sep = ensure_str(':')
            vals = [v for v in [split(split_format_str % vv, sep=sep) for vv in split(val)]]
            dict_vals = dict((unprotect(v[0]), v[1]) for v in vals)
            sorted_converted_vals = [(n, convert(t, dict_vals[n]) if n in dict_vals else self.get_null_val())
                                     for n, t in zip(ct.fieldnames, ct.subtypes)]
            ret_type = namedtuple(ct.typename, [v[0] for v in sorted_converted_vals])
            return ret_type(*tuple(v[1] for v in sorted_converted_vals))

        def convert_single_subtype(val, ct=cql_type):
            return converters.get(ct.subtypes[0].typename, convert_unknown)(val, ct=ct.subtypes[0])

        def convert_unknown(val, ct=cql_type):
            if issubclass(ct, UserType):
                return convert_user_type(val, ct=ct)
            elif issubclass(ct, ReversedType):
                return convert_single_subtype(val, ct=ct)

            printdebugmsg("Unknown type %s (%s) for val %s" % (ct, ct.typename, val))
            return val

        converters = {
            'blob': convert_blob,
            'decimal': get_convert_decimal_fcn(adapter=Decimal),
            'uuid': convert_uuid,
            'boolean': convert_bool,
            'tinyint': get_convert_integer_fcn(),
            'ascii': convert_text,
            'float': get_convert_decimal_fcn(),
            'double': get_convert_decimal_fcn(),
            'bigint': get_convert_integer_fcn(adapter=int),
            'int': get_convert_integer_fcn(),
            'varint': get_convert_integer_fcn(),
            'inet': convert_text,
            'counter': get_convert_integer_fcn(adapter=int),
            'timestamp': convert_datetime,
            'timeuuid': convert_uuid,
            'date': convert_date,
            'smallint': get_convert_integer_fcn(),
            'time': convert_time,
            'text': convert_text,
            'varchar': convert_text,
            'list': convert_list,
            'set': convert_set,
            'map': convert_map,
            'tuple': convert_tuple,
            'frozen': convert_single_subtype,
        }

        return converters.get(cql_type.typename, convert_unknown)

    def get_null_val(self):
        """
        Return the null value that is inserted for fields that are missing from csv files.
        For counters we should return zero so that the counter value won't be incremented.
        For everything else we return nulls, this means None if we use prepared statements
        or "NULL" otherwise. Note that for counters we never use prepared statements, so we
        only check is_counter when use_prepared_statements is false.
        """
        return None if self.use_prepared_statements else (ensure_str("0") if self.is_counter else ensure_str("NULL"))

    def convert_row(self, row):
        """
        Convert the row into a list of parsed values if using prepared statements, else simply apply the
        protection functions to escape values with quotes when required. Also check on the row length and
        make sure primary partition key values aren't missing.
        """
        converters = self.converters if self.use_prepared_statements else self.protectors

        if len(row) != len(converters):
            raise ParseError('Invalid row length %d should be %d' % (len(row), len(converters)))

        for i in self.primary_key_indexes:
            if row[i] == self.nullval:
                raise ParseError(self.get_null_primary_key_message(i))

        def convert(c, v):
            try:
                return c(v) if v != self.nullval else self.get_null_val()
            except Exception as e:
                # if we could not convert an empty string, then self.nullval has been set to a marker
                # because the user needs to import empty strings, except that the converters for some types
                # will fail to convert an empty string, in this case the null value should be inserted
                # see CASSANDRA-12794
                if v == '':
                    return self.get_null_val()

                if self.debug:
                    traceback.print_exc()
                raise ParseError("Failed to parse %s : %s" % (v, e.message if hasattr(e, 'message') else str(e)))

        return [convert(conv, val) for conv, val in zip(converters, row)]

    def get_null_primary_key_message(self, idx):
        message = "Cannot insert null value for primary key column '%s'." % (self.columns[idx],)
        if self.nullval == '':
            message += " If you want to insert empty strings, consider using" \
                       " the WITH NULL=<marker> option for COPY."
        return message

    def get_row_partition_key_values_fcn(self):
        """
        Return a function to convert a row into a string composed of the partition key values serialized
        and binary packed (the tokens on the ring). Depending on whether we are using prepared statements, we
        may have to convert the primary key values first, so we have two different serialize_value implementations.
        We also return different functions depending on how many partition key indexes we have (single or multiple).
        See also BoundStatement.routing_key.
        """
        def serialize_value_prepared(n, v):
            return self.cqltypes[n].serialize(v, self.proto_version)

        def serialize_value_not_prepared(n, v):
            return self.cqltypes[n].serialize(self.converters[n](self.unprotect(v)), self.proto_version)

        partition_key_indexes = self.partition_key_indexes
        serialize = serialize_value_prepared if self.use_prepared_statements else serialize_value_not_prepared

        def serialize_row_single(row):
            return serialize(partition_key_indexes[0], row[partition_key_indexes[0]])

        def serialize_row_multiple(row):
            pk_values = []
            for i in partition_key_indexes:
                val = serialize(i, row[i])
                length = len(val)
                pk_values.append(struct.pack(">H%dsB" % length, length, val, 0))

            return b"".join(pk_values)

        if len(partition_key_indexes) == 1:
            return serialize_row_single
        return serialize_row_multiple


class TokenMap(object):
    """
    A wrapper around the metadata token map to speed things up by caching ring token *values* and
    replicas. It is very important that we use the token values, which are primitive types, rather
    than the tokens classes when calling bisect_right() in split_batches(). If we use primitive values,
    the bisect is done in compiled code whilst with token classes each comparison requires a call
    into the interpreter to perform the cmp operation defined in Python. A simple test with 1 million bisect
    operations on an array of 2048 tokens was done in 0.37 seconds with primitives and 2.25 seconds with
    token classes. This is significant for large datasets because we need to do a bisect for each single row,
    and if VNODES are used, the size of the token map can get quite large too.
    """
    def __init__(self, ks, hostname, local_dc, session):

        self.ks = ks
        self.hostname = hostname
        self.local_dc = local_dc
        self.metadata = session.cluster.metadata

        self._initialize_ring()

        # Note that refresh metadata is disabled by default and we currenlty do not intercept it
        # If hosts are added, removed or moved during a COPY operation our token map is no longer optimal
        # However we can cope with hosts going down and up since we filter for replicas that are up when
        # making each batch

    def _initialize_ring(self):
        token_map = self.metadata.token_map
        if token_map is None:
            self.ring = [0]
            self.replicas = [(self.metadata.get_host(self.hostname),)]
            self.pk_to_token_value = lambda pk: 0
            return

        token_map.rebuild_keyspace(self.ks, build_if_absent=True)
        tokens_to_hosts = token_map.tokens_to_hosts_by_ks.get(self.ks, None)
        from_key = token_map.token_class.from_key

        self.ring = [token.value for token in token_map.ring]
        self.replicas = [tuple(tokens_to_hosts[token]) for token in token_map.ring]
        self.pk_to_token_value = lambda pk: from_key(pk).value

    @staticmethod
    def get_ring_pos(ring, val):
        idx = bisect_right(ring, val)
        return idx if idx < len(ring) else 0

    def filter_replicas(self, hosts):
        shuffled = tuple(sorted(hosts, key=lambda k: random.random()))
        return [r for r in shuffled if r.is_up is not False and r.datacenter == self.local_dc] if hosts else ()


class FastTokenAwarePolicy(DCAwareRoundRobinPolicy):
    """
    Send to any replicas attached to the query, or else fall back to DCAwareRoundRobinPolicy. Perform
    exponential back-off if too many in flight requests to all replicas are already in progress.
    """

    def __init__(self, parent):
        DCAwareRoundRobinPolicy.__init__(self, parent.local_dc, 0)
        self.max_backoff_attempts = parent.max_backoff_attempts
        self.max_inflight_messages = parent.max_inflight_messages

    def make_query_plan(self, working_keyspace=None, query=None):
        """
        Extend TokenAwarePolicy.make_query_plan() so that we choose the same replicas in preference
        and most importantly we avoid repeating the (slow) bisect. We also implement a backoff policy
        by sleeping an exponentially larger delay in case all connections to eligible replicas have
        too many in flight requests.
        """
        connections = ConnectionWrapper.connections
        replicas = list(query.replicas) if hasattr(query, 'replicas') else []
        replicas.extend([r for r in DCAwareRoundRobinPolicy.make_query_plan(self, working_keyspace, query)
                        if r not in replicas])

        if replicas:
            def replica_is_not_overloaded(r):
                if r.address in connections:
                    conn = connections[r.address]
                    return conn.in_flight < min(conn.max_request_id, self.max_inflight_messages)
                return True

            for i in range(self.max_backoff_attempts):
                for r in filter(replica_is_not_overloaded, replicas):
                    yield r

                # the back-off starts at 10 ms (0.01) and it can go up to to 2^max_backoff_attempts,
                # which is currently 12, so 2^12 = 4096 = ~40 seconds when dividing by 0.01
                delay = randint(1, pow(2, i + 1)) * 0.01
                printdebugmsg("All replicas busy, sleeping for %d second(s)..." % (delay,))
                time.sleep(delay)

            printdebugmsg("Replicas too busy, given up")


class ConnectionWrapper(DefaultConnection):
    """
    A wrapper to the driver default connection that helps in keeping track of messages in flight.
    The newly created connection is registered into a global dictionary so that FastTokenAwarePolicy
    is able to determine if a connection has too many in flight requests.
    """
    connections = {}

    def __init__(self, *args, **kwargs):
        DefaultConnection.__init__(self, *args, **kwargs)
        self.connections[self.host] = self


class ImportProcess(ChildProcess):

    def __init__(self, params):
        ChildProcess.__init__(self, params=params, target=self.run)

        self.skip_columns = params['skip_columns']
        self.valid_columns = [c for c in params['valid_columns']]
        self.skip_column_indexes = [i for i, c in enumerate(self.columns) if c in self.skip_columns]

        options = params['options']
        self.nullval = options.copy['nullval']
        self.max_attempts = options.copy['maxattempts']
        self.min_batch_size = options.copy['minbatchsize']
        self.max_batch_size = options.copy['maxbatchsize']
        self.use_prepared_statements = options.copy['preparedstatements']
        self.ttl = options.copy['ttl']
        self.max_inflight_messages = options.copy['maxinflightmessages']
        self.max_backoff_attempts = options.copy['maxbackoffattempts']
        self.request_timeout = options.copy['requesttimeout']

        self.dialect_options = options.dialect
        self._session = None
        self.query = None
        self.conv = None
        self.make_statement = None

    @property
    def session(self):
        if not self._session:
            cluster = Cluster(
                contact_points=(self.hostname,),
                port=self.port,
                cql_version=self.cql_version,
                protocol_version=self.protocol_version,
                auth_provider=self.auth_provider,
                load_balancing_policy=FastTokenAwarePolicy(self),
                ssl_options=ssl_settings(self.hostname, self.config_file) if self.ssl else None,
                default_retry_policy=FallthroughRetryPolicy(),  # we throw on timeouts and retry in the error callback
                compression=None,
                control_connection_timeout=self.connect_timeout,
                connect_timeout=self.connect_timeout,
                idle_heartbeat_interval=0,
                connection_class=ConnectionWrapper)

            self._session = cluster.connect(self.ks)
            self._session.default_timeout = self.request_timeout
        return self._session

    def run(self):
        if self.coverage:
            self.start_coverage()

        try:
            pr = profile_on() if PROFILE_ON else None

            self.on_fork()
            self.inner_run(*self.make_params())

            if pr:
                profile_off(pr, file_name='worker_profile_%d.txt' % (os.getpid(),))

        except Exception as exc:
            self.report_error(exc)

        finally:
            if self.coverage:
                self.stop_coverage()
            self.close()

    def close(self):
        if self._session:
            self._session.cluster.shutdown()
        ChildProcess.close(self)

    def is_counter(self, table_meta):
        return "counter" in [table_meta.columns[name].cql_type for name in self.valid_columns]

    def make_params(self):
        metadata = self.session.cluster.metadata
        table_meta = metadata.keyspaces[self.ks].tables[self.table]

        prepared_statement = None
        if self.is_counter(table_meta):
            query = 'UPDATE %s.%s SET %%s WHERE %%s' % (protect_name(self.ks), protect_name(self.table))
            make_statement = self.wrap_make_statement(self.make_counter_batch_statement)
        elif self.use_prepared_statements:
            query = 'INSERT INTO %s.%s (%s) VALUES (%s)' % (protect_name(self.ks),
                                                            protect_name(self.table),
                                                            ', '.join(protect_names(self.valid_columns),),
                                                            ', '.join(['?' for _ in self.valid_columns]))
            if self.ttl >= 0:
                query += 'USING TTL %s' % (self.ttl,)
            query = self.session.prepare(query)
            query.consistency_level = self.consistency_level
            prepared_statement = query
            make_statement = self.wrap_make_statement(self.make_prepared_batch_statement)
        else:
            query = 'INSERT INTO %s.%s (%s) VALUES (%%s)' % (protect_name(self.ks),
                                                             protect_name(self.table),
                                                             ', '.join(protect_names(self.valid_columns),))
            if self.ttl >= 0:
                query += 'USING TTL %s' % (self.ttl,)
            make_statement = self.wrap_make_statement(self.make_non_prepared_batch_statement)
            query = ensure_str(query)

        conv = ImportConversion(self, table_meta, prepared_statement)
        tm = TokenMap(self.ks, self.hostname, self.local_dc, self.session)
        return query, conv, tm, make_statement

    def inner_run(self, query, conv, tm, make_statement):
        """
        Main run method. Note that we bind self methods that are called inside loops
        for performance reasons.
        """
        self.query = query
        self.conv = conv
        self.make_statement = make_statement

        convert_rows = self.convert_rows
        split_into_batches = self.split_into_batches
        result_callback = self.result_callback
        err_callback = self.err_callback
        session = self.session

        while True:
            chunk = self.inmsg.recv()
            if chunk is None:
                break

            try:
                chunk['rows'] = convert_rows(conv, chunk)
                for replicas, batch in split_into_batches(chunk, conv, tm):
                    statement = make_statement(query, conv, chunk, batch, replicas)
                    if statement:
                        future = session.execute_async(statement)
                        future.add_callbacks(callback=result_callback, callback_args=(batch, chunk),
                                             errback=err_callback, errback_args=(batch, chunk, replicas))
                    # do not handle else case, if a statement could not be created, the exception is handled
                    # in self.wrap_make_statement and the error is reported, if a failure is injected that
                    # causes the statement to be None, then we should not report the error so that we can test
                    # the parent process handling missing batches from child processes

            except Exception as exc:
                self.report_error(exc, chunk, chunk['rows'])

    def wrap_make_statement(self, inner_make_statement):
        def make_statement(query, conv, chunk, batch, replicas):
            try:
                return inner_make_statement(query, conv, batch, replicas)
            except Exception as exc:
                print("Failed to make batch statement: {}".format(exc))
                self.report_error(exc, chunk, batch['rows'])
                return None

        def make_statement_with_failures(query, conv, chunk, batch, replicas):
            failed_batch, apply_failure = self.maybe_inject_failures(batch)
            if apply_failure:
                return failed_batch
            return make_statement(query, conv, chunk, batch, replicas)

        return make_statement_with_failures if self.test_failures else make_statement

    def make_counter_batch_statement(self, query, conv, batch, replicas):
        statement = BatchStatement(batch_type=BatchType.COUNTER, consistency_level=self.consistency_level)
        statement.replicas = replicas
        statement.keyspace = self.ks
        for row in batch['rows']:
            where_clause = []
            set_clause = []
            for i, value in enumerate(row):
                if i in conv.primary_key_indexes:
                    where_clause.append(ensure_text("{}={}").format(self.valid_columns[i], ensure_text(value)))
                else:
                    set_clause.append(ensure_text("{}={}+{}").format(self.valid_columns[i], self.valid_columns[i], ensure_text(value)))

            full_query_text = query % (ensure_text(',').join(set_clause), ensure_text(' AND ').join(where_clause))
            statement.add(ensure_str(full_query_text))
        return statement

    def make_prepared_batch_statement(self, query, _, batch, replicas):
        """
        Return a batch statement. This is an optimized version of:

            statement = BatchStatement(batch_type=BatchType.UNLOGGED, consistency_level=self.consistency_level)
            for row in batch['rows']:
                statement.add(query, row)

        We could optimize further by removing bound_statements altogether but we'd have to duplicate much
        more driver's code (BoundStatement.bind()).
        """
        statement = BatchStatement(batch_type=BatchType.UNLOGGED, consistency_level=self.consistency_level)
        statement.replicas = replicas
        statement.keyspace = self.ks
        statement._statements_and_parameters = [(True, query.query_id, query.bind(r).values) for r in batch['rows']]
        return statement

    def make_non_prepared_batch_statement(self, query, _, batch, replicas):
        statement = BatchStatement(batch_type=BatchType.UNLOGGED, consistency_level=self.consistency_level)
        statement.replicas = replicas
        statement.keyspace = self.ks
        field_sep = b',' if six.PY2 else ','
        statement._statements_and_parameters = [(False, query % (field_sep.join(r),), ()) for r in batch['rows']]
        return statement

    def convert_rows(self, conv, chunk):
        """
        Return converted rows and report any errors during conversion.
        """
        def filter_row_values(row):
            return [v for i, v in enumerate(row) if i not in self.skip_column_indexes]

        if self.skip_column_indexes:
            rows = [filter_row_values(r) for r in list(csv.reader(chunk['rows'], **self.dialect_options))]
        else:
            rows = list(csv.reader(chunk['rows'], **self.dialect_options))

        errors = defaultdict(list)

        def convert_row(r):
            try:
                return conv.convert_row(r)
            except Exception as err:
                errors[err.message if hasattr(err, 'message') else str(err)].append(r)
                return None

        converted_rows = [_f for _f in [convert_row(r) for r in rows] if _f]

        if errors:
            for msg, rows in errors.items():
                self.report_error(ParseError(msg), chunk, rows)
        return converted_rows

    def maybe_inject_failures(self, batch):
        """
        Examine self.test_failures and see if the batch is a batch
        supposed to cause a failure (failing_batch), or to terminate the worker process
        (exit_batch), or not to be sent (unsent_batch).

        @return any statement that will cause a failure or None if the statement should not be sent
        plus a boolean indicating if a failure should be applied at all
        """
        if 'failing_batch' in self.test_failures:
            failing_batch = self.test_failures['failing_batch']
            if failing_batch['id'] == batch['id']:
                if batch['attempts'] < failing_batch['failures']:
                    statement = SimpleStatement("INSERT INTO badtable (a, b) VALUES (1, 2)",
                                                consistency_level=self.consistency_level)
                    return statement, True  # use this statement, which will cause an error

        if 'exit_batch' in self.test_failures:
            exit_batch = self.test_failures['exit_batch']
            if exit_batch['id'] == batch['id']:
                sys.exit(1)

        if 'unsent_batch' in self.test_failures:
            unsent_batch = self.test_failures['unsent_batch']
            if unsent_batch['id'] == batch['id']:
                return None, True  # do not send this batch, which will cause missing acks in the parent process

        return None, False  # carry on as normal, do not apply any failures

    @staticmethod
    def make_batch(batch_id, rows, attempts=1):
        return {'id': batch_id, 'rows': rows, 'attempts': attempts}

    def split_into_batches(self, chunk, conv, tm):
        """
        Batch rows by ring position or replica.
        If there are at least min_batch_size rows for a ring position then split these rows into
        groups of max_batch_size and send a batch for each group, using all replicas for this ring position.
        Otherwise, we are forced to batch by replica, and here unfortunately we can only choose one replica to
        guarantee common replicas across partition keys. We are typically able
        to batch by ring position for small clusters or when VNODES are not used. For large clusters with VNODES
        it may not be possible, in this case it helps to increase the CHUNK SIZE but up to a limit, otherwise
        we may choke the cluster.
        """

        rows_by_ring_pos = defaultdict(list)
        errors = defaultdict(list)

        min_batch_size = self.min_batch_size
        max_batch_size = self.max_batch_size
        ring = tm.ring

        get_row_partition_key_values = conv.get_row_partition_key_values_fcn()
        pk_to_token_value = tm.pk_to_token_value
        get_ring_pos = tm.get_ring_pos
        make_batch = self.make_batch

        for row in chunk['rows']:
            try:
                pk = get_row_partition_key_values(row)
                rows_by_ring_pos[get_ring_pos(ring, pk_to_token_value(pk))].append(row)
            except Exception as e:
                errors[e.message if hasattr(e, 'message') else str(e)].append(row)

        if errors:
            for msg, rows in errors.items():
                self.report_error(ParseError(msg), chunk, rows)

        replicas = tm.replicas
        filter_replicas = tm.filter_replicas
        rows_by_replica = defaultdict(list)
        for ring_pos, rows in rows_by_ring_pos.items():
            if len(rows) > min_batch_size:
                for i in range(0, len(rows), max_batch_size):
                    yield filter_replicas(replicas[ring_pos]), make_batch(chunk['id'], rows[i:i + max_batch_size])
            else:
                # select only the first valid replica to guarantee more overlap or none at all
                rows_by_replica[tuple(filter_replicas(replicas[ring_pos])[:1])].extend(rows)  # TODO: revisit tuple wrapper

        # Now send the batches by replica
        for replicas, rows in rows_by_replica.items():
            for i in range(0, len(rows), max_batch_size):
                yield replicas, make_batch(chunk['id'], rows[i:i + max_batch_size])

    def result_callback(self, _, batch, chunk):
        self.update_chunk(batch['rows'], chunk)

    def err_callback(self, response, batch, chunk, replicas):
        if isinstance(response, OperationTimedOut) and chunk['imported'] == chunk['num_rows_sent']:
            return  # occasionally the driver sends false timeouts for rows already processed (PYTHON-652)
        err_is_final = batch['attempts'] >= self.max_attempts
        self.report_error(response, chunk, batch['rows'], batch['attempts'], err_is_final)
        if not err_is_final:
            batch['attempts'] += 1
            statement = self.make_statement(self.query, self.conv, chunk, batch, replicas)
            future = self.session.execute_async(statement)
            future.add_callbacks(callback=self.result_callback, callback_args=(batch, chunk),
                                 errback=self.err_callback, errback_args=(batch, chunk, replicas))

    def report_error(self, err, chunk=None, rows=None, attempts=1, final=True):
        if self.debug and sys.exc_info()[1] == err:
            traceback.print_exc()
        err_msg = err.message if hasattr(err, 'message') else str(err)
        self.outmsg.send(ImportTaskError(err.__class__.__name__, err_msg, rows, attempts, final))
        if final and chunk is not None:
            self.update_chunk(rows, chunk)

    def update_chunk(self, rows, chunk):
        chunk['imported'] += len(rows)
        if chunk['imported'] == chunk['num_rows_sent']:
            self.outmsg.send(ImportProcessResult(chunk['num_rows_sent']))


class RateMeter(object):

    def __init__(self, log_fcn, update_interval=0.25, log_file=''):
        self.log_fcn = log_fcn  # the function for logging, may be None to disable logging
        self.update_interval = update_interval  # how often we update in seconds
        self.log_file = log_file  # an optional file where to log statistics in addition to stdout
        self.start_time = time.time()  # the start time
        self.last_checkpoint_time = self.start_time  # last time we logged
        self.current_rate = 0.0  # rows per second
        self.current_record = 0  # number of records since we last updated
        self.total_records = 0   # total number of records

        if os.path.isfile(self.log_file):
            os.unlink(self.log_file)

    def increment(self, n=1):
        self.current_record += n
        self.maybe_update()

    def maybe_update(self, sleep=False):
        if self.current_record == 0:
            return

        new_checkpoint_time = time.time()
        time_difference = new_checkpoint_time - self.last_checkpoint_time
        if time_difference >= self.update_interval:
            self.update(new_checkpoint_time)
            self.log_message()
        elif sleep:
            remaining_time = time_difference - self.update_interval
            if remaining_time > 0.000001:
                time.sleep(remaining_time)

    def update(self, new_checkpoint_time):
        time_difference = new_checkpoint_time - self.last_checkpoint_time
        if time_difference >= 1e-09:
            self.current_rate = self.get_new_rate(self.current_record / time_difference)

        self.last_checkpoint_time = new_checkpoint_time
        self.total_records += self.current_record
        self.current_record = 0

    def get_new_rate(self, new_rate):
        """
         return the rate of the last period: this is the new rate but
         averaged with the last rate to smooth a bit
        """
        if self.current_rate == 0.0:
            return new_rate
        else:
            return (self.current_rate + new_rate) / 2.0

    def get_avg_rate(self):
        """
         return the average rate since we started measuring
        """
        time_difference = time.time() - self.start_time
        return self.total_records / time_difference if time_difference >= 1e-09 else 0

    def log_message(self):
        if not self.log_fcn:
            return

        output = 'Processed: %d rows; Rate: %7.0f rows/s; Avg. rate: %7.0f rows/s\r' % \
                 (self.total_records, self.current_rate, self.get_avg_rate())
        self.log_fcn(output, eol='\r')
        if self.log_file:
            with open(self.log_file, "a") as f:
                f.write(output + '\n')

    def get_total_records(self):
        self.update(time.time())
        self.log_message()
        return self.total_records<|MERGE_RESOLUTION|>--- conflicted
+++ resolved
@@ -33,20 +33,14 @@
 import threading
 import time
 import traceback
-import select
-import errno
 
 from bisect import bisect_right
 from calendar import timegm
 from collections import defaultdict, namedtuple
 from decimal import Decimal
 from random import randint
-<<<<<<< HEAD
 from io import BytesIO, StringIO
 from select import select
-=======
-from StringIO import StringIO
->>>>>>> b17d701c
 from uuid import UUID
 from .util import profile_on, profile_off
 
@@ -205,8 +199,8 @@
         """
         while True:
             try:
-                readable, _, _ = select.select(self._readers, [], [], timeout)
-            except select.error, exc:
+                readable, _, _ = select(self._readers, [], [], timeout)
+            except select.error as exc:
                 # Do not abort on window resize:
                 if exc[0] != errno.EINTR:
                     raise
