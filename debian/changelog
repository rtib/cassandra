--- conflicted
+++ resolved
@@ -1,14 +1,10 @@
-<<<<<<< HEAD
+cassandra (3.11.20) UNRELEASED; urgency=medium
+
+  * New release
+
+ -- Stefan Miklosovic <smiklosovic@apache.org>  Fri, 07 Feb 2025 07:41:47 +0100
+
 cassandra (3.11.19) unstable; urgency=medium
-=======
-cassandra (3.0.33) UNRELEASED; urgency=medium
-
-  * New release
-
- -- Stefan Miklosovic <smiklosovic@apache.org>  Fri, 07 Feb 2025 07:20:16 +0100
-
-cassandra (3.0.32) unstable; urgency=medium
->>>>>>> f340514b
 
   * New release
 
